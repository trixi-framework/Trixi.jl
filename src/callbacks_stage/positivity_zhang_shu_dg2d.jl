--- conflicted
+++ resolved
@@ -85,15 +85,6 @@
             end
         end
         # bring elemtn u_N to grid (M+1)x(M+1)
-<<<<<<< HEAD
-        multiply_dimensionwise!(u_M,interpolate_N_to_M,u_N)
-
-        # compute nodal values of entropy variables w on the M grid
-        for j in 1:nnodes_projection, i in 1:nnodes_projection
-            u_cons = get_node_vars(u_M, eq_relax, dg, i, j)
-            w_ij   = cons2entropy(u_cons,eq_relax)
-            set_node_vars!(w_M,w_ij,eq_relax,dg,i,j)
-=======
         multiply_dimensionwise!(u_M,interpolate_N_to_M,u_N,tmp_MxN)
         
         # compute nodal values of entropy variables w on the M grid
@@ -101,7 +92,6 @@
             u_cons = get_node_vars(u_M, eq_relax, dg, i, j)
             w_ij   = cons2entropy(u_cons,eq_relax) 
             set_node_vars!(w_M_raw,w_ij,eq_relax,dg,i,j)
->>>>>>> 306d47eb
         end
         # compute projection of w with M values down to N
         multiply_dimensionwise!(w_M,filter_modal_to_N,w_M_raw,tmp_MxM)
@@ -120,15 +110,9 @@
             set_node_vars!(g_M,g_cons,eq_relax,dg,i,j)
         end
         # compute projection of f with M values down to N, same for g
-<<<<<<< HEAD
-        multiply_dimensionwise!(f_N,project_M_to_N,f_M)
-        multiply_dimensionwise!(g_N,project_M_to_N,g_M)
-        #@assert nnodes_projection == nnodes(dg)
-=======
         multiply_dimensionwise!(f_N,project_M_to_N,f_M,tmp_NxM)
         multiply_dimensionwise!(g_N,project_M_to_N,g_M,tmp_NxM)
         #@assert nnodes_projection == nnodes(dg) 
->>>>>>> 306d47eb
         #for j in 1:nnodes_projection, i in 1:nnodes_projection
         #    u_cons = get_node_vars(u_N, eq_relax, dg, i, j)
         #    f_cons = flux(u_cons,1,eq_relax)
