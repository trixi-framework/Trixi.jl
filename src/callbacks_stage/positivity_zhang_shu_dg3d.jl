--- conflicted
+++ resolved
@@ -7,11 +7,6 @@
 
 function limiter_zhang_shu!(u, threshold::Real, variable,
                             mesh::AbstractMesh{3}, equations, dg::DGSEM, cache)
-<<<<<<< HEAD
-    @unpack inverse_jacobian = cache.elements
-
-=======
->>>>>>> 0cda8ef9
     @threaded for element in eachelement(dg, cache)
         # determine minimum value
         value_min = typemax(eltype(u))
@@ -23,11 +18,7 @@
         # detect if limiting is necessary
         value_min < threshold || continue
 
-<<<<<<< HEAD
-        u_mean = compute_u_mean(u, mesh, equations, dg, inverse_jacobian, element)
-=======
         u_mean = compute_u_mean(u, element, mesh, equations, dg, cache)
->>>>>>> 0cda8ef9
 
         # We compute the value directly with the mean values, as we assume that
         # Jensen's inequality holds (e.g. pressure for compressible Euler equations).
