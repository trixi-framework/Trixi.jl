# By default, Julia/LLVM does not use fused multiply-add operations (FMAs).
# Since these FMAs can increase the performance of many numerical algorithms,
# we need to opt-in explicitly.
# See https://ranocha.de/blog/Optimizing_EC_Trixi for further details.
@muladd begin
#! format: noindent

function perform_idp_correction!(u, dt,
                                 mesh::Union{TreeMesh{2}, StructuredMesh{2},
                                             P4estMesh{2}},
                                 equations, dg, cache)
    @unpack inverse_weights = dg.basis
    @unpack antidiffusive_flux1_L, antidiffusive_flux2_L, antidiffusive_flux1_R, antidiffusive_flux2_R = cache.antidiffusive_fluxes
    @unpack alpha = dg.volume_integral.limiter.cache.subcell_limiter_coefficients

    @threaded for element in eachelement(dg, cache)
        for j in eachnode(dg), i in eachnode(dg)
            # Sign switch as in apply_jacobian!
            inverse_jacobian = -get_inverse_jacobian(cache.elements.inverse_jacobian,
                                                     mesh, i, j, element)

            # Note: For LGL nodes, the high-order and low-order fluxes at element interfaces are equal.
            # Therefore, the antidiffusive fluxes are zero.
            # To avoid accessing zero entries, we directly use zero vectors instead.
<<<<<<< HEAD
            if i > 1
=======
            if i > 1 # Not at "left" boundary node 
>>>>>>> 97efba29
                alpha1 = max(alpha[i - 1, j, element], alpha[i, j, element])
                alpha_flux1 = (1 - alpha1) *
                              get_node_vars(antidiffusive_flux1_R, equations, dg,
                                            i, j, element)
<<<<<<< HEAD
            else
                alpha_flux1 = zero(SVector{nvariables(equations), eltype(u)})
            end
            if i < nnodes(dg)
=======
            else # At "left" boundary node
                alpha_flux1 = zero(SVector{nvariables(equations), eltype(u)})
            end
            if i < nnodes(dg) # Not at "right" boundary node
>>>>>>> 97efba29
                alpha1_ip1 = max(alpha[i, j, element], alpha[i + 1, j, element])
                alpha_flux1_ip1 = (1 - alpha1_ip1) *
                                  get_node_vars(antidiffusive_flux1_L, equations, dg,
                                                i + 1, j, element)
<<<<<<< HEAD
            else
                alpha_flux1_ip1 = zero(SVector{nvariables(equations), eltype(u)})
            end
            if j > 1
=======
            else # At "right" boundary node
                alpha_flux1_ip1 = zero(SVector{nvariables(equations), eltype(u)})
            end
            if j > 1 # Not at "bottom" boundary node
>>>>>>> 97efba29
                alpha2 = max(alpha[i, j - 1, element], alpha[i, j, element])
                alpha_flux2 = (1 - alpha2) *
                              get_node_vars(antidiffusive_flux2_R, equations, dg,
                                            i, j, element)
<<<<<<< HEAD
            else
                alpha_flux2 = zero(SVector{nvariables(equations), eltype(u)})
            end
            if j < nnodes(dg)
=======
            else # At "bottom" boundary node
                alpha_flux2 = zero(SVector{nvariables(equations), eltype(u)})
            end
            if j < nnodes(dg) # Not at "top" boundary node
>>>>>>> 97efba29
                alpha2_jp1 = max(alpha[i, j, element], alpha[i, j + 1, element])
                alpha_flux2_jp1 = (1 - alpha2_jp1) *
                                  get_node_vars(antidiffusive_flux2_L, equations, dg,
                                                i, j + 1, element)
<<<<<<< HEAD
            else
=======
            else # At "top" boundary node
>>>>>>> 97efba29
                alpha_flux2_jp1 = zero(SVector{nvariables(equations), eltype(u)})
            end

            for v in eachvariable(equations)
                u[v, i, j, element] += dt * inverse_jacobian *
                                       (inverse_weights[i] *
                                        (alpha_flux1_ip1[v] - alpha_flux1[v]) +
                                        inverse_weights[j] *
                                        (alpha_flux2_jp1[v] - alpha_flux2[v]))
            end
        end
    end

    return nothing
end
end # @muladd<|MERGE_RESOLUTION|>--- conflicted
+++ resolved
@@ -22,65 +22,36 @@
             # Note: For LGL nodes, the high-order and low-order fluxes at element interfaces are equal.
             # Therefore, the antidiffusive fluxes are zero.
             # To avoid accessing zero entries, we directly use zero vectors instead.
-<<<<<<< HEAD
-            if i > 1
-=======
-            if i > 1 # Not at "left" boundary node 
->>>>>>> 97efba29
+            if i > 1 # Not at "left" boundary node
                 alpha1 = max(alpha[i - 1, j, element], alpha[i, j, element])
                 alpha_flux1 = (1 - alpha1) *
                               get_node_vars(antidiffusive_flux1_R, equations, dg,
                                             i, j, element)
-<<<<<<< HEAD
-            else
-                alpha_flux1 = zero(SVector{nvariables(equations), eltype(u)})
-            end
-            if i < nnodes(dg)
-=======
             else # At "left" boundary node
                 alpha_flux1 = zero(SVector{nvariables(equations), eltype(u)})
             end
             if i < nnodes(dg) # Not at "right" boundary node
->>>>>>> 97efba29
                 alpha1_ip1 = max(alpha[i, j, element], alpha[i + 1, j, element])
                 alpha_flux1_ip1 = (1 - alpha1_ip1) *
                                   get_node_vars(antidiffusive_flux1_L, equations, dg,
                                                 i + 1, j, element)
-<<<<<<< HEAD
-            else
-                alpha_flux1_ip1 = zero(SVector{nvariables(equations), eltype(u)})
-            end
-            if j > 1
-=======
             else # At "right" boundary node
                 alpha_flux1_ip1 = zero(SVector{nvariables(equations), eltype(u)})
             end
             if j > 1 # Not at "bottom" boundary node
->>>>>>> 97efba29
                 alpha2 = max(alpha[i, j - 1, element], alpha[i, j, element])
                 alpha_flux2 = (1 - alpha2) *
                               get_node_vars(antidiffusive_flux2_R, equations, dg,
                                             i, j, element)
-<<<<<<< HEAD
-            else
-                alpha_flux2 = zero(SVector{nvariables(equations), eltype(u)})
-            end
-            if j < nnodes(dg)
-=======
             else # At "bottom" boundary node
                 alpha_flux2 = zero(SVector{nvariables(equations), eltype(u)})
             end
             if j < nnodes(dg) # Not at "top" boundary node
->>>>>>> 97efba29
                 alpha2_jp1 = max(alpha[i, j, element], alpha[i, j + 1, element])
                 alpha_flux2_jp1 = (1 - alpha2_jp1) *
                                   get_node_vars(antidiffusive_flux2_L, equations, dg,
                                                 i, j + 1, element)
-<<<<<<< HEAD
-            else
-=======
             else # At "top" boundary node
->>>>>>> 97efba29
                 alpha_flux2_jp1 = zero(SVector{nvariables(equations), eltype(u)})
             end
 
