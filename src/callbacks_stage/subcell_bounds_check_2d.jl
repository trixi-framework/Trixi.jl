# By default, Julia/LLVM does not use fused multiply-add operations (FMAs).
# Since these FMAs can increase the performance of many numerical algorithms,
# we need to opt-in explicitly.
# See https://ranocha.de/blog/Optimizing_EC_Trixi for further details.
@muladd begin
#! format: noindent

@inline function check_bounds(u, mesh::AbstractMesh{2}, equations, solver, cache,
                              limiter::SubcellLimiterIDP)
    (; local_minmax, positivity, spec_entropy, math_entropy) = solver.volume_integral.limiter
    (; variable_bounds) = limiter.cache.subcell_limiter_coefficients
    (; idp_bounds_delta_local, idp_bounds_delta_global) = limiter.cache

<<<<<<< HEAD
=======
    # Note: In order to get the maximum deviation from the target bounds, this bounds check
    # requires a reduction in every RK stage and for every enabled limiting option. To make
    # this Thread-parallel we are using Polyester.jl's (at least v0.7.10) `@batch reduction`
    # functionality.
    # Although `@threaded` and `@batch` are currently used equivalently in Trixi.jl, we use
    # `@batch` here to allow a possible redefinition of `@threaded` without creating errors here.
    # See also https://github.com/trixi-framework/Trixi.jl/pull/1888#discussion_r1537785293.

>>>>>>> 73da92c4
    if local_minmax
        for v in limiter.local_minmax_variables_cons
            v_string = string(v)
            key_min = Symbol(v_string, "_min")
            key_max = Symbol(v_string, "_max")
            deviation_min = idp_bounds_delta_local[key_min]
            deviation_max = idp_bounds_delta_local[key_max]
            @batch reduction=((max, deviation_min), (max, deviation_max)) for element in eachelement(solver,
                                                                                                     cache)
                for j in eachnode(solver), i in eachnode(solver)
                    var = u[v, i, j, element]
                    # Note: We always save the absolute deviations >= 0 and therefore use the
                    # `max` operator for the lower and upper bound. The different directions of
                    # upper and lower bound are considered in their calculations with a
                    # different sign.
                    deviation_min = max(deviation_min,
                                        variable_bounds[key_min][i, j, element] - var)
                    deviation_max = max(deviation_max,
                                        var - variable_bounds[key_max][i, j, element])
                end
<<<<<<< HEAD
            end
            idp_bounds_delta_local[key_min] = deviation_min
            idp_bounds_delta_local[key_max] = deviation_max
        end
    end
    if spec_entropy
        key = :spec_entropy_min
        deviation = idp_bounds_delta_local[key]
        @batch reduction=(max, deviation) for element in eachelement(solver, cache)
            for j in eachnode(solver), i in eachnode(solver)
                s = entropy_spec(get_node_vars(u, equations, solver, i, j, element),
                                 equations)
                deviation = max(deviation, variable_bounds[key][i, j, element] - s)
=======
>>>>>>> 73da92c4
            end
            idp_bounds_delta_local[key_min] = deviation_min
            idp_bounds_delta_local[key_max] = deviation_max
        end
        idp_bounds_delta_local[key] = deviation
    end
    if math_entropy
        key = :math_entropy_max
        deviation = idp_bounds_delta_local[key]
        @batch reduction=(max, deviation) for element in eachelement(solver, cache)
            for j in eachnode(solver), i in eachnode(solver)
                s = entropy_math(get_node_vars(u, equations, solver, i, j, element),
                                 equations)
                deviation = max(deviation, s - variable_bounds[key][i, j, element])
            end
        end
        idp_bounds_delta_local[key] = deviation
    end
    if positivity
        for v in limiter.positivity_variables_cons
            if v in limiter.local_minmax_variables_cons
                continue
            end
            key = Symbol(string(v), "_min")
            deviation = idp_bounds_delta_local[key]
            @batch reduction=(max, deviation) for element in eachelement(solver, cache)
                for j in eachnode(solver), i in eachnode(solver)
                    var = u[v, i, j, element]
                    deviation = max(deviation,
                                    variable_bounds[key][i, j, element] - var)
                end
            end
            idp_bounds_delta_local[key] = deviation
        end
        for variable in limiter.positivity_variables_nonlinear
            key = Symbol(string(variable), "_min")
            deviation = idp_bounds_delta_local[key]
            @batch reduction=(max, deviation) for element in eachelement(solver, cache)
                for j in eachnode(solver), i in eachnode(solver)
                    var = variable(get_node_vars(u, equations, solver, i, j, element),
                                   equations)
                    deviation = max(deviation,
                                    variable_bounds[key][i, j, element] - var)
                end
            end
            idp_bounds_delta_local[key] = deviation
        end
    end

    for (key, _) in idp_bounds_delta_local
        # Update global maximum deviations
        idp_bounds_delta_global[key] = max(idp_bounds_delta_global[key],
                                           idp_bounds_delta_local[key])
    end

<<<<<<< HEAD
    return nothing
end

@inline function save_bounds_check_errors(output_directory, u, time, iter, equations,
                                          limiter::SubcellLimiterIDP)
    (; local_minmax, positivity, spec_entropy, math_entropy) = limiter
    (; idp_bounds_delta_local) = limiter.cache

    # Print errors to output file
    open("$output_directory/deviations.txt", "a") do f
        print(f, iter, ", ", time)
        if local_minmax
            for v in limiter.local_minmax_variables_cons
                v_string = string(v)
                print(f, ", ", idp_bounds_delta_local[Symbol(v_string, "_min")],
                      ", ", idp_bounds_delta_local[Symbol(v_string, "_max")])
            end
        end
        if spec_entropy
            print(f, ", ", idp_bounds_delta_local[:spec_entropy_min])
        end
        if math_entropy
            print(f, ", ", idp_bounds_delta_local[:math_entropy_max])
        end
        if positivity
            for v in limiter.positivity_variables_cons
                if v in limiter.local_minmax_variables_cons
                    continue
                end
                print(f, ", ", idp_bounds_delta_local[Symbol(string(v), "_min")])
            end
            for variable in limiter.positivity_variables_nonlinear
                print(f, ", ", idp_bounds_delta_local[Symbol(string(variable), "_min")])
            end
        end
        println(f)
    end
    # Reset local maximum deviations
    for (key, _) in idp_bounds_delta_local
        idp_bounds_delta_local[key] = zero(eltype(idp_bounds_delta_local[key]))
    end

    return nothing
end

@inline function check_bounds(u, mesh::AbstractMesh{2}, equations, solver, cache,
                              limiter::SubcellLimiterMCL)
    (; var_min, var_max) = limiter.cache.subcell_limiter_coefficients
    (; bar_states1, bar_states2, lambda1, lambda2) = limiter.cache.container_bar_states
    (; mcl_bounds_delta_local, mcl_bounds_delta_global) = limiter.cache
    (; antidiffusive_flux1_L, antidiffusive_flux2_L) = cache.antidiffusive_fluxes

    n_vars = nvariables(equations)

    if limiter.density_limiter
        for element in eachelement(solver, cache)
            for j in eachnode(solver), i in eachnode(solver)
                # New solution u^{n+1}
                mcl_bounds_delta_local[1, 1] = max(mcl_bounds_delta_local[1, 1],
                                                   var_min[1, i, j, element] -
                                                   u[1, i, j, element])
                mcl_bounds_delta_local[2, 1] = max(mcl_bounds_delta_local[2, 1],
                                                   u[1, i, j, element] -
                                                   var_max[1, i, j, element])

                # Limited bar states \bar{u}^{Lim} = \bar{u} + Δf^{Lim} / λ
                # Checking the bounds for...
                # - density (rho):
                #   \bar{rho}^{min} <= \bar{rho}^{Lim} <= \bar{rho}^{max}

                # -x
                rho_limited = bar_states1[1, i, j, element] -
                              antidiffusive_flux1_L[1, i, j, element] /
                              lambda1[i, j, element]
                mcl_bounds_delta_local[1, 1] = max(mcl_bounds_delta_local[1, 1],
                                                   var_min[1, i, j, element] -
                                                   rho_limited)
                mcl_bounds_delta_local[2, 1] = max(mcl_bounds_delta_local[2, 1],
                                                   rho_limited -
                                                   var_max[1, i, j, element])
                # +x
                rho_limited = bar_states1[1, i + 1, j, element] +
                              antidiffusive_flux1_L[1, i + 1, j, element] /
                              lambda1[i + 1, j, element]
                mcl_bounds_delta_local[1, 1] = max(mcl_bounds_delta_local[1, 1],
                                                   var_min[1, i, j, element] -
                                                   rho_limited)
                mcl_bounds_delta_local[2, 1] = max(mcl_bounds_delta_local[2, 1],
                                                   rho_limited -
                                                   var_max[1, i, j, element])
                # -y
                rho_limited = bar_states2[1, i, j, element] -
                              antidiffusive_flux2_L[1, i, j, element] /
                              lambda2[i, j, element]
                mcl_bounds_delta_local[1, 1] = max(mcl_bounds_delta_local[1, 1],
                                                   var_min[1, i, j, element] -
                                                   rho_limited)
                mcl_bounds_delta_local[2, 1] = max(mcl_bounds_delta_local[2, 1],
                                                   rho_limited -
                                                   var_max[1, i, j, element])
                # +y
                rho_limited = bar_states2[1, i, j + 1, element] +
                              antidiffusive_flux2_L[1, i, j + 1, element] /
                              lambda2[i, j + 1, element]
                mcl_bounds_delta_local[1, 1] = max(mcl_bounds_delta_local[1, 1],
                                                   var_min[1, i, j, element] -
                                                   rho_limited)
                mcl_bounds_delta_local[2, 1] = max(mcl_bounds_delta_local[2, 1],
                                                   rho_limited -
                                                   var_max[1, i, j, element])
            end
        end
    end # limiter.density_limiter

    if limiter.sequential_limiter
        for element in eachelement(solver, cache)
            for j in eachnode(solver), i in eachnode(solver)
                # New solution u^{n+1}
                for v in 2:n_vars
                    var_limited = u[v, i, j, element] / u[1, i, j, element]
                    mcl_bounds_delta_local[1, v] = max(mcl_bounds_delta_local[1, v],
                                                       var_min[v, i, j, element] -
                                                       var_limited)
                    mcl_bounds_delta_local[2, v] = max(mcl_bounds_delta_local[2, v],
                                                       var_limited -
                                                       var_max[v, i, j, element])
                end
                if limiter.positivity_limiter_pressure
                    error_pressure = 0.5 *
                                     (u[2, i, j, element]^2 + u[3, i, j, element]^2) -
                                     u[1, i, j, element] * u[4, i, j, element]
                    mcl_bounds_delta_local[1, n_vars + 1] = max(mcl_bounds_delta_local[1,
                                                                                       n_vars + 1],
                                                                error_pressure)
                end

                # Limited bar states \bar{u}^{Lim} = \bar{u} + Δf^{Lim} / λ
                # Checking the bounds for...
                # - velocities and total energy (phi):
                #   \bar{phi}^{min} <= \bar{phi}^{Lim} / \bar{rho}^{Lim} <= \bar{phi}^{max}
                # - pressure (p):
                #   \bar{rho}^{Lim} \bar{rho * E}^{Lim} >= |\bar{rho * v}^{Lim}|^2 / 2
                var_limited = zero(eltype(mcl_bounds_delta_local))
                error_pressure = zero(eltype(mcl_bounds_delta_local))
                # -x
                rho_limited = bar_states1[1, i, j, element] -
                              antidiffusive_flux1_L[1, i, j, element] /
                              lambda1[i, j, element]
                for v in 2:n_vars
                    var_limited = bar_states1[v, i, j, element] -
                                  antidiffusive_flux1_L[v, i, j, element] /
                                  lambda1[i, j, element]
                    mcl_bounds_delta_local[1, v] = max(mcl_bounds_delta_local[1, v],
                                                       var_min[v, i, j, element] -
                                                       var_limited / rho_limited)
                    mcl_bounds_delta_local[2, v] = max(mcl_bounds_delta_local[2, v],
                                                       var_limited / rho_limited -
                                                       var_max[v, i, j, element])
                    if limiter.positivity_limiter_pressure && (v == 2 || v == 3)
                        error_pressure += 0.5 * var_limited^2
                    end
                end
                if limiter.positivity_limiter_pressure
                    error_pressure -= var_limited * rho_limited
                    mcl_bounds_delta_local[1, n_vars + 1] = max(mcl_bounds_delta_local[1,
                                                                                       n_vars + 1],
                                                                error_pressure)
                    error_pressure = zero(eltype(mcl_bounds_delta_local))
                end
                # +x
                rho_limited = bar_states1[1, i + 1, j, element] +
                              antidiffusive_flux1_L[1, i + 1, j, element] /
                              lambda1[i + 1, j, element]
                for v in 2:n_vars
                    var_limited = bar_states1[v, i + 1, j, element] +
                                  antidiffusive_flux1_L[v, i + 1, j, element] /
                                  lambda1[i + 1, j, element]
                    mcl_bounds_delta_local[1, v] = max(mcl_bounds_delta_local[1, v],
                                                       var_min[v, i, j, element] -
                                                       var_limited / rho_limited)
                    mcl_bounds_delta_local[2, v] = max(mcl_bounds_delta_local[2, v],
                                                       var_limited / rho_limited -
                                                       var_max[v, i, j, element])
                    if limiter.positivity_limiter_pressure && (v == 2 || v == 3)
                        error_pressure += 0.5 * var_limited^2
                    end
                end
                if limiter.positivity_limiter_pressure
                    error_pressure -= var_limited * rho_limited
                    mcl_bounds_delta_local[1, n_vars + 1] = max(mcl_bounds_delta_local[1,
                                                                                       n_vars + 1],
                                                                error_pressure)
                    error_pressure = zero(eltype(mcl_bounds_delta_local))
                end
                # -y
                rho_limited = bar_states2[1, i, j, element] -
                              antidiffusive_flux2_L[1, i, j, element] /
                              lambda2[i, j, element]
                for v in 2:n_vars
                    var_limited = bar_states2[v, i, j, element] -
                                  antidiffusive_flux2_L[v, i, j, element] /
                                  lambda2[i, j, element]
                    mcl_bounds_delta_local[1, v] = max(mcl_bounds_delta_local[1, v],
                                                       var_min[v, i, j, element] -
                                                       var_limited / rho_limited)
                    mcl_bounds_delta_local[2, v] = max(mcl_bounds_delta_local[2, v],
                                                       var_limited / rho_limited -
                                                       var_max[v, i, j, element])
                    if limiter.positivity_limiter_pressure && (v == 2 || v == 3)
                        error_pressure += 0.5 * var_limited^2
                    end
                end
                if limiter.positivity_limiter_pressure
                    error_pressure -= var_limited * rho_limited
                    mcl_bounds_delta_local[1, n_vars + 1] = max(mcl_bounds_delta_local[1,
                                                                                       n_vars + 1],
                                                                error_pressure)
                    error_pressure = zero(eltype(mcl_bounds_delta_local))
                end
                # +y
                rho_limited = bar_states2[1, i, j + 1, element] +
                              antidiffusive_flux2_L[1, i, j + 1, element] /
                              lambda2[i, j + 1, element]
                for v in 2:n_vars
                    var_limited = bar_states2[v, i, j + 1, element] +
                                  antidiffusive_flux2_L[v, i, j + 1, element] /
                                  lambda2[i, j + 1, element]
                    mcl_bounds_delta_local[1, v] = max(mcl_bounds_delta_local[1, v],
                                                       var_min[v, i, j, element] -
                                                       var_limited / rho_limited)
                    mcl_bounds_delta_local[2, v] = max(mcl_bounds_delta_local[2, v],
                                                       var_limited / rho_limited -
                                                       var_max[v, i, j, element])
                    if limiter.positivity_limiter_pressure && (v == 2 || v == 3)
                        error_pressure += 0.5 * var_limited^2
                    end
                end
                if limiter.positivity_limiter_pressure
                    error_pressure -= var_limited * rho_limited
                    mcl_bounds_delta_local[1, n_vars + 1] = max(mcl_bounds_delta_local[1,
                                                                                       n_vars + 1],
                                                                error_pressure)
                    error_pressure = zero(eltype(mcl_bounds_delta_local))
=======
    if save_errors
        # Print to output file
        open("$output_directory/deviations.txt", "a") do f
            print(f, iter, ", ", time)
            if local_minmax
                for v in limiter.local_minmax_variables_cons
                    v_string = string(v)
                    print(f, ", ", idp_bounds_delta_local[Symbol(v_string, "_min")],
                          ", ", idp_bounds_delta_local[Symbol(v_string, "_max")])
>>>>>>> 73da92c4
                end
            end
        end
    elseif limiter.conservative_limiter
        for element in eachelement(solver, cache)
            for j in eachnode(solver), i in eachnode(solver)
                # New solution u^{n+1}
                for v in 2:n_vars
                    mcl_bounds_delta_local[1, v] = max(mcl_bounds_delta_local[1, v],
                                                       var_min[v, i, j, element] -
                                                       u[v, i, j, element])
                    mcl_bounds_delta_local[2, v] = max(mcl_bounds_delta_local[2, v],
                                                       u[v, i, j, element] -
                                                       var_max[v, i, j, element])
                end
                if limiter.positivity_limiter_pressure
                    error_pressure = 0.5 *
                                     (u[2, i, j, element]^2 + u[3, i, j, element]^2) -
                                     u[1, i, j, element] * u[4, i, j, element]
                    mcl_bounds_delta_local[1, n_vars + 1] = max(mcl_bounds_delta_local[1,
                                                                                       n_vars + 1],
                                                                error_pressure)
                end

                # Limited bar states \bar{u}^{Lim} = \bar{u} + Δf^{Lim} / λ
                # Checking the bounds for...
                # - conservative variables (noted as rho*phi):
                #   \bar{rho*phi}^{min} <= \bar{rho*phi}^{Lim} <= \bar{rho*phi}^{max}
                # - pressure (p):
                #   \bar{rho}^{Lim} \bar{rho * E}^{Lim} >= |\bar{rho * v}^{Lim}|^2 / 2
                var_limited = zero(eltype(mcl_bounds_delta_local))
                error_pressure = zero(eltype(mcl_bounds_delta_local))
                # -x
                for v in 2:n_vars
                    var_limited = bar_states1[v, i, j, element] -
                                  antidiffusive_flux1_L[v, i, j, element] /
                                  lambda1[i, j, element]
                    mcl_bounds_delta_local[1, v] = max(mcl_bounds_delta_local[1, v],
                                                       var_min[v, i, j, element] -
                                                       var_limited)
                    mcl_bounds_delta_local[2, v] = max(mcl_bounds_delta_local[2, v],
                                                       var_limited -
                                                       var_max[v, i, j, element])
                    if limiter.positivity_limiter_pressure && (v == 2 || v == 3)
                        error_pressure += 0.5 * var_limited^2
                    end
<<<<<<< HEAD
                end
                if limiter.positivity_limiter_pressure
                    rho_limited = bar_states1[1, i, j, element] -
                                  antidiffusive_flux1_L[1, i, j, element] /
                                  lambda1[i, j, element]
                    error_pressure -= var_limited * rho_limited
                    mcl_bounds_delta_local[1, n_vars + 1] = max(mcl_bounds_delta_local[1,
                                                                                       n_vars + 1],
                                                                error_pressure)
                    error_pressure = zero(eltype(mcl_bounds_delta_local))
                end
                # +x
                for v in 2:n_vars
                    var_limited = bar_states1[v, i + 1, j, element] +
                                  antidiffusive_flux1_L[v, i + 1, j, element] /
                                  lambda1[i + 1, j, element]
                    mcl_bounds_delta_local[1, v] = max(mcl_bounds_delta_local[1, v],
                                                       var_min[v, i, j, element] -
                                                       var_limited)
                    mcl_bounds_delta_local[2, v] = max(mcl_bounds_delta_local[2, v],
                                                       var_limited -
                                                       var_max[v, i, j, element])
                    if limiter.positivity_limiter_pressure && (v == 2 || v == 3)
                        error_pressure += 0.5 * var_limited^2
                    end
                end
                if limiter.positivity_limiter_pressure
                    rho_limited = bar_states1[1, i + 1, j, element] +
                                  antidiffusive_flux1_L[1, i + 1, j, element] /
                                  lambda1[i + 1, j, element]
                    error_pressure -= var_limited * rho_limited
                    mcl_bounds_delta_local[1, n_vars + 1] = max(mcl_bounds_delta_local[1,
                                                                                       n_vars + 1],
                                                                error_pressure)
                    error_pressure = zero(eltype(mcl_bounds_delta_local))
                end
                # -y
                for v in 2:n_vars
                    var_limited = bar_states2[v, i, j, element] -
                                  antidiffusive_flux2_L[v, i, j, element] /
                                  lambda2[i, j, element]
                    mcl_bounds_delta_local[1, v] = max(mcl_bounds_delta_local[1, v],
                                                       var_min[v, i, j, element] -
                                                       var_limited)
                    mcl_bounds_delta_local[2, v] = max(mcl_bounds_delta_local[2, v],
                                                       var_limited -
                                                       var_max[v, i, j, element])
                    if limiter.positivity_limiter_pressure && (v == 2 || v == 3)
                        error_pressure += 0.5 * var_limited^2
                    end
                end
                if limiter.positivity_limiter_pressure
                    rho_limited = bar_states2[1, i, j, element] -
                                  antidiffusive_flux2_L[1, i, j, element] /
                                  lambda2[i, j, element]
                    error_pressure -= var_limited * rho_limited
                    mcl_bounds_delta_local[1, n_vars + 1] = max(mcl_bounds_delta_local[1,
                                                                                       n_vars + 1],
                                                                error_pressure)
                    error_pressure = zero(eltype(mcl_bounds_delta_local))
                end
                # +y
                for v in 2:n_vars
                    var_limited = bar_states2[v, i, j + 1, element] +
                                  antidiffusive_flux2_L[v, i, j + 1, element] /
                                  lambda2[i, j + 1, element]
                    mcl_bounds_delta_local[1, v] = max(mcl_bounds_delta_local[1, v],
                                                       var_min[v, i, j, element] -
                                                       var_limited)
                    mcl_bounds_delta_local[2, v] = max(mcl_bounds_delta_local[2, v],
                                                       var_limited -
                                                       var_max[v, i, j, element])
                    if limiter.positivity_limiter_pressure && (v == 2 || v == 3)
                        error_pressure += 0.5 * var_limited^2
                    end
                end
                if limiter.positivity_limiter_pressure
                    rho_limited = bar_states2[1, i, j + 1, element] +
                                  antidiffusive_flux2_L[1, i, j + 1, element] /
                                  lambda2[i, j + 1, element]
                    error_pressure -= var_limited * rho_limited
                    mcl_bounds_delta_local[1, n_vars + 1] = max(mcl_bounds_delta_local[1,
                                                                                       n_vars + 1],
                                                                error_pressure)
                    error_pressure = zero(eltype(mcl_bounds_delta_local))
=======
                    print(f, ", ", idp_bounds_delta_local[Symbol(string(v), "_min")])
                end
                for variable in limiter.positivity_variables_nonlinear
                    print(f, ", ",
                          idp_bounds_delta_local[Symbol(string(variable), "_min")])
>>>>>>> 73da92c4
                end
            end
        end
<<<<<<< HEAD
    elseif limiter.positivity_limiter_pressure
        for element in eachelement(solver, cache)
            for j in eachnode(solver), i in eachnode(solver)
                # New solution u^{n+1}
                error_pressure = 0.5 * (u[2, i, j, element]^2 + u[3, i, j, element]^2) -
                                 u[1, i, j, element] * u[4, i, j, element]
                mcl_bounds_delta_local[1, n_vars + 1] = max(mcl_bounds_delta_local[1,
                                                                                   n_vars + 1],
                                                            error_pressure)

                # Limited bar states \bar{u}^{Lim} = \bar{u} + Δf^{Lim} / λ
                # Checking the bounds for...
                # - pressure (p):
                #   \bar{rho}^{Lim} \bar{rho * E}^{Lim} >= |\bar{rho * v}^{Lim}|^2 / 2

                # -x
                rho_limited = bar_states1[1, i, j, element] -
                              antidiffusive_flux1_L[1, i, j, element] /
                              lambda1[i, j, element]
                error_pressure = 0.5 *
                                 (bar_states1[2, i, j, element] -
                                  antidiffusive_flux1_L[2, i, j, element] /
                                  lambda1[i, j, element])^2 +
                                 0.5 *
                                 (bar_states1[3, i, j, element] -
                                  antidiffusive_flux1_L[3, i, j, element] /
                                  lambda1[i, j, element])^2 -
                                 (bar_states1[4, i, j, element] -
                                  antidiffusive_flux1_L[4, i, j, element] /
                                  lambda1[i, j, element]) * rho_limited
                mcl_bounds_delta_local[1, n_vars + 1] = max(mcl_bounds_delta_local[1,
                                                                                   n_vars + 1],
                                                            error_pressure)
                # +x
                rho_limited = bar_states1[1, i + 1, j, element] +
                              antidiffusive_flux1_L[1, i + 1, j, element] /
                              lambda1[i + 1, j, element]
                error_pressure = 0.5 *
                                 (bar_states1[2, i + 1, j, element] +
                                  antidiffusive_flux1_L[2, i + 1, j, element] /
                                  lambda1[i + 1, j, element])^2 +
                                 0.5 *
                                 (bar_states1[3, i + 1, j, element] +
                                  antidiffusive_flux1_L[3, i + 1, j, element] /
                                  lambda1[i + 1, j, element])^2 -
                                 (bar_states1[4, i + 1, j, element] +
                                  antidiffusive_flux1_L[4, i + 1, j, element] /
                                  lambda1[i + 1, j, element]) * rho_limited
                mcl_bounds_delta_local[1, n_vars + 1] = max(mcl_bounds_delta_local[1,
                                                                                   n_vars + 1],
                                                            error_pressure)
                # -y
                rho_limited = bar_states2[1, i, j, element] -
                              antidiffusive_flux2_L[1, i, j, element] /
                              lambda2[i, j, element]
                error_pressure = 0.5 *
                                 (bar_states2[2, i, j, element] -
                                  antidiffusive_flux2_L[2, i, j, element] /
                                  lambda2[i, j, element])^2 +
                                 0.5 *
                                 (bar_states2[3, i, j, element] -
                                  antidiffusive_flux2_L[3, i, j, element] /
                                  lambda2[i, j, element])^2 -
                                 (bar_states2[4, i, j, element] -
                                  antidiffusive_flux2_L[4, i, j, element] /
                                  lambda2[i, j, element]) * rho_limited
                mcl_bounds_delta_local[1, n_vars + 1] = max(mcl_bounds_delta_local[1,
                                                                                   n_vars + 1],
                                                            error_pressure)
                # +y
                rho_limited = bar_states2[1, i, j + 1, element] +
                              antidiffusive_flux2_L[1, i, j + 1, element] /
                              lambda2[i, j + 1, element]
                error_pressure = 0.5 *
                                 (bar_states2[2, i, j + 1, element] +
                                  antidiffusive_flux2_L[2, i, j + 1, element] /
                                  lambda2[i, j + 1, element])^2 +
                                 0.5 *
                                 (bar_states2[3, i, j + 1, element] +
                                  antidiffusive_flux2_L[3, i, j + 1, element] /
                                  lambda2[i, j + 1, element])^2 -
                                 (bar_states2[4, i, j + 1, element] +
                                  antidiffusive_flux2_L[4, i, j + 1, element] /
                                  lambda2[i, j + 1, element]) * rho_limited
                mcl_bounds_delta_local[1, n_vars + 1] = max(mcl_bounds_delta_local[1,
                                                                                   n_vars + 1],
                                                            error_pressure)
            end
        end
    end # limiter.positivity_limiter_pressure

    if limiter.positivity_limiter_density
        beta = limiter.positivity_limiter_correction_factor
        for element in eachelement(solver, cache)
            for j in eachnode(solver), i in eachnode(solver)
                # New solution u^{n+1}
                mcl_bounds_delta_local[1, 1] = max(mcl_bounds_delta_local[1, 1],
                                                   -u[1, i, j, element])

                # Limited bar states \bar{u}^{Lim} = \bar{u} + Δf^{Lim} / λ
                # Checking the bounds for...
                # - density (rho):
                #   beta * \bar{rho} <= \bar{rho}^{Lim}

                # -x
                rho_limited = (1 - beta) * bar_states1[1, i, j, element] -
                              antidiffusive_flux1_L[1, i, j, element] /
                              lambda1[i, j, element]
                mcl_bounds_delta_local[1, 1] = max(mcl_bounds_delta_local[1, 1],
                                                   -rho_limited)
                # +x
                rho_limited = (1 - beta) * bar_states1[1, i + 1, j, element] +
                              antidiffusive_flux1_L[1, i + 1, j, element] /
                              lambda1[i + 1, j, element]
                mcl_bounds_delta_local[1, 1] = max(mcl_bounds_delta_local[1, 1],
                                                   -rho_limited)
                # -y
                rho_limited = (1 - beta) * bar_states2[1, i, j, element] -
                              antidiffusive_flux2_L[1, i, j, element] /
                              lambda2[i, j, element]
                mcl_bounds_delta_local[1, 1] = max(mcl_bounds_delta_local[1, 1],
                                                   -rho_limited)
                # +y
                rho_limited = (1 - beta) * bar_states2[1, i, j + 1, element] +
                              antidiffusive_flux2_L[1, i, j + 1, element] /
                              lambda2[i, j + 1, element]
                mcl_bounds_delta_local[1, 1] = max(mcl_bounds_delta_local[1, 1],
                                                   -rho_limited)
            end
=======
        # Reset local maximum deviations
        for (key, _) in idp_bounds_delta_local
            idp_bounds_delta_local[key] = zero(eltype(idp_bounds_delta_local[key]))
>>>>>>> 73da92c4
        end
    end # limiter.positivity_limiter_density

    for v in eachvariable(equations)
        mcl_bounds_delta_global[1, v] = max(mcl_bounds_delta_global[1, v],
                                            mcl_bounds_delta_local[1, v])
        mcl_bounds_delta_global[2, v] = max(mcl_bounds_delta_global[2, v],
                                            mcl_bounds_delta_local[2, v])
    end
    if limiter.positivity_limiter_pressure
        mcl_bounds_delta_global[1, n_vars + 1] = max(mcl_bounds_delta_global[1,
                                                                             n_vars + 1],
                                                     mcl_bounds_delta_local[1,
                                                                            n_vars + 1])
    end

    return nothing
end

@inline function save_bounds_check_errors(output_directory, u, time, iter, equations,
                                          limiter::SubcellLimiterMCL)
    (; mcl_bounds_delta_local) = limiter.cache

    n_vars = nvariables(equations)

    # Print errors to output file
    open("$output_directory/deviations.txt", "a") do f
        print(f, iter, ", ", time)
        for v in eachvariable(equations)
            print(f, ", ", mcl_bounds_delta_local[1, v], ", ",
                  mcl_bounds_delta_local[2, v])
        end
        if limiter.positivity_limiter_pressure
            print(f, ", ", mcl_bounds_delta_local[1, n_vars + 1])
        end
        println(f)
    end

    # Reset mcl_bounds_delta_local
    for v in eachvariable(equations)
        mcl_bounds_delta_local[1, v] = zero(eltype(mcl_bounds_delta_local))
        mcl_bounds_delta_local[2, v] = zero(eltype(mcl_bounds_delta_local))
    end
    if limiter.positivity_limiter_pressure
        mcl_bounds_delta_local[1, n_vars + 1] = zero(eltype(mcl_bounds_delta_local))
    end

    return nothing
end
end # @muladd<|MERGE_RESOLUTION|>--- conflicted
+++ resolved
@@ -11,8 +11,6 @@
     (; variable_bounds) = limiter.cache.subcell_limiter_coefficients
     (; idp_bounds_delta_local, idp_bounds_delta_global) = limiter.cache
 
-<<<<<<< HEAD
-=======
     # Note: In order to get the maximum deviation from the target bounds, this bounds check
     # requires a reduction in every RK stage and for every enabled limiting option. To make
     # this Thread-parallel we are using Polyester.jl's (at least v0.7.10) `@batch reduction`
@@ -21,7 +19,6 @@
     # `@batch` here to allow a possible redefinition of `@threaded` without creating errors here.
     # See also https://github.com/trixi-framework/Trixi.jl/pull/1888#discussion_r1537785293.
 
->>>>>>> 73da92c4
     if local_minmax
         for v in limiter.local_minmax_variables_cons
             v_string = string(v)
@@ -42,7 +39,6 @@
                     deviation_max = max(deviation_max,
                                         var - variable_bounds[key_max][i, j, element])
                 end
-<<<<<<< HEAD
             end
             idp_bounds_delta_local[key_min] = deviation_min
             idp_bounds_delta_local[key_max] = deviation_max
@@ -56,8 +52,6 @@
                 s = entropy_spec(get_node_vars(u, equations, solver, i, j, element),
                                  equations)
                 deviation = max(deviation, variable_bounds[key][i, j, element] - s)
-=======
->>>>>>> 73da92c4
             end
             idp_bounds_delta_local[key_min] = deviation_min
             idp_bounds_delta_local[key_max] = deviation_max
@@ -113,7 +107,6 @@
                                            idp_bounds_delta_local[key])
     end
 
-<<<<<<< HEAD
     return nothing
 end
 
@@ -357,17 +350,6 @@
                                                                                        n_vars + 1],
                                                                 error_pressure)
                     error_pressure = zero(eltype(mcl_bounds_delta_local))
-=======
-    if save_errors
-        # Print to output file
-        open("$output_directory/deviations.txt", "a") do f
-            print(f, iter, ", ", time)
-            if local_minmax
-                for v in limiter.local_minmax_variables_cons
-                    v_string = string(v)
-                    print(f, ", ", idp_bounds_delta_local[Symbol(v_string, "_min")],
-                          ", ", idp_bounds_delta_local[Symbol(v_string, "_max")])
->>>>>>> 73da92c4
                 end
             end
         end
@@ -414,7 +396,6 @@
                     if limiter.positivity_limiter_pressure && (v == 2 || v == 3)
                         error_pressure += 0.5 * var_limited^2
                     end
-<<<<<<< HEAD
                 end
                 if limiter.positivity_limiter_pressure
                     rho_limited = bar_states1[1, i, j, element] -
@@ -500,17 +481,9 @@
                                                                                        n_vars + 1],
                                                                 error_pressure)
                     error_pressure = zero(eltype(mcl_bounds_delta_local))
-=======
-                    print(f, ", ", idp_bounds_delta_local[Symbol(string(v), "_min")])
-                end
-                for variable in limiter.positivity_variables_nonlinear
-                    print(f, ", ",
-                          idp_bounds_delta_local[Symbol(string(variable), "_min")])
->>>>>>> 73da92c4
-                end
-            end
-        end
-<<<<<<< HEAD
+                end
+            end
+        end
     elseif limiter.positivity_limiter_pressure
         for element in eachelement(solver, cache)
             for j in eachnode(solver), i in eachnode(solver)
@@ -640,11 +613,6 @@
                 mcl_bounds_delta_local[1, 1] = max(mcl_bounds_delta_local[1, 1],
                                                    -rho_limited)
             end
-=======
-        # Reset local maximum deviations
-        for (key, _) in idp_bounds_delta_local
-            idp_bounds_delta_local[key] = zero(eltype(idp_bounds_delta_local[key]))
->>>>>>> 73da92c4
         end
     end # limiter.positivity_limiter_density
 
