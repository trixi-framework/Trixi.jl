--- conflicted
+++ resolved
@@ -81,7 +81,6 @@
                                            idp_bounds_delta_local[key])
     end
 
-<<<<<<< HEAD
     return nothing
 end
 
@@ -90,75 +89,33 @@
     (; local_minmax, positivity) = limiter
     (; idp_bounds_delta_local) = limiter.cache
 
-    # Note: Accessing the threaded memory vector `idp_bounds_delta_local` with
-    # `deviation = idp_bounds_delta_local[key][Threads.threadid()]` causes critical performance
-    # issues due to False Sharing. For more information see note in `check_bounds`.
-    # As a result, the total maximum deviation is saved in the entry with index `stride_size`.
-    stride_size = div(128, sizeof(eltype(u)))
-
-    # Print errors to output file
+    # Print to output file
     open("$output_directory/deviations.txt", "a") do f
         print(f, iter, ", ", time)
         if local_minmax
             for v in limiter.local_minmax_variables_cons
                 v_string = string(v)
-                print(f, ", ",
-                      idp_bounds_delta_local[Symbol(v_string, "_min")][stride_size],
-                      ", ",
-                      idp_bounds_delta_local[Symbol(v_string, "_max")][stride_size])
+                print(f, ", ", idp_bounds_delta_local[Symbol(v_string, "_min")],
+                      ", ", idp_bounds_delta_local[Symbol(v_string, "_max")])
             end
         end
         if positivity
             for v in limiter.positivity_variables_cons
                 if v in limiter.local_minmax_variables_cons
                     continue
-=======
-    if save_errors
-        # Print to output file
-        open("$output_directory/deviations.txt", "a") do f
-            print(f, iter, ", ", time)
-            if local_minmax
-                for v in limiter.local_minmax_variables_cons
-                    v_string = string(v)
-                    print(f, ", ", idp_bounds_delta_local[Symbol(v_string, "_min")],
-                          ", ", idp_bounds_delta_local[Symbol(v_string, "_max")])
                 end
+                print(f, ", ", idp_bounds_delta_local[Symbol(string(v), "_min")])
             end
-            if positivity
-                for v in limiter.positivity_variables_cons
-                    if v in limiter.local_minmax_variables_cons
-                        continue
-                    end
-                    print(f, ", ", idp_bounds_delta_local[Symbol(string(v), "_min")])
-                end
-                for variable in limiter.positivity_variables_nonlinear
-                    print(f, ", ",
-                          idp_bounds_delta_local[Symbol(string(variable), "_min")])
->>>>>>> 0f60ebc5
-                end
-                print(f, ", ",
-                      idp_bounds_delta_local[Symbol(string(v), "_min")][stride_size])
+            for variable in limiter.positivity_variables_nonlinear
+                print(f, ", ", idp_bounds_delta_local[Symbol(string(variable), "_min")])
             end
-<<<<<<< HEAD
-            for variable in limiter.positivity_variables_nonlinear
-                print(f, ", ",
-                      idp_bounds_delta_local[Symbol(string(variable), "_min")][stride_size])
-            end
-=======
-            println(f)
-        end
-        # Reset local maximum deviations
-        for (key, _) in idp_bounds_delta_local
-            idp_bounds_delta_local[key] = zero(eltype(idp_bounds_delta_local[key]))
->>>>>>> 0f60ebc5
         end
         println(f)
     end
+
     # Reset local maximum deviations
     for (key, _) in idp_bounds_delta_local
-        for i in 1:Threads.nthreads()
-            idp_bounds_delta_local[key][stride_size * i] = zero(eltype(idp_bounds_delta_local[key][stride_size]))
-        end
+        idp_bounds_delta_local[key] = zero(eltype(idp_bounds_delta_local[key]))
     end
 
     return nothing
