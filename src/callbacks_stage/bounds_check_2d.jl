# By default, Julia/LLVM does not use fused multiply-add operations (FMAs).
# Since these FMAs can increase the performance of many numerical algorithms,
# we need to opt-in explicitly.
# See https://ranocha.de/blog/Optimizing_EC_Trixi for further details.
@muladd begin
#! format: noindent

@inline function check_bounds(u, mesh::AbstractMesh{2}, equations, solver, cache,
                              indicator::IndicatorIDP,
                              time, iter, output_directory, save_errors, interval)
<<<<<<< HEAD
  @unpack state_tvd, positivity, spec_entropy, math_entropy = solver.volume_integral.indicator
  @unpack variable_bounds = indicator.cache.container_shock_capturing
  @unpack idp_bounds_delta = indicator.cache

  save_errors_ = save_errors && (iter % interval == 0)
  counter = 1
  if save_errors_
    open("$output_directory/deviations.txt", "a") do f;
      print(f, iter, ", ", time);
    end
  end
  if state_tvd
    for index in indicator.variables_states
      deviation_min = zero(eltype(u))
      deviation_max = zero(eltype(u))
      for element in eachelement(solver, cache), j in eachnode(solver), i in eachnode(solver)
        deviation_min = max(deviation_min, variable_bounds[counter][i, j, element] - u[index, i, j, element])
        deviation_max = max(deviation_max, u[index, i, j, element] - variable_bounds[counter + 1][i, j, element])
      end
      idp_bounds_delta[counter] = max(idp_bounds_delta[counter], deviation_min)
      idp_bounds_delta[counter + 1] = max(idp_bounds_delta[counter + 1], deviation_max)
      if save_errors_
        deviation_min_ = deviation_min
        deviation_max_ = deviation_max
        open("$output_directory/deviations.txt", "a") do f;
          print(f, ", ", deviation_min_, ", ", deviation_max_);
        end
      end
      counter += 2
    end
  end
  if spec_entropy
    deviation_min = zero(eltype(u))
    for element in eachelement(solver, cache), j in eachnode(solver), i in eachnode(solver)
      s = entropy_spec(get_node_vars(u, equations, solver, i, j, element), equations)
      deviation_min = max(deviation_min, variable_bounds[counter][i, j, element] - s)
=======
    @unpack density_tvd, positivity, spec_entropy, math_entropy = solver.volume_integral.indicator
    @unpack variable_bounds = indicator.cache.container_shock_capturing
    @unpack idp_bounds_delta = indicator.cache

    save_errors_ = save_errors && (iter % interval == 0)
    counter = 1
    if save_errors_
        open("$output_directory/deviations.txt", "a") do f
            print(f, iter, ", ", time)
        end
>>>>>>> 6e71bf05
    end
    if density_tvd
        deviation_min = zero(eltype(u))
        deviation_max = zero(eltype(u))
        for element in eachelement(solver, cache), j in eachnode(solver),
            i in eachnode(solver)

            deviation_min = max(deviation_min,
                                variable_bounds[1][i, j, element] - u[1, i, j, element])
            deviation_max = max(deviation_max,
                                u[1, i, j, element] - variable_bounds[2][i, j, element])
        end
        idp_bounds_delta[1] = max(idp_bounds_delta[1], deviation_min)
        idp_bounds_delta[2] = max(idp_bounds_delta[2], deviation_max)
        if save_errors_
            deviation_min_ = deviation_min
            deviation_max_ = deviation_max
            open("$output_directory/deviations.txt", "a") do f
                print(f, ", ", deviation_min_, ", ", deviation_max_)
            end
        end
        counter += 2
    end
    if spec_entropy
        deviation_min = zero(eltype(u))
        for element in eachelement(solver, cache), j in eachnode(solver),
            i in eachnode(solver)

            s = entropy_spec(get_node_vars(u, equations, solver, i, j, element),
                             equations)
            deviation_min = max(deviation_min,
                                variable_bounds[counter][i, j, element] - s)
        end
        idp_bounds_delta[counter] = max(idp_bounds_delta[counter], deviation_min)
        if save_errors_
            deviation_min_ = deviation_min
            open("$output_directory/deviations.txt", "a") do f
                print(f, ", ", deviation_min_)
            end
        end
        counter += 1
    end
    if math_entropy
        deviation_max = zero(eltype(u))
        for element in eachelement(solver, cache), j in eachnode(solver),
            i in eachnode(solver)

            s = entropy_math(get_node_vars(u, equations, solver, i, j, element),
                             equations)
            deviation_max = max(deviation_max,
                                s - variable_bounds[counter][i, j, element])
        end
        idp_bounds_delta[counter] = max(idp_bounds_delta[counter], deviation_max)
        if save_errors_
            deviation_max_ = deviation_max
            open("$output_directory/deviations.txt", "a") do f
                print(f, ", ", deviation_max_)
            end
        end
        counter += 1
    end
<<<<<<< HEAD
    counter += 1
  end
  if positivity
    for index in indicator.variables_cons
      if state_tvd && (index in indicator.variables_states)
        continue
      end
      deviation_min = zero(eltype(u))
      for element in eachelement(solver, cache), j in eachnode(solver), i in eachnode(solver)
        var = u[index, i, j, element]
        deviation_min = max(deviation_min, variable_bounds[counter][i, j, element] - var)
      end
      idp_bounds_delta[counter] = max(idp_bounds_delta[counter], deviation_min)
      if save_errors_
        deviation_min_ = deviation_min
        open("$output_directory/deviations.txt", "a") do f;
          print(f, ", ", deviation_min_);
=======
    if positivity
        for index in indicator.variables_cons
            if index == 1 && density_tvd
                continue
            end
            deviation_min = zero(eltype(u))
            for element in eachelement(solver, cache), j in eachnode(solver),
                i in eachnode(solver)

                var = u[index, i, j, element]
                deviation_min = max(deviation_min,
                                    variable_bounds[counter][i, j, element] - var)
            end
            idp_bounds_delta[counter] = max(idp_bounds_delta[counter], deviation_min)
            if save_errors_
                deviation_min_ = deviation_min
                open("$output_directory/deviations.txt", "a") do f
                    print(f, ", ", deviation_min_)
                end
            end
            counter += 1
        end
        for variable in indicator.variables_nonlinear
            deviation_min = zero(eltype(u))
            for element in eachelement(solver, cache), j in eachnode(solver),
                i in eachnode(solver)

                var = variable(get_node_vars(u, equations, solver, i, j, element),
                               equations)
                deviation_min = max(deviation_min,
                                    variable_bounds[counter][i, j, element] - var)
            end
            idp_bounds_delta[counter] = max(idp_bounds_delta[counter], deviation_min)
            if save_errors_
                deviation_min_ = deviation_min
                open("$output_directory/deviations.txt", "a") do f
                    print(f, ", ", deviation_min_)
                end
            end
            counter += 1
>>>>>>> 6e71bf05
        end
    end
    if save_errors_
        open("$output_directory/deviations.txt", "a") do f
            println(f)
        end
    end

    return nothing
end

@inline function check_bounds(u, mesh::AbstractMesh{2}, equations, solver, cache,
                              indicator::IndicatorMCL,
                              time, iter, output_directory, save_errors, interval)
    @unpack var_min, var_max = indicator.cache.container_shock_capturing
    @unpack bar_states1, bar_states2, lambda1, lambda2 = indicator.cache.container_bar_states
    @unpack idp_bounds_delta = solver.volume_integral.indicator.cache
    @unpack antidiffusive_flux1, antidiffusive_flux2 = cache.container_antidiffusive_flux

    n_vars = nvariables(equations)

    deviation_min = zeros(eltype(u), n_vars + indicator.PressurePositivityLimiterKuzmin)
    deviation_max = zeros(eltype(u), n_vars)

    if indicator.DensityLimiter
        # New solution u^{n+1}
        for element in eachelement(solver, cache)
            for j in eachnode(solver), i in eachnode(solver)
                deviation_min[1] = max(deviation_min[1],
                                       var_min[1, i, j, element] - u[1, i, j, element])
                deviation_max[1] = max(deviation_max[1],
                                       u[1, i, j, element] - var_max[1, i, j, element])
            end
        end

        # Limited bar states \bar{u}^{Lim} = \bar{u} + Δf^{Lim} / λ
        # Checking the bounds for...
        # - density (rho):
        #   \bar{rho}^{min} <= \bar{rho}^{Lim} <= \bar{rho}^{max}
        for element in eachelement(solver, cache)
            for j in eachnode(solver), i in eachnode(solver)
                # -x
                rho_limited = bar_states1[1, i, j, element] -
                              antidiffusive_flux1[1, i, j, element] /
                              lambda1[i, j, element]
                deviation_min[1] = max(deviation_min[1],
                                       var_min[1, i, j, element] - rho_limited)
                deviation_max[1] = max(deviation_max[1],
                                       rho_limited - var_max[1, i, j, element])
                # +x
                rho_limited = bar_states1[1, i + 1, j, element] +
                              antidiffusive_flux1[1, i + 1, j, element] /
                              lambda1[i + 1, j, element]
                deviation_min[1] = max(deviation_min[1],
                                       var_min[1, i, j, element] - rho_limited)
                deviation_max[1] = max(deviation_max[1],
                                       rho_limited - var_max[1, i, j, element])
                # -y
                rho_limited = bar_states2[1, i, j, element] -
                              antidiffusive_flux2[1, i, j, element] /
                              lambda2[i, j, element]
                deviation_min[1] = max(deviation_min[1],
                                       var_min[1, i, j, element] - rho_limited)
                deviation_max[1] = max(deviation_max[1],
                                       rho_limited - var_max[1, i, j, element])
                # +y
                rho_limited = bar_states2[1, i, j + 1, element] +
                              antidiffusive_flux2[1, i, j + 1, element] /
                              lambda2[i, j + 1, element]
                deviation_min[1] = max(deviation_min[1],
                                       var_min[1, i, j, element] - rho_limited)
                deviation_max[1] = max(deviation_max[1],
                                       rho_limited - var_max[1, i, j, element])
            end
        end
    end # indicator.DensityLimiter

    if indicator.SequentialLimiter
        # New solution u^{n+1}
        for element in eachelement(solver, cache)
            for j in eachnode(solver), i in eachnode(solver)
                for v in 2:n_vars
                    var_limited = u[v, i, j, element] / u[1, i, j, element]
                    deviation_min[v] = max(deviation_min[v],
                                           var_min[v, i, j, element] - var_limited)
                    deviation_max[v] = max(deviation_max[v],
                                           var_limited - var_max[v, i, j, element])
                end
                if indicator.PressurePositivityLimiterKuzmin
                    error_pressure = 0.5 *
                                     (u[2, i, j, element]^2 + u[3, i, j, element]^2) -
                                     u[1, i, j, element] * u[4, i, j, element]
                    deviation_min[n_vars + 1] = max(deviation_min[n_vars + 1],
                                                    error_pressure)
                end
            end
        end

        # Limited bar states \bar{u}^{Lim} = \bar{u} + Δf^{Lim} / λ
        # Checking the bounds for...
        # - velocities and energy (phi):
        #   \bar{phi}^{min} <= \bar{phi}^{Lim} / \bar{rho}^{Lim} <= \bar{phi}^{max}
        # - pressure (p):
        #   \bar{rho}^{Lim} \bar{rho * E}^{Lim} >= |\bar{rho * v}^{Lim}|^2 / 2
        var_limited = zero(eltype(idp_bounds_delta))
        error_pressure = zero(eltype(idp_bounds_delta))
        for element in eachelement(solver, cache)
            for j in eachnode(solver), i in eachnode(solver)
                # -x
                rho_limited = bar_states1[1, i, j, element] -
                              antidiffusive_flux1[1, i, j, element] /
                              lambda1[i, j, element]
                for v in 2:n_vars
                    var_limited = bar_states1[v, i, j, element] -
                                  antidiffusive_flux1[v, i, j, element] /
                                  lambda1[i, j, element]
                    deviation_min[v] = max(deviation_min[v],
                                           var_min[v, i, j, element] -
                                           var_limited / rho_limited)
                    deviation_max[v] = max(deviation_max[v],
                                           var_limited / rho_limited -
                                           var_max[v, i, j, element])
                    if indicator.PressurePositivityLimiterKuzmin && (v == 2 || v == 3)
                        error_pressure += 0.5 * var_limited^2
                    end
                end
                if indicator.PressurePositivityLimiterKuzmin
                    error_pressure -= var_limited * rho_limited
                    deviation_min[n_vars + 1] = max(deviation_min[n_vars + 1],
                                                    error_pressure)
                    error_pressure = zero(eltype(idp_bounds_delta))
                end
                # +x
                rho_limited = bar_states1[1, i + 1, j, element] +
                              antidiffusive_flux1[1, i + 1, j, element] /
                              lambda1[i + 1, j, element]
                for v in 2:n_vars
                    var_limited = bar_states1[v, i + 1, j, element] +
                                  antidiffusive_flux1[v, i + 1, j, element] /
                                  lambda1[i + 1, j, element]
                    deviation_min[v] = max(deviation_min[v],
                                           var_min[v, i, j, element] -
                                           var_limited / rho_limited)
                    deviation_max[v] = max(deviation_max[v],
                                           var_limited / rho_limited -
                                           var_max[v, i, j, element])
                    if indicator.PressurePositivityLimiterKuzmin && (v == 2 || v == 3)
                        error_pressure += 0.5 * var_limited^2
                    end
                end
                if indicator.PressurePositivityLimiterKuzmin
                    error_pressure -= var_limited * rho_limited
                    deviation_min[n_vars + 1] = max(deviation_min[n_vars + 1],
                                                    error_pressure)
                    error_pressure = zero(eltype(idp_bounds_delta))
                end
                # -y
                rho_limited = bar_states2[1, i, j, element] -
                              antidiffusive_flux2[1, i, j, element] /
                              lambda2[i, j, element]
                for v in 2:n_vars
                    var_limited = bar_states2[v, i, j, element] -
                                  antidiffusive_flux2[v, i, j, element] /
                                  lambda2[i, j, element]
                    deviation_min[v] = max(deviation_min[v],
                                           var_min[v, i, j, element] -
                                           var_limited / rho_limited)
                    deviation_max[v] = max(deviation_max[v],
                                           var_limited / rho_limited -
                                           var_max[v, i, j, element])
                    if indicator.PressurePositivityLimiterKuzmin && (v == 2 || v == 3)
                        error_pressure += 0.5 * var_limited^2
                    end
                end
                if indicator.PressurePositivityLimiterKuzmin
                    error_pressure -= var_limited * rho_limited
                    deviation_min[n_vars + 1] = max(deviation_min[n_vars + 1],
                                                    error_pressure)
                    error_pressure = zero(eltype(idp_bounds_delta))
                end
                # +y
                rho_limited = bar_states2[1, i, j + 1, element] +
                              antidiffusive_flux2[1, i, j + 1, element] /
                              lambda2[i, j + 1, element]
                for v in 2:n_vars
                    var_limited = bar_states2[v, i, j + 1, element] +
                                  antidiffusive_flux2[v, i, j + 1, element] /
                                  lambda2[i, j + 1, element]
                    deviation_min[v] = max(deviation_min[v],
                                           var_min[v, i, j, element] -
                                           var_limited / rho_limited)
                    deviation_max[v] = max(deviation_max[v],
                                           var_limited / rho_limited -
                                           var_max[v, i, j, element])
                    if indicator.PressurePositivityLimiterKuzmin && (v == 2 || v == 3)
                        error_pressure += 0.5 * var_limited^2
                    end
                end
                if indicator.PressurePositivityLimiterKuzmin
                    error_pressure -= var_limited * rho_limited
                    deviation_min[n_vars + 1] = max(deviation_min[n_vars + 1],
                                                    error_pressure)
                    error_pressure = zero(eltype(idp_bounds_delta))
                end
            end
        end
    elseif indicator.ConservativeLimiter
        # New solution u^{n+1}
        for element in eachelement(solver, cache)
            for j in eachnode(solver), i in eachnode(solver)
                for v in 2:n_vars
                    deviation_min[v] = max(deviation_min[v],
                                           var_min[v, i, j, element] -
                                           u[v, i, j, element])
                    deviation_max[v] = max(deviation_max[v],
                                           u[v, i, j, element] -
                                           var_max[v, i, j, element])
                end
                if indicator.PressurePositivityLimiterKuzmin
                    error_pressure = 0.5 *
                                     (u[2, i, j, element]^2 + u[3, i, j, element]^2) -
                                     u[1, i, j, element] * u[4, i, j, element]
                    deviation_min[n_vars + 1] = max(deviation_min[n_vars + 1],
                                                    error_pressure)
                end
            end
        end

        # Limited bar states \bar{u}^{Lim} = \bar{u} + Δf^{Lim} / λ
        # Checking the bounds for...
        # - conservative variables (phi):
        #   \bar{rho*phi}^{min} <= \bar{rho*phi}^{Lim} <= \bar{rho*phi}^{max}
        # - pressure (p):
        #   \bar{rho}^{Lim} \bar{rho * E}^{Lim} >= |\bar{rho * v}^{Lim}|^2 / 2
        var_limited = zero(eltype(idp_bounds_delta))
        error_pressure = zero(eltype(idp_bounds_delta))
        for element in eachelement(solver, cache)
            for j in eachnode(solver), i in eachnode(solver)
                # -x
                rho_limited = bar_states1[1, i, j, element] -
                              antidiffusive_flux1[1, i, j, element] /
                              lambda1[i, j, element]
                for v in 2:n_vars
                    var_limited = bar_states1[v, i, j, element] -
                                  antidiffusive_flux1[v, i, j, element] /
                                  lambda1[i, j, element]
                    deviation_min[v] = max(deviation_min[v],
                                           var_min[v, i, j, element] - var_limited)
                    deviation_max[v] = max(deviation_max[v],
                                           var_limited - var_max[v, i, j, element])
                    if indicator.PressurePositivityLimiterKuzmin && (v == 2 || v == 3)
                        error_pressure += 0.5 * var_limited^2
                    end
                end
                if indicator.PressurePositivityLimiterKuzmin
                    error_pressure -= var_limited * rho_limited
                    deviation_min[n_vars + 1] = max(deviation_min[n_vars + 1],
                                                    error_pressure)
                    error_pressure = zero(eltype(idp_bounds_delta))
                end
                # +x
                rho_limited = bar_states1[1, i + 1, j, element] +
                              antidiffusive_flux1[1, i + 1, j, element] /
                              lambda1[i + 1, j, element]
                for v in 2:n_vars
                    var_limited = bar_states1[v, i + 1, j, element] +
                                  antidiffusive_flux1[v, i + 1, j, element] /
                                  lambda1[i + 1, j, element]
                    deviation_min[v] = max(deviation_min[v],
                                           var_min[v, i, j, element] - var_limited)
                    deviation_max[v] = max(deviation_max[v],
                                           var_limited - var_max[v, i, j, element])
                    if indicator.PressurePositivityLimiterKuzmin && (v == 2 || v == 3)
                        error_pressure += 0.5 * var_limited^2
                    end
                end
                if indicator.PressurePositivityLimiterKuzmin
                    error_pressure -= var_limited * rho_limited
                    deviation_min[n_vars + 1] = max(deviation_min[n_vars + 1],
                                                    error_pressure)
                    error_pressure = zero(eltype(idp_bounds_delta))
                end
                # -y
                rho_limited = bar_states2[1, i, j, element] -
                              antidiffusive_flux2[1, i, j, element] /
                              lambda2[i, j, element]
                for v in 2:n_vars
                    var_limited = bar_states2[v, i, j, element] -
                                  antidiffusive_flux2[v, i, j, element] /
                                  lambda2[i, j, element]
                    deviation_min[v] = max(deviation_min[v],
                                           var_min[v, i, j, element] - var_limited)
                    deviation_max[v] = max(deviation_max[v],
                                           var_limited - var_max[v, i, j, element])
                    if indicator.PressurePositivityLimiterKuzmin && (v == 2 || v == 3)
                        error_pressure += 0.5 * var_limited^2
                    end
                end
                if indicator.PressurePositivityLimiterKuzmin
                    error_pressure -= var_limited * rho_limited
                    deviation_min[n_vars + 1] = max(deviation_min[n_vars + 1],
                                                    error_pressure)
                    error_pressure = zero(eltype(idp_bounds_delta))
                end
                # +y
                rho_limited = bar_states2[1, i, j + 1, element] +
                              antidiffusive_flux2[1, i, j + 1, element] /
                              lambda2[i, j + 1, element]
                for v in 2:n_vars
                    var_limited = bar_states2[v, i, j + 1, element] +
                                  antidiffusive_flux2[v, i, j + 1, element] /
                                  lambda2[i, j + 1, element]
                    deviation_min[v] = max(deviation_min[v],
                                           var_min[v, i, j, element] - var_limited)
                    deviation_max[v] = max(deviation_max[v],
                                           var_limited - var_max[v, i, j, element])
                    if indicator.PressurePositivityLimiterKuzmin && (v == 2 || v == 3)
                        error_pressure += 0.5 * var_limited^2
                    end
                end
                if indicator.PressurePositivityLimiterKuzmin
                    error_pressure -= var_limited * rho_limited
                    deviation_min[n_vars + 1] = max(deviation_min[n_vars + 1],
                                                    error_pressure)
                    error_pressure = zero(eltype(idp_bounds_delta))
                end
            end
        end
    elseif indicator.PressurePositivityLimiterKuzmin
        # New solution u^{n+1}
        for element in eachelement(solver, cache)
            for j in eachnode(solver), i in eachnode(solver)
                error_pressure = 0.5 * (u[2, i, j, element]^2 + u[3, i, j, element]^2) -
                                 u[1, i, j, element] * u[4, i, j, element]
                deviation_min[n_vars + 1] = max(deviation_min[n_vars + 1],
                                                error_pressure)
            end
        end

        # Limited bar states \bar{u}^{Lim} = \bar{u} + Δf^{Lim} / λ
        # Checking the bounds for...
        # - pressure (p):
        #   \bar{rho}^{Lim} \bar{rho * E}^{Lim} >= |\bar{rho * v}^{Lim}|^2 / 2
        for element in eachelement(solver, cache)
            for j in eachnode(solver), i in eachnode(solver)
                # -x
                rho_limited = bar_states1[1, i, j, element] -
                              antidiffusive_flux1[1, i, j, element] /
                              lambda1[i, j, element]
                error_pressure = 0.5 *
                                 (bar_states1[2, i, j, element] -
                                  antidiffusive_flux1[2, i, j, element] /
                                  lambda1[i, j, element])^2 +
                                 0.5 *
                                 (bar_states1[3, i, j, element] -
                                  antidiffusive_flux1[3, i, j, element] /
                                  lambda1[i, j, element])^2 -
                                 (bar_states1[4, i, j, element] -
                                  antidiffusive_flux1[4, i, j, element] /
                                  lambda1[i, j, element]) * rho_limited
                deviation_min[n_vars + 1] = max(deviation_min[n_vars + 1],
                                                error_pressure)
                # +x
                rho_limited = bar_states1[1, i + 1, j, element] +
                              antidiffusive_flux1[1, i + 1, j, element] /
                              lambda1[i + 1, j, element]
                error_pressure = 0.5 *
                                 (bar_states1[2, i + 1, j, element] +
                                  antidiffusive_flux1[2, i + 1, j, element] /
                                  lambda1[i + 1, j, element])^2 +
                                 0.5 *
                                 (bar_states1[3, i + 1, j, element] +
                                  antidiffusive_flux1[3, i + 1, j, element] /
                                  lambda1[i + 1, j, element])^2 -
                                 (bar_states1[4, i + 1, j, element] +
                                  antidiffusive_flux1[4, i + 1, j, element] /
                                  lambda1[i + 1, j, element]) * rho_limited
                deviation_min[n_vars + 1] = max(deviation_min[n_vars + 1],
                                                error_pressure)
                # -y
                rho_limited = bar_states2[1, i, j, element] -
                              antidiffusive_flux2[1, i, j, element] /
                              lambda2[i, j, element]
                error_pressure = 0.5 *
                                 (bar_states2[2, i, j, element] -
                                  antidiffusive_flux2[2, i, j, element] /
                                  lambda2[i, j, element])^2 +
                                 0.5 *
                                 (bar_states2[3, i, j, element] -
                                  antidiffusive_flux2[3, i, j, element] /
                                  lambda2[i, j, element])^2 -
                                 (bar_states2[4, i, j, element] -
                                  antidiffusive_flux2[4, i, j, element] /
                                  lambda2[i, j, element]) * rho_limited
                deviation_min[n_vars + 1] = max(deviation_min[n_vars + 1],
                                                error_pressure)
                # +y
                rho_limited = bar_states2[1, i, j + 1, element] +
                              antidiffusive_flux2[1, i, j + 1, element] /
                              lambda2[i, j + 1, element]
                error_pressure = 0.5 *
                                 (bar_states2[2, i, j + 1, element] +
                                  antidiffusive_flux2[2, i, j + 1, element] /
                                  lambda2[i, j + 1, element])^2 +
                                 0.5 *
                                 (bar_states2[3, i, j + 1, element] +
                                  antidiffusive_flux2[3, i, j + 1, element] /
                                  lambda2[i, j + 1, element])^2 -
                                 (bar_states2[4, i, j + 1, element] +
                                  antidiffusive_flux2[4, i, j + 1, element] /
                                  lambda2[i, j + 1, element]) * rho_limited
                deviation_min[n_vars + 1] = max(deviation_min[n_vars + 1],
                                                error_pressure)
            end
        end
    end # indicator.PressurePositivityLimiterKuzmin

    if indicator.DensityPositivityLimiter
        # New solution u^{n+1}
        for element in eachelement(solver, cache)
            for j in eachnode(solver), i in eachnode(solver)
                deviation_min[1] = max(deviation_min[1], -u[1, i, j, element])
            end
        end

        # Limited bar states \bar{u}^{Lim} = \bar{u} + Δf^{Lim} / λ
        beta = indicator.DensityPositivityCorrectionFactor
        # Checking the bounds for...
        # - density (rho):
        #   beta * \bar{rho} <= \bar{rho}^{Lim}
        for element in eachelement(solver, cache)
            for j in eachnode(solver), i in eachnode(solver)
                # -x
                rho_limited = (1 - beta) * bar_states1[1, i, j, element] -
                              antidiffusive_flux1[1, i, j, element] /
                              lambda1[i, j, element]
                deviation_min[1] = max(deviation_min[1], -rho_limited)
                # +x
                rho_limited = (1 - beta) * bar_states1[1, i + 1, j, element] +
                              antidiffusive_flux1[1, i + 1, j, element] /
                              lambda1[i + 1, j, element]
                deviation_min[1] = max(deviation_min[1], -rho_limited)
                # -y
                rho_limited = (1 - beta) * bar_states2[1, i, j, element] -
                              antidiffusive_flux2[1, i, j, element] /
                              lambda2[i, j, element]
                deviation_min[1] = max(deviation_min[1], -rho_limited)
                # +y
                rho_limited = (1 - beta) * bar_states2[1, i, j + 1, element] +
                              antidiffusive_flux2[1, i, j + 1, element] /
                              lambda2[i, j + 1, element]
                deviation_min[1] = max(deviation_min[1], -rho_limited)
            end
        end
    end # indicator.DensityPositivityLimiter

    for v in eachvariable(equations)
        idp_bounds_delta[1, v] = max(idp_bounds_delta[1, v], deviation_min[v])
        idp_bounds_delta[2, v] = max(idp_bounds_delta[2, v], deviation_max[v])
    end
    if indicator.PressurePositivityLimiterKuzmin
        idp_bounds_delta[1, n_vars + 1] = max(idp_bounds_delta[1, n_vars + 1],
                                              deviation_min[n_vars + 1])
    end

    if !save_errors || (iter % interval != 0)
        return nothing
    end
    open("$output_directory/deviations.txt", "a") do f
        print(f, iter, ", ", time)
        for v in eachvariable(equations)
            print(f, ", ", deviation_min[v], ", ", deviation_max[v])
        end
        if indicator.PressurePositivityLimiterKuzmin
            print(f, ", ", deviation_min[n_vars + 1])
        end
        println(f)
    end

    return nothing
end
end # @muladd<|MERGE_RESOLUTION|>--- conflicted
+++ resolved
@@ -8,45 +8,7 @@
 @inline function check_bounds(u, mesh::AbstractMesh{2}, equations, solver, cache,
                               indicator::IndicatorIDP,
                               time, iter, output_directory, save_errors, interval)
-<<<<<<< HEAD
-  @unpack state_tvd, positivity, spec_entropy, math_entropy = solver.volume_integral.indicator
-  @unpack variable_bounds = indicator.cache.container_shock_capturing
-  @unpack idp_bounds_delta = indicator.cache
-
-  save_errors_ = save_errors && (iter % interval == 0)
-  counter = 1
-  if save_errors_
-    open("$output_directory/deviations.txt", "a") do f;
-      print(f, iter, ", ", time);
-    end
-  end
-  if state_tvd
-    for index in indicator.variables_states
-      deviation_min = zero(eltype(u))
-      deviation_max = zero(eltype(u))
-      for element in eachelement(solver, cache), j in eachnode(solver), i in eachnode(solver)
-        deviation_min = max(deviation_min, variable_bounds[counter][i, j, element] - u[index, i, j, element])
-        deviation_max = max(deviation_max, u[index, i, j, element] - variable_bounds[counter + 1][i, j, element])
-      end
-      idp_bounds_delta[counter] = max(idp_bounds_delta[counter], deviation_min)
-      idp_bounds_delta[counter + 1] = max(idp_bounds_delta[counter + 1], deviation_max)
-      if save_errors_
-        deviation_min_ = deviation_min
-        deviation_max_ = deviation_max
-        open("$output_directory/deviations.txt", "a") do f;
-          print(f, ", ", deviation_min_, ", ", deviation_max_);
-        end
-      end
-      counter += 2
-    end
-  end
-  if spec_entropy
-    deviation_min = zero(eltype(u))
-    for element in eachelement(solver, cache), j in eachnode(solver), i in eachnode(solver)
-      s = entropy_spec(get_node_vars(u, equations, solver, i, j, element), equations)
-      deviation_min = max(deviation_min, variable_bounds[counter][i, j, element] - s)
-=======
-    @unpack density_tvd, positivity, spec_entropy, math_entropy = solver.volume_integral.indicator
+    @unpack state_tvd, positivity, spec_entropy, math_entropy = solver.volume_integral.indicator
     @unpack variable_bounds = indicator.cache.container_shock_capturing
     @unpack idp_bounds_delta = indicator.cache
 
@@ -56,29 +18,33 @@
         open("$output_directory/deviations.txt", "a") do f
             print(f, iter, ", ", time)
         end
->>>>>>> 6e71bf05
-    end
-    if density_tvd
-        deviation_min = zero(eltype(u))
-        deviation_max = zero(eltype(u))
-        for element in eachelement(solver, cache), j in eachnode(solver),
-            i in eachnode(solver)
-
-            deviation_min = max(deviation_min,
-                                variable_bounds[1][i, j, element] - u[1, i, j, element])
-            deviation_max = max(deviation_max,
-                                u[1, i, j, element] - variable_bounds[2][i, j, element])
-        end
-        idp_bounds_delta[1] = max(idp_bounds_delta[1], deviation_min)
-        idp_bounds_delta[2] = max(idp_bounds_delta[2], deviation_max)
-        if save_errors_
-            deviation_min_ = deviation_min
-            deviation_max_ = deviation_max
-            open("$output_directory/deviations.txt", "a") do f
-                print(f, ", ", deviation_min_, ", ", deviation_max_)
-            end
-        end
-        counter += 2
+    end
+    if state_tvd
+        for index in indicator.variables_states
+            deviation_min = zero(eltype(u))
+            deviation_max = zero(eltype(u))
+            for element in eachelement(solver, cache), j in eachnode(solver),
+                i in eachnode(solver)
+
+                deviation_min = max(deviation_min,
+                                    variable_bounds[counter][i, j, element] -
+                                    u[index, i, j, element])
+                deviation_max = max(deviation_max,
+                                    u[index, i, j, element] -
+                                    variable_bounds[counter + 1][i, j, element])
+            end
+            idp_bounds_delta[counter] = max(idp_bounds_delta[counter], deviation_min)
+            idp_bounds_delta[counter + 1] = max(idp_bounds_delta[counter + 1],
+                                                deviation_max)
+            if save_errors_
+                deviation_min_ = deviation_min
+                deviation_max_ = deviation_max
+                open("$output_directory/deviations.txt", "a") do f
+                    print(f, ", ", deviation_min_, ", ", deviation_max_)
+                end
+            end
+            counter += 2
+        end
     end
     if spec_entropy
         deviation_min = zero(eltype(u))
@@ -118,28 +84,9 @@
         end
         counter += 1
     end
-<<<<<<< HEAD
-    counter += 1
-  end
-  if positivity
-    for index in indicator.variables_cons
-      if state_tvd && (index in indicator.variables_states)
-        continue
-      end
-      deviation_min = zero(eltype(u))
-      for element in eachelement(solver, cache), j in eachnode(solver), i in eachnode(solver)
-        var = u[index, i, j, element]
-        deviation_min = max(deviation_min, variable_bounds[counter][i, j, element] - var)
-      end
-      idp_bounds_delta[counter] = max(idp_bounds_delta[counter], deviation_min)
-      if save_errors_
-        deviation_min_ = deviation_min
-        open("$output_directory/deviations.txt", "a") do f;
-          print(f, ", ", deviation_min_);
-=======
     if positivity
         for index in indicator.variables_cons
-            if index == 1 && density_tvd
+            if state_tvd && (index in indicator.variables_states)
                 continue
             end
             deviation_min = zero(eltype(u))
@@ -156,8 +103,8 @@
                 open("$output_directory/deviations.txt", "a") do f
                     print(f, ", ", deviation_min_)
                 end
-            end
-            counter += 1
+                counter += 1
+            end
         end
         for variable in indicator.variables_nonlinear
             deviation_min = zero(eltype(u))
@@ -177,7 +124,6 @@
                 end
             end
             counter += 1
->>>>>>> 6e71bf05
         end
     end
     if save_errors_
