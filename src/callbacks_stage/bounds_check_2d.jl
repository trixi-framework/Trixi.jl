--- conflicted
+++ resolved
@@ -8,7 +8,7 @@
 @inline function check_bounds(u, mesh::AbstractMesh{2}, equations, solver, cache,
                               indicator::IndicatorIDP,
                               time, iter, output_directory, save_errors, interval)
-    @unpack state_tvd, positivity, spec_entropy, math_entropy = solver.volume_integral.indicator
+    @unpack local_minmax, positivity, spec_entropy, math_entropy = solver.volume_integral.indicator
     @unpack variable_bounds = indicator.cache.container_shock_capturing
     @unpack idp_bounds_delta = indicator.cache
 
@@ -19,8 +19,8 @@
             print(f, iter, ", ", time)
         end
     end
-    if state_tvd
-        for index in indicator.variables_states
+    if local_minmax
+        for index in indicator.local_minmax_variables_cons
             deviation_min = zero(eltype(u))
             deviation_max = zero(eltype(u))
             for element in eachelement(solver, cache), j in eachnode(solver),
@@ -85,13 +85,8 @@
         counter += 1
     end
     if positivity
-<<<<<<< HEAD
-        for index in indicator.variables_cons
-            if state_tvd && (index in indicator.variables_states)
-=======
         for index in indicator.positivity_variables_cons
-            if index == 1 && density_tvd
->>>>>>> 0d6d63d3
+            if (index in indicator.local_minmax_variables_cons)
                 continue
             end
             deviation_min = zero(eltype(u))
