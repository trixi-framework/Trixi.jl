# Convenience type to allow dispatch on solution objects that were created by Trixi
#
# This is a union of a Trixi-specific DiffEqBase.ODESolution and of Trixi's own
# TimeIntegratorSolution.
#
# Note: This is an experimental feature and may be changed in future releases without notice.
const TrixiODESolution = Union{ODESolution{T, N, uType, uType2, DType, tType, rateType, P} where
    {T, N, uType, uType2, DType, tType, rateType, P<:ODEProblem{uType_, tType_, isinplace, P_, F_} where
     {uType_, tType_, isinplace, P_<:AbstractSemidiscretization, F_<:ODEFunction{true, typeof(rhs!)}}}, TimeIntegratorSolution}

# This abstract type is used to derive PlotData types of different dimensions; but still allows to share some functions for them.
abstract type AbstractPlotData end

# Define additional methods for convenience.
# These are defined for AbstractPlotData, so they can be used for all types of plot data.
Base.firstindex(pd::AbstractPlotData) = first(pd.variable_names)
Base.lastindex(pd::AbstractPlotData) = last(pd.variable_names)
Base.length(pd::AbstractPlotData) = length(pd.variable_names)
Base.size(pd::AbstractPlotData) = (length(pd),)
Base.keys(pd::AbstractPlotData) = tuple(pd.variable_names...)

# These methods are used internally to set the default value of the solution variables:
# - If a `cons2prim` for the given `equations` exists, use it
# - Otherwise, use `cons2cons`, which is defined for all systems of equations
digest_solution_variables(equations, solution_variables) = solution_variables
function digest_solution_variables(equations, solution_variables::Nothing)
  if hasmethod(cons2prim, Tuple{AbstractVector, typeof(equations)})
    return cons2prim
  else
    return cons2cons
  end
end

"""
    PlotData2D

Holds all relevant data for creating 2D plots of multiple solution variables and to visualize the
mesh.

!!! warning "Experimental implementation"
    This is an experimental feature and may change in future releases.
"""
struct PlotData2D{Coordinates, Data, VariableNames, Vertices} <: AbstractPlotData
  x::Coordinates
  y::Coordinates
  data::Data
  variable_names::VariableNames
  mesh_vertices_x::Vertices
  mesh_vertices_y::Vertices
end


"""
    PlotData2D(u, semi;
               solution_variables=nothing,
               grid_lines=true, max_supported_level=11, nvisnodes=nothing,
               slice_axis=:z, slice_axis_intercept=0)

Create a new `PlotData2D` object that can be used for visualizing 2D/3D DGSEM solution data array
`u` with `Plots.jl`. All relevant geometrical information is extracted from the semidiscretization
`semi`. By default, the primitive variables (if existent) or the conservative variables (otherwise)
from the solution are used for plotting. This can be changed by passing an appropriate conversion
function to `solution_variables`.

If `grid_lines` is `true`, also extract grid vertices for visualizing the mesh. The output
resolution is indirectly set via `max_supported_level`: all data is interpolated to
`2^max_supported_level` uniformly distributed points in each spatial direction, also setting the
maximum allowed refinement level in the solution. `nvisnodes` specifies the number of visualization
nodes to be used. If it is `nothing`, twice the number of solution DG nodes are used for
visualization, and if set to `0`, exactly the number of nodes in the DG elements are used.

When visualizing data from a three-dimensional simulation, a 2D slice is extracted for plotting.
`slice_axis` specifies the axis orthogonal to the slice plane and may be `:x`, `:y`, or `:z`. The
point on the slice axis where it intersects with the slice plane is given in `slice_axis_intercept`.
Both of these values are ignored when visualizing 2D data.

!!! warning "Experimental implementation"
    This is an experimental feature and may change in future releases.

# Examples
```julia
julia> using Trixi, Plots

julia> trixi_include(default_example())
[...]

julia> pd = PlotData2D(sol)
PlotData2D(...)

julia> plot(pd) # To plot all available variables

julia> plot(pd["scalar"]) # To plot only a single variable

julia> plot!(getmesh(pd)) # To add grid lines to the plot
```
"""
function PlotData2D(u, semi;
                    solution_variables=nothing,
                    grid_lines=true, max_supported_level=11, nvisnodes=nothing,
                    slice_axis=:z, slice_axis_intercept=0)
  mesh, equations, solver, _ = mesh_equations_solver_cache(semi)
  @assert ndims(mesh) in (2, 3) "unsupported number of dimensions $ndims (must be 2 or 3)"
  solution_variables_ = digest_solution_variables(equations, solution_variables)

  # Extract mesh info
  center_level_0 = mesh.tree.center_level_0
  length_level_0 = mesh.tree.length_level_0
  leaf_cell_ids = leaf_cells(mesh.tree)
  coordinates = mesh.tree.coordinates[:, leaf_cell_ids]
  levels = mesh.tree.levels[leaf_cell_ids]

  unstructured_data = get_unstructured_data(u, semi, solution_variables_)
  x, y, data, mesh_vertices_x, mesh_vertices_y = get_data_2d(center_level_0, length_level_0,
                                                             leaf_cell_ids, coordinates, levels,
                                                             ndims(mesh), unstructured_data,
                                                             nnodes(solver), grid_lines,
                                                             max_supported_level, nvisnodes,
                                                             slice_axis, slice_axis_intercept)
  variable_names = SVector(varnames(solution_variables_, equations))

  return PlotData2D(x, y, data, variable_names, mesh_vertices_x, mesh_vertices_y)
end


"""
    PlotData2D(u::AbstractArray{<:Any, 4}, semi::SemidiscretizationHyperbolic{<:CurvedMesh};
               solution_variables=nothing, kwargs...)

Create a new `PlotData2D` object that can be used for visualizing 2D DGSEM solution data array
<<<<<<< HEAD
`u` with `Plots.jl` for the mesh type `CurvedMesh` or `UnstructuredQuadMesh`. All relevant
geometrical information is extracted from the semidiscretization `semi`. By default, the
conservative variables from the solution are used for plotting. This can be changed by passing an
appropriate conversion function to `solution_variables`.
=======
`u` with `Plots.jl` for the mesh type `CurvedMesh`. All relevant geometrical information is extracted
from the semidiscretization `semi`. By default, the primitive variables (if existent) or the
conservative variables (otherwise) from the solution are used for plotting. This can be changed by
passing an appropriate conversion function to `solution_variables`.
>>>>>>> 0c3dd3e3

!!! warning "Experimental implementation"
    This is an experimental feature and may change in future releases.

"""
function PlotData2D(u::AbstractArray{<:Any, 4},
                    semi::SemidiscretizationHyperbolic{<:Union{CurvedMesh,UnstructuredQuadMesh}};
                    solution_variables=nothing, grid_lines=true, kwargs...)
  mesh, equations, solver, cache = mesh_equations_solver_cache(semi)
  @unpack node_coordinates = cache.elements

  @assert ndims(mesh) == 2 "unsupported number of dimensions $ndims (must be 2)"
  solution_variables_ = digest_solution_variables(equations, solution_variables)

  unstructured_data = get_unstructured_data(u, semi, solution_variables_)

  x = vec(view(node_coordinates, 1, ..))
  y = vec(view(node_coordinates, 2, ..))

  data = [vec(unstructured_data[.., v]) for v in 1:nvariables(semi)]

  if grid_lines
    # TODO Implement mesh vertix calculation for UnstructuredQuadMesh
    mesh_vertices_x, mesh_vertices_y = calc_vertices(node_coordinates, mesh)
  else
    mesh_vertices_x = Matrix{Float64}(undef, 0, 0)
    mesh_vertices_y = Matrix{Float64}(undef, 0, 0)
  end

  variable_names = SVector(varnames(solution_variables_, equations))

  return PlotData2D(x, y, data, variable_names, mesh_vertices_x, mesh_vertices_y)
end


"""
    PlotData2D(u_ode::AbstractVector, semi; kwargs...)

Create a `PlotData2D` object from a one-dimensional ODE solution `u_ode` and the semidiscretization
`semi`.

!!! warning "Experimental implementation"
    This is an experimental feature and may change in future releases.
"""
PlotData2D(u_ode::AbstractVector, semi; kwargs...) = PlotData2D(wrap_array(u_ode, semi), semi; kwargs...)

"""
    PlotData2D(sol::Union{DiffEqBase.ODESolution,TimeIntegratorSolution}; kwargs...)

Create a `PlotData2D` object from a solution object created by either `OrdinaryDiffEq.solve!` (which
returns a `DiffEqBase.ODESolution`) or Trixi's own `solve!` (which returns a
`TimeIntegratorSolution`).

!!! warning "Experimental implementation"
    This is an experimental feature and may change in future releases.
"""
PlotData2D(sol::TrixiODESolution; kwargs...) = PlotData2D(sol.u[end], sol.prob.p; kwargs...)

# Auxiliary data structure for visualizing a single variable
#
# Note: This is an experimental feature and may be changed in future releases without notice.
struct PlotDataSeries2D{PD<:PlotData2D}
  plot_data::PD
  variable_id::Int
end

# Show only a truncated output for convenience (the full data does not make sense)
function Base.show(io::IO, pds::PlotDataSeries2D)
  @nospecialize pds # reduce precompilation time

  print(io, "PlotDataSeries2D{", typeof(pds.plot_data), "}(<plot_data::PlotData2D>, ",
        pds.variable_id, ")")
end

"""
    Base.getindex(pd::PlotData2D, variable_name)

Extract a single variable `variable_name` from `pd` for plotting with `Plots.plot`.

!!! warning "Experimental implementation"
    This is an experimental feature and may change in future releases.
"""
function Base.getindex(pd::PlotData2D, variable_name)
  variable_id = findfirst(isequal(variable_name), pd.variable_names)

  if isnothing(variable_id)
    throw(KeyError(variable_name))
  end

  return PlotDataSeries2D(pd, variable_id)
end

Base.eltype(pd::PlotData2D) = Pair{String, PlotDataSeries2D}
function Base.iterate(pd::PlotData2D, state=1)
  if state > length(pd)
    return nothing
  else
    return (pd.variable_names[state] => pd[pd.variable_names[state]], state + 1)
  end
end

# Show only a truncated output for convenience (the full data does not make sense)
function Base.show(io::IO, pd::PlotData2D)
  @nospecialize pd # reduce precompilation time

  print(io, "PlotData2D{",
            typeof(pd.x), ",",
            typeof(pd.data), ",",
            typeof(pd.variable_names), ",",
            typeof(pd.mesh_vertices_x),
            "}(<x>, <y>, <data>, <variable_names>, <mesh_vertices_x>, <mesh_vertices_y>)")
end

# Auxiliary data structure for visualizing the mesh
#
# Note: This is an experimental feature and may be changed in future releases without notice.
struct PlotMesh2D{PD<:PlotData2D}
  plot_data::PD
end

# Show only a truncated output for convenience (the full data does not make sense)
function Base.show(io::IO, pm::PlotMesh2D)
  @nospecialize pm # reduce precompilation time

  print(io, "PlotMesh2D{", typeof(pm.plot_data), "}(<plot_data::PlotData2D>)")
end

"""
    getmesh(pd::PlotData2D)

Extract grid lines from `pd` for plotting with `Plots.plot`.

!!! warning "Experimental implementation"
    This is an experimental feature and may change in future releases.
"""
getmesh(pd::PlotData2D) = PlotMesh2D(pd)


# Visualize a single variable in a 2D plot (default: heatmap)
#
# Note: This is an experimental feature and may be changed in future releases without notice.
@recipe function f(pds::PlotDataSeries2D)
  @unpack plot_data, variable_id = pds
  @unpack x, y, data, variable_names = plot_data

  # Set geometric properties
  xlims --> (x[begin], x[end])
  ylims --> (y[begin], y[end])
  aspect_ratio --> :equal

  # Set annotation properties
  legend -->  :none
  title --> variable_names[variable_id]
  colorbar --> :true

  # Set series properties
  seriestype --> :heatmap

  # Return data for plotting
  x, y, data[variable_id]
end


# Visualize a single variable in a 2D plot. Only works for `scatter` right now.
#
# Note: This is an experimental feature and may be changed in future releases without notice.
@recipe function f(pds::PlotDataSeries2D{<:PlotData2D{<:Any, <:AbstractVector{<:AbstractVector}}})
  @unpack plot_data, variable_id = pds
  @unpack x, y, data, variable_names = plot_data

  # Set geometric properties
  xlims --> (minimum(x), maximum(x))
  ylims --> (minimum(y), maximum(y))
  aspect_ratio --> :equal

  # Set annotation properties
  legend -->  :none
  title --> variable_names[variable_id]
  colorbar --> :true

  # Set series properties
  seriestype --> :scatter
  markerstrokewidth --> 0

  marker_z --> data[variable_id]

  # Return data for plotting
  x, y
end


# Visualize the mesh in a 2D plot
#
# Note: This is an experimental feature and may be changed in future releases without notice.
@recipe function f(pm::PlotMesh2D)
  @unpack plot_data = pm
  @unpack x, y, mesh_vertices_x, mesh_vertices_y = plot_data

  # Set geometric and annotation properties
  xlims --> (x[begin], x[end])
  ylims --> (y[begin], y[end])
  aspect_ratio --> :equal
  legend -->  :none

  # Set series properties
  seriestype := :path
  linecolor := :black
  linewidth := 1

  # Return data for plotting
  mesh_vertices_x, mesh_vertices_y
end


# Visualize the mesh in a 2D plot
#
# Note: This is an experimental feature and may be changed in future releases without notice.
@recipe function f(pm::PlotMesh2D{<:PlotData2D{<:Any, <:AbstractVector{<:AbstractVector}}})
  @unpack plot_data = pm
  @unpack x, y, mesh_vertices_x, mesh_vertices_y = plot_data

  # Set geometric and annotation properties
  xlims --> (minimum(x), maximum(x))
  ylims --> (minimum(y), maximum(y))
  aspect_ratio --> :equal
  legend -->  :none

  # Set series properties
  seriestype --> :path
  linecolor --> :black
  linewidth --> 1

  # Return data for plotting
  mesh_vertices_x, mesh_vertices_y
end


# Plot all available variables at once for convenience
#
# Note: This is an experimental feature and may be changed in future releases without notice.
@recipe function f(pd::PlotData2D)
  # Create layout that is as square as possible, when there are more than 3 subplots.
  # This is done with a preference for more columns than rows if not.

  if length(pd) <= 3
    cols = length(pd)
    rows = 1
  else
    cols = ceil(Int, sqrt(length(pd)))
    rows = ceil(Int, length(pd)/cols)
  end

  layout := (rows, cols)

  # Plot all existing variables
  for (i, (variable_name, series)) in enumerate(pd)
    @series begin
      subplot := i
      series
    end
  end

  # Fill remaining subplots with empty plot
  for i in (length(pd)+1):(rows*cols)
    @series begin
      subplot := i
      axis := false
      ticks := false
      legend := false
      [], []
    end
  end
end



"""
    PlotData1D

Holds all relevant data for creating 1D plots of multiple solution variables and to visualize the
mesh.

!!! warning "Experimental implementation"
    This is an experimental feature and may change in future releases.
"""
struct PlotData1D{Coordinates, Data, VariableNames, Vertices} <:AbstractPlotData
  x::Coordinates
  data::Data
  variable_names::VariableNames
  mesh_vertices_x::Vertices
end

"""
    PlotData1D(u, semi; solution_variables=nothing, nvisnodes=nothing))

Create a new `PlotData1D` object that can be used for visualizing 1D DGSEM solution data array
`u` with `Plots.jl`. All relevant geometrical information is extracted from the semidiscretization
`semi`. By default, the primitive variables (if existent) or the conservative variables (otherwise)
from the solution are used for plotting. This can be changed by passing an appropriate conversion
function to `solution_variables`.

`nvisnodes` specifies the number of visualization nodes to be used. If it is `nothing`,
twice the number of solution DG nodes are used for visualization, and if set to `0`,
exactly the number of nodes in the DG elements are used.



!!! warning "Experimental implementation"
    This is an experimental feature and may change in future releases.
"""
function PlotData1D(u, semi; solution_variables=nothing, nvisnodes=nothing)

  mesh, equations, solver, cache = mesh_equations_solver_cache(semi)
  @assert ndims(mesh) in (1) "unsupported number of dimensions $ndims (must be 1)"
  solution_variables_ = digest_solution_variables(equations, solution_variables)

  variable_names = SVector(varnames(solution_variables_, equations))
  original_nodes = cache.elements.node_coordinates

  unstructured_data = get_unstructured_data(u, semi, solution_variables_)
  x, data = get_data_1d(original_nodes, unstructured_data, nvisnodes)

  return PlotData1D(x, data, variable_names, vcat(original_nodes[1, 1, :], original_nodes[1, end, end]))
end

"""
    PlotData1D(u_ode::AbstractVector, semi)

Create a `PlotData1D` object from a one-dimensional ODE solution `u_ode` and the semidiscretization
`semi`.
!!! warning "Experimental implementation"
    This is an experimental feature and may change in future releases.
"""
PlotData1D(u_ode::AbstractVector, semi; kwargs...) = PlotData1D(wrap_array(u_ode, semi), semi; kwargs...)

"""
    PlotData1D(sol::Union{DiffEqBase.ODESolution,TimeIntegratorSolution})

Create a `PlotData1D` object from a solution object created by either `OrdinaryDiffEq.solve!` (which
returns a `DiffEqBase.ODESolution`) or Trixi's own `solve!` (which returns a
`TimeIntegratorSolution`).
!!! warning "Experimental implementation"
    This is an experimental feature and may change in future releases.
"""
PlotData1D(sol::TrixiODESolution; kwargs...) = PlotData1D(sol.u[end], sol.prob.p; kwargs...)

# Store multiple PlotData1D objects in one PlotDataSeries1D.
# This is used for multi-variable equations.
struct PlotDataSeries1D{PD<:PlotData1D}
  plot_data::PD
  variable_id::Int
end

# Show only a truncated output for convenience (the full data does not make sense)
function Base.show(io::IO, pds::PlotDataSeries1D)
  print(io, "PlotDataSeries1D{", typeof(pds.plot_data), "}(<plot_data::PlotData1D>, ",
        pds.variable_id, ")")
end

# Extract a single variable from a PlotData1D object.
function Base.getindex(pd::PlotData1D, variable_name)
  variable_id = findfirst(isequal(variable_name), pd.variable_names)

  if isnothing(variable_id)
    throw(KeyError(variable_name))
  end

  return PlotDataSeries1D(pd, variable_id)
end

Base.eltype(pd::PlotData1D) = Pair{String, PlotDataSeries1D}
function Base.iterate(pd::PlotData1D, state=1)
  if state > length(pd)
    return nothing
  else
    return (pd.variable_names[state] => pd[pd.variable_names[state]], state + 1)
  end
end

# Show only a truncated output for convenience (the full data does not make sense)
function Base.show(io::IO, pd::PlotData1D)
  print(io, "PlotData1D{",
            typeof(pd.x), ",",
            typeof(pd.data), ",",
            typeof(pd.variable_names), ",",
            typeof(pd.mesh_vertices_x),
            "}(<x>, <data>, <variable_names>, <mesh_vertices_x>)")
end


# A struct to store all relevant information about the mesh of a 1D equations, which is needed to plot the mesh.
struct PlotMesh1D{PD<:PlotData1D}
  plot_data::PD
end

# Show a PlotMesh1D in a convenient way.
function Base.show(io::IO, pm::PlotMesh1D)
  print(io, "PlotMesh1D{", typeof(pm.plot_data), "}(<plot_data::PlotData1D>)")
end

# Extract the grid lines from a PlotData1D object to create a PlotMesh1D.
getmesh(pd::PlotData1D) = PlotMesh1D(pd)

# Plot a single variable.
@recipe function f(pds::PlotDataSeries1D)
  @unpack plot_data, variable_id = pds
  @unpack x, data, variable_names = plot_data

  # Set geometric properties
  xlims --> (x[begin], x[end])

  # Set annotation properties
  legend --> :none
  title --> variable_names[variable_id]

  # Return data for plotting
  x, data[:, variable_id]
end

# Plot the mesh as vertical lines from a PlotMesh1D object.
@recipe function f(pm::PlotMesh1D)
  @unpack plot_data = pm
  @unpack x, mesh_vertices_x = plot_data

  # Set geometric and annotation properties
  xlims --> (x[begin], x[end])
  legend -->  :none

  # Set series properties
  seriestype --> :vline
  linecolor --> :grey
  linewidth --> 1

  # Return data for plotting
  mesh_vertices_x
end

# This plots all variables by creating a subplot for each of them.
@recipe function f(pd::PlotData1D)
  # Create layout that is as square as possible, when there are more than 3 subplots.
  # This is done with a preference for more columns than rows if not.
  if length(pd) <= 3
    cols = length(pd)
    rows = 1
  else
    cols = ceil(Int, sqrt(length(pd)))
    rows = ceil(Int, length(pd)/cols)
  end

  layout := (rows, cols)

  # Plot all existing variables
  for (i, (variable_name, series)) in enumerate(pd)
    @series begin
      subplot := i
      series
    end
  end

  # Fill remaining subplots with empty plot
  for i in (length(pd)+1):(rows*cols)
    @series begin
      subplot := i
      axis := false
      ticks := false
      legend := false
      []
    end
  end
end


# Create a plot directly from a TrixiODESolution for convenience
# The plot is created by a PlotData1D or PlotData2D object.
#
# Note: This is an experimental feature and may be changed in future releases without notice.
@recipe function f(sol::TrixiODESolution)
  # Redirect everything to the recipe below
  return sol.u[end], sol.prob.p
end

# Note: If you change the defaults values here, you need to also change them in the PlotData1D or PlotData2D
#       constructor.
@recipe function f(u, semi::AbstractSemidiscretization;
                   solution_variables=nothing,
                   grid_lines=true, max_supported_level=11, nvisnodes=nothing, slice_axis=:z,
                   slice_axis_intercept=0)
  # Create a PlotData1D or PlotData2D object depending on the dimension.
  if ndims(semi) == 1
    return PlotData1D(u, semi; solution_variables, nvisnodes)
  else
    return PlotData2D(u, semi;
                      solution_variables, grid_lines, max_supported_level,
                      nvisnodes, slice_axis, slice_axis_intercept)
  end
end<|MERGE_RESOLUTION|>--- conflicted
+++ resolved
@@ -127,17 +127,10 @@
                solution_variables=nothing, kwargs...)
 
 Create a new `PlotData2D` object that can be used for visualizing 2D DGSEM solution data array
-<<<<<<< HEAD
 `u` with `Plots.jl` for the mesh type `CurvedMesh` or `UnstructuredQuadMesh`. All relevant
 geometrical information is extracted from the semidiscretization `semi`. By default, the
 conservative variables from the solution are used for plotting. This can be changed by passing an
 appropriate conversion function to `solution_variables`.
-=======
-`u` with `Plots.jl` for the mesh type `CurvedMesh`. All relevant geometrical information is extracted
-from the semidiscretization `semi`. By default, the primitive variables (if existent) or the
-conservative variables (otherwise) from the solution are used for plotting. This can be changed by
-passing an appropriate conversion function to `solution_variables`.
->>>>>>> 0c3dd3e3
 
 !!! warning "Experimental implementation"
     This is an experimental feature and may change in future releases.
