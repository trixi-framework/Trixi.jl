# By default, Julia/LLVM does not use fused multiply-add operations (FMAs).
# Since these FMAs can increase the performance of many numerical algorithms,
# we need to opt-in explicitly.
# See https://ranocha.de/blog/Optimizing_EC_Trixi for further details.
@muladd begin
#! format: noindent

@inline num_faces(elem::Tri) = 3
@inline num_faces(elem::Quad) = 4

#     compute_triangle_area(tri)
#
# Computes the area of a triangle given `tri`, which is a tuple of three points (vectors),
# using the [Shoelace_formula](https://en.wikipedia.org/wiki/Shoelace_formula).
function compute_triangle_area(tri)
    A, B, C = tri
    return 0.5f0 * (A[1] * (B[2] - C[2]) + B[1] * (C[2] - A[2]) + C[1] * (A[2] - B[2]))
end

#   reference_plotting_triangulation(reference_plotting_coordinates)
#
# Computes a triangulation of the points in `reference_plotting_coordinates`, which is a tuple containing
# vectors of plotting points on the reference element (e.g., reference_plotting_coordinates = (r,s)).
# The reference element is assumed to be [-1,1]^d.
#
# This function returns `t` which is a `3 x N_tri` Matrix{Int} containing indices of triangles in the
# triangulation of the plotting points, with zero-volume triangles removed.
#
# For example, r[t[1, i]] returns the first reference coordinate of the 1st point on the ith triangle.
function reference_plotting_triangulation(reference_plotting_coordinates,
                                          tol = 50 * eps())
    # on-the-fly triangulation of plotting nodes on the reference element
    tri_in = Triangulate.TriangulateIO()
    tri_in.pointlist = permutedims(hcat(reference_plotting_coordinates...))
    tri_out, _ = Triangulate.triangulate("Q", tri_in)
    triangles = tri_out.trianglelist

    # filter out sliver triangles
    has_volume = fill(true, size(triangles, 2))
    for i in axes(triangles, 2)
        ids = @view triangles[:, i]
        x_points = @view tri_out.pointlist[1, ids]
        y_points = @view tri_out.pointlist[2, ids]
        area = compute_triangle_area(zip(x_points, y_points))
        if abs(area) < tol
            has_volume[i] = false
        end
    end
    return permutedims(triangles[:, findall(has_volume)])
end

# This function is used to avoid type instabilities when calling `digest_solution_variables`.
function transform_to_solution_variables!(u, solution_variables, equations)
    for (i, u_i) in enumerate(u)
        u[i] = solution_variables(u_i, equations)
    end
end

#     global_plotting_triangulation_triplot(u_plot, rst_plot, xyz_plot)
#
# Returns (plotting_coordinates_x, plotting_coordinates_y, ..., plotting_values, plotting_triangulation).
# Output can be used with TriplotRecipes.DGTriPseudocolor(...).
#
# Inputs:
#   - xyz_plot = plotting points (tuple of matrices of size (Nplot, K))
#   - u_plot = matrix of size (Nplot, K) representing solution to plot.
#   - t = triangulation of reference plotting points
function global_plotting_triangulation_triplot(xyz_plot, u_plot, t)
    @assert size(first(xyz_plot), 1)==size(u_plot, 1) "Row dimension of u_plot does not match row dimension of xyz_plot"

    # build discontinuous data on plotting triangular mesh
    num_plotting_points, num_elements = size(u_plot)
    num_reference_plotting_triangles = size(t, 1)
    num_plotting_elements_total = num_reference_plotting_triangles * num_elements

    # each column of `tp` corresponds to a vertex of a plotting triangle
    tp = zeros(Int32, 3, num_plotting_elements_total)
    zp = similar(tp, eltype(u_plot))
    for e in 1:num_elements
        for i in 1:num_reference_plotting_triangles
            tp[:, i + (e - 1) * num_reference_plotting_triangles] .= @views t[i, :] .+
                                                                            (e - 1) *
                                                                            num_plotting_points
            zp[:, i + (e - 1) * num_reference_plotting_triangles] .= @views u_plot[t[i,
                                                                                     :],
                                                                                   e]
        end
    end
    return vec.(xyz_plot)..., zp, tp
end

function get_face_node_indices(r, s, dg::DGSEM, tol = 100 * eps())
    face_1 = findall(@. abs(s + 1) < tol)
    face_2 = findall(@. abs(r - 1) < tol)
    face_3 = findall(@. abs(s - 1) < tol)
    face_4 = findall(@. abs(r + 1) < tol)
    Fmask = hcat(face_1, face_2, face_3, face_4)
    return Fmask
end

# dispatch on semi
function mesh_plotting_wireframe(u, semi)
    mesh_plotting_wireframe(u, mesh_equations_solver_cache(semi)...)
end

#     mesh_plotting_wireframe(u, mesh, equations, dg::DGMulti, cache; num_plotting_pts=25)
#
# Generates data for plotting a mesh wireframe given StartUpDG data types.
# Returns (plotting_coordinates_x, plotting_coordinates_y, nothing) for a 2D mesh wireframe.
function mesh_plotting_wireframe(u::StructArray, mesh, equations, dg::DGMulti, cache;
                                 nvisnodes = 2 * nnodes(dg))
    @unpack md = mesh
    rd = dg.basis

    # Construct 1D plotting interpolation matrix `Vp1D` for a single face
    @unpack N, Fmask = rd
    num_face_points = length(Fmask) ÷ num_faces(rd.element_type)
    vandermonde_matrix_1D = StartUpDG.vandermonde(Line(), N,
                                                  StartUpDG.nodes(Line(),
                                                                  num_face_points - 1))
    rplot = LinRange(-1, 1, nvisnodes)
    Vp1D = StartUpDG.vandermonde(Line(), N, rplot) / vandermonde_matrix_1D

    num_faces_total = num_faces(rd.element_type) * md.num_elements
    xf, yf = map(x -> reshape(view(x, Fmask, :), num_face_points, num_faces_total),
                 md.xyz)
    uf = similar(u, size(xf))
    apply_to_each_field((out, x) -> out .= reshape(view(x, Fmask, :), num_face_points,
                                                   num_faces_total), uf, u)

    num_face_plotting_points = size(Vp1D, 1)
    x_mesh, y_mesh = ntuple(_ -> zeros(num_face_plotting_points, num_faces_total), 2)
    u_mesh = similar(u, (num_face_plotting_points, num_faces_total))
    for f in 1:num_faces_total
        mul!(view(x_mesh, :, f), Vp1D, view(xf, :, f))
        mul!(view(y_mesh, :, f), Vp1D, view(yf, :, f))
        apply_to_each_field(mul_by!(Vp1D), view(u_mesh, :, f), view(uf, :, f))
    end

    return x_mesh, y_mesh, u_mesh
end

function mesh_plotting_wireframe(u::StructArray, mesh, equations, dg::DGSEM, cache;
                                 nvisnodes = 2 * nnodes(dg))

    # build nodes on reference element (seems to be the right ordering)
    r, s = reference_node_coordinates_2d(dg)

    # extract node coordinates
    uEltype = eltype(first(u))
    nvars = nvariables(equations)
    n_nodes_2d = nnodes(dg)^ndims(mesh)
    n_elements = nelements(dg, cache)
    x = reshape(view(cache.elements.node_coordinates, 1, :, :, :), n_nodes_2d,
                n_elements)
    y = reshape(view(cache.elements.node_coordinates, 2, :, :, :), n_nodes_2d,
                n_elements)

    # extract indices of local face nodes for wireframe plotting
    Fmask = get_face_node_indices(r, s, dg)
    plotting_interp_matrix1D = face_plotting_interpolation_matrix(dg;
                                                                  nvisnodes = nvisnodes)

    # These 5 lines extract the face values on each element from the arrays x,y,sol_to_plot.
    # The resulting arrays are then reshaped so that xf, yf, sol_f are Matrix types of size
    # (Number of face plotting nodes) x (Number of faces).
    function face_first_reshape(x, num_nodes_1D, num_nodes, num_elements)
        num_reference_faces = 2 * ndims(mesh)
        xf = view(reshape(x, num_nodes, num_elements), vec(Fmask), :)
        return reshape(xf, num_nodes_1D, num_elements * num_reference_faces)
    end
    function reshape_and_interpolate(x)
        plotting_interp_matrix1D *
        face_first_reshape(x, nnodes(dg), n_nodes_2d, n_elements)
    end
    xfp, yfp = map(reshape_and_interpolate, (x, y))
    ufp = StructArray{SVector{nvars, uEltype}}(map(reshape_and_interpolate,
                                                   StructArrays.components(u)))

    return xfp, yfp, ufp
end

function mesh_plotting_wireframe(u::ScalarData, mesh, equations, dg::DGSEM, cache;
                                 nvisnodes = 2 * nnodes(dg))

    # build nodes on reference element (seems to be the right ordering)
    r, s = reference_node_coordinates_2d(dg)

    # extract node coordinates
    n_nodes_2d = nnodes(dg)^ndims(mesh)
    n_elements = nelements(dg, cache)
    x = reshape(view(cache.elements.node_coordinates, 1, :, :, :), n_nodes_2d,
                n_elements)
    y = reshape(view(cache.elements.node_coordinates, 2, :, :, :), n_nodes_2d,
                n_elements)

    # extract indices of local face nodes for wireframe plotting
    Fmask = get_face_node_indices(r, s, dg)
    plotting_interp_matrix1D = face_plotting_interpolation_matrix(dg;
                                                                  nvisnodes = nvisnodes)

    # These 5 lines extract the face values on each element from the arrays x,y,sol_to_plot.
    # The resulting arrays are then reshaped so that xf, yf, sol_f are Matrix types of size
    # (Number of face plotting nodes) x (Number of faces).
    function face_first_reshape(x, num_nodes_1D, num_nodes, num_elements)
        num_reference_faces = 2 * ndims(mesh)
        xf = view(reshape(x, num_nodes, num_elements), vec(Fmask), :)
        return reshape(xf, num_nodes_1D, num_elements * num_reference_faces)
    end
    function reshape_and_interpolate(x)
        plotting_interp_matrix1D *
        face_first_reshape(x, nnodes(dg), n_nodes_2d, n_elements)
    end
    xfp, yfp, ufp = map(reshape_and_interpolate, (x, y, u.data))

    return xfp, yfp, ufp
end

function mesh_plotting_wireframe(u::ScalarData, mesh, equations, dg::DGMulti, cache;
                                 nvisnodes = 2 * nnodes(dg))
    @unpack md = mesh
    rd = dg.basis

    # Construct 1D plotting interpolation matrix `Vp1D` for a single face
    @unpack N, Fmask = rd
    vandermonde_matrix_1D = StartUpDG.vandermonde(Line(), N, StartUpDG.nodes(Line(), N))
    rplot = LinRange(-1, 1, nvisnodes)
    Vp1D = StartUpDG.vandermonde(Line(), N, rplot) / vandermonde_matrix_1D

    num_face_points = N + 1
    num_faces_total = num_faces(rd.element_type) * md.num_elements
    xf, yf, uf = map(x -> reshape(view(x, Fmask, :), num_face_points, num_faces_total),
                     (md.xyz..., u.data))

    num_face_plotting_points = size(Vp1D, 1)
    x_mesh, y_mesh = ntuple(_ -> zeros(num_face_plotting_points, num_faces_total), 2)
    u_mesh = similar(u.data, (num_face_plotting_points, num_faces_total))
    for f in 1:num_faces_total
        mul!(view(x_mesh, :, f), Vp1D, view(xf, :, f))
        mul!(view(y_mesh, :, f), Vp1D, view(yf, :, f))
        mul!(view(u_mesh, :, f), Vp1D, view(uf, :, f))
    end

    return x_mesh, y_mesh, u_mesh
end

# These methods are used internally to set the default value of the solution variables:
# - If a `cons2prim` for the given `equations` exists, use it
# - Otherwise, use `cons2cons`, which is defined for all systems of equations
digest_solution_variables(equations, solution_variables) = solution_variables
function digest_solution_variables(equations, solution_variables::Nothing)
    if hasmethod(cons2prim, Tuple{AbstractVector, typeof(equations)})
        return cons2prim
    else
        return cons2cons
    end
end

digest_variable_names(solution_variables_, equations, variable_names) = variable_names
digest_variable_names(solution_variables_, equations, ::Nothing) = SVector(varnames(solution_variables_,
                                                                                    equations))

"""
    adapt_to_mesh_level!(u_ode, semi, level)
    adapt_to_mesh_level!(sol::Trixi.TrixiODESolution, level)

Like [`adapt_to_mesh_level`](@ref), but modifies the solution and parts of the
semidiscretization (mesh and caches) in place.
"""
function adapt_to_mesh_level!(u_ode, semi, level)
    # Create AMR callback with controller that refines everything towards a single level
    amr_controller = ControllerThreeLevel(semi, IndicatorMax(semi, variable = first),
                                          base_level = level)
    amr_callback = AMRCallback(semi, amr_controller, interval = 0)

    # Adapt mesh until it does not change anymore
    has_changed = amr_callback.affect!(u_ode, semi, 0.0, 0)
    while has_changed
        has_changed = amr_callback.affect!(u_ode, semi, 0.0, 0)
    end

    return u_ode, semi
end

function adapt_to_mesh_level!(sol::TrixiODESolution, level)
    adapt_to_mesh_level!(sol.u[end], sol.prob.p, level)
end

"""
    adapt_to_mesh_level(u_ode, semi, level)
    adapt_to_mesh_level(sol::Trixi.TrixiODESolution, level)

Use the regular adaptive mesh refinement routines to adaptively refine/coarsen the solution `u_ode`
with semidiscretization `semi` towards a uniformly refined grid with refinement level `level`. The
solution and semidiscretization are copied such that the original objects remain *unaltered*.

A convenience method accepts an ODE solution object, from which solution and semidiscretization are
extracted as needed.

See also: [`adapt_to_mesh_level!`](@ref)
"""
function adapt_to_mesh_level(u_ode, semi, level)
    # Create new semidiscretization with copy of the current mesh
    mesh, _, _, _ = mesh_equations_solver_cache(semi)
    new_semi = remake(semi, mesh = deepcopy(mesh))

    return adapt_to_mesh_level!(deepcopy(u_ode), new_semi, level)
end

function adapt_to_mesh_level(sol::TrixiODESolution, level)
    adapt_to_mesh_level(sol.u[end], sol.prob.p, level)
end

# Extract data from a 2D/3D DG solution and prepare it for visualization as a heatmap/contour plot.
#
# Returns a tuple with
# - x coordinates
# - y coordinates
# - nodal 2D data
# - x vertices for mesh visualization
# - y vertices for mesh visualization
#
# Note: This is a low-level function that is not considered as part of Trixi.jl's interface and may
#       thus be changed in future releases.
function get_data_2d(center_level_0, length_level_0, leaf_cells, coordinates, levels,
                     ndims, unstructured_data, n_nodes,
                     grid_lines = false, max_supported_level = 11, nvisnodes = nothing,
                     slice = :xy, point = (0.0, 0.0, 0.0))
    # Determine resolution for data interpolation
    max_level = maximum(levels)
    if max_level > max_supported_level
        error("Maximum refinement level $max_level is higher than " *
              "maximum supported level $max_supported_level")
    end
    max_available_nodes_per_finest_element = 2^(max_supported_level - max_level)
    if nvisnodes === nothing
        max_nvisnodes = 2 * n_nodes
    elseif nvisnodes == 0
        max_nvisnodes = n_nodes
    else
        max_nvisnodes = nvisnodes
    end
    nvisnodes_at_max_level = min(max_available_nodes_per_finest_element, max_nvisnodes)
    resolution = nvisnodes_at_max_level * 2^max_level
    nvisnodes_per_level = [2^(max_level - level) * nvisnodes_at_max_level
                           for level in 0:max_level]
    # nvisnodes_per_level is an array (accessed by "level + 1" to accommodate
    # level-0-cell) that contains the number of visualization nodes for any
    # refinement level to visualize on an equidistant grid

    if ndims == 3
        (unstructured_data, coordinates, levels,
        center_level_0) = unstructured_3d_to_2d(unstructured_data,
                                                coordinates, levels, length_level_0,
                                                center_level_0, slice,
                                                point)
    end

    # Normalize element coordinates: move center to (0, 0) and domain size to [-1, 1]²
    n_elements = length(levels)
    normalized_coordinates = similar(coordinates)
    for element_id in 1:n_elements
        @views normalized_coordinates[:, element_id] .= ((coordinates[:, element_id] .-
                                                          center_level_0) ./
                                                         (length_level_0 / 2))
    end

    # Interpolate unstructured DG data to structured data
    (structured_data = unstructured2structured(unstructured_data,
                                               normalized_coordinates,
                                               levels, resolution, nvisnodes_per_level))

    # Interpolate cell-centered values to node-centered values
    node_centered_data = cell2node(structured_data)

    # Determine axis coordinates for contour plot
    xs = collect(range(-1, 1, length = resolution + 1)) .* length_level_0 / 2 .+
         center_level_0[1]
    ys = collect(range(-1, 1, length = resolution + 1)) .* length_level_0 / 2 .+
         center_level_0[2]

    # Determine element vertices to plot grid lines
    if grid_lines
        mesh_vertices_x, mesh_vertices_y = calc_vertices(coordinates, levels,
                                                         length_level_0)
    else
        mesh_vertices_x = Vector{Float64}(undef, 0)
        mesh_vertices_y = Vector{Float64}(undef, 0)
    end

    return xs, ys, node_centered_data, mesh_vertices_x, mesh_vertices_y
end

# For finite difference methods (FDSBP), we do not want to reinterpolate the data, but use the same
# nodes as input nodes. For DG methods, we usually want to reinterpolate the data on an equidistant grid.
default_reinterpolate(solver) = solver isa FDSBP ? false : true

# Extract data from a 1D DG solution and prepare it for visualization as a line plot.
# This returns a tuple with
# - x coordinates
# - nodal 1D data
#
# Note: This is a low-level function that is not considered as part of Trixi's interface and may
# thus be changed in future releases.
function get_data_1d(original_nodes, unstructured_data, nvisnodes, reinterpolate)
    # Get the dimensions of u; where n_vars is the number of variables, n_nodes the number of nodal values per element and n_elements the total number of elements.
    n_nodes, n_elements, n_vars = size(unstructured_data)

    # If `reinterpolate` is `false`, we do nothing.
    # If `reinterpolate` is `true`, the output nodes are equidistantly spaced.
    if reinterpolate == false
        interpolated_nodes = original_nodes
        interpolated_data = unstructured_data
    else
        # Set the amount of nodes visualized according to nvisnodes.
        if nvisnodes === nothing
            max_nvisnodes = 2 * n_nodes
        elseif nvisnodes == 0
            max_nvisnodes = n_nodes
        else
            @assert nvisnodes>=2 "nvisnodes must be zero or >= 2"
            max_nvisnodes = nvisnodes
        end

        interpolated_nodes = Array{eltype(original_nodes), 2}(undef, max_nvisnodes,
                                                              n_elements)
        interpolated_data = Array{eltype(unstructured_data), 3}(undef, max_nvisnodes,
                                                                n_elements, n_vars)

        for j in 1:n_elements
            # Interpolate on an equidistant grid.
            interpolated_nodes[:, j] .= range(original_nodes[1, 1, j],
                                              original_nodes[1, end, j],
                                              length = max_nvisnodes)
        end

        nodes_in, _ = gauss_lobatto_nodes_weights(n_nodes)
        nodes_out = collect(range(-1, 1, length = max_nvisnodes))

        # Calculate vandermonde matrix for interpolation.
        vandermonde = polynomial_interpolation_matrix(nodes_in, nodes_out)

        # Iterate over all variables.
        for v in 1:n_vars
            # Interpolate data for each element.
            for element in 1:n_elements
                multiply_scalar_dimensionwise!(@view(interpolated_data[:, element, v]),
                                               vandermonde,
                                               @view(unstructured_data[:, element, v]))
            end
        end
    end

    # Return results after data is reshaped
    return vec(interpolated_nodes), reshape(interpolated_data, :, n_vars),
           vcat(original_nodes[1, 1, :], original_nodes[1, end, end])
end

# Apply the `solution_variables` function to all node values stored in `u`.
@inline function apply_solution_variables(u, solution_variables,
                                          have_aux_node_vars::False, equations,
                                          solver, cache)
    n_vars_in = nvariables(equations)
    n_vars = length(solution_variables(get_node_vars(u, equations, solver),
                                       equations))
    raw_data = Array{eltype(u)}(undef, n_vars, Base.tail(size(u))...)
    reshaped_u = reshape(u, n_vars_in, :)
    reshaped_r = reshape(raw_data, n_vars, :)
    for idx in axes(reshaped_u, 2)
        u_node = get_node_vars(reshaped_u, equations, solver, idx)
        reshaped_r[:, idx] = solution_variables(u_node, equations)
    end
    return raw_data
end

# Apply the `solution_variables` function to all node values stored in `u`.
# Dispatch on `have_aux_node_vars` to take into account auxiliary variables.
@inline function apply_solution_variables(u, solution_variables,
                                          have_aux_node_vars::True, equations,
                                          solver, cache)
    @unpack aux_node_vars = cache.aux_vars
    n_vars_in = nvariables(equations)
    n_vars_aux = n_aux_node_vars(equations)
    n_vars = length(solution_variables(get_node_vars(u, equations, solver),
                                       get_aux_node_vars(aux_node_vars,
                                                         equations, solver),
                                       equations))
    raw_data = Array{eltype(u)}(undef, n_vars, Base.tail(size(u))...)
    reshaped_u = reshape(u, n_vars_in, :)
    reshaped_r = reshape(raw_data, n_vars, :)
    reshaped_aux = reshape(aux_node_vars, n_vars_aux, :)
    for idx in axes(reshaped_u, 2)
        u_node = get_node_vars(reshaped_u, equations, solver, idx)
        aux_node = get_aux_node_vars(reshaped_aux, equations, solver, idx)
        reshaped_r[:, idx] = solution_variables(u_node, aux_node, equations)
    end
    return raw_data
end

# Change order of dimensions (variables are now last) and convert data to `solution_variables`
#
# Note: This is a low-level function that is not considered as part of Trixi.jl's interface and may
#       thus be changed in future releases.
function get_unstructured_data(u, solution_variables, mesh, equations, solver, cache)
    if solution_variables === cons2cons
        raw_data = u
        n_vars = size(raw_data, 1)
    else
<<<<<<< HEAD
        # FIXME: Remove this comment once the implementation following it has been verified
        # Reinterpret the solution array as an array of conservative variables,
        # compute the solution variables via broadcasting, and reinterpret the
        # result as a plain array of floating point numbers
        # raw_data = Array(reinterpret(eltype(u),
        #        solution_variables.(reinterpret(SVector{nvariables(equations),eltype(u)}, u),
        #                   Ref(equations))))
        # n_vars = size(raw_data, 1)
        raw_data = apply_solution_variables(u, solution_variables,
                                            have_aux_node_vars(equations),
                                            equations, solver, cache)
        n_vars = size(raw_data, 1)
=======
        # Similar to `save_solution_file` in `callbacks_step/save_solution_dg.jl`.
        # However, we cannot use `reinterpret` here as `u` might have a non-bits type.
        # See https://github.com/trixi-framework/Trixi.jl/pull/2388
        n_vars_in = nvariables(equations)
        n_vars = length(solution_variables(get_node_vars(u, equations, solver),
                                           equations))
        raw_data = Array{eltype(u)}(undef, n_vars, Base.tail(size(u))...)
        reshaped_u = reshape(u, n_vars_in, :)
        reshaped_r = reshape(raw_data, n_vars, :)
        for idx in axes(reshaped_u, 2)
            reshaped_r[:, idx] = solution_variables(get_node_vars(reshaped_u, equations,
                                                                  solver, idx),
                                                    equations)
        end
>>>>>>> 0e562066
    end

    unstructured_data = Array{eltype(raw_data)}(undef,
                                                ntuple((d) -> nnodes(solver),
                                                       ndims(equations))...,
                                                nelements(solver, cache), n_vars)
    for variable in 1:n_vars
        @views unstructured_data[.., :, variable] .= raw_data[variable, .., :]
    end

    return unstructured_data
end

# This method is only for plotting 1D functions
function get_unstructured_data(func::Function, solution_variables,
                               mesh::AbstractMesh{1}, equations, solver, cache)
    original_nodes = cache.elements.node_coordinates
    # original_nodes has size (1, nnodes, nelements)
    # we want u to have size (nvars, nnodes, nelements)
    # func.(original_nodes, equations) has size (1, nnodes, nelements), where each component has length n_vars
    # Therefore, we drop the first (singleton) dimension and then stack the components
    u = stack(func.(SVector.(dropdims(original_nodes; dims = 1)), equations))
    return get_unstructured_data(u, solution_variables, mesh, equations, solver, cache)
end

# Convert cell-centered values to node-centered values by averaging over all
# four neighbors. Solution values at the edges are padded with ghost values
# computed via linear extrapolation.
#
# Note: This is a low-level function that is not considered as part of Trixi.jl's interface and may
#       thus be changed in future releases.
function cell2node(cell_centered_data)
    # Create temporary data structure to make the averaging algorithm as simple
    # as possible (by using a ghost layer)
    tmp = similar(first(cell_centered_data), size(first(cell_centered_data)) .+ (2, 2))

    # Create output data structure
    resolution_in, _ = size(first(cell_centered_data))
    resolution_out = resolution_in + 1
    node_centered_data = [Matrix{Float64}(undef, resolution_out, resolution_out)
                          for _ in eachindex(cell_centered_data)]

    for (cell_data, node_data) in zip(cell_centered_data, node_centered_data)
        # Fill center with original data
        tmp[2:(end - 1), 2:(end - 1)] .= cell_data

        # Linear extrapolation of top and bottom rows
        tmp[1, 2:(end - 1)] .= cell_data[1, :] .+ (cell_data[1, :] .- cell_data[2, :])
        tmp[end, 2:(end - 1)] .= (cell_data[end, :] .+
                                  (cell_data[end, :] .- cell_data[end - 1, :]))

        # Linear extrapolatation of left and right columns
        tmp[2:(end - 1), 1] .= cell_data[:, 1] .+ (cell_data[:, 1] .- cell_data[:, 2])
        tmp[2:(end - 1), end] .= (cell_data[:, end] .+
                                  (cell_data[:, end] .- cell_data[:, end - 1]))

        # Corners perform the linear extrapolatation along diagonals
        tmp[1, 1] = tmp[2, 2] + (tmp[2, 2] - tmp[3, 3])
        tmp[1, end] = tmp[2, end - 1] + (tmp[2, end - 1] - tmp[3, end - 2])
        tmp[end, 1] = tmp[end - 1, 2] + (tmp[end - 1, 2] - tmp[end - 2, 3])
        tmp[end, end] = (tmp[end - 1, end - 1] +
                         (tmp[end - 1, end - 1] - tmp[end - 2, end - 2]))

        # Obtain node-centered value by averaging over neighboring cell-centered values
        for j in 1:resolution_out
            for i in 1:resolution_out
                node_data[i, j] = (tmp[i, j] +
                                   tmp[i + 1, j] +
                                   tmp[i, j + 1] +
                                   tmp[i + 1, j + 1]) / 4
            end
        end
    end

    # Transpose
    for (index, data) in enumerate(node_centered_data)
        node_centered_data[index] = permutedims(data)
    end

    return node_centered_data
end

# Convert 3d unstructured data to 2d data.
# Additional to the new unstructured data updated coordinates, levels and
# center coordinates are returned.
#
# Note: This is a low-level function that is not considered as part of Trixi.jl's interface and may
#       thus be changed in future releases.
function unstructured_3d_to_2d(unstructured_data, coordinates, levels,
                               length_level_0, center_level_0, slice,
                               point)
    if slice === :yz
        slice_dimension = 1
        other_dimensions = [2, 3]
    elseif slice === :xz
        slice_dimension = 2
        other_dimensions = [1, 3]
    elseif slice === :xy
        slice_dimension = 3
        other_dimensions = [1, 2]
    else
        error("illegal dimension '$slice', supported dimensions are :yz, :xz, and :xy")
    end

    # Limits of domain in slice dimension
    lower_limit = center_level_0[slice_dimension] - length_level_0 / 2
    upper_limit = center_level_0[slice_dimension] + length_level_0 / 2

    @assert length(point)>=3 "Point must be three-dimensional."
    if point[slice_dimension] < lower_limit || point[slice_dimension] > upper_limit
        error(string("Slice plane is outside of domain.",
                     " point[$slice_dimension]=$(point[slice_dimension]) must be between $lower_limit and $upper_limit"))
    end

    # Extract data shape information
    n_nodes_in, _, _, n_elements, n_variables = size(unstructured_data)

    # Get node coordinates for DG locations on reference element
    nodes_in, _ = gauss_lobatto_nodes_weights(n_nodes_in)

    # New unstructured data has one dimension less.
    # The redundant element ids are removed later.
    @views new_unstructured_data = similar(unstructured_data[1, ..])

    # Declare new empty arrays to fill in new coordinates and levels
    new_coordinates = Array{Float64}(undef, 2, n_elements)
    new_levels = Array{eltype(levels)}(undef, n_elements)

    # Counter for new element ids
    new_id = 0

    # Save vandermonde matrices in a Dict to prevent redundant generation
    vandermonde_to_2d = Dict()

    # Permute dimensions such that the slice dimension is always the
    # third dimension of the array. Below we can always interpolate in the
    # third dimension.
    if slice === :yz
        unstructured_data = permutedims(unstructured_data, [2, 3, 1, 4, 5])
    elseif slice === :xz
        unstructured_data = permutedims(unstructured_data, [1, 3, 2, 4, 5])
    end

    for element_id in 1:n_elements
        # Distance from center to border of this element (half the length)
        element_length = length_level_0 / 2^levels[element_id]
        min_coordinate = coordinates[:, element_id] .- element_length / 2
        max_coordinate = coordinates[:, element_id] .+ element_length / 2

        # Check if slice plane and current element intersect.
        # The first check uses a "greater but not equal" to only match one cell if the
        # slice plane lies between two cells.
        # The second check is needed if the slice plane is at the upper border of
        # the domain due to this.
        if !((min_coordinate[slice_dimension] <= point[slice_dimension] &&
              max_coordinate[slice_dimension] > point[slice_dimension]) ||
             (point[slice_dimension] == upper_limit &&
              max_coordinate[slice_dimension] == upper_limit))
            # Continue for loop if they don't intersect
            continue
        end

        # This element is of interest
        new_id += 1

        # Add element to new coordinates and levels
        new_coordinates[:, new_id] = coordinates[other_dimensions, element_id]
        new_levels[new_id] = levels[element_id]

        # Construct vandermonde matrix (or load from Dict if possible)
        normalized_intercept = (point[slice_dimension] -
                                min_coordinate[slice_dimension]) /
                               element_length * 2 - 1

        if haskey(vandermonde_to_2d, normalized_intercept)
            vandermonde = vandermonde_to_2d[normalized_intercept]
        else
            # Generate vandermonde matrix to interpolate values at nodes_in to one value
            vandermonde = polynomial_interpolation_matrix(nodes_in,
                                                          [normalized_intercept])
            vandermonde_to_2d[normalized_intercept] = vandermonde
        end

        # 1D interpolation to specified slice plane
        # We permuted the dimensions above such that now the dimension in which
        # we will interpolate is always the third one.
        for i in 1:n_nodes_in
            for ii in 1:n_nodes_in
                # Interpolate in the third dimension
                data = unstructured_data[i, ii, :, element_id, :]

                value = multiply_dimensionwise(vandermonde, permutedims(data))
                new_unstructured_data[i, ii, new_id, :] = value[:, 1]
            end
        end
    end

    # Remove redundant element ids
    unstructured_data = new_unstructured_data[:, :, 1:new_id, :]
    new_coordinates = new_coordinates[:, 1:new_id]
    new_levels = new_levels[1:new_id]

    center_level_0 = center_level_0[other_dimensions]

    return unstructured_data, new_coordinates, new_levels, center_level_0
end

# Convert 2d unstructured data to 1d slice and interpolate them.
function unstructured_2d_to_1d(original_nodes, unstructured_data, nvisnodes,
                               reinterpolate, slice, point)
    if slice === :x
        slice_dimension = 2
        other_dimension = 1
    elseif slice === :y
        slice_dimension = 1
        other_dimension = 2
    else
        error("illegal dimension '$slice', supported dimensions are :x and :y")
    end

    # Set up data structures to store new 1D data.
    @views new_unstructured_data = similar(unstructured_data[1, ..])
    @views new_nodes = similar(original_nodes[1, 1, ..])

    n_nodes_in, _, n_elements, n_variables = size(unstructured_data)
    nodes_in, _ = gauss_lobatto_nodes_weights(n_nodes_in)

    # Test if point lies in the domain.
    lower_limit = original_nodes[1, 1, 1, 1]
    upper_limit = original_nodes[1, n_nodes_in, n_nodes_in, n_elements]

    @assert length(point)>=2 "Point must be two-dimensional."
    if point[slice_dimension] < lower_limit || point[slice_dimension] > upper_limit
        error(string("Slice axis is outside of domain. ",
                     " point[$slice_dimension]=$(point[slice_dimension]) must be between $lower_limit and $upper_limit"))
    end

    # Count the amount of new elements.
    new_id = 0

    # Permute dimensions so that the slice dimension is always in the correct place for later use.
    if slice === :y
        original_nodes = permutedims(original_nodes, [1, 3, 2, 4])
        unstructured_data = permutedims(unstructured_data, [2, 1, 3, 4])
    end

    # Iterate over all elements to find the ones that lie on the slice axis.
    for element_id in 1:n_elements
        min_coordinate = original_nodes[:, 1, 1, element_id]
        max_coordinate = original_nodes[:, n_nodes_in, n_nodes_in, element_id]
        element_length = max_coordinate - min_coordinate

        # Test if the element is on the slice axis. If not just continue with the next element.
        if !((min_coordinate[slice_dimension] <= point[slice_dimension] &&
              max_coordinate[slice_dimension] > point[slice_dimension]) ||
             (point[slice_dimension] == upper_limit &&
              max_coordinate[slice_dimension] == upper_limit))
            continue
        end

        new_id += 1

        # Construct vandermonde matrix for interpolation of each 2D element to a 1D element.
        normalized_intercept = (point[slice_dimension] -
                                min_coordinate[slice_dimension]) /
                               element_length[1] * 2 - 1
        vandermonde = polynomial_interpolation_matrix(nodes_in, normalized_intercept)

        # Interpolate to each node of new 1D element.
        for v in 1:n_variables
            for node in 1:n_nodes_in
                new_unstructured_data[node, new_id, v] = (vandermonde * unstructured_data[node,
                                                                                          :,
                                                                                          element_id,
                                                                                          v])[1]
            end
        end

        new_nodes[:, new_id] = original_nodes[other_dimension, :, 1, element_id]
    end

    return get_data_1d(reshape(new_nodes[:, 1:new_id], 1, n_nodes_in, new_id),
                       new_unstructured_data[:, 1:new_id, :], nvisnodes, reinterpolate)
end

# Calculate the arc length of a curve given by ndims x npoints point coordinates (piece-wise linear approximation)
function calc_arc_length(coordinates)
    n_points = size(coordinates, 2)
    arc_length = zeros(n_points)
    for i in 1:(n_points - 1)
        dist_squared = zero(eltype(arc_length))
        for j in axes(coordinates, 1)
            dist_squared += (coordinates[j, i + 1] - coordinates[j, i])^2
        end
        arc_length[i + 1] = arc_length[i] + sqrt(dist_squared)
    end
    return arc_length
end

# Convert 2d unstructured data to 1d data at given curve for the TreeMesh.
function unstructured_2d_to_1d_curve(original_nodes, unstructured_data, nvisnodes,
                                     curve, mesh::TreeMesh, solver, cache)
    n_points_curve = size(curve)[2]
    n_nodes, _, n_elements, n_variables = size(unstructured_data)
    nodes_in, _ = gauss_lobatto_nodes_weights(n_nodes)
    baryweights_in = barycentric_weights(nodes_in)

    # Utility function to extract points as `SVector`s
    get_point(data, idx...) = SVector(data[1, idx...], data[2, idx...])

    # Check if input is correct.
    min = get_point(original_nodes, 1, 1, 1)
    max = get_point(original_nodes, n_nodes, n_nodes, n_elements)
    @assert size(curve)==(2, size(curve)[2]) "Coordinates along curve must be 2xn dimensional."
    for element in 1:n_points_curve
        p = get_point(curve, element)
        if any(p .< min) || any(p .> max)
            throw(DomainError("Some coordinates from `curve` are outside of the domain."))
        end
    end

    # Set nodes according to the length of the curve.
    arc_length = calc_arc_length(curve)

    # Setup data structures.
    data_on_curve = Array{Float64}(undef, n_points_curve, n_variables)
    temp_data = Array{Float64}(undef, n_nodes, n_points_curve, n_variables)

    # For each coordinate find the corresponding element with its id.
    element_ids = get_elements_by_coordinates(curve, mesh, solver, cache)

    # These Vandermonde matrices are really 1×n_nodes matrices, i.e.,
    # row vectors. We allocate memory here to improve performance.
    vandermonde_x = polynomial_interpolation_matrix(nodes_in, zero(eltype(curve)))
    vandermonde_y = similar(vandermonde_x)

    # Iterate over all found elements.
    for element in 1:n_points_curve
        element_id = element_ids[element]
        min_coordinate = get_point(original_nodes, 1, 1,
                                   element_id)
        max_coordinate = get_point(original_nodes, n_nodes, n_nodes,
                                   element_id)
        element_length = max_coordinate - min_coordinate

        normalized_coordinates = (get_point(curve, element) - min_coordinate) /
                                 element_length[1] * 2 .- 1

        # Interpolate to a single point in each element.
        # These Vandermonde matrices are really 1×n_nodes matrices, i.e.,
        # row vectors.
        polynomial_interpolation_matrix!(vandermonde_x, nodes_in,
                                         normalized_coordinates[1], baryweights_in)
        polynomial_interpolation_matrix!(vandermonde_y, nodes_in,
                                         normalized_coordinates[2], baryweights_in)
        for v in 1:n_variables
            for i in 1:n_nodes
                res_i = zero(eltype(temp_data))
                for n in 1:n_nodes
                    res_i += vandermonde_y[n] * unstructured_data[i, n, element_id, v]
                end
                temp_data[i, element, v] = res_i
            end
            res_v = zero(eltype(data_on_curve))
            for n in 1:n_nodes
                res_v += vandermonde_x[n] * temp_data[n, element, v]
            end
            data_on_curve[element, v] = res_v
        end
    end

    return arc_length, data_on_curve, nothing
end

# Convert 2d unstructured data from a general mesh to 1d data at given curve.
#
# We need to loop through all the points and check in which element they are
# located. A general implementation working for all mesh types has to perform
# a naive loop through all nodes. Thus, we use this entry point for dispatching
# on the `mesh` type.
function unstructured_2d_to_1d_curve(u, mesh, equations,
                                     solver, cache,
                                     curve, slice,
                                     point, nvisnodes,
                                     solution_variables)
    return unstructured_2d_to_1d_curve_general(u, mesh, equations,
                                               solver, cache,
                                               curve, slice,
                                               point, nvisnodes,
                                               solution_variables)
end

function unstructured_2d_to_1d_curve_general(u, mesh, equations,
                                             solver, cache,
                                             input_curve, slice,
                                             point, nvisnodes,
                                             solution_variables)
    # Create a 'PlotData2DTriangulated' object so a triangulation
    # can be used when extracting relevant data.
    pd = PlotData2DTriangulated(u, mesh, equations, solver, cache;
                                solution_variables, nvisnodes)

    # If no curve is defined, create an axis curve.
    if input_curve === nothing
        input_curve = axis_curve(pd.x, pd.y, nothing, slice, point, nvisnodes)
    end

    @assert size(input_curve, 1)==2 "Input 'curve' must be 2xn dimensional."

    # For each coordinate find the corresponding triangle with its ids.
    # The default value if no element is found is 0.
    ids_by_coordinates = get_ids_by_coordinates(input_curve, pd)
    found_coordinates = view(ids_by_coordinates, :, 1) .!= 0

    @assert !iszero(found_coordinates) "No points of 'curve' are inside of the solutions domain."

    # These hold the ids of the elements and triangles the points of the curve sit in.
    element_ids = @view ids_by_coordinates[found_coordinates, 1]
    triangle_ids = @view ids_by_coordinates[found_coordinates, 2]

    # Shorten the curve, so that it contains only point that were found.
    curve = @view input_curve[:, found_coordinates]

    n_variables = length(pd.data[1, 1])
    n_points_curve = size(curve, 2)

    # Set nodes according to the length of the curve.
    arc_length = calc_arc_length(curve)

    # Setup data structures.
    data_on_curve = Array{Float64}(undef, n_points_curve, n_variables)

    # Iterate over all points on the curve.
    for point in 1:n_points_curve
        point_on_curve = SVector(curve[1, point], curve[2, point])

        element = element_ids[point]
        triangle_id = triangle_ids[point]
        triangle = (pd.t[triangle_id, 1], pd.t[triangle_id, 2], pd.t[triangle_id, 3])

        # Get the x and y coordinates of the corners of given triangle.
        x_coordinates_triangle = SVector(pd.x[triangle[1], element],
                                         pd.x[triangle[2], element],
                                         pd.x[triangle[3], element])
        y_coordinates_triangle = SVector(pd.y[triangle[1], element],
                                         pd.y[triangle[2], element],
                                         pd.y[triangle[3], element])

        # Extract solution values in corners of the triangle.
        data_in_triangle = (pd.data[triangle[1], element],
                            pd.data[triangle[2], element],
                            pd.data[triangle[3], element])

        for v in 1:n_variables
            # Extract solution values of variable `v` in corners of the triangle.
            values_triangle = SVector(data_in_triangle[1][v],
                                      data_in_triangle[2][v],
                                      data_in_triangle[3][v])

            # Linear interpolation in each triangle to the points on the curve.
            data_on_curve[point, v] = triangle_interpolation(x_coordinates_triangle,
                                                             y_coordinates_triangle,
                                                             values_triangle,
                                                             point_on_curve)
        end
    end

    return arc_length, data_on_curve, nothing
end

# Convert 3d unstructured data to 1d data at given curve.
function unstructured_3d_to_1d_curve(original_nodes, unstructured_data, nvisnodes,
                                     curve, mesh::TreeMesh, solver, cache)
    n_points_curve = size(curve)[2]
    n_nodes, _, _, n_elements, n_variables = size(unstructured_data)
    nodes_in, _ = gauss_lobatto_nodes_weights(n_nodes)
    baryweights_in = barycentric_weights(nodes_in)

    # Utility function to extract points as `SVector`s
    get_point(data, idx...) = SVector(data[1, idx...],
                                      data[2, idx...],
                                      data[3, idx...])

    # Check if input is correct.
    min = get_point(original_nodes, 1, 1, 1, 1)
    max = get_point(original_nodes, n_nodes, n_nodes, n_nodes, n_elements)
    @assert size(curve)==(3, n_points_curve) "Coordinates along curve must be 3xn dimensional."
    for element in 1:n_points_curve
        p = get_point(curve, element)
        if any(p .< min) || any(p .> max)
            throw(DomainError("Some coordinates from `curve` are outside of the domain."))
        end
    end

    # Set nodes according to the length of the curve.
    arc_length = calc_arc_length(curve)

    # Setup data structures.
    data_on_curve = Array{Float64}(undef, n_points_curve, n_variables)
    temp_data = Array{Float64}(undef, n_nodes, n_nodes + 1, n_points_curve, n_variables)

    # For each coordinate find the corresponding element with its id.
    element_ids = get_elements_by_coordinates(curve, mesh, solver, cache)

    # These Vandermonde matrices are really 1×n_nodes matrices, i.e.,
    # row vectors. We allocate memory here to improve performance.
    vandermonde_x = polynomial_interpolation_matrix(nodes_in, zero(eltype(curve)))
    vandermonde_y = similar(vandermonde_x)
    vandermonde_z = similar(vandermonde_x)

    # Iterate over all found elements.
    for element in 1:n_points_curve
        element_id = element_ids[element]
        min_coordinate = get_point(original_nodes, 1, 1, 1,
                                   element_id)
        max_coordinate = get_point(original_nodes, n_nodes, n_nodes, n_nodes,
                                   element_id)
        element_length = max_coordinate - min_coordinate

        normalized_coordinates = (get_point(curve, element) - min_coordinate) /
                                 element_length[1] * 2 .- 1

        # Interpolate to a single point in each element.
        # These Vandermonde matrices are really 1×n_nodes matrices, i.e.,
        # row vectors.
        polynomial_interpolation_matrix!(vandermonde_x, nodes_in,
                                         normalized_coordinates[1], baryweights_in)
        polynomial_interpolation_matrix!(vandermonde_y, nodes_in,
                                         normalized_coordinates[2], baryweights_in)
        polynomial_interpolation_matrix!(vandermonde_z, nodes_in,
                                         normalized_coordinates[3], baryweights_in)
        for v in 1:n_variables
            for i in 1:n_nodes
                for ii in 1:n_nodes
                    res_ii = zero(eltype(temp_data))
                    for n in 1:n_nodes
                        res_ii += vandermonde_z[n] *
                                  unstructured_data[i, ii, n, element_id, v]
                    end
                    temp_data[i, ii, element, v] = res_ii
                end
                res_i = zero(eltype(temp_data))
                for n in 1:n_nodes
                    res_i += vandermonde_y[n] * temp_data[i, n, element, v]
                end
                temp_data[i, n_nodes + 1, element, v] = res_i
            end
            res_v = zero(eltype(temp_data))
            for n in 1:n_nodes
                res_v += vandermonde_x[n] * temp_data[n, n_nodes + 1, element, v]
            end
            data_on_curve[element, v] = res_v
        end
    end

    return arc_length, data_on_curve, nothing
end

# Convert 3d unstructured data from a general mesh to 1d data at given curve.
#
# We need to loop through all the points and check in which element they are
# located. A general implementation working for all mesh types has to perform
# a naive loop through all nodes. Thus, we use this entry point for dispatching
# on the `mesh` type.
function unstructured_3d_to_1d_curve(u, mesh, equations, solver, cache,
                                     curve, solution_variables)
    return unstructured_3d_to_1d_curve_general(u, equations, solver, cache,
                                               curve, solution_variables)
end

function unstructured_3d_to_1d_curve_general(u, equations, solver, cache,
                                             curve, solution_variables)
    # Set up data structure.
    @assert size(curve, 1) == 3
    n_points_curve = size(curve, 2)

    # Get the number of variables after applying the transformation to solution variables.
    u_node = get_node_vars(u, equations, solver, 1, 1, 1, 1)
    var_node = solution_variables(u_node, equations)
    n_variables = length(var_node)
    data_on_curve = Array{eltype(var_node)}(undef, n_points_curve, n_variables)

    nodes = cache.elements.node_coordinates
    interpolation_cache = get_value_at_point_3d_cache(u)

    # Iterate over every point on the curve and determine the solutions value at given point.
    for i in 1:n_points_curve
        point = SVector(curve[1, i], curve[2, i], curve[3, i])
        get_value_at_point_3d!(view(data_on_curve, i, :), point, solution_variables,
                               nodes, u, equations, solver;
                               cache = interpolation_cache)
    end

    mesh_vertices_x = nothing

    return calc_arc_length(curve), data_on_curve, mesh_vertices_x
end

# Check if the first 'amount'-many points can still form a valid tetrahedron.
function is_valid_tetrahedron(amount, coordinates; tol = 10^-4)
    a = SVector(coordinates[1, 1], coordinates[2, 1], coordinates[3, 1])
    b = SVector(coordinates[1, 2], coordinates[2, 2], coordinates[3, 2])
    c = SVector(coordinates[1, 3], coordinates[2, 3], coordinates[3, 3])
    d = SVector(coordinates[1, 4], coordinates[2, 4], coordinates[3, 4])

    if amount == 2 # If two points are the same, then no tetrahedron can be formed.
        return !(isapprox(a, b; atol = tol))
    elseif amount == 3 # Check if three points are on the same line.
        return !on_the_same_line(a, b, c; tol = tol)
    elseif amount == 4 # Check if four points form a tetrahedron.
        # This is the same as
        # A = hcat(coordinates[1, :], coordinates[2, :], coordinates[3, :],
        #          SVector(1, 1, 1, 1))
        # but more efficient.
        A = SMatrix{4, 4}(coordinates[1, 1], coordinates[2, 1], coordinates[3, 1], 1,
                          coordinates[1, 2], coordinates[2, 2], coordinates[3, 2], 1,
                          coordinates[1, 3], coordinates[2, 3], coordinates[3, 3], 1,
                          coordinates[1, 4], coordinates[2, 4], coordinates[3, 4], 1)
        return !isapprox(det(A), 0; atol = tol)
    else # With one point a tetrahedron can always be formed.
        return true
    end
end

# Check if three given 3D-points are on the same line.
function on_the_same_line(a, b, c; tol = 10^-4)
    # Calculate the intersection of the a-b-axis at x=0.
    if b[1] == 0
        intersect_a_b = b
    else
        intersect_a_b = a - b .* (a[1] / b[1])
    end
    # Calculate the intersection of the a-c-axis at x=0.
    if c[1] == 0
        intersect_a_c = c
    else
        intersect_a_c = a - c .* (a[1] / c[1])
    end
    return isapprox(intersect_a_b, intersect_a_c; atol = tol)
end

# Interpolate from four corners of a tetrahedron to a single point.
function tetrahedron_interpolation(x_coordinates_in, y_coordinates_in, z_coordinates_in,
                                   values_in, coordinate_out)
    A = hcat(x_coordinates_in, y_coordinates_in, z_coordinates_in, SVector(1, 1, 1, 1))
    c = A \ values_in
    return c[1] * coordinate_out[1] + c[2] * coordinate_out[2] +
           c[3] * coordinate_out[3] + c[4]
end

# Calculate the distances from every entry in `nodes` to the given `point` and return
# the minimal/maximal squared distance as well as the index of the minimal squared distance.
function squared_distances_from_single_point!(distances, nodes, point)
    _, n_nodes, _, _, n_elements = size(nodes)
    @assert size(nodes, 1) == 3
    @assert size(nodes, 3) == size(nodes, 4) == n_nodes
    @assert size(distances, 1) == size(distances, 2) == size(distances, 3) == n_nodes
    @assert size(distances, 4) == n_elements

    # Prepare for reduction
    dist_max = typemin(eltype(distances))
    dist_min = typemax(eltype(distances))
    index_min = CartesianIndex(1, 1, 1, 1)

    # Iterate over every entry
    for element in 1:n_elements
        for z in 1:n_nodes, y in 1:n_nodes, x in 1:n_nodes
            dist = (nodes[1, x, y, z, element] - point[1])^2 +
                   (nodes[2, x, y, z, element] - point[2])^2 +
                   (nodes[3, x, y, z, element] - point[3])^2
            distances[x, y, z, element] = dist

            dist_max = max(dist_max, dist)
            if dist < dist_min
                dist_min = dist
                index_min = CartesianIndex(x, y, z, element)
            end
        end
    end

    return dist_max, dist_min, index_min
end

# Interpolate the data on given nodes to a single value at given point.
function get_value_at_point_3d_cache(u)
    n_variables, n_x_nodes, n_y_nodes, n_z_nodes, n_elements = size(u)
    @assert n_x_nodes == n_y_nodes == n_z_nodes
    n_nodes = n_x_nodes

    distances = zeros(n_nodes, n_nodes, n_nodes, n_elements)
    coordinates_tetrahedron = Array{Float64, 2}(undef, 3, 4)
    value_tetrahedron = Array{eltype(u)}(undef, n_variables, 4)

    cache = (; distances, coordinates_tetrahedron, value_tetrahedron)
    return cache
end

function get_value_at_point_3d!(data_on_curve_at_point, point, solution_variables,
                                nodes, u, equations, solver;
                                cache = get_value_at_point_3d_cache(u))
    # Set up data structures.
    n_variables = size(u, 1)
    (; distances, coordinates_tetrahedron, value_tetrahedron) = cache

    maximum_distance, _, index = squared_distances_from_single_point!(distances, nodes,
                                                                      point)
    # We could also use the following code to find the maximum distance and index:
    #   maximum_distance = maximum(distances)
    #   index = argmin(distances)
    # However, it is more efficient if we do it in one pass through the memory.

    # If the point sits exactly on a node, no interpolation is needed.
    nodes_at_index = SVector(nodes[1, index[1], index[2], index[3], index[4]],
                             nodes[2, index[1], index[2], index[3], index[4]],
                             nodes[3, index[1], index[2], index[3], index[4]])
    if nodes_at_index == point
        u_node = get_node_vars(u, equations, solver,
                               index[1], index[2], index[3], index[4])
        data_on_curve_at_point .= solution_variables(u_node, equations)
        return data_on_curve_at_point
    end

    # Restrict the interpolation to the closest element only.
    closest_element = index[4]
    @views element_distances = distances[:, :, :, closest_element]

    # Find a tetrahedron, which is given by four corners, to interpolate from.
    for i in 1:4
        # Iterate until a valid tetrahedron is found.
        while true
            index = argmin(element_distances)
            element_distances[index[1], index[2], index[3]] = maximum_distance

            for k in 1:3
                coordinates_tetrahedron[k, i] = nodes[k,
                                                      index[1], index[2], index[3],
                                                      closest_element]
            end
            for v in 1:n_variables
                value_tetrahedron[v, i] = u[v,
                                            index[1], index[2], index[3],
                                            closest_element]
            end

            # Look for another point if current tetrahedron is not valid.
            if is_valid_tetrahedron(i, coordinates_tetrahedron)
                break
            end
        end
    end

    # Interpolate from tetrahedron to given point.
    x_coordinates = SVector(coordinates_tetrahedron[1, 1],
                            coordinates_tetrahedron[1, 2],
                            coordinates_tetrahedron[1, 3],
                            coordinates_tetrahedron[1, 4])
    y_coordinates = SVector(coordinates_tetrahedron[2, 1],
                            coordinates_tetrahedron[2, 2],
                            coordinates_tetrahedron[2, 3],
                            coordinates_tetrahedron[2, 4])
    z_coordinates = SVector(coordinates_tetrahedron[3, 1],
                            coordinates_tetrahedron[3, 2],
                            coordinates_tetrahedron[3, 3],
                            coordinates_tetrahedron[3, 4])
    # We compute the solution_variables first and interpolate them.
    u1 = get_node_vars(value_tetrahedron, equations, solver, 1)
    u2 = get_node_vars(value_tetrahedron, equations, solver, 2)
    u3 = get_node_vars(value_tetrahedron, equations, solver, 3)
    u4 = get_node_vars(value_tetrahedron, equations, solver, 4)
    val1 = solution_variables(u1, equations)
    val2 = solution_variables(u2, equations)
    val3 = solution_variables(u3, equations)
    val4 = solution_variables(u4, equations)
    for v in eachindex(val1)
        values = SVector(val1[v],
                         val2[v],
                         val3[v],
                         val4[v])
        data_on_curve_at_point[v] = tetrahedron_interpolation(x_coordinates,
                                                              y_coordinates,
                                                              z_coordinates,
                                                              values, point)
    end

    return data_on_curve_at_point
end

# Convert 3d unstructured data to 1d slice and interpolate them.
function unstructured_3d_to_1d(original_nodes, unstructured_data, nvisnodes,
                               reinterpolate, slice, point)
    if slice === :x
        slice_dimension = 1
        other_dimensions = [2, 3]
    elseif slice === :y
        slice_dimension = 2
        other_dimensions = [1, 3]
    elseif slice === :z
        slice_dimension = 3
        other_dimensions = [1, 2]
    else
        error("illegal dimension '$slice', supported dimensions are :x, :y and :z")
    end

    # Set up data structures to store new 1D data.
    @views new_unstructured_data = similar(unstructured_data[1, 1, ..])
    @views temp_unstructured_data = similar(unstructured_data[1, ..])
    @views new_nodes = similar(original_nodes[1, 1, 1, ..])

    n_nodes_in, _, _, n_elements, n_variables = size(unstructured_data)
    nodes_in, _ = gauss_lobatto_nodes_weights(n_nodes_in)

    # Test if point lies in the domain.
    lower_limit = original_nodes[1, 1, 1, 1, 1]
    upper_limit = original_nodes[1, n_nodes_in, n_nodes_in, n_nodes_in, n_elements]

    @assert length(point)>=3 "Point must be three-dimensional."
    if prod(point[other_dimensions] .< lower_limit) ||
       prod(point[other_dimensions] .> upper_limit)
        error(string("Slice axis is outside of domain. ",
                     " point[$other_dimensions]=$(point[other_dimensions]) must be between $lower_limit and $upper_limit"))
    end

    # Count the amount of new elements.
    new_id = 0

    # Permute dimensions so that the slice dimensions are always the in correct places for later use.
    if slice === :x
        original_nodes = permutedims(original_nodes, [1, 3, 4, 2, 5])
        unstructured_data = permutedims(unstructured_data, [2, 3, 1, 4, 5])
    elseif slice === :y
        original_nodes = permutedims(original_nodes, [1, 2, 4, 3, 5])
        unstructured_data = permutedims(unstructured_data, [1, 3, 2, 4, 5])
    end

    # Iterate over all elements to find the ones that lie on the slice axis.
    for element_id in 1:n_elements
        min_coordinate = original_nodes[:, 1, 1, 1, element_id]
        max_coordinate = original_nodes[:, n_nodes_in, n_nodes_in, n_nodes_in,
                                        element_id]
        element_length = max_coordinate - min_coordinate

        # Test if the element is on the slice axis. If not just continue with the next element.
        if !((prod(min_coordinate[other_dimensions] .<= point[other_dimensions]) &&
              prod(max_coordinate[other_dimensions] .> point[other_dimensions])) ||
             (point[other_dimensions] == upper_limit &&
              prod(max_coordinate[other_dimensions] .== upper_limit)))
            continue
        end

        new_id += 1

        # Construct vandermonde matrix for interpolation of each 2D element to a 1D element.
        normalized_intercept = (point[other_dimensions] .-
                                min_coordinate[other_dimensions]) /
                               element_length[1] * 2 .- 1
        vandermonde_i = polynomial_interpolation_matrix(nodes_in,
                                                        normalized_intercept[1])
        vandermonde_ii = polynomial_interpolation_matrix(nodes_in,
                                                         normalized_intercept[2])

        # Interpolate to each node of new 1D element.
        for v in 1:n_variables
            for i in 1:n_nodes_in
                for ii in 1:n_nodes_in
                    temp_unstructured_data[i, ii, new_id, v] = (vandermonde_ii * unstructured_data[ii,
                                                                                                   :,
                                                                                                   i,
                                                                                                   element_id,
                                                                                                   v])[1]
                end
                new_unstructured_data[i, new_id, v] = (vandermonde_i * temp_unstructured_data[i,
                                                                                              :,
                                                                                              new_id,
                                                                                              v])[1]
            end
        end

        new_nodes[:, new_id] = original_nodes[slice_dimension, 1, 1, :, element_id]
    end

    return get_data_1d(reshape(new_nodes[:, 1:new_id], 1, n_nodes_in, new_id),
                       new_unstructured_data[:, 1:new_id, :], nvisnodes, reinterpolate)
end

# Interpolate unstructured DG data to structured data (cell-centered)
#
# This function takes DG data in an unstructured, Cartesian layout and converts it to a uniformly
# distributed 2D layout.
#
# Note: This is a low-level function that is not considered as part of Trixi.jl's interface and may
#       thus be changed in future releases.
function unstructured2structured(unstructured_data, normalized_coordinates,
                                 levels, resolution, nvisnodes_per_level)
    # Extract data shape information
    n_nodes_in, _, n_elements, n_variables = size(unstructured_data)

    # Get node coordinates for DG locations on reference element
    nodes_in, _ = gauss_lobatto_nodes_weights(n_nodes_in)

    # Calculate interpolation vandermonde matrices for each level
    max_level = length(nvisnodes_per_level) - 1
    vandermonde_per_level = []
    for l in 0:max_level
        n_nodes_out = nvisnodes_per_level[l + 1]
        dx = 2 / n_nodes_out
        nodes_out = collect(range(-1 + dx / 2, 1 - dx / 2, length = n_nodes_out))
        push!(vandermonde_per_level,
              polynomial_interpolation_matrix(nodes_in, nodes_out))
    end

    # For each element, calculate index position at which to insert data in global data structure
    lower_left_index = element2index(normalized_coordinates, levels, resolution,
                                     nvisnodes_per_level)

    # Create output data structure
    structured = [Matrix{Float64}(undef, resolution, resolution) for _ in 1:n_variables]

    # For each variable, interpolate element data and store to global data structure
    for v in 1:n_variables
        # Reshape data array for use in multiply_dimensionwise function
        reshaped_data = reshape(unstructured_data[:, :, :, v], 1, n_nodes_in,
                                n_nodes_in, n_elements)

        for element_id in 1:n_elements
            # Extract level for convenience
            level = levels[element_id]

            # Determine target indices
            n_nodes_out = nvisnodes_per_level[level + 1]
            first = lower_left_index[:, element_id]
            last = first .+ (n_nodes_out - 1)

            # Interpolate data
            vandermonde = vandermonde_per_level[level + 1]
            structured[v][first[1]:last[1], first[2]:last[2]] .= (reshape(multiply_dimensionwise(vandermonde,
                                                                                                 reshaped_data[:,
                                                                                                               :,
                                                                                                               :,
                                                                                                               element_id]),
                                                                          n_nodes_out,
                                                                          n_nodes_out))
        end
    end

    return structured
end

# For a given normalized element coordinate, return the index of its lower left
# contribution to the global data structure
#
# Note: This is a low-level function that is not considered as part of Trixi.jl's interface and may
#       thus be changed in future releases.
function element2index(normalized_coordinates, levels, resolution, nvisnodes_per_level)
    @assert size(normalized_coordinates, 1)==2 "only works in 2D"

    n_elements = length(levels)

    # First, determine lower left coordinate for all cells
    dx = 2 / resolution
    ndim = 2
    lower_left_coordinate = Array{Float64}(undef, ndim, n_elements)
    for element_id in 1:n_elements
        nvisnodes = nvisnodes_per_level[levels[element_id] + 1]
        lower_left_coordinate[1, element_id] = (normalized_coordinates[1, element_id] -
                                                (nvisnodes - 1) / 2 * dx)
        lower_left_coordinate[2, element_id] = (normalized_coordinates[2, element_id] -
                                                (nvisnodes - 1) / 2 * dx)
    end

    # Then, convert coordinate to global index
    indices = coordinate2index(lower_left_coordinate, resolution)

    return indices
end

# Find 2D array index for a 2-tuple of normalized, cell-centered coordinates (i.e., in [-1,1])
#
# Note: This is a low-level function that is not considered as part of Trixi.jl's interface and may
#       thus be changed in future releases.
function coordinate2index(coordinate, resolution::Integer)
    # Calculate 1D normalized coordinates
    dx = 2 / resolution
    mesh_coordinates = collect(range(-1 + dx / 2, 1 - dx / 2, length = resolution))

    # Find index
    id_x = searchsortedfirst.(Ref(mesh_coordinates), coordinate[1, :],
                              lt = (x, y) -> x .< y .- dx / 2)
    id_y = searchsortedfirst.(Ref(mesh_coordinates), coordinate[2, :],
                              lt = (x, y) -> x .< y .- dx / 2)
    return transpose(hcat(id_x, id_y))
end

# Calculate the vertices for each mesh cell such that it can be visualized as a closed box
#
# Note: This is a low-level function that is not considered as part of Trixi.jl's interface and may
#       thus be changed in future releases.
function calc_vertices(coordinates, levels, length_level_0)
    ndim = size(coordinates, 1)
    @assert ndim==2 "only works in 2D"

    # Initialize output arrays
    n_elements = length(levels)
    n_points_per_element = 2^ndim + 2
    x = Vector{Float64}(undef, n_points_per_element * n_elements)
    y = Vector{Float64}(undef, n_points_per_element * n_elements)

    # Calculate vertices for all coordinates at once
    for element_id in 1:n_elements
        length = length_level_0 / 2^levels[element_id]
        index = n_points_per_element * (element_id - 1)
        x[index + 1] = coordinates[1, element_id] - 1 / 2 * length
        x[index + 2] = coordinates[1, element_id] + 1 / 2 * length
        x[index + 3] = coordinates[1, element_id] + 1 / 2 * length
        x[index + 4] = coordinates[1, element_id] - 1 / 2 * length
        x[index + 5] = coordinates[1, element_id] - 1 / 2 * length
        x[index + 6] = NaN

        y[index + 1] = coordinates[2, element_id] - 1 / 2 * length
        y[index + 2] = coordinates[2, element_id] - 1 / 2 * length
        y[index + 3] = coordinates[2, element_id] + 1 / 2 * length
        y[index + 4] = coordinates[2, element_id] + 1 / 2 * length
        y[index + 5] = coordinates[2, element_id] - 1 / 2 * length
        y[index + 6] = NaN
    end

    return x, y
end

# Calculate the vertices to plot each grid line for StructuredMesh
#
# Note: This is a low-level function that is not considered as part of Trixi.jl's interface and may
#       thus be changed in future releases.
function calc_vertices(node_coordinates, mesh)
    @unpack cells_per_dimension = mesh
    @assert size(node_coordinates, 1)==2 "only works in 2D"

    linear_indices = LinearIndices(size(mesh))

    # Initialize output arrays
    n_lines = sum(cells_per_dimension) + 2
    max_length = maximum(cells_per_dimension)
    n_nodes = size(node_coordinates, 2)

    # Create output as two matrices `x` and `y`, each holding the node locations for each of the `n_lines` grid lines
    # The # of rows in the matrices must be sufficient to store the longest dimension (`max_length`),
    # and for each the node locations without doubling the corner nodes (`n_nodes-1`), plus the final node (`+1`)
    # Rely on Plots.jl to ignore `NaN`s (i.e., they are not plotted) to handle shorter lines
    x = fill(NaN, max_length * (n_nodes - 1) + 1, n_lines)
    y = fill(NaN, max_length * (n_nodes - 1) + 1, n_lines)

    line_index = 1
    # Lines in x-direction
    # Bottom boundary
    i = 1
    for cell_x in axes(mesh, 1)
        for node in 1:(n_nodes - 1)
            x[i, line_index] = node_coordinates[1, node, 1, linear_indices[cell_x, 1]]
            y[i, line_index] = node_coordinates[2, node, 1, linear_indices[cell_x, 1]]

            i += 1
        end
    end
    # Last point on bottom boundary
    x[i, line_index] = node_coordinates[1, end, 1, linear_indices[end, 1]]
    y[i, line_index] = node_coordinates[2, end, 1, linear_indices[end, 1]]

    # Other lines in x-direction
    line_index += 1
    for cell_y in axes(mesh, 2)
        i = 1
        for cell_x in axes(mesh, 1)
            for node in 1:(n_nodes - 1)
                x[i, line_index] = node_coordinates[1, node, end,
                                                    linear_indices[cell_x, cell_y]]
                y[i, line_index] = node_coordinates[2, node, end,
                                                    linear_indices[cell_x, cell_y]]

                i += 1
            end
        end
        # Last point on line
        x[i, line_index] = node_coordinates[1, end, end, linear_indices[end, cell_y]]
        y[i, line_index] = node_coordinates[2, end, end, linear_indices[end, cell_y]]

        line_index += 1
    end

    # Lines in y-direction
    # Left boundary
    i = 1
    for cell_y in axes(mesh, 2)
        for node in 1:(n_nodes - 1)
            x[i, line_index] = node_coordinates[1, 1, node, linear_indices[1, cell_y]]
            y[i, line_index] = node_coordinates[2, 1, node, linear_indices[1, cell_y]]

            i += 1
        end
    end
    # Last point on left boundary
    x[i, line_index] = node_coordinates[1, 1, end, linear_indices[1, end]]
    y[i, line_index] = node_coordinates[2, 1, end, linear_indices[1, end]]

    # Other lines in y-direction
    line_index += 1
    for cell_x in axes(mesh, 1)
        i = 1
        for cell_y in axes(mesh, 2)
            for node in 1:(n_nodes - 1)
                x[i, line_index] = node_coordinates[1, end, node,
                                                    linear_indices[cell_x, cell_y]]
                y[i, line_index] = node_coordinates[2, end, node,
                                                    linear_indices[cell_x, cell_y]]

                i += 1
            end
        end
        # Last point on line
        x[i, line_index] = node_coordinates[1, end, end, linear_indices[cell_x, end]]
        y[i, line_index] = node_coordinates[2, end, end, linear_indices[cell_x, end]]

        line_index += 1
    end

    return x, y
end

# Convert `slice` to orientations (1 -> `x`, 2 -> `y`, 3 -> `z`) for the two axes in a 2D plot
function _get_orientations(mesh, slice)
    if ndims(mesh) == 2 || (ndims(mesh) == 3 && slice === :xy)
        orientation_x = 1
        orientation_y = 2
    elseif ndims(mesh) == 3 && slice === :xz
        orientation_x = 1
        orientation_y = 3
    elseif ndims(mesh) == 3 && slice === :yz
        orientation_x = 2
        orientation_y = 3
    else
        orientation_x = 0
        orientation_y = 0
    end
    return orientation_x, orientation_y
end

# Convert `orientation` into a guide label (see also `_get_orientations`)
function _get_guide(orientation::Integer)
    if orientation == 1
        return "\$x\$"
    elseif orientation == 2
        return "\$y\$"
    elseif orientation == 3
        return "\$z\$"
    else
        return ""
    end
end

#   plotting_interpolation_matrix(dg; kwargs...)
#
# Interpolation matrix which maps discretization nodes to a set of plotting nodes.
# Defaults to the identity matrix of size `length(solver.basis.nodes)`, and interpolates
# to equispaced nodes for DGSEM (set by kwarg `nvisnodes` in the plotting function).
#
# Example:
# ```julia
# A = plotting_interpolation_matrix(dg)
# A * dg.basis.nodes # => vector of nodes at which to plot the solution
# ```
#
# Note: we cannot use UniformScaling to define the interpolation matrix since we use it with `kron`
# to define a multi-dimensional interpolation matrix later.
plotting_interpolation_matrix(dg; kwargs...) = I(length(dg.basis.nodes))

function face_plotting_interpolation_matrix(dg::DGSEM;
                                            nvisnodes = 2 * length(dg.basis.nodes))
    return polynomial_interpolation_matrix(dg.basis.nodes, LinRange(-1, 1, nvisnodes))
end

function plotting_interpolation_matrix(dg::DGSEM;
                                       nvisnodes = 2 * length(dg.basis.nodes))
    Vp1D = polynomial_interpolation_matrix(dg.basis.nodes, LinRange(-1, 1, nvisnodes))
    # For quadrilateral elements, interpolation to plotting nodes involves applying a 1D interpolation
    # operator to each line of nodes. This is equivalent to multiplying the vector containing all node
    # node coordinates on an element by a Kronecker product of the 1D interpolation operator (e.g., a
    # multi-dimensional interpolation operator).
    return kron(Vp1D, Vp1D)
end

function reference_node_coordinates_2d(dg::DGSEM)
    @unpack nodes = dg.basis
    r = vec([nodes[i] for i in eachnode(dg), j in eachnode(dg)])
    s = vec([nodes[j] for i in eachnode(dg), j in eachnode(dg)])
    return r, s
end

# Find element and triangle ids containing coordinates given as a matrix [ndims, npoints]
function get_ids_by_coordinates!(ids, coordinates, pd)
    if length(ids) != 2 * size(coordinates, 2)
        throw(DimensionMismatch("storage length for element ids does not match the number of coordinates"))
    end

    n_coordinates = size(coordinates, 2)

    for index in 1:n_coordinates
        point = SVector(coordinates[1, index], coordinates[2, index])
        ids[index, :] .= find_element(point, pd)
    end

    return ids
end

# Find the ids of elements and triangles containing given coordinates by using the triangulation in 'pd'.
function get_ids_by_coordinates(coordinates, pd)
    ids = Matrix{Int}(undef, size(coordinates, 2), 2)
    get_ids_by_coordinates!(ids, coordinates, pd)
    return ids
end

# Check if given 'point' is inside the triangle with corners corresponding to the coordinates of x and y.
function is_in_triangle(point, x, y)
    a = SVector(x[1], y[1])
    b = SVector(x[2], y[2])
    c = SVector(x[3], y[3])
    return is_on_same_side(point, a, b, c) && is_on_same_side(point, b, c, a) &&
           is_on_same_side(point, c, a, b)
end

# Create an axis through x and y to then check if 'point' is on the same side of the axis as z.
function is_on_same_side(point, x, y, z)
    if (y[1] - x[1]) == 0
        return (point[1] - x[1]) * (z[1] - x[1]) >= 0
    else
        a = (y[2] - x[2]) / (y[1] - x[1])
        b = x[2] - a * x[1]
        return (z[2] - a * z[1] - b) * (point[2] - a * point[1] - b) >= 0
    end
end

# For a given 'point', return the id of the element it is contained in in; if not found return 0.
function find_element(point, pd)
    n_tri = size(pd.t, 1)
    n_elements = size(pd.x, 2)

    # Iterate over all elements.
    for element in 1:n_elements
        # Iterate over all triangles in given element.
        for tri in 1:n_tri
            # The code below is equivalent to
            #   x == pd.x[pd.t[tri, :], element]
            #   y == pd.y[pd.t[tri, :], element]
            # but avoids allocations and is thus more efficient.
            tri_indices = (pd.t[tri, 1], pd.t[tri, 2], pd.t[tri, 3])
            x = SVector(pd.x[tri_indices[1], element],
                        pd.x[tri_indices[2], element],
                        pd.x[tri_indices[3], element])
            y = SVector(pd.y[tri_indices[1], element],
                        pd.y[tri_indices[2], element],
                        pd.y[tri_indices[3], element])
            if is_in_triangle(point, x, y)
                return (element, tri)
            end
        end
    end

    return (0, 0)
end

# Interpolate from three corners of a triangle to a single point.
function triangle_interpolation(x_coordinates_in, y_coordinates_in, values_in,
                                coordinate_out)
    A = hcat(x_coordinates_in, y_coordinates_in, SVector(1, 1, 1))
    c = A \ values_in
    return c[1] * coordinate_out[1] + c[2] * coordinate_out[2] + c[3]
end

# Create an axis.
function axis_curve(nodes_x, nodes_y, nodes_z, slice, point, n_points)
    if n_points === nothing
        n_points = 64
    end
    dimensions = length(point)
    curve = zeros(dimensions, n_points)
    if slice == :x
        xmin, xmax = extrema(nodes_x)
        curve[1, :] .= range(xmin, xmax, length = n_points)
        curve[2, :] .= point[2]
        if dimensions === 3
            curve[3, :] .= point[3]
        end
    elseif slice == :y
        ymin, ymax = extrema(nodes_y)
        curve[1, :] .= point[1]
        curve[2, :] .= range(ymin, ymax, length = n_points)
        if dimensions === 3
            curve[3, :] .= point[3]
        end
    elseif slice == :z
        zmin, zmax = extrema(nodes_z)
        curve[1, :] .= point[1]
        curve[2, :] .= point[2]
        curve[3, :] .= range(zmin, zmax, length = n_points)
    else
        @assert false "Input for 'slice' is not supported here."
    end

    return curve
end
end # @muladd<|MERGE_RESOLUTION|>--- conflicted
+++ resolved
@@ -475,6 +475,9 @@
 
 # Apply the `solution_variables` function to all node values stored in `u`.
 # Dispatch on `have_aux_node_vars` to take into account auxiliary variables.
+# Similar to `save_solution_file` in `callbacks_step/save_solution_dg.jl`.
+# However, we cannot use `reinterpret` here as `u` might have a non-bits type.
+# See https://github.com/trixi-framework/Trixi.jl/pull/2388
 @inline function apply_solution_variables(u, solution_variables,
                                           have_aux_node_vars::True, equations,
                                           solver, cache)
@@ -506,37 +509,11 @@
         raw_data = u
         n_vars = size(raw_data, 1)
     else
-<<<<<<< HEAD
-        # FIXME: Remove this comment once the implementation following it has been verified
-        # Reinterpret the solution array as an array of conservative variables,
-        # compute the solution variables via broadcasting, and reinterpret the
-        # result as a plain array of floating point numbers
-        # raw_data = Array(reinterpret(eltype(u),
-        #        solution_variables.(reinterpret(SVector{nvariables(equations),eltype(u)}, u),
-        #                   Ref(equations))))
-        # n_vars = size(raw_data, 1)
         raw_data = apply_solution_variables(u, solution_variables,
                                             have_aux_node_vars(equations),
                                             equations, solver, cache)
         n_vars = size(raw_data, 1)
-=======
-        # Similar to `save_solution_file` in `callbacks_step/save_solution_dg.jl`.
-        # However, we cannot use `reinterpret` here as `u` might have a non-bits type.
-        # See https://github.com/trixi-framework/Trixi.jl/pull/2388
-        n_vars_in = nvariables(equations)
-        n_vars = length(solution_variables(get_node_vars(u, equations, solver),
-                                           equations))
-        raw_data = Array{eltype(u)}(undef, n_vars, Base.tail(size(u))...)
-        reshaped_u = reshape(u, n_vars_in, :)
-        reshaped_r = reshape(raw_data, n_vars, :)
-        for idx in axes(reshaped_u, 2)
-            reshaped_r[:, idx] = solution_variables(get_node_vars(reshaped_u, equations,
-                                                                  solver, idx),
-                                                    equations)
-        end
->>>>>>> 0e562066
-    end
-
+    end
     unstructured_data = Array{eltype(raw_data)}(undef,
                                                 ntuple((d) -> nnodes(solver),
                                                        ndims(equations))...,
