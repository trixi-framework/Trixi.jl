# By default, Julia/LLVM does not use fused multiply-add operations (FMAs).
# Since these FMAs can increase the performance of many numerical algorithms,
# we need to opt-in explicitly.
# See https://ranocha.de/blog/Optimizing_EC_Trixi for further details.
@muladd begin
#! format: noindent

@inline num_faces(elem::Tri) = 3
@inline num_faces(elem::Quad) = 4

#     compute_triangle_area(tri)
#
# Computes the area of a triangle given `tri`, which is a tuple of three points (vectors),
# using the [Shoelace_formula](https://en.wikipedia.org/wiki/Shoelace_formula).
function compute_triangle_area(tri)
    A, B, C = tri
    return 0.5f0 * (A[1] * (B[2] - C[2]) + B[1] * (C[2] - A[2]) + C[1] * (A[2] - B[2]))
end

#   reference_plotting_triangulation(reference_plotting_coordinates)
#
# Computes a triangulation of the points in `reference_plotting_coordinates`, which is a tuple containing
# vectors of plotting points on the reference element (e.g., reference_plotting_coordinates = (r,s)).
# The reference element is assumed to be [-1,1]^d.
#
# This function returns `t` which is a `3 x N_tri` Matrix{Int} containing indices of triangles in the
# triangulation of the plotting points, with zero-volume triangles removed.
#
# For example, r[t[1, i]] returns the first reference coordinate of the 1st point on the ith triangle.
function reference_plotting_triangulation(reference_plotting_coordinates,
                                          tol = 50 * eps())
    # on-the-fly triangulation of plotting nodes on the reference element
    tri_in = Triangulate.TriangulateIO()
    tri_in.pointlist = permutedims(hcat(reference_plotting_coordinates...))
    tri_out, _ = Triangulate.triangulate("Q", tri_in)
    triangles = tri_out.trianglelist

    # filter out sliver triangles
    has_volume = fill(true, size(triangles, 2))
    for i in axes(triangles, 2)
        ids = @view triangles[:, i]
        x_points = @view tri_out.pointlist[1, ids]
        y_points = @view tri_out.pointlist[2, ids]
        area = compute_triangle_area(zip(x_points, y_points))
        if abs(area) < tol
            has_volume[i] = false
        end
    end
    return permutedims(triangles[:, findall(has_volume)])
end

# This function is used to avoid type instabilities when calling `digest_solution_variables`.
function transform_to_solution_variables!(u, solution_variables, equations)
    for (i, u_i) in enumerate(u)
        u[i] = solution_variables(u_i, equations)
    end
end

#     global_plotting_triangulation_triplot(u_plot, rst_plot, xyz_plot)
#
# Returns (plotting_coordinates_x, plotting_coordinates_y, ..., plotting_values, plotting_triangulation).
# Output can be used with TriplotRecipes.DGTriPseudocolor(...).
#
# Inputs:
#   - xyz_plot = plotting points (tuple of matrices of size (Nplot, K))
#   - u_plot = matrix of size (Nplot, K) representing solution to plot.
#   - t = triangulation of reference plotting points
function global_plotting_triangulation_triplot(xyz_plot, u_plot, t)
    @assert size(first(xyz_plot), 1)==size(u_plot, 1) "Row dimension of u_plot does not match row dimension of xyz_plot"

    # build discontinuous data on plotting triangular mesh
    num_plotting_points, num_elements = size(u_plot)
    num_reference_plotting_triangles = size(t, 1)
    num_plotting_elements_total = num_reference_plotting_triangles * num_elements

    # each column of `tp` corresponds to a vertex of a plotting triangle
    tp = zeros(Int32, 3, num_plotting_elements_total)
    zp = similar(tp, eltype(u_plot))
    for e in 1:num_elements
        for i in 1:num_reference_plotting_triangles
            tp[:, i + (e - 1) * num_reference_plotting_triangles] .= @views t[i, :] .+
                                                                            (e - 1) *
                                                                            num_plotting_points
            zp[:, i + (e - 1) * num_reference_plotting_triangles] .= @views u_plot[t[i,
                                                                                     :],
                                                                                   e]
        end
    end
    return vec.(xyz_plot)..., zp, tp
end

function get_face_node_indices(r, s, dg::DGSEM, tol = 100 * eps())
    face_1 = findall(@. abs(s + 1) < tol)
    face_2 = findall(@. abs(r - 1) < tol)
    face_3 = findall(@. abs(s - 1) < tol)
    face_4 = findall(@. abs(r + 1) < tol)
    Fmask = hcat(face_1, face_2, face_3, face_4)
    return Fmask
end

# dispatch on semi
function mesh_plotting_wireframe(u, semi)
    mesh_plotting_wireframe(u, mesh_equations_solver_cache(semi)...)
end

#     mesh_plotting_wireframe(u, mesh, equations, dg::DGMulti, cache; num_plotting_pts=25)
#
# Generates data for plotting a mesh wireframe given StartUpDG data types.
# Returns (plotting_coordinates_x, plotting_coordinates_y, nothing) for a 2D mesh wireframe.
function mesh_plotting_wireframe(u::StructArray, mesh, equations, dg::DGMulti, cache;
                                 nvisnodes = 2 * nnodes(dg))
    @unpack md = mesh
    rd = dg.basis

    # Construct 1D plotting interpolation matrix `Vp1D` for a single face
    @unpack N, Fmask = rd
    num_face_points = length(Fmask) ÷ num_faces(rd.element_type)
    vandermonde_matrix_1D = StartUpDG.vandermonde(Line(), N,
                                                  StartUpDG.nodes(Line(),
                                                                  num_face_points - 1))
    rplot = LinRange(-1, 1, nvisnodes)
    Vp1D = StartUpDG.vandermonde(Line(), N, rplot) / vandermonde_matrix_1D

    num_faces_total = num_faces(rd.element_type) * md.num_elements
    xf, yf = map(x -> reshape(view(x, Fmask, :), num_face_points, num_faces_total),
                 md.xyz)
    uf = similar(u, size(xf))
    apply_to_each_field((out, x) -> out .= reshape(view(x, Fmask, :), num_face_points,
                                                   num_faces_total), uf, u)

    num_face_plotting_points = size(Vp1D, 1)
    x_mesh, y_mesh = ntuple(_ -> zeros(num_face_plotting_points, num_faces_total), 2)
    u_mesh = similar(u, (num_face_plotting_points, num_faces_total))
    for f in 1:num_faces_total
        mul!(view(x_mesh, :, f), Vp1D, view(xf, :, f))
        mul!(view(y_mesh, :, f), Vp1D, view(yf, :, f))
        apply_to_each_field(mul_by!(Vp1D), view(u_mesh, :, f), view(uf, :, f))
    end

    return x_mesh, y_mesh, u_mesh
end

function mesh_plotting_wireframe(u::StructArray, mesh, equations, dg::DGSEM, cache;
                                 nvisnodes = 2 * nnodes(dg))

    # build nodes on reference element (seems to be the right ordering)
    r, s = reference_node_coordinates_2d(dg)

    # extract node coordinates
    uEltype = eltype(first(u))
    nvars = nvariables(equations)
    n_nodes_2d = nnodes(dg)^ndims(mesh)
    n_elements = nelements(dg, cache)
    x = reshape(view(cache.elements.node_coordinates, 1, :, :, :), n_nodes_2d,
                n_elements)
    y = reshape(view(cache.elements.node_coordinates, 2, :, :, :), n_nodes_2d,
                n_elements)

    # extract indices of local face nodes for wireframe plotting
    Fmask = get_face_node_indices(r, s, dg)
    plotting_interp_matrix1D = face_plotting_interpolation_matrix(dg;
                                                                  nvisnodes = nvisnodes)

    # These 5 lines extract the face values on each element from the arrays x,y,sol_to_plot.
    # The resulting arrays are then reshaped so that xf, yf, sol_f are Matrix types of size
    # (Number of face plotting nodes) x (Number of faces).
    function face_first_reshape(x, num_nodes_1D, num_nodes, num_elements)
        num_reference_faces = 2 * ndims(mesh)
        xf = view(reshape(x, num_nodes, num_elements), vec(Fmask), :)
        return reshape(xf, num_nodes_1D, num_elements * num_reference_faces)
    end
    function reshape_and_interpolate(x)
        plotting_interp_matrix1D *
        face_first_reshape(x, nnodes(dg), n_nodes_2d, n_elements)
    end
    xfp, yfp = map(reshape_and_interpolate, (x, y))
    ufp = StructArray{SVector{nvars, uEltype}}(map(reshape_and_interpolate,
                                                   StructArrays.components(u)))

    return xfp, yfp, ufp
end

function mesh_plotting_wireframe(u::ScalarData, mesh, equations, dg::DGSEM, cache;
                                 nvisnodes = 2 * nnodes(dg))

    # build nodes on reference element (seems to be the right ordering)
    r, s = reference_node_coordinates_2d(dg)

    # extract node coordinates
    n_nodes_2d = nnodes(dg)^ndims(mesh)
    n_elements = nelements(dg, cache)
    x = reshape(view(cache.elements.node_coordinates, 1, :, :, :), n_nodes_2d,
                n_elements)
    y = reshape(view(cache.elements.node_coordinates, 2, :, :, :), n_nodes_2d,
                n_elements)

    # extract indices of local face nodes for wireframe plotting
    Fmask = get_face_node_indices(r, s, dg)
    plotting_interp_matrix1D = face_plotting_interpolation_matrix(dg;
                                                                  nvisnodes = nvisnodes)

    # These 5 lines extract the face values on each element from the arrays x,y,sol_to_plot.
    # The resulting arrays are then reshaped so that xf, yf, sol_f are Matrix types of size
    # (Number of face plotting nodes) x (Number of faces).
    function face_first_reshape(x, num_nodes_1D, num_nodes, num_elements)
        num_reference_faces = 2 * ndims(mesh)
        xf = view(reshape(x, num_nodes, num_elements), vec(Fmask), :)
        return reshape(xf, num_nodes_1D, num_elements * num_reference_faces)
    end
    function reshape_and_interpolate(x)
        plotting_interp_matrix1D *
        face_first_reshape(x, nnodes(dg), n_nodes_2d, n_elements)
    end
    xfp, yfp, ufp = map(reshape_and_interpolate, (x, y, u.data))

    return xfp, yfp, ufp
end

function mesh_plotting_wireframe(u::ScalarData, mesh, equations, dg::DGMulti, cache;
                                 nvisnodes = 2 * nnodes(dg))
    @unpack md = mesh
    rd = dg.basis

    # Construct 1D plotting interpolation matrix `Vp1D` for a single face
    @unpack N, Fmask = rd
    vandermonde_matrix_1D = StartUpDG.vandermonde(Line(), N, StartUpDG.nodes(Line(), N))
    rplot = LinRange(-1, 1, nvisnodes)
    Vp1D = StartUpDG.vandermonde(Line(), N, rplot) / vandermonde_matrix_1D

    num_face_points = N + 1
    num_faces_total = num_faces(rd.element_type) * md.num_elements
    xf, yf, uf = map(x -> reshape(view(x, Fmask, :), num_face_points, num_faces_total),
                     (md.xyz..., u.data))

    num_face_plotting_points = size(Vp1D, 1)
    x_mesh, y_mesh = ntuple(_ -> zeros(num_face_plotting_points, num_faces_total), 2)
    u_mesh = similar(u.data, (num_face_plotting_points, num_faces_total))
    for f in 1:num_faces_total
        mul!(view(x_mesh, :, f), Vp1D, view(xf, :, f))
        mul!(view(y_mesh, :, f), Vp1D, view(yf, :, f))
        mul!(view(u_mesh, :, f), Vp1D, view(uf, :, f))
    end

    return x_mesh, y_mesh, u_mesh
end

# These methods are used internally to set the default value of the solution variables:
# - If a `cons2prim` for the given `equations` exists, use it
# - Otherwise, use `cons2cons`, which is defined for all systems of equations
digest_solution_variables(equations, solution_variables) = solution_variables
function digest_solution_variables(equations, solution_variables::Nothing)
    if hasmethod(cons2prim, Tuple{AbstractVector, typeof(equations)})
        return cons2prim
    else
        return cons2cons
    end
end

digest_variable_names(solution_variables_, equations, variable_names) = variable_names
digest_variable_names(solution_variables_, equations, ::Nothing) = SVector(varnames(solution_variables_,
                                                                                    equations))

"""
    adapt_to_mesh_level!(u_ode, semi, level)
    adapt_to_mesh_level!(sol::Trixi.TrixiODESolution, level)

Like [`adapt_to_mesh_level`](@ref), but modifies the solution and parts of the
semidiscretization (mesh and caches) in place.
"""
function adapt_to_mesh_level!(u_ode, semi, level)
    # Create AMR callback with controller that refines everything towards a single level
    amr_controller = ControllerThreeLevel(semi, IndicatorMax(semi, variable = first),
                                          base_level = level)
    amr_callback = AMRCallback(semi, amr_controller, interval = 0)

    # Adapt mesh until it does not change anymore
    has_changed = amr_callback.affect!(u_ode, semi, 0.0, 0)
    while has_changed
        has_changed = amr_callback.affect!(u_ode, semi, 0.0, 0)
    end

    return u_ode, semi
end

function adapt_to_mesh_level!(sol::TrixiODESolution, level)
    adapt_to_mesh_level!(sol.u[end], sol.prob.p, level)
end

"""
    adapt_to_mesh_level(u_ode, semi, level)
    adapt_to_mesh_level(sol::Trixi.TrixiODESolution, level)

Use the regular adaptive mesh refinement routines to adaptively refine/coarsen the solution `u_ode`
with semidiscretization `semi` towards a uniformly refined grid with refinement level `level`. The
solution and semidiscretization are copied such that the original objects remain *unaltered*.

A convenience method accepts an ODE solution object, from which solution and semidiscretization are
extracted as needed.

See also: [`adapt_to_mesh_level!`](@ref)
"""
function adapt_to_mesh_level(u_ode, semi, level)
    # Create new semidiscretization with copy of the current mesh
    mesh, _, _, _ = mesh_equations_solver_cache(semi)
    new_semi = remake(semi, mesh = deepcopy(mesh))

    return adapt_to_mesh_level!(deepcopy(u_ode), new_semi, level)
end

function adapt_to_mesh_level(sol::TrixiODESolution, level)
    adapt_to_mesh_level(sol.u[end], sol.prob.p, level)
end

# Extract data from a 2D/3D DG solution and prepare it for visualization as a heatmap/contour plot.
#
# Returns a tuple with
# - x coordinates
# - y coordinates
# - nodal 2D data
# - x vertices for mesh visualization
# - y vertices for mesh visualization
#
# Note: This is a low-level function that is not considered as part of Trixi.jl's interface and may
#       thus be changed in future releases.
function get_data_2d(center_level_0, length_level_0, leaf_cells, coordinates, levels,
                     ndims, unstructured_data, n_nodes,
                     grid_lines = false, max_supported_level = 11, nvisnodes = nothing,
                     slice = :xy, point = (0.0, 0.0, 0.0))
    # Determine resolution for data interpolation
    max_level = maximum(levels)
    if max_level > max_supported_level
        error("Maximum refinement level $max_level is higher than " *
              "maximum supported level $max_supported_level")
    end
    max_available_nodes_per_finest_element = 2^(max_supported_level - max_level)
    if nvisnodes === nothing
        max_nvisnodes = 2 * n_nodes
    elseif nvisnodes == 0
        max_nvisnodes = n_nodes
    else
        max_nvisnodes = nvisnodes
    end
    nvisnodes_at_max_level = min(max_available_nodes_per_finest_element, max_nvisnodes)
    resolution = nvisnodes_at_max_level * 2^max_level
    nvisnodes_per_level = [2^(max_level - level) * nvisnodes_at_max_level
                           for level in 0:max_level]
    # nvisnodes_per_level is an array (accessed by "level + 1" to accommodate
    # level-0-cell) that contains the number of visualization nodes for any
    # refinement level to visualize on an equidistant grid

    if ndims == 3
        (unstructured_data, coordinates, levels,
        center_level_0) = unstructured_3d_to_2d(unstructured_data,
                                                coordinates, levels, length_level_0,
                                                center_level_0, slice,
                                                point)
    end

    # Normalize element coordinates: move center to (0, 0) and domain size to [-1, 1]²
    n_elements = length(levels)
    normalized_coordinates = similar(coordinates)
    for element_id in 1:n_elements
        @views normalized_coordinates[:, element_id] .= ((coordinates[:, element_id] .-
                                                          center_level_0) ./
                                                         (length_level_0 / 2))
    end

    # Interpolate unstructured DG data to structured data
    (structured_data = unstructured2structured(unstructured_data,
                                               normalized_coordinates,
                                               levels, resolution, nvisnodes_per_level))

    # Interpolate cell-centered values to node-centered values
    node_centered_data = cell2node(structured_data)

    # Determine axis coordinates for contour plot
    xs = collect(range(-1, 1, length = resolution + 1)) .* length_level_0 / 2 .+
         center_level_0[1]
    ys = collect(range(-1, 1, length = resolution + 1)) .* length_level_0 / 2 .+
         center_level_0[2]

    # Determine element vertices to plot grid lines
    if grid_lines
        mesh_vertices_x, mesh_vertices_y = calc_vertices(coordinates, levels,
                                                         length_level_0)
    else
        mesh_vertices_x = Vector{Float64}(undef, 0)
        mesh_vertices_y = Vector{Float64}(undef, 0)
    end

    return xs, ys, node_centered_data, mesh_vertices_x, mesh_vertices_y
end

# For finite difference methods (FDSBP), we do not want to reinterpolate the data, but use the same
# nodes as input nodes. For DG methods, we usually want to reinterpolate the data on an equidistant grid.
default_reinterpolate(solver) = solver isa FDSBP ? false : true

# Extract data from a 1D DG solution and prepare it for visualization as a line plot.
# This returns a tuple with
# - x coordinates
# - nodal 1D data
#
# Note: This is a low-level function that is not considered as part of Trixi's interface and may
# thus be changed in future releases.
function get_data_1d(original_nodes, unstructured_data, nvisnodes, reinterpolate)
    # Get the dimensions of u; where n_vars is the number of variables, n_nodes the number of nodal values per element and n_elements the total number of elements.
    n_nodes, n_elements, n_vars = size(unstructured_data)

    # If `reinterpolate` is `false`, we do nothing.
    # If `reinterpolate` is `true`, the output nodes are equidistantly spaced.
    if reinterpolate == false
        interpolated_nodes = original_nodes
        interpolated_data = unstructured_data
    else
        # Set the amount of nodes visualized according to nvisnodes.
        if nvisnodes === nothing
            max_nvisnodes = 2 * n_nodes
        elseif nvisnodes == 0
            max_nvisnodes = n_nodes
        else
            @assert nvisnodes>=2 "nvisnodes must be zero or >= 2"
            max_nvisnodes = nvisnodes
        end

        interpolated_nodes = Array{eltype(original_nodes), 2}(undef, max_nvisnodes,
                                                              n_elements)
        interpolated_data = Array{eltype(unstructured_data), 3}(undef, max_nvisnodes,
                                                                n_elements, n_vars)

        for j in 1:n_elements
            # Interpolate on an equidistant grid.
            interpolated_nodes[:, j] .= range(original_nodes[1, 1, j],
                                              original_nodes[1, end, j],
                                              length = max_nvisnodes)
        end

        nodes_in, _ = gauss_lobatto_nodes_weights(n_nodes)
        nodes_out = collect(range(-1, 1, length = max_nvisnodes))

        # Calculate vandermonde matrix for interpolation.
        vandermonde = polynomial_interpolation_matrix(nodes_in, nodes_out)

        # Iterate over all variables.
        for v in 1:n_vars
            # Interpolate data for each element.
            for element in 1:n_elements
                multiply_scalar_dimensionwise!(@view(interpolated_data[:, element, v]),
                                               vandermonde,
                                               @view(unstructured_data[:, element, v]))
            end
        end
    end

    # Return results after data is reshaped
    return vec(interpolated_nodes), reshape(interpolated_data, :, n_vars),
           vcat(original_nodes[1, 1, :], original_nodes[1, end, end])
end

# Change order of dimensions (variables are now last) and convert data to `solution_variables`
#
# Note: This is a low-level function that is not considered as part of Trixi.jl's interface and may
#       thus be changed in future releases.
function get_unstructured_data(u, solution_variables, mesh, equations, solver, cache)
    if solution_variables === cons2cons
        raw_data = u
        n_vars = size(raw_data, 1)
    else
        # FIXME: Remove this comment once the implementation following it has been verified
        # Reinterpret the solution array as an array of conservative variables,
        # compute the solution variables via broadcasting, and reinterpret the
        # result as a plain array of floating point numbers
        # raw_data = Array(reinterpret(eltype(u),
        #        solution_variables.(reinterpret(SVector{nvariables(equations),eltype(u)}, u),
        #                   Ref(equations))))
        # n_vars = size(raw_data, 1)
        n_vars_in = nvariables(equations)
        n_vars = length(solution_variables(get_node_vars(u, equations, solver),
                                           equations))
        raw_data = Array{eltype(u)}(undef, n_vars, Base.tail(size(u))...)
        reshaped_u = reshape(u, n_vars_in, :)
        reshaped_r = reshape(raw_data, n_vars, :)
        for idx in axes(reshaped_u, 2)
            reshaped_r[:, idx] = solution_variables(get_node_vars(reshaped_u, equations,
                                                                  solver, idx),
                                                    equations)
        end
    end

    unstructured_data = Array{eltype(raw_data)}(undef,
                                                ntuple((d) -> nnodes(solver),
                                                       ndims(equations))...,
                                                nelements(solver, cache), n_vars)
    for variable in 1:n_vars
        @views unstructured_data[.., :, variable] .= raw_data[variable, .., :]
    end

    return unstructured_data
end

# This method is only for plotting 1D functions
function get_unstructured_data(func::Function, solution_variables,
                               mesh::AbstractMesh{1}, equations, solver, cache)
    original_nodes = cache.elements.node_coordinates
    # original_nodes has size (1, nnodes, nelements)
    # we want u to have size (nvars, nnodes, nelements)
    # func.(original_nodes, equations) has size (1, nnodes, nelements), where each component has length n_vars
    # Therefore, we drop the first (singleton) dimension and then stack the components
    u = stack(func.(SVector.(dropdims(original_nodes; dims = 1)), equations))
    return get_unstructured_data(u, solution_variables, mesh, equations, solver, cache)
end

# Convert cell-centered values to node-centered values by averaging over all
# four neighbors and making use of the periodicity of the solution
#
# Note: This is a low-level function that is not considered as part of Trixi.jl's interface and may
#       thus be changed in future releases.
function cell2node(cell_centered_data)
    # Create temporary data structure to make the averaging algorithm as simple
    # as possible (by using a ghost layer)
    tmp = similar(first(cell_centered_data), size(first(cell_centered_data)) .+ (2, 2))

    # Create output data structure
    resolution_in, _ = size(first(cell_centered_data))
    resolution_out = resolution_in + 1
    node_centered_data = [Matrix{Float64}(undef, resolution_out, resolution_out)
                          for _ in eachindex(cell_centered_data)]

    for (cell_data, node_data) in zip(cell_centered_data, node_centered_data)
        # Fill center with original data
        tmp[2:(end - 1), 2:(end - 1)] .= cell_data

        # Fill sides with opposite data (periodic domain)
        # x-direction
        tmp[1, 2:(end - 1)] .= cell_data[end, :]
        tmp[end, 2:(end - 1)] .= cell_data[1, :]
        # y-direction
        tmp[2:(end - 1), 1] .= cell_data[:, end]
        tmp[2:(end - 1), end] .= cell_data[:, 1]
        # Corners
        tmp[1, 1] = cell_data[end, end]
        tmp[end, 1] = cell_data[1, end]
        tmp[1, end] = cell_data[end, 1]
        tmp[end, end] = cell_data[1, 1]

        # Obtain node-centered value by averaging over neighboring cell-centered values
        for j in 1:resolution_out
            for i in 1:resolution_out
                node_data[i, j] = (tmp[i, j] +
                                   tmp[i + 1, j] +
                                   tmp[i, j + 1] +
                                   tmp[i + 1, j + 1]) / 4
            end
        end
    end

    # Transpose
    for (index, data) in enumerate(node_centered_data)
        node_centered_data[index] = permutedims(data)
    end

    return node_centered_data
end

# Convert 3d unstructured data to 2d data.
# Additional to the new unstructured data updated coordinates, levels and
# center coordinates are returned.
#
# Note: This is a low-level function that is not considered as part of Trixi.jl's interface and may
#       thus be changed in future releases.
function unstructured_3d_to_2d(unstructured_data, coordinates, levels,
                               length_level_0, center_level_0, slice,
                               point)
    if slice === :yz
        slice_dimension = 1
        other_dimensions = [2, 3]
    elseif slice === :xz
        slice_dimension = 2
        other_dimensions = [1, 3]
    elseif slice === :xy
        slice_dimension = 3
        other_dimensions = [1, 2]
    else
        error("illegal dimension '$slice', supported dimensions are :yz, :xz, and :xy")
    end

    # Limits of domain in slice dimension
    lower_limit = center_level_0[slice_dimension] - length_level_0 / 2
    upper_limit = center_level_0[slice_dimension] + length_level_0 / 2

    @assert length(point)>=3 "Point must be three-dimensional."
    if point[slice_dimension] < lower_limit || point[slice_dimension] > upper_limit
        error(string("Slice plane is outside of domain.",
                     " point[$slice_dimension]=$(point[slice_dimension]) must be between $lower_limit and $upper_limit"))
    end

    # Extract data shape information
    n_nodes_in, _, _, n_elements, n_variables = size(unstructured_data)

    # Get node coordinates for DG locations on reference element
    nodes_in, _ = gauss_lobatto_nodes_weights(n_nodes_in)

    # New unstructured data has one dimension less.
    # The redundant element ids are removed later.
    @views new_unstructured_data = similar(unstructured_data[1, ..])

    # Declare new empty arrays to fill in new coordinates and levels
    new_coordinates = Array{Float64}(undef, 2, n_elements)
    new_levels = Array{eltype(levels)}(undef, n_elements)

    # Counter for new element ids
    new_id = 0

    # Save vandermonde matrices in a Dict to prevent redundant generation
    vandermonde_to_2d = Dict()

    # Permute dimensions such that the slice dimension is always the
    # third dimension of the array. Below we can always interpolate in the
    # third dimension.
    if slice === :yz
        unstructured_data = permutedims(unstructured_data, [2, 3, 1, 4, 5])
    elseif slice === :xz
        unstructured_data = permutedims(unstructured_data, [1, 3, 2, 4, 5])
    end

    for element_id in 1:n_elements
        # Distance from center to border of this element (half the length)
        element_length = length_level_0 / 2^levels[element_id]
        min_coordinate = coordinates[:, element_id] .- element_length / 2
        max_coordinate = coordinates[:, element_id] .+ element_length / 2

        # Check if slice plane and current element intersect.
        # The first check uses a "greater but not equal" to only match one cell if the
        # slice plane lies between two cells.
        # The second check is needed if the slice plane is at the upper border of
        # the domain due to this.
        if !((min_coordinate[slice_dimension] <= point[slice_dimension] &&
              max_coordinate[slice_dimension] > point[slice_dimension]) ||
             (point[slice_dimension] == upper_limit &&
              max_coordinate[slice_dimension] == upper_limit))
            # Continue for loop if they don't intersect
            continue
        end

        # This element is of interest
        new_id += 1

        # Add element to new coordinates and levels
        new_coordinates[:, new_id] = coordinates[other_dimensions, element_id]
        new_levels[new_id] = levels[element_id]

        # Construct vandermonde matrix (or load from Dict if possible)
        normalized_intercept = (point[slice_dimension] -
                                min_coordinate[slice_dimension]) /
                               element_length * 2 - 1

        if haskey(vandermonde_to_2d, normalized_intercept)
            vandermonde = vandermonde_to_2d[normalized_intercept]
        else
            # Generate vandermonde matrix to interpolate values at nodes_in to one value
            vandermonde = polynomial_interpolation_matrix(nodes_in,
                                                          [normalized_intercept])
            vandermonde_to_2d[normalized_intercept] = vandermonde
        end

        # 1D interpolation to specified slice plane
        # We permuted the dimensions above such that now the dimension in which
        # we will interpolate is always the third one.
        for i in 1:n_nodes_in
            for ii in 1:n_nodes_in
                # Interpolate in the third dimension
                data = unstructured_data[i, ii, :, element_id, :]

                value = multiply_dimensionwise(vandermonde, permutedims(data))
                new_unstructured_data[i, ii, new_id, :] = value[:, 1]
            end
        end
    end

    # Remove redundant element ids
    unstructured_data = new_unstructured_data[:, :, 1:new_id, :]
    new_coordinates = new_coordinates[:, 1:new_id]
    new_levels = new_levels[1:new_id]

    center_level_0 = center_level_0[other_dimensions]

    return unstructured_data, new_coordinates, new_levels, center_level_0
end

# Convert 2d unstructured data to 1d slice and interpolate them.
function unstructured_2d_to_1d(original_nodes, unstructured_data, nvisnodes,
                               reinterpolate, slice, point)
    if slice === :x
        slice_dimension = 2
        other_dimension = 1
    elseif slice === :y
        slice_dimension = 1
        other_dimension = 2
    else
        error("illegal dimension '$slice', supported dimensions are :x and :y")
    end

    # Set up data structures to store new 1D data.
    @views new_unstructured_data = similar(unstructured_data[1, ..])
    @views new_nodes = similar(original_nodes[1, 1, ..])

    n_nodes_in, _, n_elements, n_variables = size(unstructured_data)
    nodes_in, _ = gauss_lobatto_nodes_weights(n_nodes_in)

    # Test if point lies in the domain.
    lower_limit = original_nodes[1, 1, 1, 1]
    upper_limit = original_nodes[1, n_nodes_in, n_nodes_in, n_elements]

    @assert length(point)>=2 "Point must be two-dimensional."
    if point[slice_dimension] < lower_limit || point[slice_dimension] > upper_limit
        error(string("Slice axis is outside of domain. ",
                     " point[$slice_dimension]=$(point[slice_dimension]) must be between $lower_limit and $upper_limit"))
    end

    # Count the amount of new elements.
    new_id = 0

    # Permute dimensions so that the slice dimension is always in the correct place for later use.
    if slice === :y
        original_nodes = permutedims(original_nodes, [1, 3, 2, 4])
        unstructured_data = permutedims(unstructured_data, [2, 1, 3, 4])
    end

    # Iterate over all elements to find the ones that lie on the slice axis.
    for element_id in 1:n_elements
        min_coordinate = original_nodes[:, 1, 1, element_id]
        max_coordinate = original_nodes[:, n_nodes_in, n_nodes_in, element_id]
        element_length = max_coordinate - min_coordinate

        # Test if the element is on the slice axis. If not just continue with the next element.
        if !((min_coordinate[slice_dimension] <= point[slice_dimension] &&
              max_coordinate[slice_dimension] > point[slice_dimension]) ||
             (point[slice_dimension] == upper_limit &&
              max_coordinate[slice_dimension] == upper_limit))
            continue
        end

        new_id += 1

        # Construct vandermonde matrix for interpolation of each 2D element to a 1D element.
        normalized_intercept = (point[slice_dimension] -
                                min_coordinate[slice_dimension]) /
                               element_length[1] * 2 - 1
        vandermonde = polynomial_interpolation_matrix(nodes_in, normalized_intercept)

        # Interpolate to each node of new 1D element.
        for v in 1:n_variables
            for node in 1:n_nodes_in
                new_unstructured_data[node, new_id, v] = (vandermonde * unstructured_data[node,
                                                                                          :,
                                                                                          element_id,
                                                                                          v])[1]
            end
        end

        new_nodes[:, new_id] = original_nodes[other_dimension, :, 1, element_id]
    end

    return get_data_1d(reshape(new_nodes[:, 1:new_id], 1, n_nodes_in, new_id),
                       new_unstructured_data[:, 1:new_id, :], nvisnodes, reinterpolate)
end

# Calculate the arc length of a curve given by ndims x npoints point coordinates (piece-wise linear approximation)
function calc_arc_length(coordinates)
    n_points = size(coordinates, 2)
    arc_length = zeros(n_points)
    for i in 1:(n_points - 1)
        dist_squared = zero(eltype(arc_length))
        for j in axes(coordinates, 1)
            dist_squared += (coordinates[j, i + 1] - coordinates[j, i])^2
        end
        arc_length[i + 1] = arc_length[i] + sqrt(dist_squared)
    end
    return arc_length
end

# Convert 2d unstructured data to 1d data at given curve.
function unstructured_2d_to_1d_curve(original_nodes, unstructured_data, nvisnodes,
                                     curve, mesh, solver, cache)
    n_points_curve = size(curve)[2]
    n_nodes, _, n_elements, n_variables = size(unstructured_data)
    nodes_in, _ = gauss_lobatto_nodes_weights(n_nodes)
    baryweights_in = barycentric_weights(nodes_in)

    # Utility function to extract points as `SVector`s
    get_point(data, idx...) = SVector(data[1, idx...], data[2, idx...])

    # Check if input is correct.
    min = get_point(original_nodes, 1, 1, 1)
    max = get_point(original_nodes, n_nodes, n_nodes, n_elements)
    @assert size(curve)==(2, size(curve)[2]) "Coordinates along curve must be 2xn dimensional."
    for element in 1:n_points_curve
        p = get_point(curve, element)
        if any(p .< min) || any(p .> max)
            throw(DomainError("Some coordinates from `curve` are outside of the domain."))
        end
    end

    # Set nodes according to the length of the curve.
    arc_length = calc_arc_length(curve)

    # Setup data structures.
    data_on_curve = Array{Float64}(undef, n_points_curve, n_variables)
    temp_data = Array{Float64}(undef, n_nodes, n_points_curve, n_variables)

    # For each coordinate find the corresponding element with its id.
    element_ids = get_elements_by_coordinates(curve, mesh, solver, cache)

    # These Vandermonde matrices are really 1×n_nodes matrices, i.e.,
    # row vectors. We allocate memory here to improve performance.
    vandermonde_x = polynomial_interpolation_matrix(nodes_in, zero(eltype(curve)))
    vandermonde_y = similar(vandermonde_x)

    # Iterate over all found elements.
    for element in 1:n_points_curve
        element_id = element_ids[element]
        min_coordinate = get_point(original_nodes, 1, 1,
                                   element_id)
        max_coordinate = get_point(original_nodes, n_nodes, n_nodes,
                                   element_id)
        element_length = max_coordinate - min_coordinate

        normalized_coordinates = (get_point(curve, element) - min_coordinate) /
                                 element_length[1] * 2 .- 1

        # Interpolate to a single point in each element.
        # These Vandermonde matrices are really 1×n_nodes matrices, i.e.,
        # row vectors.
        polynomial_interpolation_matrix!(vandermonde_x, nodes_in,
                                         normalized_coordinates[1], baryweights_in)
        polynomial_interpolation_matrix!(vandermonde_y, nodes_in,
                                         normalized_coordinates[2], baryweights_in)
        for v in 1:n_variables
            for i in 1:n_nodes
                res_i = zero(eltype(temp_data))
                for n in 1:n_nodes
                    res_i += vandermonde_y[n] * unstructured_data[i, n, element_id, v]
                end
                temp_data[i, element, v] = res_i
            end
            res_v = zero(eltype(data_on_curve))
            for n in 1:n_nodes
                res_v += vandermonde_x[n] * temp_data[n, element, v]
            end
            data_on_curve[element, v] = res_v
        end
    end

    return arc_length, data_on_curve, nothing
end

# Convert a PlotData2DTriangulate object to a 1d data along given curve.
function unstructured_2d_to_1d_curve(pd, input_curve, slice, point, nvisnodes)

    # If no curve is defined, create a axis curve.
    if input_curve === nothing
        input_curve = axis_curve(pd.x, pd.y, nothing, slice, point, nvisnodes)
    end

    @assert size(input_curve, 1)==2 "Input 'curve' must be 2xn dimensional."

    # For each coordinate find the corresponding triangle with its ids.
    ids_by_coordinates = get_ids_by_coordinates(input_curve, pd)
    found_coordinates = ids_by_coordinates[:, 1] .!= nothing

    @assert found_coordinates!=zeros(size(input_curve, 2)) "No points of 'curve' are inside of the solutions domain."

    # These hold the ids of the elements and triangles the points of the curve sit in.
    element_ids = @view ids_by_coordinates[found_coordinates, 1]
    triangle_ids = @view ids_by_coordinates[found_coordinates, 2]

    # Shorten the curve, so that it contains only point that were found.
    curve = @view input_curve[:, found_coordinates]

    n_variables = length(pd.data[1, 1])
    n_points_curve = size(curve, 2)

    # Set nodes according to the length of the curve.
    arc_length = calc_arc_length(curve)

    # Setup data structures.
    data_on_curve = Array{Float64}(undef, n_points_curve, n_variables)

    # Iterate over all points on the curve.
    for point in 1:n_points_curve
        element = @view element_ids[point]
        triangle = @view pd.t[triangle_ids[point], :]
        for v in 1:n_variables
            # Get the x and y coordinates of the corners of given triangle.
            x_coordinates_triangle = SVector{3}(pd.x[triangle, element])
            y_coordinates_triangle = SVector{3}(pd.y[triangle, element])

            # Extract solutions values in corners of the triangle.
            values_triangle = SVector{3}(getindex.(view(pd.data, triangle, element), v))

            # Linear interpolation in each triangle to the points on the curve.
            data_on_curve[point, v] = triangle_interpolation(x_coordinates_triangle,
                                                             y_coordinates_triangle,
                                                             values_triangle,
                                                             curve[:, point])
        end
    end

    return arc_length, data_on_curve, nothing
end

# Convert 3d unstructured data to 1d data at given curve.
function unstructured_3d_to_1d_curve(original_nodes, unstructured_data, nvisnodes,
                                     curve, mesh::TreeMesh, solver, cache)
    n_points_curve = size(curve)[2]
    n_nodes, _, _, n_elements, n_variables = size(unstructured_data)
    nodes_in, _ = gauss_lobatto_nodes_weights(n_nodes)
    baryweights_in = barycentric_weights(nodes_in)

    # Utility function to extract points as `SVector`s
    get_point(data, idx...) = SVector(data[1, idx...],
                                      data[2, idx...],
                                      data[3, idx...])

    # Check if input is correct.
    min = get_point(original_nodes, 1, 1, 1, 1)
    max = get_point(original_nodes, n_nodes, n_nodes, n_nodes, n_elements)
    @assert size(curve)==(3, n_points_curve) "Coordinates along curve must be 3xn dimensional."
    for element in 1:n_points_curve
        p = get_point(curve, element)
        if any(p .< min) || any(p .> max)
            throw(DomainError("Some coordinates from `curve` are outside of the domain."))
        end
    end

    # Set nodes according to the length of the curve.
    arc_length = calc_arc_length(curve)

    # Setup data structures.
    data_on_curve = Array{Float64}(undef, n_points_curve, n_variables)
    temp_data = Array{Float64}(undef, n_nodes, n_nodes + 1, n_points_curve, n_variables)

    # For each coordinate find the corresponding element with its id.
    element_ids = get_elements_by_coordinates(curve, mesh, solver, cache)

    # These Vandermonde matrices are really 1×n_nodes matrices, i.e.,
    # row vectors. We allocate memory here to improve performance.
    vandermonde_x = polynomial_interpolation_matrix(nodes_in, zero(eltype(curve)))
    vandermonde_y = similar(vandermonde_x)
    vandermonde_z = similar(vandermonde_x)

    # Iterate over all found elements.
    for element in 1:n_points_curve
        element_id = element_ids[element]
        min_coordinate = get_point(original_nodes, 1, 1, 1,
                                   element_id)
        max_coordinate = get_point(original_nodes, n_nodes, n_nodes, n_nodes,
                                   element_id)
        element_length = max_coordinate - min_coordinate

        normalized_coordinates = (get_point(curve, element) - min_coordinate) /
                                 element_length[1] * 2 .- 1

        # Interpolate to a single point in each element.
        # These Vandermonde matrices are really 1×n_nodes matrices, i.e.,
        # row vectors.
        polynomial_interpolation_matrix!(vandermonde_x, nodes_in,
                                         normalized_coordinates[1], baryweights_in)
        polynomial_interpolation_matrix!(vandermonde_y, nodes_in,
                                         normalized_coordinates[2], baryweights_in)
        polynomial_interpolation_matrix!(vandermonde_z, nodes_in,
                                         normalized_coordinates[3], baryweights_in)
        for v in 1:n_variables
            for i in 1:n_nodes
                for ii in 1:n_nodes
                    res_ii = zero(eltype(temp_data))
                    for n in 1:n_nodes
                        res_ii += vandermonde_z[n] *
                                  unstructured_data[i, ii, n, element_id, v]
                    end
                    temp_data[i, ii, element, v] = res_ii
                end
                res_i = zero(eltype(temp_data))
                for n in 1:n_nodes
                    res_i += vandermonde_y[n] * temp_data[i, n, element, v]
                end
                temp_data[i, n_nodes + 1, element, v] = res_i
            end
            res_v = zero(eltype(temp_data))
            for n in 1:n_nodes
                res_v += vandermonde_x[n] * temp_data[n, n_nodes + 1, element, v]
            end
            data_on_curve[element, v] = res_v
        end
    end

    return arc_length, data_on_curve, nothing
end

# Convert 3d unstructured data from a general mesh to 1d data at given curve.
#
# We need to loop through all the points and check in which element they are
# located. A general implementation working for all mesh types has to perform
# a naive loop through all nodes.
function unstructured_3d_to_1d_curve(u, mesh, equations, solver, cache,
                                     curve, solution_variables)
<<<<<<< HEAD
    # Set up data structure.
    @assert size(curve, 1) == 3
    n_points_curve = size(curve, 2)

    # Get the number of variables after applying the transformation to solution variables.
    u_node = get_node_vars(u, equations, solver, 1, 1, 1, 1)
    var_node = solution_variables(u_node, equations)
    n_variables = length(var_node)
    data_on_curve = Array{eltype(var_node)}(undef, n_points_curve, n_variables)

    nodes = cache.elements.node_coordinates
    interpolation_cache = get_value_at_point_3d_cache(u)

    # Iterate over every point on the curve and determine the solutions value at given point.
    for i in 1:n_points_curve
        point = SVector(curve[1, i], curve[2, i], curve[3, i])
        get_value_at_point_3d!(view(data_on_curve, i, :), point, solution_variables,
                               nodes, u, equations, solver;
                               cache = interpolation_cache)
    end

    mesh_vertices_x = nothing

    return calc_arc_length(curve), data_on_curve, mesh_vertices_x
end

# # The P4estMesh can make use of the efficient search functionality of p4est
# # to speed up the process of finding the elements in which the curve points are located.
# function unstructured_3d_to_1d_curve(u, mesh::P4estMesh, equations, solver, cache,
#                                      curve, solution_variables)
#     # Set up data structure.
#     @assert size(curve, 1) == 3
#     n_points_curve = size(curve, 2)

#     # Get the number of variables after applying the transformation to solution variables.
#     u_node = get_node_vars(u, equations, solver, 1, 1, 1, 1)
#     var_node = solution_variables(u_node, equations)
#     n_variables = length(var_node)
#     data_on_curve = Array{eltype(var_node)}(undef, n_points_curve, n_variables)

#     # Iterate over every point on the curve and determine the solutions value at given point.
#     # We can use the efficient search functionality of p4est to speed up the process.
#     # However, the logic is only implemented for linear meshes so far.
#     if length(mesh.nodes) == 2
#         # FIXME: Finish this implementation
#         point_and_index = Float64[curve[1, 1], curve[2, 1], curve[3, 1], 0]
#         for i in 1:n_points_curve
#             # TODO
#             # point = SVector(curve[1, i], curve[2, i], curve[3, i])
#             point_and_index[1] = curve[1, i]
#             point_and_index[2] = curve[2, i]
#             point_and_index[3] = curve[3, i]
#             point_and_index[4] = typemin(Int64)
#             # @info "unstructured_3d_to_1d_curve" point_and_index n_points_curve
#             search_point_in_p4est_mesh_3d(mesh, point_and_index)
#         end
#     else
#         nodes = cache.elements.node_coordinates

#         for i in 1:n_points_curve
#             point = SVector(curve[1, i], curve[2, i], curve[3, i])
#             get_value_at_point_3d!(view(data_on_curve, i, :), point, solution_variables,
#                                    nodes, u, equations, solver;
#                                    cache = get_value_at_point_3d_cache(u))
#         end
#     end

#     mesh_vertices_x = nothing

#     return calc_arc_length(curve), data_on_curve, mesh_vertices_x
# end

# function search_point_in_p4est_mesh_3d_callback(p4est::Ptr{p8est_t},
#                                                 which_tree::p4est_topidx_t,
#                                                 quadrant::Ptr{p8est_quadrant_t},
#                                                 local_num::p4est_locidx_t,
#                                                 point_and_index::Ptr{Cvoid})::Cint
#     p4est_pw = PointerWrapper(p4est)
#     quadrant_pw = PointerWrapper(quadrant)

#     @info "callback" unsafe_load(quadrant_pw.p.user_data[])

#     # p4est_root_len = 1 << P4EST_MAXLEVEL
#     # p4est_quadrant_len = 1 << (P4EST_MAXLEVEL - quadrant_pw.level[])
#     # quad_length = p4est_root_len / p4est_quadrant_len

#     # xmin = 2 * (quad_length * 0 + quadrant_pw.x[] / p4est_root_len) - 1
#     # xmax = 2 * (quad_length * 1 + quadrant_pw.x[] / p4est_root_len) - 1
#     # ymin = 2 * (quad_length * 0 + quadrant_pw.y[] / p4est_root_len) - 1
#     # ymax = 2 * (quad_length * 1 + quadrant_pw.y[] / p4est_root_len) - 1
#     # zmin = 2 * (quad_length * 0 + quadrant_pw.z[] / p4est_root_len) - 1
#     # zmax = 2 * (quad_length * 1 + quadrant_pw.z[] / p4est_root_len) - 1

#     # @info "callback" quadrant_pw.level[] xmin xmax ymin ymax zmin zmax which_tree local_num point_and_index

#     return 0
# end

# function search_point_in_p4est_mesh_3d(mesh::P4estMesh, point_and_index)
#     call_post = 0

#     # quadrant_fn = C_NULL
#     # point_fn = @cfunction(search_point_in_p4est_mesh_3d_callback,
#     #                       Cint,
#     #                       (Ptr{p8est_t}, p4est_topidx_t, Ptr{p8est_quadrant_t},
#     #                        p4est_locidx_t, Ptr{Cvoid}))

#     # quadrant_fn = @cfunction(search_point_in_p4est_mesh_3d_callback,
#     #                          Cint,
#     #                          (Ptr{p8est_t}, p4est_topidx_t, Ptr{p8est_quadrant_t},
#     #                           p4est_locidx_t, Ptr{Cvoid}))
#     # point_fn = C_NULL

#     quadrant_fn = @cfunction(search_point_in_p4est_mesh_3d_callback,
#                              Cint,
#                              (Ptr{p8est_t}, p4est_topidx_t, Ptr{p8est_quadrant_t},
#                               p4est_locidx_t, Ptr{Cvoid}))
#     point_fn = quadrant_fn

#     p4est_search_local(pointer(mesh.p4est), call_post, quadrant_fn, point_fn, point_and_index)
#     return nothing
# end

function unstructured_3d_to_1d_curve(u, mesh::T8codeMesh, equations, solver, cache,
                                     curve, solution_variables)
=======
>>>>>>> f2211659
    # Set up data structure.
    @assert size(curve, 1) == 3
    n_points_curve = size(curve, 2)

    # Get the number of variables after applying the transformation to solution variables.
    u_node = get_node_vars(u, equations, solver, 1, 1, 1, 1)
    var_node = solution_variables(u_node, equations)
    n_variables = length(var_node)
<<<<<<< HEAD
    data_on_curve = Array{eltype(var_node)}(undef, n_points_curve, n_variables)

    # Iterate over every point on the curve and determine the solutions value at given point.
    # We can use the efficient search functionality of p4est to speed up the process.
    # However, the logic is only implemented for linear meshes so far.
    if length(mesh.nodes) == 2
        # FIXME: Finish this implementation

        elements = search_points_in_t8code_mesh_3d(mesh, curve)
        # @info "unstructured_3d_to_1d_curve" curve elements

        nodes = cache.elements.node_coordinates
        interpolation_cache = get_value_at_point_3d_cache(view(u, :, :, :, :, 1:1))
        for idx in eachindex(elements)
            element = elements[idx]
            point = SVector(curve[1, idx], curve[2, idx], curve[3, idx])
            # @info "unstructured_3d_to_1d_curve" point element
            get_value_at_point_3d!(view(data_on_curve, idx, :), point, solution_variables,
                                   view(nodes, :, :, :, :, element:element),
                                   view(u, :, :, :, :, element:element),
                                   equations, solver;
                                   cache = interpolation_cache)
        end

        # point_and_index = Float64[curve[1, 1], curve[2, 1], curve[3, 1], 0]
        # for i in 1:n_points_curve
        #     # FIXME
        #     # point = SVector(curve[1, i], curve[2, i], curve[3, i])
        #     point_and_index[1] = curve[1, i]
        #     point_and_index[2] = curve[2, i]
        #     point_and_index[3] = curve[3, i]
        #     point_and_index[4] = typemin(Int64)
        #     # @info "unstructured_3d_to_1d_curve" point_and_index n_points_curve
        #     search_points_in_t8code_mesh_3d(mesh, point_and_index)
        # end
    else
        nodes = cache.elements.node_coordinates

        for i in 1:n_points_curve
            point = SVector(curve[1, i], curve[2, i], curve[3, i])
            get_value_at_point_3d!(view(data_on_curve, i, :), point, solution_variables,
                                   nodes, u, equations, solver;
                                   cache = get_value_at_point_3d_cache(u))
        end
=======

    data_on_curve = Array{eltype(var_node)}(undef, n_points_curve, n_variables)
    nodes = cache.elements.node_coordinates

    # Iterate over every point on the curve and determine the solutions value at given point.
    for i in 1:n_points_curve
        point = SVector(curve[1, i], curve[2, i], curve[3, i])
        get_value_at_point_3d!(view(data_on_curve, i, :), point, solution_variables,
                               nodes, u, equations, solver;
                               cache = get_value_at_point_3d_cache(u))
>>>>>>> f2211659
    end

    mesh_vertices_x = nothing

    return calc_arc_length(curve), data_on_curve, mesh_vertices_x
end

function search_points_in_t8code_mesh_3d_callback_element(forest::t8_forest_t,
                                                          ltreeid::t8_locidx_t,
                                                          element::Ptr{t8_element_t},
                                                          is_leaf::Cint,
                                                          leaf_elements::Ptr{t8_element_array_t},
                                                          tree_leaf_index::t8_locidx_t)::Cint
    # FIXME
    # @info "callback_element" ltreeid
    # Continue the search
    return 1
end

function search_points_in_t8code_mesh_3d_callback_query(forest::t8_forest_t,
                                                        ltreeid::t8_locidx_t,
                                                        element::Ptr{t8_element_t},
                                                        is_leaf::Cint,
                                                        leaf_elements::Ptr{t8_element_array_t},
                                                        tree_leaf_index::t8_locidx_t,
                                                        queries_ptr::Ptr{sc_array_t},
                                                        query_indices_ptr::Ptr{sc_array_t},
                                                        query_matches_ptr::Ptr{Cint},
                                                        num_active_queries::Csize_t)::Cvoid
    coords = Vector{Float64}(undef, 3 * num_active_queries)

    queries = unsafe_wrap_sc(SearchPointsInT8codeMesh3DHelper, queries_ptr)
    query_indices = unsafe_wrap_sc(Csize_t, query_indices_ptr)
    query_matches = unsafe_wrap(Array, query_matches_ptr, num_active_queries)

    for i in 1:num_active_queries
        query = queries[query_indices[i] + 1]
        coords[3 * (i - 1) + 1] = query.x
        coords[3 * (i - 1) + 2] = query.y
        coords[3 * (i - 1) + 3] = query.z
    end

    # FIXME
    # @info "callback_query" queries query_indices query_matches num_active_queries coords'

    tolerance = 1.0e-13
    t8_forest_element_points_inside(forest, ltreeid, element, coords, num_active_queries, query_matches, tolerance)

    # FIXME
    # @info "callback_query" query_matches

    for i in 1:num_active_queries
        if (is_leaf == 1) && (query_matches[i] == 1)
            index = t8_forest_get_tree_element_offset(forest, ltreeid) + tree_leaf_index + 1
            query_index = query_indices[i] + 1
            query = queries[query_index]
            new_query = SearchPointsInT8codeMesh3DHelper(query.x, query.y, query.z, index)
            queries[query_index] = new_query
            # FIXME
            # @info "callback_query found point" i new_query
        end
    end

    return nothing
end

# This struct collects a point on the curve and the corresponding element index
struct SearchPointsInT8codeMesh3DHelper
    x::Float64
    y::Float64
    z::Float64
    index::Int64
end

function search_points_in_t8code_mesh_3d(mesh::T8codeMesh, curve::Array{Float64, 2})
    element_fn = @cfunction(search_points_in_t8code_mesh_3d_callback_element,
                            Cint,
                            (t8_forest_t, t8_locidx_t, Ptr{t8_element_t},
                             Cint, Ptr{t8_element_array_t}, t8_locidx_t))
    query_fn = @cfunction(search_points_in_t8code_mesh_3d_callback_query,
                          Cvoid,
                          (t8_forest_t, t8_locidx_t, Ptr{t8_element_t},
                           Cint, Ptr{t8_element_array_t}, t8_locidx_t,
                           Ptr{sc_array_t}, Ptr{sc_array_t},
                           Ptr{Cint}, Csize_t))

    data = Vector{SearchPointsInT8codeMesh3DHelper}(undef, size(curve, 2))
    for i in 1:size(curve, 2)
        data[i] = SearchPointsInT8codeMesh3DHelper(curve[1, i],
                                                   curve[2, i],
                                                   curve[3, i],
                                                   typemin(Int))
    end
    queries = sc_array_new_data(pointer(data),
                                sizeof(eltype(data)),
                                length(data))

    t8_forest_search(pointer(mesh.forest), element_fn, query_fn, queries)

    elements = [query.index for query in data]
    return elements
end

# Check if the first 'amount'-many points can still form a valid tetrahedron.
function is_valid_tetrahedron(amount, coordinates; tol = 10^-4)
    a = SVector(coordinates[1, 1], coordinates[2, 1], coordinates[3, 1])
    b = SVector(coordinates[1, 2], coordinates[2, 2], coordinates[3, 2])
    c = SVector(coordinates[1, 3], coordinates[2, 3], coordinates[3, 3])
    d = SVector(coordinates[1, 4], coordinates[2, 4], coordinates[3, 4])

    if amount == 2 # If two points are the same, then no tetrahedron can be formed.
        return !(isapprox(a, b; atol = tol))
    elseif amount == 3 # Check if three points are on the same line.
        return !on_the_same_line(a, b, c; tol = tol)
    elseif amount == 4 # Check if four points form a tetrahedron.
        # This is the same as
        # A = hcat(coordinates[1, :], coordinates[2, :], coordinates[3, :],
        #          SVector(1, 1, 1, 1))
        # but more efficient.
        A = SMatrix{4, 4}(coordinates[1, 1], coordinates[2, 1], coordinates[3, 1], 1,
                          coordinates[1, 2], coordinates[2, 2], coordinates[3, 2], 1,
                          coordinates[1, 3], coordinates[2, 3], coordinates[3, 3], 1,
                          coordinates[1, 4], coordinates[2, 4], coordinates[3, 4], 1)
        return !isapprox(det(A), 0; atol = tol)
    else # With one point a tetrahedron can always be formed.
        return true
    end
end

# Check if three given 3D-points are on the same line.
function on_the_same_line(a, b, c; tol = 10^-4)
    # Calculate the intersection of the a-b-axis at x=0.
    if b[1] == 0
        intersect_a_b = b
    else
        intersect_a_b = a - b .* (a[1] / b[1])
    end
    # Calculate the intersection of the a-c-axis at x=0.
    if c[1] == 0
        intersect_a_c = c
    else
        intersect_a_c = a - c .* (a[1] / c[1])
    end
    return isapprox(intersect_a_b, intersect_a_c; atol = tol)
end

# Interpolate from four corners of a tetrahedron to a single point.
function tetrahedron_interpolation(x_coordinates_in, y_coordinates_in, z_coordinates_in,
                                   values_in, coordinate_out)
    A = hcat(x_coordinates_in, y_coordinates_in, z_coordinates_in, SVector(1, 1, 1, 1))
    c = A \ values_in
    return c[1] * coordinate_out[1] + c[2] * coordinate_out[2] +
           c[3] * coordinate_out[3] + c[4]
end

# Calculate the distances from every entry in `nodes` to the given `point` and return
# the minimal/maximal squared distance as well as the index of the minimal squared distance.
function squared_distances_from_single_point!(distances, nodes, point)
    _, n_nodes, _, _, n_elements = size(nodes)
    @assert size(nodes, 1) == 3
    @assert size(nodes, 3) == size(nodes, 4) == n_nodes
    @assert size(distances, 1) == size(distances, 2) == size(distances, 3) == n_nodes
    @assert size(distances, 4) == n_elements
<<<<<<< HEAD

    # Prepare for reduction
    dist_max = typemin(eltype(distances))
    dist_min = typemax(eltype(distances))
    index_min = CartesianIndex(1, 1, 1, 1)

=======

    # Prepare for reduction
    dist_max = typemin(eltype(distances))
    dist_min = typemax(eltype(distances))
    index_min = CartesianIndex(1, 1, 1, 1)

>>>>>>> f2211659
    # Iterate over every entry
    for element in 1:n_elements
        for z in 1:n_nodes, y in 1:n_nodes, x in 1:n_nodes
            dist = (nodes[1, x, y, z, element] - point[1])^2 +
                   (nodes[2, x, y, z, element] - point[2])^2 +
                   (nodes[3, x, y, z, element] - point[3])^2
            distances[x, y, z, element] = dist

            dist_max = max(dist_max, dist)
            if dist < dist_min
                dist_min = dist
                index_min = CartesianIndex(x, y, z, element)
            end
        end
    end

    return dist_max, dist_min, index_min
end

# Interpolate the data on given nodes to a single value at given point.
function get_value_at_point_3d_cache(u)
    n_variables, n_x_nodes, n_y_nodes, n_z_nodes, n_elements = size(u)
    @assert n_x_nodes == n_y_nodes == n_z_nodes
    n_nodes = n_x_nodes

    distances = zeros(n_nodes, n_nodes, n_nodes, n_elements)
    coordinates_tetrahedron = Array{Float64, 2}(undef, 3, 4)
    value_tetrahedron = Array{eltype(u)}(undef, n_variables, 4)
<<<<<<< HEAD

=======
>>>>>>> f2211659
    cache = (; distances, coordinates_tetrahedron, value_tetrahedron)
    return cache
end

function get_value_at_point_3d!(data_on_curve_at_point, point, solution_variables,
                                nodes, u, equations, solver;
                                cache = get_value_at_point_3d_cache(u))
    # Set up data structures.
    n_variables = size(u, 1)
    (; distances, coordinates_tetrahedron, value_tetrahedron) = cache

    maximum_distance, _, index = squared_distances_from_single_point!(distances, nodes,
                                                                      point)
    # We could also use the following code to find the maximum distance and index:
    #   maximum_distance = maximum(distances)
    #   index = argmin(distances)
    # However, it is more efficient if we do it in one pass through the memory.

    # If the point sits exactly on a node, no interpolation is needed.
    nodes_at_index = SVector(nodes[1, index[1], index[2], index[3], index[4]],
                             nodes[2, index[1], index[2], index[3], index[4]],
                             nodes[3, index[1], index[2], index[3], index[4]])
    if nodes_at_index == point
        u_node = get_node_vars(u, equations, solver,
                               index[1], index[2], index[3], index[4])
        data_on_curve_at_point .= solution_variables(u_node, equations)
        return data_on_curve_at_point
    end

    # Restrict the interpolation to the closest element only.
    closest_element = index[4]
    # FIXME
    # @info "get_value_at_point_3d!" closest_element point
    @views element_distances = distances[:, :, :, closest_element]

    # Find a tetrahedron, which is given by four corners, to interpolate from.
    for i in 1:4
        # Iterate until a valid tetrahedron is found.
        while true
            index = argmin(element_distances)
            element_distances[index[1], index[2], index[3]] = maximum_distance

            for k in 1:3
                coordinates_tetrahedron[k, i] = nodes[k,
                                                      index[1], index[2], index[3],
                                                      closest_element]
            end
            for v in 1:n_variables
                value_tetrahedron[v, i] = u[v,
                                            index[1], index[2], index[3],
                                            closest_element]
            end

            # Look for another point if current tetrahedron is not valid.
            if is_valid_tetrahedron(i, coordinates_tetrahedron)
                break
            end
        end
    end

    # Interpolate from tetrahedron to given point.
    x_coordinates = SVector(coordinates_tetrahedron[1, 1],
                            coordinates_tetrahedron[1, 2],
                            coordinates_tetrahedron[1, 3],
                            coordinates_tetrahedron[1, 4])
    y_coordinates = SVector(coordinates_tetrahedron[2, 1],
                            coordinates_tetrahedron[2, 2],
                            coordinates_tetrahedron[2, 3],
                            coordinates_tetrahedron[2, 4])
    z_coordinates = SVector(coordinates_tetrahedron[3, 1],
                            coordinates_tetrahedron[3, 2],
                            coordinates_tetrahedron[3, 3],
                            coordinates_tetrahedron[3, 4])
    # We compute the solution_variables first and interpolate them.
    u1 = get_node_vars(value_tetrahedron, equations, solver, 1)
    u2 = get_node_vars(value_tetrahedron, equations, solver, 2)
    u3 = get_node_vars(value_tetrahedron, equations, solver, 3)
    u4 = get_node_vars(value_tetrahedron, equations, solver, 4)
    val1 = solution_variables(u1, equations)
    val2 = solution_variables(u2, equations)
    val3 = solution_variables(u3, equations)
    val4 = solution_variables(u4, equations)
    for v in eachindex(val1)
        values = SVector(val1[v],
                         val2[v],
                         val3[v],
                         val4[v])
        data_on_curve_at_point[v] = tetrahedron_interpolation(x_coordinates,
                                                              y_coordinates,
                                                              z_coordinates,
                                                              values, point)
    end

    return data_on_curve_at_point
end

# Convert 3d unstructured data to 1d slice and interpolate them.
function unstructured_3d_to_1d(original_nodes, unstructured_data, nvisnodes,
                               reinterpolate, slice, point)
    if slice === :x
        slice_dimension = 1
        other_dimensions = [2, 3]
    elseif slice === :y
        slice_dimension = 2
        other_dimensions = [1, 3]
    elseif slice === :z
        slice_dimension = 3
        other_dimensions = [1, 2]
    else
        error("illegal dimension '$slice', supported dimensions are :x, :y and :z")
    end

    # Set up data structures to store new 1D data.
    @views new_unstructured_data = similar(unstructured_data[1, 1, ..])
    @views temp_unstructured_data = similar(unstructured_data[1, ..])
    @views new_nodes = similar(original_nodes[1, 1, 1, ..])

    n_nodes_in, _, _, n_elements, n_variables = size(unstructured_data)
    nodes_in, _ = gauss_lobatto_nodes_weights(n_nodes_in)

    # Test if point lies in the domain.
    lower_limit = original_nodes[1, 1, 1, 1, 1]
    upper_limit = original_nodes[1, n_nodes_in, n_nodes_in, n_nodes_in, n_elements]

    @assert length(point)>=3 "Point must be three-dimensional."
    if prod(point[other_dimensions] .< lower_limit) ||
       prod(point[other_dimensions] .> upper_limit)
        error(string("Slice axis is outside of domain. ",
                     " point[$other_dimensions]=$(point[other_dimensions]) must be between $lower_limit and $upper_limit"))
    end

    # Count the amount of new elements.
    new_id = 0

    # Permute dimensions so that the slice dimensions are always the in correct places for later use.
    if slice === :x
        original_nodes = permutedims(original_nodes, [1, 3, 4, 2, 5])
        unstructured_data = permutedims(unstructured_data, [2, 3, 1, 4, 5])
    elseif slice === :y
        original_nodes = permutedims(original_nodes, [1, 2, 4, 3, 5])
        unstructured_data = permutedims(unstructured_data, [1, 3, 2, 4, 5])
    end

    # Iterate over all elements to find the ones that lie on the slice axis.
    for element_id in 1:n_elements
        min_coordinate = original_nodes[:, 1, 1, 1, element_id]
        max_coordinate = original_nodes[:, n_nodes_in, n_nodes_in, n_nodes_in,
                                        element_id]
        element_length = max_coordinate - min_coordinate

        # Test if the element is on the slice axis. If not just continue with the next element.
        if !((prod(min_coordinate[other_dimensions] .<= point[other_dimensions]) &&
              prod(max_coordinate[other_dimensions] .> point[other_dimensions])) ||
             (point[other_dimensions] == upper_limit &&
              prod(max_coordinate[other_dimensions] .== upper_limit)))
            continue
        end

        new_id += 1

        # Construct vandermonde matrix for interpolation of each 2D element to a 1D element.
        normalized_intercept = (point[other_dimensions] .-
                                min_coordinate[other_dimensions]) /
                               element_length[1] * 2 .- 1
        vandermonde_i = polynomial_interpolation_matrix(nodes_in,
                                                        normalized_intercept[1])
        vandermonde_ii = polynomial_interpolation_matrix(nodes_in,
                                                         normalized_intercept[2])

        # Interpolate to each node of new 1D element.
        for v in 1:n_variables
            for i in 1:n_nodes_in
                for ii in 1:n_nodes_in
                    temp_unstructured_data[i, ii, new_id, v] = (vandermonde_ii * unstructured_data[ii,
                                                                                                   :,
                                                                                                   i,
                                                                                                   element_id,
                                                                                                   v])[1]
                end
                new_unstructured_data[i, new_id, v] = (vandermonde_i * temp_unstructured_data[i,
                                                                                              :,
                                                                                              new_id,
                                                                                              v])[1]
            end
        end

        new_nodes[:, new_id] = original_nodes[slice_dimension, 1, 1, :, element_id]
    end

    return get_data_1d(reshape(new_nodes[:, 1:new_id], 1, n_nodes_in, new_id),
                       new_unstructured_data[:, 1:new_id, :], nvisnodes, reinterpolate)
end

# Interpolate unstructured DG data to structured data (cell-centered)
#
# This function takes DG data in an unstructured, Cartesian layout and converts it to a uniformly
# distributed 2D layout.
#
# Note: This is a low-level function that is not considered as part of Trixi.jl's interface and may
#       thus be changed in future releases.
function unstructured2structured(unstructured_data, normalized_coordinates,
                                 levels, resolution, nvisnodes_per_level)
    # Extract data shape information
    n_nodes_in, _, n_elements, n_variables = size(unstructured_data)

    # Get node coordinates for DG locations on reference element
    nodes_in, _ = gauss_lobatto_nodes_weights(n_nodes_in)

    # Calculate interpolation vandermonde matrices for each level
    max_level = length(nvisnodes_per_level) - 1
    vandermonde_per_level = []
    for l in 0:max_level
        n_nodes_out = nvisnodes_per_level[l + 1]
        dx = 2 / n_nodes_out
        nodes_out = collect(range(-1 + dx / 2, 1 - dx / 2, length = n_nodes_out))
        push!(vandermonde_per_level,
              polynomial_interpolation_matrix(nodes_in, nodes_out))
    end

    # For each element, calculate index position at which to insert data in global data structure
    lower_left_index = element2index(normalized_coordinates, levels, resolution,
                                     nvisnodes_per_level)

    # Create output data structure
    structured = [Matrix{Float64}(undef, resolution, resolution) for _ in 1:n_variables]

    # For each variable, interpolate element data and store to global data structure
    for v in 1:n_variables
        # Reshape data array for use in multiply_dimensionwise function
        reshaped_data = reshape(unstructured_data[:, :, :, v], 1, n_nodes_in,
                                n_nodes_in, n_elements)

        for element_id in 1:n_elements
            # Extract level for convenience
            level = levels[element_id]

            # Determine target indices
            n_nodes_out = nvisnodes_per_level[level + 1]
            first = lower_left_index[:, element_id]
            last = first .+ (n_nodes_out - 1)

            # Interpolate data
            vandermonde = vandermonde_per_level[level + 1]
            structured[v][first[1]:last[1], first[2]:last[2]] .= (reshape(multiply_dimensionwise(vandermonde,
                                                                                                 reshaped_data[:,
                                                                                                               :,
                                                                                                               :,
                                                                                                               element_id]),
                                                                          n_nodes_out,
                                                                          n_nodes_out))
        end
    end

    return structured
end

# For a given normalized element coordinate, return the index of its lower left
# contribution to the global data structure
#
# Note: This is a low-level function that is not considered as part of Trixi.jl's interface and may
#       thus be changed in future releases.
function element2index(normalized_coordinates, levels, resolution, nvisnodes_per_level)
    @assert size(normalized_coordinates, 1)==2 "only works in 2D"

    n_elements = length(levels)

    # First, determine lower left coordinate for all cells
    dx = 2 / resolution
    ndim = 2
    lower_left_coordinate = Array{Float64}(undef, ndim, n_elements)
    for element_id in 1:n_elements
        nvisnodes = nvisnodes_per_level[levels[element_id] + 1]
        lower_left_coordinate[1, element_id] = (normalized_coordinates[1, element_id] -
                                                (nvisnodes - 1) / 2 * dx)
        lower_left_coordinate[2, element_id] = (normalized_coordinates[2, element_id] -
                                                (nvisnodes - 1) / 2 * dx)
    end

    # Then, convert coordinate to global index
    indices = coordinate2index(lower_left_coordinate, resolution)

    return indices
end

# Find 2D array index for a 2-tuple of normalized, cell-centered coordinates (i.e., in [-1,1])
#
# Note: This is a low-level function that is not considered as part of Trixi.jl's interface and may
#       thus be changed in future releases.
function coordinate2index(coordinate, resolution::Integer)
    # Calculate 1D normalized coordinates
    dx = 2 / resolution
    mesh_coordinates = collect(range(-1 + dx / 2, 1 - dx / 2, length = resolution))

    # Find index
    id_x = searchsortedfirst.(Ref(mesh_coordinates), coordinate[1, :],
                              lt = (x, y) -> x .< y .- dx / 2)
    id_y = searchsortedfirst.(Ref(mesh_coordinates), coordinate[2, :],
                              lt = (x, y) -> x .< y .- dx / 2)
    return transpose(hcat(id_x, id_y))
end

# Calculate the vertices for each mesh cell such that it can be visualized as a closed box
#
# Note: This is a low-level function that is not considered as part of Trixi.jl's interface and may
#       thus be changed in future releases.
function calc_vertices(coordinates, levels, length_level_0)
    ndim = size(coordinates, 1)
    @assert ndim==2 "only works in 2D"

    # Initialize output arrays
    n_elements = length(levels)
    n_points_per_element = 2^ndim + 2
    x = Vector{Float64}(undef, n_points_per_element * n_elements)
    y = Vector{Float64}(undef, n_points_per_element * n_elements)

    # Calculate vertices for all coordinates at once
    for element_id in 1:n_elements
        length = length_level_0 / 2^levels[element_id]
        index = n_points_per_element * (element_id - 1)
        x[index + 1] = coordinates[1, element_id] - 1 / 2 * length
        x[index + 2] = coordinates[1, element_id] + 1 / 2 * length
        x[index + 3] = coordinates[1, element_id] + 1 / 2 * length
        x[index + 4] = coordinates[1, element_id] - 1 / 2 * length
        x[index + 5] = coordinates[1, element_id] - 1 / 2 * length
        x[index + 6] = NaN

        y[index + 1] = coordinates[2, element_id] - 1 / 2 * length
        y[index + 2] = coordinates[2, element_id] - 1 / 2 * length
        y[index + 3] = coordinates[2, element_id] + 1 / 2 * length
        y[index + 4] = coordinates[2, element_id] + 1 / 2 * length
        y[index + 5] = coordinates[2, element_id] - 1 / 2 * length
        y[index + 6] = NaN
    end

    return x, y
end

# Calculate the vertices to plot each grid line for StructuredMesh
#
# Note: This is a low-level function that is not considered as part of Trixi.jl's interface and may
#       thus be changed in future releases.
function calc_vertices(node_coordinates, mesh)
    @unpack cells_per_dimension = mesh
    @assert size(node_coordinates, 1)==2 "only works in 2D"

    linear_indices = LinearIndices(size(mesh))

    # Initialize output arrays
    n_lines = sum(cells_per_dimension) + 2
    max_length = maximum(cells_per_dimension)
    n_nodes = size(node_coordinates, 2)

    # Create output as two matrices `x` and `y`, each holding the node locations for each of the `n_lines` grid lines
    # The # of rows in the matrices must be sufficient to store the longest dimension (`max_length`),
    # and for each the node locations without doubling the corner nodes (`n_nodes-1`), plus the final node (`+1`)
    # Rely on Plots.jl to ignore `NaN`s (i.e., they are not plotted) to handle shorter lines
    x = fill(NaN, max_length * (n_nodes - 1) + 1, n_lines)
    y = fill(NaN, max_length * (n_nodes - 1) + 1, n_lines)

    line_index = 1
    # Lines in x-direction
    # Bottom boundary
    i = 1
    for cell_x in axes(mesh, 1)
        for node in 1:(n_nodes - 1)
            x[i, line_index] = node_coordinates[1, node, 1, linear_indices[cell_x, 1]]
            y[i, line_index] = node_coordinates[2, node, 1, linear_indices[cell_x, 1]]

            i += 1
        end
    end
    # Last point on bottom boundary
    x[i, line_index] = node_coordinates[1, end, 1, linear_indices[end, 1]]
    y[i, line_index] = node_coordinates[2, end, 1, linear_indices[end, 1]]

    # Other lines in x-direction
    line_index += 1
    for cell_y in axes(mesh, 2)
        i = 1
        for cell_x in axes(mesh, 1)
            for node in 1:(n_nodes - 1)
                x[i, line_index] = node_coordinates[1, node, end,
                                                    linear_indices[cell_x, cell_y]]
                y[i, line_index] = node_coordinates[2, node, end,
                                                    linear_indices[cell_x, cell_y]]

                i += 1
            end
        end
        # Last point on line
        x[i, line_index] = node_coordinates[1, end, end, linear_indices[end, cell_y]]
        y[i, line_index] = node_coordinates[2, end, end, linear_indices[end, cell_y]]

        line_index += 1
    end

    # Lines in y-direction
    # Left boundary
    i = 1
    for cell_y in axes(mesh, 2)
        for node in 1:(n_nodes - 1)
            x[i, line_index] = node_coordinates[1, 1, node, linear_indices[1, cell_y]]
            y[i, line_index] = node_coordinates[2, 1, node, linear_indices[1, cell_y]]

            i += 1
        end
    end
    # Last point on left boundary
    x[i, line_index] = node_coordinates[1, 1, end, linear_indices[1, end]]
    y[i, line_index] = node_coordinates[2, 1, end, linear_indices[1, end]]

    # Other lines in y-direction
    line_index += 1
    for cell_x in axes(mesh, 1)
        i = 1
        for cell_y in axes(mesh, 2)
            for node in 1:(n_nodes - 1)
                x[i, line_index] = node_coordinates[1, end, node,
                                                    linear_indices[cell_x, cell_y]]
                y[i, line_index] = node_coordinates[2, end, node,
                                                    linear_indices[cell_x, cell_y]]

                i += 1
            end
        end
        # Last point on line
        x[i, line_index] = node_coordinates[1, end, end, linear_indices[cell_x, end]]
        y[i, line_index] = node_coordinates[2, end, end, linear_indices[cell_x, end]]

        line_index += 1
    end

    return x, y
end

# Convert `slice` to orientations (1 -> `x`, 2 -> `y`, 3 -> `z`) for the two axes in a 2D plot
function _get_orientations(mesh, slice)
    if ndims(mesh) == 2 || (ndims(mesh) == 3 && slice === :xy)
        orientation_x = 1
        orientation_y = 2
    elseif ndims(mesh) == 3 && slice === :xz
        orientation_x = 1
        orientation_y = 3
    elseif ndims(mesh) == 3 && slice === :yz
        orientation_x = 2
        orientation_y = 3
    else
        orientation_x = 0
        orientation_y = 0
    end
    return orientation_x, orientation_y
end

# Convert `orientation` into a guide label (see also `_get_orientations`)
function _get_guide(orientation::Integer)
    if orientation == 1
        return "\$x\$"
    elseif orientation == 2
        return "\$y\$"
    elseif orientation == 3
        return "\$z\$"
    else
        return ""
    end
end

#   plotting_interpolation_matrix(dg; kwargs...)
#
# Interpolation matrix which maps discretization nodes to a set of plotting nodes.
# Defaults to the identity matrix of size `length(solver.basis.nodes)`, and interpolates
# to equispaced nodes for DGSEM (set by kwarg `nvisnodes` in the plotting function).
#
# Example:
# ```julia
# A = plotting_interpolation_matrix(dg)
# A * dg.basis.nodes # => vector of nodes at which to plot the solution
# ```
#
# Note: we cannot use UniformScaling to define the interpolation matrix since we use it with `kron`
# to define a multi-dimensional interpolation matrix later.
plotting_interpolation_matrix(dg; kwargs...) = I(length(dg.basis.nodes))

function face_plotting_interpolation_matrix(dg::DGSEM;
                                            nvisnodes = 2 * length(dg.basis.nodes))
    return polynomial_interpolation_matrix(dg.basis.nodes, LinRange(-1, 1, nvisnodes))
end

function plotting_interpolation_matrix(dg::DGSEM;
                                       nvisnodes = 2 * length(dg.basis.nodes))
    Vp1D = polynomial_interpolation_matrix(dg.basis.nodes, LinRange(-1, 1, nvisnodes))
    # For quadrilateral elements, interpolation to plotting nodes involves applying a 1D interpolation
    # operator to each line of nodes. This is equivalent to multiplying the vector containing all node
    # node coordinates on an element by a Kronecker product of the 1D interpolation operator (e.g., a
    # multi-dimensional interpolation operator).
    return kron(Vp1D, Vp1D)
end

function reference_node_coordinates_2d(dg::DGSEM)
    @unpack nodes = dg.basis
    r = vec([nodes[i] for i in eachnode(dg), j in eachnode(dg)])
    s = vec([nodes[j] for i in eachnode(dg), j in eachnode(dg)])
    return r, s
end

# Find element and triangle ids containing coordinates given as a matrix [ndims, npoints]
function get_ids_by_coordinates!(ids, coordinates, pd)
    if length(ids) != 2 * size(coordinates, 2)
        throw(DimensionMismatch("storage length for element ids does not match the number of coordinates"))
    end

    n_coordinates = size(coordinates, 2)

    for index in 1:n_coordinates
        ids[index, :] .= find_element(coordinates[:, index], pd)
    end

    return ids
end

# Find the ids of elements and triangles containing given coordinates by using the triangulation in 'pd'.
function get_ids_by_coordinates(coordinates, pd)
    ids = Matrix(undef, size(coordinates, 2), 2)
    get_ids_by_coordinates!(ids, coordinates, pd)
    return ids
end

# Check if given 'point' is inside the triangle with corners corresponding to the coordinates of x and y.
function is_in_triangle(point, x, y)
    a = SVector(x[1], y[1])
    b = SVector(x[2], y[2])
    c = SVector(x[3], y[3])
    return is_on_same_side(point, a, b, c) && is_on_same_side(point, b, c, a) &&
           is_on_same_side(point, c, a, b)
end

# Create an axis through x and y to then check if 'point' is on the same side of the axis as z.
function is_on_same_side(point, x, y, z)
    if (y[1] - x[1]) == 0
        return (point[1] - x[1]) * (z[1] - x[1]) >= 0
    else
        a = (y[2] - x[2]) / (y[1] - x[1])
        b = x[2] - a * x[1]
        return (z[2] - a * z[1] - b) * (point[2] - a * point[1] - b) >= 0
    end
end

# For a given 'point', return the id of the element it is contained in in; if not found return 0.
function find_element(point, pd)
    n_tri = size(pd.t, 1)
    n_elements = size(pd.x, 2)

    # Iterate over all elements.
    for element in 1:n_elements
        # Iterate over all triangles in given element.
        for tri in 1:n_tri
            if is_in_triangle(point, pd.x[pd.t[tri, :], element],
                              pd.y[pd.t[tri, :], element])
                return SVector(element, tri)
            end
        end
    end
end

# Interpolate from three corners of a triangle to a single point.
function triangle_interpolation(x_coordinates_in, y_coordinates_in, values_in,
                                coordinate_out)
    A = hcat(x_coordinates_in, y_coordinates_in, SVector(1, 1, 1))
    c = A \ values_in
    return c[1] * coordinate_out[1] + c[2] * coordinate_out[2] + c[3]
end

# Create an axis.
function axis_curve(nodes_x, nodes_y, nodes_z, slice, point, n_points)
    if n_points === nothing
        n_points = 64
    end
    dimensions = length(point)
    curve = zeros(dimensions, n_points)
    if slice == :x
        xmin, xmax = extrema(nodes_x)
        curve[1, :] .= range(xmin, xmax, length = n_points)
        curve[2, :] .= point[2]
        if dimensions === 3
            curve[3, :] .= point[3]
        end
    elseif slice == :y
        ymin, ymax = extrema(nodes_y)
        curve[1, :] .= point[1]
        curve[2, :] .= range(ymin, ymax, length = n_points)
        if dimensions === 3
            curve[3, :] .= point[3]
        end
    elseif slice == :z
        zmin, zmax = extrema(nodes_z)
        curve[1, :] .= point[1]
        curve[2, :] .= point[2]
        curve[3, :] .= range(zmin, zmax, length = n_points)
    else
        @assert false "Input for 'slice' is not supported here."
    end

    return curve
end
end # @muladd<|MERGE_RESOLUTION|>--- conflicted
+++ resolved
@@ -1003,7 +1003,6 @@
 # a naive loop through all nodes.
 function unstructured_3d_to_1d_curve(u, mesh, equations, solver, cache,
                                      curve, solution_variables)
-<<<<<<< HEAD
     # Set up data structure.
     @assert size(curve, 1) == 3
     n_points_curve = size(curve, 2)
@@ -1129,8 +1128,6 @@
 
 function unstructured_3d_to_1d_curve(u, mesh::T8codeMesh, equations, solver, cache,
                                      curve, solution_variables)
-=======
->>>>>>> f2211659
     # Set up data structure.
     @assert size(curve, 1) == 3
     n_points_curve = size(curve, 2)
@@ -1139,7 +1136,6 @@
     u_node = get_node_vars(u, equations, solver, 1, 1, 1, 1)
     var_node = solution_variables(u_node, equations)
     n_variables = length(var_node)
-<<<<<<< HEAD
     data_on_curve = Array{eltype(var_node)}(undef, n_points_curve, n_variables)
 
     # Iterate over every point on the curve and determine the solutions value at given point.
@@ -1184,18 +1180,6 @@
                                    nodes, u, equations, solver;
                                    cache = get_value_at_point_3d_cache(u))
         end
-=======
-
-    data_on_curve = Array{eltype(var_node)}(undef, n_points_curve, n_variables)
-    nodes = cache.elements.node_coordinates
-
-    # Iterate over every point on the curve and determine the solutions value at given point.
-    for i in 1:n_points_curve
-        point = SVector(curve[1, i], curve[2, i], curve[3, i])
-        get_value_at_point_3d!(view(data_on_curve, i, :), point, solution_variables,
-                               nodes, u, equations, solver;
-                               cache = get_value_at_point_3d_cache(u))
->>>>>>> f2211659
     end
 
     mesh_vertices_x = nothing
@@ -1359,21 +1343,12 @@
     @assert size(nodes, 3) == size(nodes, 4) == n_nodes
     @assert size(distances, 1) == size(distances, 2) == size(distances, 3) == n_nodes
     @assert size(distances, 4) == n_elements
-<<<<<<< HEAD
 
     # Prepare for reduction
     dist_max = typemin(eltype(distances))
     dist_min = typemax(eltype(distances))
     index_min = CartesianIndex(1, 1, 1, 1)
 
-=======
-
-    # Prepare for reduction
-    dist_max = typemin(eltype(distances))
-    dist_min = typemax(eltype(distances))
-    index_min = CartesianIndex(1, 1, 1, 1)
-
->>>>>>> f2211659
     # Iterate over every entry
     for element in 1:n_elements
         for z in 1:n_nodes, y in 1:n_nodes, x in 1:n_nodes
@@ -1402,10 +1377,7 @@
     distances = zeros(n_nodes, n_nodes, n_nodes, n_elements)
     coordinates_tetrahedron = Array{Float64, 2}(undef, 3, 4)
     value_tetrahedron = Array{eltype(u)}(undef, n_variables, 4)
-<<<<<<< HEAD
-
-=======
->>>>>>> f2211659
+
     cache = (; distances, coordinates_tetrahedron, value_tetrahedron)
     return cache
 end
