--- conflicted
+++ resolved
@@ -952,11 +952,7 @@
 end
 
 function apply_jacobian_parabolic!(du, mesh::P4estMesh{2},
-<<<<<<< HEAD
-                                   equations::AbstractEquationsParabolic, 
-=======
                                    equations::AbstractEquationsParabolic,
->>>>>>> 7fd4503a
                                    dg::DG, cache)
     @unpack inverse_jacobian = cache.elements
 
@@ -972,8 +968,4 @@
 
     return nothing
 end
-<<<<<<< HEAD
-
-=======
->>>>>>> 7fd4503a
 end # @muladd