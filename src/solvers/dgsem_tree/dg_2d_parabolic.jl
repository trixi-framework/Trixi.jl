--- conflicted
+++ resolved
@@ -291,16 +291,11 @@
     return nothing
 end
 
-<<<<<<< HEAD
 function calc_viscous_fluxes!(flux_viscous::Vector{Array{uEltype, 4}}, 
-=======
-function calc_viscous_fluxes!(flux_viscous::Vector{Array{uEltype, 4}},
->>>>>>> 7e1dc7da
                               gradients::Vector{Array{uEltype, 4}}, u_transformed,
                               mesh::Union{TreeMesh{2}, P4estMesh{2}},
                               equations_parabolic::AbstractEquationsParabolic,
                               dg::DG, cache, cache_parabolic) where {uEltype <: Real}
-<<<<<<< HEAD
     gradients_x, gradients_y = gradients
     flux_viscous_x, flux_viscous_y = flux_viscous # output arrays
 
@@ -329,11 +324,9 @@
 
 function calc_viscous_fluxes!(flux_viscous::Vector{Array{uEltype, 4}},
                               gradients::Vector{Array{uEltype, 4}}, u_transformed,
-                              mesh::TreeMesh{2},
+                              mesh::Union{TreeMesh{2}, P4estMesh{2}},
                               equations_parabolic::AbstractEquationsParabolic,
                               dg::DG, cache, cache_parabolic) where {uEltype <: Real}
-=======
->>>>>>> 7e1dc7da
     gradients_x, gradients_y = gradients
     flux_viscous_x, flux_viscous_y = flux_viscous # output arrays
 
