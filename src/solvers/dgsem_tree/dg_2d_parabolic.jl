--- conflicted
+++ resolved
@@ -291,13 +291,8 @@
     return nothing
 end
 
-<<<<<<< HEAD
-function calc_viscous_fluxes!(flux_viscous,
-                              gradients, u_transformed,
-=======
 function calc_viscous_fluxes!(flux_viscous::Vector{Array{uEltype, 4}},
                               gradients::Vector{Array{uEltype, 4}}, u_transformed,
->>>>>>> 7e1dc7da
                               mesh::Union{TreeMesh{2}, P4estMesh{2}},
                               equations_parabolic::AbstractEquationsParabolic,
                               dg::DG, cache, cache_parabolic) where {uEltype <: Real}
@@ -520,14 +515,6 @@
     return nothing
 end
 
-<<<<<<< HEAD
-# `cache` is the hyperbolic cache, i.e., in particular not `cache_parabolic`.
-# This is because mortar handling is done in the (hyperbolic) `cache`.
-# Specialization `flux_viscous::Vector{Array{uEltype, 4}}` needed since 
-#`prolong2mortars!` in dg_2d.jl is used for both purely hyperbolic and 
-# hyperbolic-parabolic systems.
-=======
->>>>>>> 7e1dc7da
 function prolong2mortars!(cache, flux_viscous::Vector{Array{uEltype, 4}},
                           mesh::TreeMesh{2},
                           equations_parabolic::AbstractEquationsParabolic,
