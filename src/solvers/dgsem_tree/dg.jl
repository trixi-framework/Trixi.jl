--- conflicted
+++ resolved
@@ -4,17 +4,6 @@
 # See https://ranocha.de/blog/Optimizing_EC_Trixi for further details.
 @muladd begin
 #! format: noindent
-
-<<<<<<< HEAD
-# du .= zero(eltype(du)) doesn't scale when using multiple threads.
-# See https://github.com/trixi-framework/Trixi.jl/pull/924 for a performance comparison.
-function reset_du!(du, dg, cache)
-    @threaded for element in eachelement(dg, cache)
-        du[.., element] .= zero(eltype(du))
-    end
-
-    return nothing
-end
 
 #     pure_and_blended_element_ids!(element_ids_dg, element_ids_dgfv, alpha, dg, cache)
 #
@@ -41,8 +30,6 @@
     return nothing
 end
 
-=======
->>>>>>> 413d75f7
 function volume_jacobian(element, mesh::TreeMesh, cache)
     return inv(cache.elements.inverse_jacobian[element])^ndims(mesh)
 end
@@ -76,7 +63,7 @@
 # Helper structs for parabolic AMR
 include("containers_viscous.jl")
 
-# Some functions for a second-order Finite-Volume (MUSCL) alike 
+# Some functions for a second-order Finite-Volume (MUSCL) alike
 # scheme on DG-subcells.
 include("subcell_finite_volume_O2.jl")
 
