# By default, Julia/LLVM does not use fused multiply-add operations (FMAs).
# Since these FMAs can increase the performance of many numerical algorithms,
# we need to opt-in explicitly.
# See https://ranocha.de/blog/Optimizing_EC_Trixi for further details.
@muladd begin
#! format: noindent

abstract type AbstractIndicator end

function create_cache(typ::Type{IndicatorType},
                      semi) where {IndicatorType <: AbstractIndicator}
    create_cache(typ, mesh_equations_solver_cache(semi)...)
end

function get_element_variables!(element_variables, indicator::AbstractIndicator,
                                ::VolumeIntegralShockCapturingHG)
    element_variables[:indicator_shock_capturing] = indicator.cache.alpha
    return nothing
end

"""
    IndicatorHennemannGassner(equations::AbstractEquations, basis;
                              alpha_max=0.5,
                              alpha_min=0.001,
                              alpha_smooth=true,
                              variable)
    IndicatorHennemannGassner(semi::AbstractSemidiscretization;
                              alpha_max=0.5,
                              alpha_min=0.001,
                              alpha_smooth=true,
                              variable)

Indicator used for shock-capturing (when passing the `equations` and the `basis`)
or adaptive mesh refinement (AMR, when passing the `semi`).

See also [`VolumeIntegralShockCapturingHG`](@ref).

## References

- Hennemann, Gassner (2020)
  "A provably entropy stable subcell shock capturing approach for high order split form DG"
  [arXiv: 2008.12044](https://arxiv.org/abs/2008.12044)
"""
struct IndicatorHennemannGassner{RealT <: Real, Variable, Cache} <: AbstractIndicator
    alpha_max::RealT
    alpha_min::RealT
    alpha_smooth::Bool
    variable::Variable
    cache::Cache
end

# this method is used when the indicator is constructed as for shock-capturing volume integrals
function IndicatorHennemannGassner(equations::AbstractEquations, basis;
                                   alpha_max = 0.5,
                                   alpha_min = 0.001,
                                   alpha_smooth = true,
                                   variable)
    alpha_max, alpha_min = promote(alpha_max, alpha_min)
    cache = create_cache(IndicatorHennemannGassner, equations, basis)
    IndicatorHennemannGassner{typeof(alpha_max), typeof(variable), typeof(cache)}(alpha_max,
                                                                                  alpha_min,
                                                                                  alpha_smooth,
                                                                                  variable,
                                                                                  cache)
end

# this method is used when the indicator is constructed as for AMR
function IndicatorHennemannGassner(semi::AbstractSemidiscretization;
                                   alpha_max = 0.5,
                                   alpha_min = 0.001,
                                   alpha_smooth = true,
                                   variable)
    alpha_max, alpha_min = promote(alpha_max, alpha_min)
    cache = create_cache(IndicatorHennemannGassner, semi)
    IndicatorHennemannGassner{typeof(alpha_max), typeof(variable), typeof(cache)}(alpha_max,
                                                                                  alpha_min,
                                                                                  alpha_smooth,
                                                                                  variable,
                                                                                  cache)
end

function Base.show(io::IO, indicator::IndicatorHennemannGassner)
    @nospecialize indicator # reduce precompilation time

    print(io, "IndicatorHennemannGassner(")
    print(io, indicator.variable)
    print(io, ", alpha_max=", indicator.alpha_max)
    print(io, ", alpha_min=", indicator.alpha_min)
    print(io, ", alpha_smooth=", indicator.alpha_smooth)
    print(io, ")")
end

function Base.show(io::IO, ::MIME"text/plain", indicator::IndicatorHennemannGassner)
    @nospecialize indicator # reduce precompilation time

    if get(io, :compact, false)
        show(io, indicator)
    else
        setup = [
            "indicator variable" => indicator.variable,
            "max. α" => indicator.alpha_max,
            "min. α" => indicator.alpha_min,
            "smooth α" => (indicator.alpha_smooth ? "yes" : "no"),
        ]
        summary_box(io, "IndicatorHennemannGassner", setup)
    end
end

function (indicator_hg::IndicatorHennemannGassner)(u, mesh, equations, dg::DGSEM, cache;
                                                   kwargs...)
    @unpack alpha_smooth = indicator_hg
    @unpack alpha, alpha_tmp = indicator_hg.cache
    # TODO: Taal refactor, when to `resize!` stuff changed possibly by AMR?
    #       Shall we implement `resize!(semi::AbstractSemidiscretization, new_size)`
    #       or just `resize!` whenever we call the relevant methods as we do now?
    resize!(alpha, nelements(dg, cache))
    if alpha_smooth
        resize!(alpha_tmp, nelements(dg, cache))
    end

    # magic parameters
    threshold = 0.5 * 10^(-1.8 * (nnodes(dg))^0.25)
    parameter_s = log((1 - 0.0001) / 0.0001)

    @threaded for element in eachelement(dg, cache)
        # This is dispatched by mesh dimension.
        # Use this function barrier and unpack inside to avoid passing closures to
        # Polyester.jl with `@batch` (`@threaded`).
        # Otherwise, `@threaded` does not work here with Julia ARM on macOS.
        # See https://github.com/JuliaSIMD/Polyester.jl/issues/88.
        calc_indicator_hennemann_gassner!(indicator_hg, threshold, parameter_s, u,
                                          element, mesh, equations, dg, cache)
    end

    if alpha_smooth
        apply_smoothing!(mesh, alpha, alpha_tmp, dg, cache)
    end

    return alpha
end

"""
    IndicatorLöhner (equivalent to IndicatorLoehner)

    IndicatorLöhner(equations::AbstractEquations, basis;
                    f_wave=0.2, variable)
    IndicatorLöhner(semi::AbstractSemidiscretization;
                    f_wave=0.2, variable)

AMR indicator adapted from a FEM indicator by Löhner (1987), also used in the
FLASH code as standard AMR indicator.
The indicator estimates a weighted second derivative of a specified variable locally.

When constructed to be used for AMR, pass the `semi`. Pass the `equations`,
and `basis` if this indicator should be used for shock capturing.

## References

- Löhner (1987)
  "An adaptive finite element scheme for transient problems in CFD"
  [doi: 10.1016/0045-7825(87)90098-3](https://doi.org/10.1016/0045-7825(87)90098-3)
- http://flash.uchicago.edu/site/flashcode/user_support/flash4_ug_4p62/node59.html#SECTION05163100000000000000
"""
struct IndicatorLöhner{RealT <: Real, Variable, Cache} <: AbstractIndicator
    f_wave::RealT # TODO: Taal documentation
    variable::Variable
    cache::Cache
end

# this method is used when the indicator is constructed as for shock-capturing volume integrals
function IndicatorLöhner(equations::AbstractEquations, basis;
                         f_wave = 0.2, variable)
    cache = create_cache(IndicatorLöhner, equations, basis)
    IndicatorLöhner{typeof(f_wave), typeof(variable), typeof(cache)}(f_wave, variable,
                                                                     cache)
end

# this method is used when the indicator is constructed as for AMR
function IndicatorLöhner(semi::AbstractSemidiscretization;
                         f_wave = 0.2, variable)
    cache = create_cache(IndicatorLöhner, semi)
    IndicatorLöhner{typeof(f_wave), typeof(variable), typeof(cache)}(f_wave, variable,
                                                                     cache)
end

function Base.show(io::IO, indicator::IndicatorLöhner)
    @nospecialize indicator # reduce precompilation time

    print(io, "IndicatorLöhner(")
    print(io, "f_wave=", indicator.f_wave, ", variable=", indicator.variable, ")")
end

function Base.show(io::IO, ::MIME"text/plain", indicator::IndicatorLöhner)
    @nospecialize indicator # reduce precompilation time

    if get(io, :compact, false)
        show(io, indicator)
    else
        setup = [
            "indicator variable" => indicator.variable,
            "f_wave" => indicator.f_wave,
        ]
        summary_box(io, "IndicatorLöhner", setup)
    end
end

const IndicatorLoehner = IndicatorLöhner

# dirty Löhner estimate, direction by direction, assuming constant nodes
@inline function local_löhner_estimate(um::Real, u0::Real, up::Real,
                                       löhner::IndicatorLöhner)
    num = abs(up - 2 * u0 + um)
    den = abs(up - u0) + abs(u0 - um) +
          löhner.f_wave * (abs(up) + 2 * abs(u0) + abs(um))
    return num / den
end

"""
    IndicatorIDP(equations::AbstractEquations, basis;
                 positivity=false,
                 variables_cons=[],
                 positivity_correction_factor=0.1)

Subcell invariant domain preserving (IDP) limiting used with [`VolumeIntegralSubcellLimiting`](@ref)
including:
- positivity limiting for conservative variables (`positivity`)

The bounds are calculated using the low-order FV solution. The positivity limiter uses
`positivity_correction_factor` such that `u^new >= positivity_correction_factor * u^FV`.

## References

- Rueda-Ramírez, Pazner, Gassner (2022)
  Subcell Limiting Strategies for Discontinuous Galerkin Spectral Element Methods
  [DOI: 10.1016/j.compfluid.2022.105627](https://doi.org/10.1016/j.compfluid.2022.105627)
- Pazner (2020)
  Sparse invariant domain preserving discontinuous Galerkin methods with subcell convex limiting
  [DOI: 10.1016/j.cma.2021.113876](https://doi.org/10.1016/j.cma.2021.113876)

!!! warning "Experimental implementation"
    This is an experimental feature and may change in future releases.
"""
<<<<<<< HEAD
struct IndicatorIDP{RealT<:Real, Cache} <: AbstractIndicator
  positivity::Bool
  variables_cons::Vector{Int}                     # Impose positivity for conservative variables
  cache::Cache
  positivity_correction_factor::RealT
=======
struct IndicatorIDP{RealT <: Real, LimitingVariablesCons, Cache} <: AbstractIndicator
    positivity::Bool
    variables_cons::LimitingVariablesCons   # Positivity of conservative variables
    cache::Cache
    positivity_correction_factor::RealT
>>>>>>> 8dc8041f
end

# this method is used when the indicator is constructed as for shock-capturing volume integrals
function IndicatorIDP(equations::AbstractEquations, basis;
<<<<<<< HEAD
                      positivity=false,
                      variables_cons=[],
                      positivity_correction_factor=0.1)
  number_bounds = positivity * length(variables_cons)
=======
                      positivity = false,
                      variables_cons = (),
                      positivity_correction_factor = 0.1)
    number_bounds = positivity * length(variables_cons)
>>>>>>> 8dc8041f

    cache = create_cache(IndicatorIDP, equations, basis, number_bounds)

<<<<<<< HEAD
  IndicatorIDP{typeof(positivity_correction_factor), typeof(cache)}(positivity, variables_cons,
      cache, positivity_correction_factor)
end

function Base.show(io::IO, indicator::IndicatorIDP)
  @nospecialize indicator # reduce precompilation time
  @unpack positivity = indicator

  print(io, "IndicatorIDP(")
  if !(positivity)
    print(io, "No limiter selected => pure DG method")
  else
    print(io, "limiter=(")
    positivity && print(io, "positivity")
    print(io, "), ")
  end
  print(io, ")")
end

function Base.show(io::IO, ::MIME"text/plain", indicator::IndicatorIDP)
  @nospecialize indicator # reduce precompilation time
  @unpack positivity = indicator
=======
    IndicatorIDP{typeof(positivity_correction_factor), typeof(variables_cons),
                 typeof(cache)}(positivity,
                                variables_cons, cache, positivity_correction_factor)
end

function Base.show(io::IO, indicator::IndicatorIDP)
    @nospecialize indicator # reduce precompilation time
    @unpack positivity = indicator
>>>>>>> 8dc8041f

    print(io, "IndicatorIDP(")
    if !(positivity)
        print(io, "No limiter selected => pure DG method")
    else
<<<<<<< HEAD
      setup = ["limiter" => ""]
      if positivity
        string = "positivity with conservative variables $(indicator.variables_cons)"
        setup = [setup..., "" => string]
        setup = [setup..., "" => " "^11 * "and positivity correction factor $(indicator.positivity_correction_factor)"]
      end
=======
        print(io, "limiter=(")
        positivity && print(io, "Positivity with variables $(indicator.variables_cons)")
        print(io, "), ")
>>>>>>> 8dc8041f
    end
    print(io, ")")
end

function Base.show(io::IO, ::MIME"text/plain", indicator::IndicatorIDP)
    @nospecialize indicator # reduce precompilation time
    @unpack positivity = indicator

    if get(io, :compact, false)
        show(io, indicator)
    else
        if !(positivity)
            setup = ["limiter" => "No limiter selected => pure DG method"]
        else
            setup = ["limiter" => ""]
            if positivity
                string = "Positivity with variables $(indicator.variables_cons))"
                setup = [setup..., "" => string]
                setup = [
                    setup...,
                    "" => " "^14 *
                          "and positivity correction factor $(indicator.positivity_correction_factor)",
                ]
            end
        end
        summary_box(io, "IndicatorIDP", setup)
    end
end

"""
    IndicatorMax(equations::AbstractEquations, basis; variable)
    IndicatorMax(semi::AbstractSemidiscretization; variable)

A simple indicator returning the maximum of `variable` in an element.
When constructed to be used for AMR, pass the `semi`. Pass the `equations`,
and `basis` if this indicator should be used for shock capturing.
"""
struct IndicatorMax{Variable, Cache <: NamedTuple} <: AbstractIndicator
    variable::Variable
    cache::Cache
end

# this method is used when the indicator is constructed as for shock-capturing volume integrals
function IndicatorMax(equations::AbstractEquations, basis;
                      variable)
    cache = create_cache(IndicatorMax, equations, basis)
    IndicatorMax{typeof(variable), typeof(cache)}(variable, cache)
end

# this method is used when the indicator is constructed as for AMR
function IndicatorMax(semi::AbstractSemidiscretization;
                      variable)
    cache = create_cache(IndicatorMax, semi)
    return IndicatorMax{typeof(variable), typeof(cache)}(variable, cache)
end

function Base.show(io::IO, indicator::IndicatorMax)
    @nospecialize indicator # reduce precompilation time

    print(io, "IndicatorMax(")
    print(io, "variable=", indicator.variable, ")")
end

function Base.show(io::IO, ::MIME"text/plain", indicator::IndicatorMax)
    @nospecialize indicator # reduce precompilation time

    if get(io, :compact, false)
        show(io, indicator)
    else
        setup = [
            "indicator variable" => indicator.variable,
        ]
        summary_box(io, "IndicatorMax", setup)
    end
end

"""
    IndicatorNeuralNetwork

Artificial neural network based indicator used for shock-capturing or AMR.
Depending on the indicator_type, different input values and corresponding trained networks are used.

`indicator_type = NeuralNetworkPerssonPeraire()`
- Input: The energies in lower modes as well as nnodes(dg).

`indicator_type = NeuralNetworkRayHesthaven()`
- 1d Input: Cell average of the cell and its neighboring cells as well as the interface values.
- 2d Input: Linear modal values of the cell and its neighboring cells.

- Ray, Hesthaven (2018)
  "An artificial neural network as a troubled-cell indicator"
  [doi:10.1016/j.jcp.2018.04.029](https://doi.org/10.1016/j.jcp.2018.04.029)
- Ray, Hesthaven (2019)
  "Detecting troubled-cells on two-dimensional unstructured grids using a neural network"
  [doi:10.1016/j.jcp.2019.07.043](https://doi.org/10.1016/j.jcp.2019.07.043)

`indicator_type = CNN (Only in 2d)`
- Based on convolutional neural network.
- 2d Input: Interpolation of the nodal values of the `indicator.variable` to the 4x4 LGL nodes.

If `alpha_continuous == true` the continuous network output for troubled cells (`alpha > 0.5`) is considered.
If the cells are good (`alpha < 0.5`), `alpha` is set to `0`.
If `alpha_continuous == false`, the blending factor is set to `alpha = 0` for good cells and
`alpha = 1` for troubled cells.

!!! warning "Experimental implementation"
    This is an experimental feature and may change in future releases.

"""
struct IndicatorNeuralNetwork{IndicatorType, RealT <: Real, Variable, Chain, Cache} <:
       AbstractIndicator
    indicator_type::IndicatorType
    alpha_max::RealT
    alpha_min::RealT
    alpha_smooth::Bool
    alpha_continuous::Bool
    alpha_amr::Bool
    variable::Variable
    network::Chain
    cache::Cache
end

# this method is used when the indicator is constructed as for shock-capturing volume integrals
function IndicatorNeuralNetwork(equations::AbstractEquations, basis;
                                indicator_type,
                                alpha_max = 0.5,
                                alpha_min = 0.001,
                                alpha_smooth = true,
                                alpha_continuous = true,
                                alpha_amr = false,
                                variable,
                                network)
    alpha_max, alpha_min = promote(alpha_max, alpha_min)
    IndicatorType = typeof(indicator_type)
    cache = create_cache(IndicatorNeuralNetwork{IndicatorType}, equations, basis)
    IndicatorNeuralNetwork{IndicatorType, typeof(alpha_max), typeof(variable),
                           typeof(network), typeof(cache)}(indicator_type, alpha_max,
                                                           alpha_min, alpha_smooth,
                                                           alpha_continuous, alpha_amr,
                                                           variable,
                                                           network, cache)
end

# this method is used when the indicator is constructed as for AMR
function IndicatorNeuralNetwork(semi::AbstractSemidiscretization;
                                indicator_type,
                                alpha_max = 0.5,
                                alpha_min = 0.001,
                                alpha_smooth = true,
                                alpha_continuous = true,
                                alpha_amr = true,
                                variable,
                                network)
    alpha_max, alpha_min = promote(alpha_max, alpha_min)
    IndicatorType = typeof(indicator_type)
    cache = create_cache(IndicatorNeuralNetwork{IndicatorType}, semi)
    IndicatorNeuralNetwork{IndicatorType, typeof(alpha_max), typeof(variable),
                           typeof(network), typeof(cache)}(indicator_type, alpha_max,
                                                           alpha_min, alpha_smooth,
                                                           alpha_continuous, alpha_amr,
                                                           variable,
                                                           network, cache)
end

function Base.show(io::IO, indicator::IndicatorNeuralNetwork)
    @nospecialize indicator # reduce precompilation time

    print(io, "IndicatorNeuralNetwork(")
    print(io, indicator.indicator_type)
    print(io, ", alpha_max=", indicator.alpha_max)
    print(io, ", alpha_min=", indicator.alpha_min)
    print(io, ", alpha_smooth=", indicator.alpha_smooth)
    print(io, ", alpha_continuous=", indicator.alpha_continuous)
    print(io, indicator.variable)
    print(io, ")")
end

function Base.show(io::IO, ::MIME"text/plain", indicator::IndicatorNeuralNetwork)
    @nospecialize indicator # reduce precompilation time

    if get(io, :compact, false)
        show(io, indicator)
    else
        setup = [
            "indicator type" => indicator.indicator_type,
            "max. α" => indicator.alpha_max,
            "min. α" => indicator.alpha_min,
            "smooth α" => (indicator.alpha_smooth ? "yes" : "no"),
            "continuous α" => (indicator.alpha_continuous ? "yes" : "no"),
            "indicator variable" => indicator.variable,
        ]
        summary_box(io, "IndicatorNeuralNetwork", setup)
    end
end

# Convert probability for troubled cell to indicator value for shockcapturing/AMR
@inline function probability_to_indicator(probability_troubled_cell, alpha_continuous,
                                          alpha_amr,
                                          alpha_min, alpha_max)
    # Initialize indicator to zero
    alpha_element = zero(probability_troubled_cell)

    if alpha_continuous && !alpha_amr
        # Set good cells to 0 and troubled cells to continuous value of the network prediction
        if probability_troubled_cell > 0.5
            alpha_element = probability_troubled_cell
        else
            alpha_element = zero(probability_troubled_cell)
        end

        # Take care of the case close to pure FV
        if alpha_element > 1 - alpha_min
            alpha_element = one(alpha_element)
        end

        # Scale the probability for a troubled cell (in [0,1]) to the maximum allowed alpha
        alpha_element *= alpha_max
    elseif !alpha_continuous && !alpha_amr
        # Set good cells to 0 and troubled cells to 1
        if probability_troubled_cell > 0.5
            alpha_element = alpha_max
        else
            alpha_element = zero(alpha_max)
        end
    elseif alpha_amr
        # The entire continuous output of the neural network is used for AMR
        alpha_element = probability_troubled_cell

        # Scale the probability for a troubled cell (in [0,1]) to the maximum allowed alpha
        alpha_element *= alpha_max
    end

    return alpha_element
end

"""
    NeuralNetworkPerssonPeraire

Indicator type for creating an `IndicatorNeuralNetwork` indicator.

!!! warning "Experimental implementation"
    This is an experimental feature and may change in future releases.

See also: [`IndicatorNeuralNetwork`](@ref)
"""
struct NeuralNetworkPerssonPeraire end

"""
    NeuralNetworkRayHesthaven

Indicator type for creating an `IndicatorNeuralNetwork` indicator.

!!! warning "Experimental implementation"
    This is an experimental feature and may change in future releases.

See also: [`IndicatorNeuralNetwork`](@ref)
"""
struct NeuralNetworkRayHesthaven end

"""
    NeuralNetworkCNN

Indicator type for creating an `IndicatorNeuralNetwork` indicator.

!!! warning "Experimental implementation"
    This is an experimental feature and may change in future releases.

See also: [`IndicatorNeuralNetwork`](@ref)
"""
struct NeuralNetworkCNN end
end # @muladd<|MERGE_RESOLUTION|>--- conflicted
+++ resolved
@@ -240,87 +240,39 @@
 !!! warning "Experimental implementation"
     This is an experimental feature and may change in future releases.
 """
-<<<<<<< HEAD
-struct IndicatorIDP{RealT<:Real, Cache} <: AbstractIndicator
-  positivity::Bool
-  variables_cons::Vector{Int}                     # Impose positivity for conservative variables
-  cache::Cache
-  positivity_correction_factor::RealT
-=======
-struct IndicatorIDP{RealT <: Real, LimitingVariablesCons, Cache} <: AbstractIndicator
+struct IndicatorIDP{RealT <: Real, Cache} <: AbstractIndicator
     positivity::Bool
-    variables_cons::LimitingVariablesCons   # Positivity of conservative variables
+    variables_cons::Vector{Int}                     # Impose positivity for conservative variables
     cache::Cache
     positivity_correction_factor::RealT
->>>>>>> 8dc8041f
 end
 
 # this method is used when the indicator is constructed as for shock-capturing volume integrals
 function IndicatorIDP(equations::AbstractEquations, basis;
-<<<<<<< HEAD
-                      positivity=false,
-                      variables_cons=[],
-                      positivity_correction_factor=0.1)
-  number_bounds = positivity * length(variables_cons)
-=======
                       positivity = false,
-                      variables_cons = (),
+                      variables_cons = [],
                       positivity_correction_factor = 0.1)
     number_bounds = positivity * length(variables_cons)
->>>>>>> 8dc8041f
 
     cache = create_cache(IndicatorIDP, equations, basis, number_bounds)
 
-<<<<<<< HEAD
-  IndicatorIDP{typeof(positivity_correction_factor), typeof(cache)}(positivity, variables_cons,
-      cache, positivity_correction_factor)
+    IndicatorIDP{typeof(positivity_correction_factor), typeof(cache)}(positivity,
+                                                                      variables_cons,
+                                                                      cache,
+                                                                      positivity_correction_factor)
 end
 
 function Base.show(io::IO, indicator::IndicatorIDP)
-  @nospecialize indicator # reduce precompilation time
-  @unpack positivity = indicator
-
-  print(io, "IndicatorIDP(")
-  if !(positivity)
-    print(io, "No limiter selected => pure DG method")
-  else
-    print(io, "limiter=(")
-    positivity && print(io, "positivity")
-    print(io, "), ")
-  end
-  print(io, ")")
-end
-
-function Base.show(io::IO, ::MIME"text/plain", indicator::IndicatorIDP)
-  @nospecialize indicator # reduce precompilation time
-  @unpack positivity = indicator
-=======
-    IndicatorIDP{typeof(positivity_correction_factor), typeof(variables_cons),
-                 typeof(cache)}(positivity,
-                                variables_cons, cache, positivity_correction_factor)
-end
-
-function Base.show(io::IO, indicator::IndicatorIDP)
     @nospecialize indicator # reduce precompilation time
     @unpack positivity = indicator
->>>>>>> 8dc8041f
 
     print(io, "IndicatorIDP(")
     if !(positivity)
         print(io, "No limiter selected => pure DG method")
     else
-<<<<<<< HEAD
-      setup = ["limiter" => ""]
-      if positivity
-        string = "positivity with conservative variables $(indicator.variables_cons)"
-        setup = [setup..., "" => string]
-        setup = [setup..., "" => " "^11 * "and positivity correction factor $(indicator.positivity_correction_factor)"]
-      end
-=======
         print(io, "limiter=(")
-        positivity && print(io, "Positivity with variables $(indicator.variables_cons)")
+        positivity && print(io, "positivity")
         print(io, "), ")
->>>>>>> 8dc8041f
     end
     print(io, ")")
 end
@@ -337,11 +289,11 @@
         else
             setup = ["limiter" => ""]
             if positivity
-                string = "Positivity with variables $(indicator.variables_cons))"
+                string = "positivity with conservative variables $(indicator.variables_cons)"
                 setup = [setup..., "" => string]
                 setup = [
                     setup...,
-                    "" => " "^14 *
+                    "" => " "^11 *
                           "and positivity correction factor $(indicator.positivity_correction_factor)",
                 ]
             end
