--- conflicted
+++ resolved
@@ -223,21 +223,8 @@
 
 """
     IndicatorIDP(equations::AbstractEquations, basis;
-<<<<<<< HEAD
-                 state_tvd=false,
-                 variables_states=[],
-                 positivity=false,
-                 variables_cons=[],
-                 variables_nonlinear=(),
-                 spec_entropy=false,
-                 math_entropy=false,
-                 bar_states=true,
-                 positivity_correction_factor=0.1, max_iterations_newton=10,
-                 newton_tolerances=(1.0e-12, 1.0e-14), gamma_constant_newton=2*ndims(equations),
-                 smoothness_indicator=false, threshold_smoothness_indicator=0.1,
-                 variable_smoothness_indicator=density_pressure)
-=======
-                 density_tvd = false,
+                 state_tvd = false,
+                 variables_states = [],
                  positivity = false,
                  variables_cons = [],
                  variables_nonlinear = (),
@@ -251,7 +238,6 @@
                  smoothness_indicator = false,
                  threshold_smoothness_indicator = 0.1,
                  variable_smoothness_indicator = density_pressure)
->>>>>>> db99396d
 
 Subcell invariant domain preserving (IDP) limiting used with [`VolumeIntegralSubcellLimiting`](@ref)
 including:
@@ -342,27 +328,9 @@
     else
         IndicatorHG = nothing
     end
-<<<<<<< HEAD
-    IndicatorIDP{typeof(positivity_correction_factor), typeof(variables_cons),
-                 typeof(variables_nonlinear), typeof(cache), typeof(IndicatorHG)}(state_tvd,
-                                                                                  variables_states,
-                                                                                  positivity,
-                                                                                  variables_cons,
-                                                                                  variables_nonlinear,
-                                                                                  spec_entropy,
-                                                                                  math_entropy,
-                                                                                  bar_states,
-                                                                                  cache,
-                                                                                  positivity_correction_factor,
-                                                                                  max_iterations_newton,
-                                                                                  newton_tolerances,
-                                                                                  gamma_constant_newton,
-                                                                                  smoothness_indicator,
-                                                                                  threshold_smoothness_indicator,
-                                                                                  IndicatorHG)
-=======
     IndicatorIDP{typeof(positivity_correction_factor), typeof(variables_nonlinear),
-                 typeof(cache), typeof(IndicatorHG)}(density_tvd,
+                 typeof(cache), typeof(IndicatorHG)}(state_tvd,
+                                                     variables_states,
                                                      positivity,
                                                      variables_cons,
                                                      variables_nonlinear,
@@ -377,7 +345,6 @@
                                                      smoothness_indicator,
                                                      threshold_smoothness_indicator,
                                                      IndicatorHG)
->>>>>>> db99396d
 end
 
 function Base.show(io::IO, indicator::IndicatorIDP)
@@ -414,16 +381,11 @@
             setup = ["limiter" => "No limiter selected => pure DG method"]
         else
             setup = ["limiter" => ""]
-<<<<<<< HEAD
             if state_tvd
                 setup = [
                     setup...,
-                    "" => "state limiting for conservative variables $(indicator.variables_states)",
+                    "" => "local maximum/minimum bounds for conservative variables $(indicator.variables_states)",
                 ]
-=======
-            if density_tvd
-                setup = [setup..., "" => "local maximum/minimum bounds for density"]
->>>>>>> db99396d
             end
             if positivity
                 string = "positivity for conservative variables $(indicator.variables_cons) and $(indicator.variables_nonlinear)"
