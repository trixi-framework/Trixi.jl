# By default, Julia/LLVM does not use fused multiply-add operations (FMAs).
# Since these FMAs can increase the performance of many numerical algorithms,
# we need to opt-in explicitly.
# See https://ranocha.de/blog/Optimizing_EC_Trixi for further details.
@muladd begin
#! format: noindent

# This file collects all methods that have been updated to work with parabolic systems of equations
#
# assumptions: parabolic terms are of the form div(f(u, grad(u))) and
# will be discretized first order form as follows:
#               1. compute grad(u)
#               2. compute f(u, grad(u))
#               3. compute div(f(u, grad(u))) (i.e., the "regular" rhs! call)
# boundary conditions will be applied to both grad(u) and div(f(u, grad(u))).
function rhs_parabolic!(du, u, t, mesh::TreeMesh{1},
                        equations_parabolic::AbstractEquationsParabolic,
                        initial_condition, boundary_conditions_parabolic, source_terms,
                        dg::DG, parabolic_scheme, cache, cache_parabolic)
    @unpack viscous_container = cache_parabolic
    @unpack u_transformed, gradients, flux_viscous = viscous_container

    # Convert conservative variables to a form more suitable for viscous flux calculations
    @trixi_timeit timer() "transform variables" begin
        transform_variables!(u_transformed, u, mesh, equations_parabolic,
                             dg, parabolic_scheme, cache, cache_parabolic)
    end

    # Compute the gradients of the transformed variables
    @trixi_timeit timer() "calculate gradient" begin
        calc_gradient!(gradients, u_transformed, t, mesh, equations_parabolic,
                       boundary_conditions_parabolic, dg, cache, cache_parabolic)
    end

    # Compute and store the viscous fluxes
    @trixi_timeit timer() "calculate viscous fluxes" begin
        calc_viscous_fluxes!(flux_viscous, gradients, u_transformed, mesh,
                             equations_parabolic, dg, cache, cache_parabolic)
    end

    # The remainder of this function is essentially a regular rhs! for
    # parabolic equations (i.e., it computes the divergence of the viscous fluxes)
    #
    # OBS! In `calc_viscous_fluxes!`, the viscous flux values at the volume nodes of each element have
    # been computed and stored in `fluxes_viscous`. In the following, we *reuse* (abuse) the
    # `interfaces` and `boundaries` containers in `cache_parabolic` to interpolate and store the
    # *fluxes* at the element surfaces, as opposed to interpolating and storing the *solution* (as it
    # is done in the hyperbolic operator). That is, `interfaces.u`/`boundaries.u` store *viscous flux values*
    # and *not the solution*.  The advantage is that a) we do not need to allocate more storage, b) we
    # do not need to recreate the existing data structure only with a different name, and c) we do not
    # need to interpolate solutions *and* gradients to the surfaces.

    # TODO: parabolic; reconsider current data structure reuse strategy

    # Reset du
    @trixi_timeit timer() "reset ∂u/∂t" reset_du!(du, dg, cache)

    # Calculate volume integral
    @trixi_timeit timer() "volume integral" begin
        calc_volume_integral!(du, flux_viscous, mesh, equations_parabolic, dg, cache)
    end

    # Prolong solution to interfaces
    @trixi_timeit timer() "prolong2interfaces" begin
        prolong2interfaces!(cache_parabolic, flux_viscous, mesh, equations_parabolic,
                            dg.surface_integral, dg, cache)
    end

    # Calculate interface fluxes
    @trixi_timeit timer() "interface flux" begin
        calc_interface_flux!(cache_parabolic.elements.surface_flux_values, mesh,
                             equations_parabolic, dg, cache_parabolic)
    end

    # Prolong solution to boundaries
    @trixi_timeit timer() "prolong2boundaries" begin
        prolong2boundaries!(cache_parabolic, flux_viscous, mesh, equations_parabolic,
                            dg.surface_integral, dg, cache)
    end

    # Calculate boundary fluxes
    @trixi_timeit timer() "boundary flux" begin
        calc_boundary_flux_divergence!(cache_parabolic, t,
                                       boundary_conditions_parabolic, mesh,
                                       equations_parabolic,
                                       dg.surface_integral, dg)
    end

    # Calculate surface integrals
    @trixi_timeit timer() "surface integral" begin
        calc_surface_integral!(du, u, mesh, equations_parabolic,
                               dg.surface_integral, dg, cache_parabolic)
    end

    # Apply Jacobian from mapping to reference element
    @trixi_timeit timer() "Jacobian" begin
        apply_jacobian_parabolic!(du, mesh, equations_parabolic, dg, cache_parabolic)
    end

    return nothing
end

# Transform solution variables prior to taking the gradient
# (e.g., conservative to primitive variables). Defaults to doing nothing.
# TODO: can we avoid copying data?
function transform_variables!(u_transformed, u, mesh::TreeMesh{1},
                              equations_parabolic::AbstractEquationsParabolic,
                              dg::DG, parabolic_scheme, cache, cache_parabolic)
    transformation = gradient_variable_transformation(equations_parabolic)

    @threaded for element in eachelement(dg, cache)
        # Calculate volume terms in one element
        for i in eachnode(dg)
            u_node = get_node_vars(u, equations_parabolic, dg, i, element)
            u_transformed_node = transformation(u_node, equations_parabolic)
            set_node_vars!(u_transformed, u_transformed_node, equations_parabolic, dg,
                           i, element)
        end
    end
end

# This is the version used when calculating the divergence of the viscous fluxes
function calc_volume_integral!(du, flux_viscous,
                               mesh::TreeMesh{1},
                               equations_parabolic::AbstractEquationsParabolic,
                               dg::DGSEM, cache)
    @unpack derivative_dhat = dg.basis

    @threaded for element in eachelement(dg, cache)
        # Calculate volume terms in one element
        for i in eachnode(dg)
            flux_1_node = get_node_vars(flux_viscous, equations_parabolic, dg, i,
                                        element)

            for ii in eachnode(dg)
                multiply_add_to_node_vars!(du, derivative_dhat[ii, i], flux_1_node,
                                           equations_parabolic, dg, ii, element)
            end
        end
    end

    return nothing
end

# This is the version used when calculating the divergence of the viscous fluxes
# We pass the `surface_integral` argument solely for dispatch
function prolong2interfaces!(cache_parabolic, flux_viscous,
                             mesh::TreeMesh{1},
                             equations_parabolic::AbstractEquationsParabolic,
                             surface_integral, dg::DG, cache)
    @unpack interfaces = cache_parabolic
    @unpack neighbor_ids = interfaces
    interfaces_u = interfaces.u

    @threaded for interface in eachinterface(dg, cache)
        left_element = neighbor_ids[1, interface]
        right_element = neighbor_ids[2, interface]

        # interface in x-direction
        for v in eachvariable(equations_parabolic)
            # OBS! `interfaces_u` stores the interpolated *fluxes* and *not the solution*!
            interfaces_u[1, v, interface] = flux_viscous[v, nnodes(dg), left_element]
            interfaces_u[2, v, interface] = flux_viscous[v, 1, right_element]
        end
    end

    return nothing
end

# This is the version used when calculating the divergence of the viscous fluxes
function calc_interface_flux!(surface_flux_values,
                              mesh::TreeMesh{1}, equations_parabolic,
                              dg::DG, cache_parabolic)
    @unpack neighbor_ids, orientations = cache_parabolic.interfaces

    @threaded for interface in eachinterface(dg, cache_parabolic)
        # Get neighboring elements
        left_id = neighbor_ids[1, interface]
        right_id = neighbor_ids[2, interface]

        # Determine interface direction with respect to elements:
        # orientation = 1: left -> 2, right -> 1
        left_direction = 2 * orientations[interface]
        right_direction = 2 * orientations[interface] - 1

        # Get precomputed fluxes at interfaces
        flux_ll, flux_rr = get_surface_node_vars(cache_parabolic.interfaces.u,
                                                 equations_parabolic,
                                                 dg, interface)

        # Compute interface flux as mean of left and right viscous fluxes
        # TODO: parabolic; only BR1 at the moment
        flux = 0.5 * (flux_ll + flux_rr)

        # Copy flux to left and right element storage
        for v in eachvariable(equations_parabolic)
            surface_flux_values[v, left_direction, left_id] = flux[v]
            surface_flux_values[v, right_direction, right_id] = flux[v]
        end
    end

    return nothing
end

# This is the version used when calculating the divergence of the viscous fluxes
function prolong2boundaries!(cache_parabolic, flux_viscous,
                             mesh::TreeMesh{1},
                             equations_parabolic::AbstractEquationsParabolic,
                             surface_integral, dg::DG, cache)
    @unpack boundaries = cache_parabolic
    @unpack neighbor_sides, neighbor_ids = boundaries
    boundaries_u = boundaries.u

    @threaded for boundary in eachboundary(dg, cache_parabolic)
        element = neighbor_ids[boundary]

        if neighbor_sides[boundary] == 1
            # element in -x direction of boundary
            for v in eachvariable(equations_parabolic)
                # OBS! `boundaries_u` stores the interpolated *fluxes* and *not the solution*!
                boundaries_u[1, v, boundary] = flux_viscous[v, nnodes(dg), element]
            end
        else # Element in +x direction of boundary
            for v in eachvariable(equations_parabolic)
                # OBS! `boundaries_u` stores the interpolated *fluxes* and *not the solution*!
                boundaries_u[2, v, boundary] = flux_viscous[v, 1, element]
            end
        end
    end

    return nothing
end

function calc_viscous_fluxes!(flux_viscous, gradients, u_transformed, mesh::TreeMesh{1},
                              equations_parabolic::AbstractEquationsParabolic,
                              dg::DG, cache, cache_parabolic)
    @threaded for element in eachelement(dg, cache)
        for i in eachnode(dg)
            # Get solution and gradients
            u_node = get_node_vars(u_transformed, equations_parabolic, dg, i, element)
            gradients_1_node = get_node_vars(gradients, equations_parabolic, dg, i,
                                             element)

            # Calculate viscous flux and store each component for later use
            flux_viscous_node = flux(u_node, gradients_1_node, 1, equations_parabolic)
            set_node_vars!(flux_viscous, flux_viscous_node, equations_parabolic, dg, i,
                           element)
        end
    end
end

function calc_boundary_flux_gradients!(cache, t,
                                       boundary_conditions_parabolic::BoundaryConditionPeriodic,
                                       mesh::TreeMesh{1},
                                       equations_parabolic::AbstractEquationsParabolic,
                                       surface_integral, dg::DG)
    return nothing
end

function calc_boundary_flux_divergence!(cache, t,
                                        boundary_conditions_parabolic::BoundaryConditionPeriodic,
                                        mesh::TreeMesh{1},
                                        equations_parabolic::AbstractEquationsParabolic,
                                        surface_integral, dg::DG)
    return nothing
end

function calc_boundary_flux_gradients!(cache, t,
                                       boundary_conditions_parabolic::NamedTuple,
                                       mesh::TreeMesh{1},
                                       equations_parabolic::AbstractEquationsParabolic,
                                       surface_integral, dg::DG)
    @unpack surface_flux_values = cache.elements
    @unpack n_boundaries_per_direction = cache.boundaries

    # Calculate indices
    lasts = accumulate(+, n_boundaries_per_direction)
    firsts = lasts - n_boundaries_per_direction .+ 1

    # Calc boundary fluxes in each direction
    calc_boundary_flux_by_direction_gradient!(surface_flux_values, t,
                                              boundary_conditions_parabolic[1],
                                              equations_parabolic, surface_integral, dg,
                                              cache,
                                              1, firsts[1], lasts[1])
    calc_boundary_flux_by_direction_gradient!(surface_flux_values, t,
                                              boundary_conditions_parabolic[2],
                                              equations_parabolic, surface_integral, dg,
                                              cache,
                                              2, firsts[2], lasts[2])
end

function calc_boundary_flux_by_direction_gradient!(surface_flux_values::AbstractArray{
                                                                                      <:Any,
                                                                                      3
                                                                                      },
                                                   t,
                                                   boundary_condition,
                                                   equations_parabolic::AbstractEquationsParabolic,
                                                   surface_integral, dg::DG, cache,
                                                   direction, first_boundary,
                                                   last_boundary)
    @unpack surface_flux = surface_integral
    @unpack u, neighbor_ids, neighbor_sides, node_coordinates, orientations = cache.boundaries

    @threaded for boundary in first_boundary:last_boundary
        # Get neighboring element
        neighbor = neighbor_ids[boundary]

        # Get boundary flux
        u_ll, u_rr = get_surface_node_vars(u, equations_parabolic, dg, boundary)
        if neighbor_sides[boundary] == 1 # Element is on the left, boundary on the right
            u_inner = u_ll
        else # Element is on the right, boundary on the left
            u_inner = u_rr
        end

        # TODO: revisit if we want more general boundary treatments.
        # This assumes the gradient numerical flux at the boundary is the gradient variable,
        # which is consistent with BR1, LDG.
        flux_inner = u_inner

        x = get_node_coords(node_coordinates, equations_parabolic, dg, boundary)
        flux = boundary_condition(flux_inner, u_inner, orientations[boundary],
                                  direction,
                                  x, t, Gradient(), equations_parabolic)

        # Copy flux to left and right element storage
        for v in eachvariable(equations_parabolic)
            surface_flux_values[v, direction, neighbor] = flux[v]
        end
    end

    return nothing
end

function calc_boundary_flux_divergence!(cache, t,
                                        boundary_conditions_parabolic::NamedTuple,
                                        mesh::TreeMesh{1},
                                        equations_parabolic::AbstractEquationsParabolic,
                                        surface_integral, dg::DG)
    @unpack surface_flux_values = cache.elements
    @unpack n_boundaries_per_direction = cache.boundaries

    # Calculate indices
    lasts = accumulate(+, n_boundaries_per_direction)
    firsts = lasts - n_boundaries_per_direction .+ 1

    # Calc boundary fluxes in each direction
    calc_boundary_flux_by_direction_divergence!(surface_flux_values, t,
                                                boundary_conditions_parabolic[1],
                                                equations_parabolic, surface_integral,
                                                dg, cache,
                                                1, firsts[1], lasts[1])
    calc_boundary_flux_by_direction_divergence!(surface_flux_values, t,
                                                boundary_conditions_parabolic[2],
                                                equations_parabolic, surface_integral,
                                                dg, cache,
                                                2, firsts[2], lasts[2])
end
function calc_boundary_flux_by_direction_divergence!(surface_flux_values::AbstractArray{
                                                                                        <:Any,
                                                                                        3
                                                                                        },
                                                     t,
                                                     boundary_condition,
                                                     equations_parabolic::AbstractEquationsParabolic,
                                                     surface_integral, dg::DG, cache,
                                                     direction, first_boundary,
                                                     last_boundary)
    @unpack surface_flux = surface_integral

    # Note: cache.boundaries.u contains the unsigned normal component (using "orientation", not "direction")
    # of the viscous flux, as computed in `prolong2boundaries!`
    @unpack u, neighbor_ids, neighbor_sides, node_coordinates, orientations = cache.boundaries

    @threaded for boundary in first_boundary:last_boundary
        # Get neighboring element
        neighbor = neighbor_ids[boundary]

        # Get viscous boundary fluxes
        flux_ll, flux_rr = get_surface_node_vars(u, equations_parabolic, dg, boundary)
        if neighbor_sides[boundary] == 1 # Element is on the left, boundary on the right
            flux_inner = flux_ll
        else # Element is on the right, boundary on the left
            flux_inner = flux_rr
        end

        x = get_node_coords(node_coordinates, equations_parabolic, dg, boundary)

        # TODO: add a field in `cache.boundaries` for gradient information.
        # Here, we pass in `u_inner = nothing` since we overwrite cache.boundaries.u with gradient information.
        # This currently works with Dirichlet/Neuman boundary conditions for LaplaceDiffusion2D and
        # NoSlipWall/Adiabatic boundary conditions for CompressibleNavierStokesDiffusion2D as of 2022-6-27.
        # It will not work with implementations which utilize `u_inner` to impose boundary conditions.
        flux = boundary_condition(flux_inner, nothing, orientations[boundary],
                                  direction,
                                  x, t, Divergence(), equations_parabolic)

        # Copy flux to left and right element storage
        for v in eachvariable(equations_parabolic)
            surface_flux_values[v, direction, neighbor] = flux[v]
        end
    end

    return nothing
end

# Calculate the gradient of the transformed variables
function calc_gradient!(gradients, u_transformed, t,
                        mesh::TreeMesh{1}, equations_parabolic,
                        boundary_conditions_parabolic, dg::DG, cache, cache_parabolic)

    # Reset du
    @trixi_timeit timer() "reset gradients" begin
        reset_du!(gradients, dg, cache)
    end

    # Calculate volume integral
    @trixi_timeit timer() "volume integral" begin
        @unpack derivative_dhat = dg.basis
        @threaded for element in eachelement(dg, cache)

            # Calculate volume terms in one element
            for i in eachnode(dg)
                u_node = get_node_vars(u_transformed, equations_parabolic, dg, i,
                                       element)

                for ii in eachnode(dg)
                    multiply_add_to_node_vars!(gradients, derivative_dhat[ii, i],
                                               u_node, equations_parabolic, dg, ii,
                                               element)
                end
            end
        end
    end

    # Prolong solution to interfaces
    @trixi_timeit timer() "prolong2interfaces" prolong2interfaces!(cache_parabolic,
                                                                   u_transformed, mesh,
                                                                   equations_parabolic,
                                                                   dg.surface_integral,
                                                                   dg)

    # Calculate interface fluxes
    @trixi_timeit timer() "interface flux" begin
        @unpack surface_flux_values = cache_parabolic.elements
        @unpack neighbor_ids, orientations = cache_parabolic.interfaces

        @threaded for interface in eachinterface(dg, cache_parabolic)
            # Get neighboring elements
            left_id = neighbor_ids[1, interface]
            right_id = neighbor_ids[2, interface]

            # Determine interface direction with respect to elements:
            # orientation = 1: left -> 2, right -> 1
            left_direction = 2 * orientations[interface]
            right_direction = 2 * orientations[interface] - 1

            # Call pointwise Riemann solver
            u_ll, u_rr = get_surface_node_vars(cache_parabolic.interfaces.u,
                                               equations_parabolic, dg, interface)
            flux = 0.5 * (u_ll + u_rr)

            # Copy flux to left and right element storage
            for v in eachvariable(equations_parabolic)
                surface_flux_values[v, left_direction, left_id] = flux[v]
                surface_flux_values[v, right_direction, right_id] = flux[v]
            end
        end
    end

    # Prolong solution to boundaries
    @trixi_timeit timer() "prolong2boundaries" prolong2boundaries!(cache_parabolic,
                                                                   u_transformed, mesh,
                                                                   equations_parabolic,
                                                                   dg.surface_integral,
                                                                   dg)

    # Calculate boundary fluxes
    @trixi_timeit timer() "boundary flux" calc_boundary_flux_gradients!(cache_parabolic,
                                                                        t,
                                                                        boundary_conditions_parabolic,
                                                                        mesh,
                                                                        equations_parabolic,
                                                                        dg.surface_integral,
                                                                        dg)

    # Calculate surface integrals
    @trixi_timeit timer() "surface integral" begin
        @unpack boundary_interpolation = dg.basis
        @unpack surface_flux_values = cache_parabolic.elements

        # Note that all fluxes have been computed with outward-pointing normal vectors.
        # Access the factors only once before beginning the loop to increase performance.
        # We also use explicit assignments instead of `+=` to let `@muladd` turn these
        # into FMAs (see comment at the top of the file).
        factor_1 = boundary_interpolation[1, 1]
        factor_2 = boundary_interpolation[nnodes(dg), 2]
        @threaded for element in eachelement(dg, cache)
            for v in eachvariable(equations_parabolic)
                # surface at -x
                gradients[v, 1, element] = (gradients[v, 1, element] -
                                            surface_flux_values[v, 1, element] *
                                            factor_1)

                # surface at +x
                gradients[v, nnodes(dg), element] = (gradients[v, nnodes(dg), element] +
                                                     surface_flux_values[v, 2,
                                                                         element] *
                                                     factor_2)
            end
        end
    end

    # Apply Jacobian from mapping to reference element
    @trixi_timeit timer() "Jacobian" begin
        apply_jacobian_parabolic!(gradients, mesh, equations_parabolic, dg,
                                  cache_parabolic)
    end

    return nothing
end

# This method is called when a SemidiscretizationHyperbolic is constructed.
# It constructs the basic `cache` used throughout the simulation to compute
# the RHS etc.
function create_cache_parabolic(mesh::TreeMesh{1},
                                equations_hyperbolic::AbstractEquations,
                                equations_parabolic::AbstractEquationsParabolic,
                                dg::DG, parabolic_scheme, RealT, uEltype)
    # Get cells for which an element needs to be created (i.e. all leaf cells)
    leaf_cell_ids = local_leaf_cells(mesh.tree)

    elements = init_elements(leaf_cell_ids, mesh, equations_hyperbolic, dg.basis, RealT,
                             uEltype)

<<<<<<< HEAD
=======
    viscous_container = init_viscous_container(nvariables(equations_hyperbolic),
                                               nnodes(elements), nelements(elements),
                                               uEltype)

>>>>>>> 3523c491
    interfaces = init_interfaces(leaf_cell_ids, mesh, elements)

    boundaries = init_boundaries(leaf_cell_ids, mesh, elements)

<<<<<<< HEAD
    viscous_container = init_viscous_container_1d(nvariables(equations_hyperbolic),
                                                  nnodes(elements), nelements(elements),
                                                  uEltype)

=======
>>>>>>> 3523c491
    cache = (; elements, interfaces, boundaries, viscous_container)

    return cache
end

# Needed to *not* flip the sign of the inverse Jacobian.
# This is because the parabolic fluxes are assumed to be of the form
#   `du/dt + df/dx = dg/dx + source(x,t)`,
# where f(u) is the inviscid flux and g(u) is the viscous flux.
function apply_jacobian_parabolic!(du, mesh::TreeMesh{1},
                                   equations::AbstractEquationsParabolic, dg::DG, cache)
    @unpack inverse_jacobian = cache.elements

    @threaded for element in eachelement(dg, cache)
        factor = inverse_jacobian[element]

        for i in eachnode(dg)
            for v in eachvariable(equations)
                du[v, i, element] *= factor
            end
        end
    end

    return nothing
end
end # @muladd<|MERGE_RESOLUTION|>--- conflicted
+++ resolved
@@ -535,24 +535,14 @@
     elements = init_elements(leaf_cell_ids, mesh, equations_hyperbolic, dg.basis, RealT,
                              uEltype)
 
-<<<<<<< HEAD
-=======
-    viscous_container = init_viscous_container(nvariables(equations_hyperbolic),
-                                               nnodes(elements), nelements(elements),
-                                               uEltype)
-
->>>>>>> 3523c491
     interfaces = init_interfaces(leaf_cell_ids, mesh, elements)
 
     boundaries = init_boundaries(leaf_cell_ids, mesh, elements)
 
-<<<<<<< HEAD
     viscous_container = init_viscous_container_1d(nvariables(equations_hyperbolic),
                                                   nnodes(elements), nelements(elements),
                                                   uEltype)
 
-=======
->>>>>>> 3523c491
     cache = (; elements, interfaces, boundaries, viscous_container)
 
     return cache
