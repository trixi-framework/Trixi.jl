# By default, Julia/LLVM does not use fused multiply-add operations (FMAs).
# Since these FMAs can increase the performance of many numerical algorithms,
# we need to opt-in explicitly.
# See https://ranocha.de/blog/Optimizing_EC_Trixi for further details.
@muladd begin
#! format: noindent

# This file collects all methods that have been updated to work with parabolic systems of equations
#
# assumptions: parabolic terms are of the form div(f(u, grad(u))) and
# will be discretized first order form as follows:
#               1. compute grad(u)
#               2. compute f(u, grad(u))
#               3. compute div(f(u, grad(u))) (i.e., the "regular" rhs! call)
# boundary conditions will be applied to both grad(u) and div(f(u, grad(u))).
function rhs_parabolic!(du, u, t, mesh::TreeMesh{1},
                        equations_parabolic::AbstractEquationsParabolic,
                        boundary_conditions_parabolic, source_terms,
                        dg::DG, parabolic_scheme, cache, cache_parabolic,
                        element_indices = eachelement(dg, cache),
                        interface_indices = eachinterface(dg, cache),
                        boundary_indices = eachboundary(dg, cache),
                        mortar_indices = nothing)
    @unpack viscous_container = cache_parabolic
    @unpack u_transformed, gradients, flux_viscous = viscous_container

    # Convert conservative variables to a form more suitable for viscous flux calculations
    @trixi_timeit timer() "transform variables" begin
        transform_variables!(u_transformed, u, mesh, equations_parabolic,
                             dg, parabolic_scheme, cache, cache_parabolic,
                             element_indices)
    end

    # Compute the gradients of the transformed variables
    @trixi_timeit timer() "calculate gradient" begin
        calc_gradient!(gradients, u_transformed, t, mesh, equations_parabolic,
                       boundary_conditions_parabolic, dg, parabolic_scheme,
                       cache, cache_parabolic,
                       element_indices, interface_indices, boundary_indices)
    end

    # Compute and store the viscous fluxes
    @trixi_timeit timer() "calculate viscous fluxes" begin
        calc_viscous_fluxes!(flux_viscous, gradients, u_transformed, mesh,
                             equations_parabolic, dg, cache, cache_parabolic,
                             element_indices)
    end

    # The remainder of this function is essentially a regular rhs! for
    # parabolic equations (i.e., it computes the divergence of the viscous fluxes)
    #
    # OBS! In `calc_viscous_fluxes!`, the viscous flux values at the volume nodes of each element have
    # been computed and stored in `fluxes_viscous`. In the following, we *reuse* (abuse) the
    # `interfaces` and `boundaries` containers in `cache_parabolic` to interpolate and store the
    # *fluxes* at the element surfaces, as opposed to interpolating and storing the *solution* (as it
    # is done in the hyperbolic operator). That is, `interfaces.u`/`boundaries.u` store *viscous flux values*
    # and *not the solution*.  The advantage is that a) we do not need to allocate more storage, b) we
    # do not need to recreate the existing data structure only with a different name, and c) we do not
    # need to interpolate solutions *and* gradients to the surfaces.

    # TODO: parabolic; reconsider current data structure reuse strategy

    # Reset du
    @trixi_timeit timer() "reset ∂u/∂t" reset_du!(du, dg, cache, element_indices)

    # Calculate volume integral
    @trixi_timeit timer() "volume integral" begin
        calc_volume_integral!(du, flux_viscous, mesh, equations_parabolic, dg, cache,
                              element_indices)
    end

    # Prolong solution to interfaces
    @trixi_timeit timer() "prolong2interfaces" begin
        prolong2interfaces!(cache_parabolic, flux_viscous, mesh, equations_parabolic,
                            dg, cache, interface_indices)
    end

    # Calculate interface fluxes
    @trixi_timeit timer() "interface flux" begin
        calc_interface_flux!(cache_parabolic.elements.surface_flux_values,
                             mesh, equations_parabolic, dg, parabolic_scheme,
                             cache_parabolic, interface_indices)
    end

    # Prolong solution to boundaries
    @trixi_timeit timer() "prolong2boundaries" begin
        prolong2boundaries!(cache_parabolic, flux_viscous, mesh, equations_parabolic,
                            dg.surface_integral, dg, cache, boundary_indices)
    end

    # Calculate boundary fluxes
    @trixi_timeit timer() "boundary flux" begin
        calc_boundary_flux_divergence!(cache_parabolic, t,
                                       boundary_conditions_parabolic, mesh,
                                       equations_parabolic,
                                       dg.surface_integral, dg)
    end

    # Calculate surface integrals
    @trixi_timeit timer() "surface integral" begin
        calc_surface_integral!(du, u, mesh, equations_parabolic,
                               dg.surface_integral, dg, cache_parabolic,
                               element_indices)
    end

    # Apply Jacobian from mapping to reference element
    @trixi_timeit timer() "Jacobian" begin
        apply_jacobian_parabolic!(du, mesh, equations_parabolic, dg, cache_parabolic,
                                  element_indices)
    end

    return nothing
end

# Transform solution variables prior to taking the gradient
# (e.g., conservative to primitive variables). Defaults to doing nothing.
# TODO: can we avoid copying data?
function transform_variables!(u_transformed, u, mesh::TreeMesh{1},
                              equations_parabolic::AbstractEquationsParabolic,
                              dg::DG, parabolic_scheme, cache, cache_parabolic,
                              element_indices = eachelement(dg, cache))
    transformation = gradient_variable_transformation(equations_parabolic)

    @threaded for element in element_indices
        # Calculate volume terms in one element
        for i in eachnode(dg)
            u_node = get_node_vars(u, equations_parabolic, dg, i, element)
            u_transformed_node = transformation(u_node, equations_parabolic)
            set_node_vars!(u_transformed, u_transformed_node, equations_parabolic, dg,
                           i, element)
        end
    end

    return nothing
end

# This is the version used when calculating the divergence of the viscous fluxes
function calc_volume_integral!(du, flux_viscous,
                               mesh::TreeMesh{1},
                               equations_parabolic::AbstractEquationsParabolic,
                               dg::DGSEM, cache,
                               element_indices = eachelement(dg, cache))
    @unpack derivative_dhat = dg.basis

    @threaded for element in element_indices
        # Calculate volume terms in one element
        for i in eachnode(dg)
            flux_1_node = get_node_vars(flux_viscous, equations_parabolic, dg, i,
                                        element)

            for ii in eachnode(dg)
                multiply_add_to_node_vars!(du, derivative_dhat[ii, i], flux_1_node,
                                           equations_parabolic, dg, ii, element)
            end
        end
    end

    return nothing
end

# This is the version used when calculating the divergence of the viscous fluxes
function prolong2interfaces!(cache_parabolic, flux_viscous,
                             mesh::TreeMesh{1},
                             equations_parabolic::AbstractEquationsParabolic,
                             dg::DG, cache::NamedTuple,
                             interface_indices = eachinterface(dg, cache))
    @unpack interfaces = cache_parabolic
    @unpack neighbor_ids = interfaces
    interfaces_u = interfaces.u

    @threaded for interface in interface_indices
        left_element = neighbor_ids[1, interface]
        right_element = neighbor_ids[2, interface]

        # interface in x-direction
        for v in eachvariable(equations_parabolic)
            # OBS! `interfaces_u` stores the interpolated *fluxes* and *not the solution*!
            interfaces_u[1, v, interface] = flux_viscous[v, nnodes(dg), left_element]
            interfaces_u[2, v, interface] = flux_viscous[v, 1, right_element]
        end
    end

    return nothing
end

# This is the version used when calculating the divergence of the viscous fluxes
function calc_interface_flux!(surface_flux_values,
                              mesh::TreeMesh{1}, equations_parabolic,
                              dg::DG, parabolic_scheme,
                              cache_parabolic, interface_indices)
    @unpack neighbor_ids, orientations = cache_parabolic.interfaces

    @threaded for interface in interface_indices
        # Get neighboring elements
        left_id = neighbor_ids[1, interface]
        right_id = neighbor_ids[2, interface]

        # Determine interface direction with respect to elements:
        # orientation = 1: left -> 2, right -> 1
        left_direction = 2 * orientations[interface]
        right_direction = 2 * orientations[interface] - 1

        # Get precomputed fluxes at interfaces
        flux_ll, flux_rr = get_surface_node_vars(cache_parabolic.interfaces.u,
                                                 equations_parabolic,
                                                 dg, interface)

        # compute interface flux for the DG divergence 
        flux = flux_parabolic(flux_ll, flux_rr, Divergence(),
                              mesh, equations_parabolic, parabolic_scheme)

        # Copy flux to left and right element storage
        for v in eachvariable(equations_parabolic)
            surface_flux_values[v, left_direction, left_id] = flux[v]
            surface_flux_values[v, right_direction, right_id] = flux[v]
        end
    end

    return nothing
end

# This is the version used when calculating the divergence of the viscous fluxes
function prolong2boundaries!(cache_parabolic, flux_viscous,
                             mesh::TreeMesh{1},
                             equations_parabolic::AbstractEquationsParabolic,
                             surface_integral, dg::DG, cache::NamedTuple,
                             boundary_indices = eachboundary(dg, cache))
    @unpack boundaries = cache_parabolic
    @unpack neighbor_sides, neighbor_ids = boundaries
    boundaries_u = boundaries.u

    @threaded for boundary in boundary_indices
        element = neighbor_ids[boundary]

        if neighbor_sides[boundary] == 1
            # element in -x direction of boundary
            for v in eachvariable(equations_parabolic)
                # OBS! `boundaries_u` stores the interpolated *fluxes* and *not the solution*!
                boundaries_u[1, v, boundary] = flux_viscous[v, nnodes(dg), element]
            end
        else # Element in +x direction of boundary
            for v in eachvariable(equations_parabolic)
                # OBS! `boundaries_u` stores the interpolated *fluxes* and *not the solution*!
                boundaries_u[2, v, boundary] = flux_viscous[v, 1, element]
            end
        end
    end

    return nothing
end

function calc_viscous_fluxes!(flux_viscous, gradients, u_transformed, mesh::TreeMesh{1},
                              equations_parabolic::AbstractEquationsParabolic,
                              dg::DG, cache, cache_parabolic,
                              element_indices = eachelement(dg, cache))
    @threaded for element in element_indices
        for i in eachnode(dg)
            # Get solution and gradients
            u_node = get_node_vars(u_transformed, equations_parabolic, dg, i, element)
            gradients_1_node = get_node_vars(gradients, equations_parabolic, dg,
                                             i, element)

            # Calculate viscous flux and store each component for later use
            flux_viscous_node = flux(u_node, (gradients_1_node,), 1,
                                     equations_parabolic)
            set_node_vars!(flux_viscous, flux_viscous_node, equations_parabolic, dg,
                           i, element)
        end
    end

    return nothing
end

function calc_gradient_boundary_flux!(cache, t,
                                      boundary_conditions_parabolic::BoundaryConditionPeriodic,
                                      mesh::TreeMesh{1},
                                      equations_parabolic::AbstractEquationsParabolic,
                                      surface_integral, dg::DG)
    return nothing
end

function calc_boundary_flux_divergence!(cache, t,
                                        boundary_conditions_parabolic::BoundaryConditionPeriodic,
                                        mesh::TreeMesh{1},
                                        equations_parabolic::AbstractEquationsParabolic,
                                        surface_integral, dg::DG)
    return nothing
end

function calc_gradient_boundary_flux!(cache, t,
                                      boundary_conditions_parabolic::NamedTuple,
                                      mesh::TreeMesh{1}, # for dispatch only
                                      equations_parabolic::AbstractEquationsParabolic,
                                      surface_integral, dg::DG)
    @unpack surface_flux_values = cache.elements
    @unpack n_boundaries_per_direction = cache.boundaries

    # Calculate indices
    lasts = accumulate(+, n_boundaries_per_direction)
    firsts = lasts - n_boundaries_per_direction .+ 1

    # Calc boundary fluxes in each direction
    calc_gradient_boundary_flux_by_direction!(surface_flux_values, t,
                                              boundary_conditions_parabolic[1],
                                              equations_parabolic, surface_integral, dg,
                                              cache,
                                              1, firsts[1], lasts[1])
    calc_gradient_boundary_flux_by_direction!(surface_flux_values, t,
                                              boundary_conditions_parabolic[2],
                                              equations_parabolic, surface_integral, dg,
                                              cache,
                                              2, firsts[2], lasts[2])

    return nothing
end

function calc_gradient_boundary_flux_by_direction!(surface_flux_values::AbstractArray{<:Any,
                                                                                      3},
                                                   t,
                                                   boundary_condition,
                                                   equations_parabolic::AbstractEquationsParabolic,
                                                   surface_integral, dg::DG, cache,
                                                   direction, first_boundary,
                                                   last_boundary)
    @unpack surface_flux = surface_integral
    @unpack u, neighbor_ids, neighbor_sides, node_coordinates, orientations = cache.boundaries

    @threaded for boundary in first_boundary:last_boundary
        # Get neighboring element
        neighbor = neighbor_ids[boundary]

        # Get boundary flux
        u_ll, u_rr = get_surface_node_vars(u, equations_parabolic, dg, boundary)
        if neighbor_sides[boundary] == 1 # Element is on the left, boundary on the right
            u_inner = u_ll
        else # Element is on the right, boundary on the left
            u_inner = u_rr
        end

        # TODO: revisit if we want more general boundary treatments.
        # This assumes the gradient numerical flux at the boundary is the gradient variable,
        # which is consistent with BR1, LDG.
        flux_inner = u_inner

        x = get_node_coords(node_coordinates, equations_parabolic, dg, boundary)
        flux = boundary_condition(flux_inner, u_inner, orientations[boundary],
                                  direction,
                                  x, t, Gradient(), equations_parabolic)

        # Copy flux to left and right element storage
        for v in eachvariable(equations_parabolic)
            surface_flux_values[v, direction, neighbor] = flux[v]
        end
    end

    return nothing
end

function calc_boundary_flux_divergence!(cache, t,
                                        boundary_conditions_parabolic::NamedTuple,
                                        mesh::TreeMesh{1},
                                        equations_parabolic::AbstractEquationsParabolic,
                                        surface_integral, dg::DG)
    @unpack surface_flux_values = cache.elements
    @unpack n_boundaries_per_direction = cache.boundaries

    # Calculate indices
    lasts = accumulate(+, n_boundaries_per_direction)
    firsts = lasts - n_boundaries_per_direction .+ 1

    # Calc boundary fluxes in each direction
    calc_boundary_flux_by_direction_divergence!(surface_flux_values, t,
                                                boundary_conditions_parabolic[1],
                                                equations_parabolic, surface_integral,
                                                dg, cache,
                                                1, firsts[1], lasts[1])
    calc_boundary_flux_by_direction_divergence!(surface_flux_values, t,
                                                boundary_conditions_parabolic[2],
                                                equations_parabolic, surface_integral,
                                                dg, cache,
                                                2, firsts[2], lasts[2])

    return nothing
end

function calc_boundary_flux_by_direction_divergence!(surface_flux_values::AbstractArray{<:Any,
                                                                                        3},
                                                     t,
                                                     boundary_condition,
                                                     equations_parabolic::AbstractEquationsParabolic,
                                                     surface_integral, dg::DG, cache,
                                                     direction, first_boundary,
                                                     last_boundary)
    @unpack surface_flux = surface_integral

    # Note: cache.boundaries.u contains the unsigned normal component (using "orientation", not "direction")
    # of the viscous flux, as computed in `prolong2boundaries!`
    @unpack u, neighbor_ids, neighbor_sides, node_coordinates, orientations = cache.boundaries

    @threaded for boundary in first_boundary:last_boundary
        # Get neighboring element
        neighbor = neighbor_ids[boundary]

        # Get viscous boundary fluxes
        flux_ll, flux_rr = get_surface_node_vars(u, equations_parabolic, dg, boundary)
        if neighbor_sides[boundary] == 1 # Element is on the left, boundary on the right
            flux_inner = flux_ll
        else # Element is on the right, boundary on the left
            flux_inner = flux_rr
        end

        x = get_node_coords(node_coordinates, equations_parabolic, dg, boundary)

        # TODO: add a field in `cache.boundaries` for gradient information.
        # Here, we pass in `u_inner = nothing` since we overwrite cache.boundaries.u with gradient information.
        # This currently works with Dirichlet/Neuman boundary conditions for LaplaceDiffusion2D and
        # NoSlipWall/Adiabatic boundary conditions for CompressibleNavierStokesDiffusion2D as of 2022-6-27.
        # It will not work with implementations which utilize `u_inner` to impose boundary conditions.
        flux = boundary_condition(flux_inner, nothing, orientations[boundary],
                                  direction,
                                  x, t, Divergence(), equations_parabolic)

        # Copy flux to left and right element storage
        for v in eachvariable(equations_parabolic)
            surface_flux_values[v, direction, neighbor] = flux[v]
        end
    end

    return nothing
end

function calc_gradient_volume_integral!(gradients, u_transformed,
                                        mesh::TreeMesh{1}, # for dispatch only
                                        equations_parabolic::AbstractEquationsParabolic,
                                        dg::DGSEM, cache)
    @unpack derivative_dhat = dg.basis

    @threaded for element in eachelement(dg, cache)
        # Calculate volume terms in one element,
        # corresponds to `kernel` functions for the hyperbolic part of the flux
        for i in eachnode(dg)
            u_node = get_node_vars(u_transformed, equations_parabolic, dg,
                                   i, element)

            for ii in eachnode(dg)
                multiply_add_to_node_vars!(gradients, derivative_dhat[ii, i],
                                           u_node, equations_parabolic, dg,
                                           ii, element)
            end
        end
    end

    return nothing
end

function calc_gradient_interface_flux!(surface_flux_values,
                                       mesh::TreeMesh{1}, equations_parabolic, dg::DG,
                                       parabolic_scheme,
                                       cache, cache_parabolic)
    @unpack neighbor_ids, orientations = cache_parabolic.interfaces

    @threaded for interface in eachinterface(dg, cache_parabolic)
        # Get neighboring elements
        left_id = neighbor_ids[1, interface]
        right_id = neighbor_ids[2, interface]

        # Determine interface direction with respect to elements:
        # orientation = 1: left -> 2, right -> 1
        left_direction = 2 * orientations[interface]
        right_direction = 2 * orientations[interface] - 1

        # Call pointwise Riemann solver
        u_ll, u_rr = get_surface_node_vars(cache_parabolic.interfaces.u,
                                           equations_parabolic, dg, interface)

        flux = flux_parabolic(u_ll, u_rr, Gradient(),
                              mesh, equations_parabolic, parabolic_scheme)

        # Copy flux to left and right element storage
        for v in eachvariable(equations_parabolic)
            surface_flux_values[v, left_direction, left_id] = flux[v]
            surface_flux_values[v, right_direction, right_id] = flux[v]
        end
    end

    return nothing
end

function calc_gradient_surface_integral!(gradients,
                                         mesh::TreeMesh{1}, # for dispatch only
                                         equations_parabolic::AbstractEquationsParabolic,
                                         dg::DGSEM, cache, cache_parabolic)
    @unpack boundary_interpolation = dg.basis
    @unpack surface_flux_values = cache_parabolic.elements

    # Note that all fluxes have been computed with outward-pointing normal vectors.
    # Access the factors only once before beginning the loop to increase performance.
    # We also use explicit assignments instead of `+=` to let `@muladd` turn these
    # into FMAs (see comment at the top of the file).
    factor_1 = boundary_interpolation[1, 1]
    factor_2 = boundary_interpolation[nnodes(dg), 2]
    @threaded for element in eachelement(dg, cache)
        for v in eachvariable(equations_parabolic)
            # surface at -x
            gradients[v, 1, element] = (gradients[v, 1, element] -
                                        surface_flux_values[v, 1, element] *
                                        factor_1)

            # surface at +x
            gradients[v, nnodes(dg), element] = (gradients[v, nnodes(dg), element] +
                                                 surface_flux_values[v, 2, element] *
                                                 factor_2)
        end
    end

    return nothing
end

# Calculate the gradient of the transformed variables
function calc_gradient!(gradients, u_transformed, t, mesh::TreeMesh{1},
                        equations_parabolic, boundary_conditions_parabolic,
                        dg::DG, parabolic_scheme, cache, cache_parabolic,
                        element_indices = eachelement(dg, cache),
                        interface_indices = eachinterface(dg, cache),
                        boundary_indices = eachboundary(dg, cache))

    # Reset du
    @trixi_timeit timer() "reset gradients" begin
        reset_du!(gradients, dg, cache, element_indices)
    end

    # Calculate volume integral
    @trixi_timeit timer() "volume integral" begin
<<<<<<< HEAD
        @unpack derivative_dhat = dg.basis
        @threaded for element in element_indices

            # Calculate volume terms in one element
            for i in eachnode(dg)
                u_node = get_node_vars(u_transformed, equations_parabolic, dg,
                                       i, element)

                for ii in eachnode(dg)
                    multiply_add_to_node_vars!(gradients, derivative_dhat[ii, i],
                                               u_node, equations_parabolic, dg,
                                               ii, element)
                end
            end
        end
=======
        calc_gradient_volume_integral!(gradients, u_transformed,
                                       mesh, equations_parabolic, dg, cache)
>>>>>>> e6496e25
    end

    # Prolong solution to interfaces
    @trixi_timeit timer() "prolong2interfaces" prolong2interfaces!(cache_parabolic,
                                                                   u_transformed, mesh,
                                                                   equations_parabolic,
                                                                   dg, cache,
                                                                   interface_indices)
    # Calculate interface fluxes
    @trixi_timeit timer() "interface flux" begin
        @unpack surface_flux_values = cache_parabolic.elements
        @unpack neighbor_ids, orientations = cache_parabolic.interfaces

        @threaded for interface in interface_indices
            # Get neighboring elements
            left_id = neighbor_ids[1, interface]
            right_id = neighbor_ids[2, interface]

            # Determine interface direction with respect to elements:
            # orientation = 1: left -> 2, right -> 1
            left_direction = 2 * orientations[interface]
            right_direction = 2 * orientations[interface] - 1

            # Call pointwise Riemann solver
            u_ll, u_rr = get_surface_node_vars(cache_parabolic.interfaces.u,
                                               equations_parabolic, dg, interface)
            flux = 0.5f0 * (u_ll + u_rr)

            # Copy flux to left and right element storage
            for v in eachvariable(equations_parabolic)
                surface_flux_values[v, left_direction, left_id] = flux[v]
                surface_flux_values[v, right_direction, right_id] = flux[v]
            end
        end
        calc_gradient_interface_flux!(surface_flux_values,
                                      mesh, equations_parabolic, dg, parabolic_scheme,
                                      cache, cache_parabolic)
    end

    # Prolong solution to boundaries
    @trixi_timeit timer() "prolong2boundaries" prolong2boundaries!(cache_parabolic,
                                                                   u_transformed, mesh,
                                                                   equations_parabolic,
                                                                   dg.surface_integral,
                                                                   dg, cache,
                                                                   boundary_indices)

    # Calculate boundary fluxes
    @trixi_timeit timer() "boundary flux" calc_gradient_boundary_flux!(cache_parabolic,
                                                                       t,
                                                                       boundary_conditions_parabolic,
                                                                       mesh,
                                                                       equations_parabolic,
                                                                       dg.surface_integral,
                                                                       dg)

    # Calculate surface integrals
    @trixi_timeit timer() "surface integral" begin
<<<<<<< HEAD
        @unpack boundary_interpolation = dg.basis
        @unpack surface_flux_values = cache_parabolic.elements

        # Note that all fluxes have been computed with outward-pointing normal vectors.
        # Access the factors only once before beginning the loop to increase performance.
        # We also use explicit assignments instead of `+=` to let `@muladd` turn these
        # into FMAs (see comment at the top of the file).
        factor_1 = boundary_interpolation[1, 1]
        factor_2 = boundary_interpolation[nnodes(dg), 2]
        @threaded for element in element_indices
            for v in eachvariable(equations_parabolic)
                # surface at -x
                gradients[v, 1, element] = (gradients[v, 1, element] -
                                            surface_flux_values[v, 1, element] *
                                            factor_1)

                # surface at +x
                gradients[v, nnodes(dg), element] = (gradients[v, nnodes(dg), element] +
                                                     surface_flux_values[v, 2,
                                                                         element] *
                                                     factor_2)
            end
        end
=======
        calc_gradient_surface_integral!(gradients, mesh, equations_parabolic,
                                        dg, cache, cache_parabolic)
>>>>>>> e6496e25
    end

    # Apply Jacobian from mapping to reference element
    @trixi_timeit timer() "Jacobian" begin
        apply_jacobian_parabolic!(gradients, mesh, equations_parabolic, dg,
                                  cache_parabolic, element_indices)
    end

    return nothing
end

# This method is called when a SemidiscretizationHyperbolic is constructed.
# It constructs the basic `cache` used throughout the simulation to compute
# the RHS etc.
function create_cache_parabolic(mesh::TreeMesh{1},
                                equations_hyperbolic::AbstractEquations,
                                equations_parabolic::AbstractEquationsParabolic,
                                dg::DG, parabolic_scheme, RealT, uEltype)
    # Get cells for which an element needs to be created (i.e. all leaf cells)
    leaf_cell_ids = local_leaf_cells(mesh.tree)

    elements = init_elements(leaf_cell_ids, mesh, equations_hyperbolic, dg.basis, RealT,
                             uEltype)

    interfaces = init_interfaces(leaf_cell_ids, mesh, elements)

    boundaries = init_boundaries(leaf_cell_ids, mesh, elements)

    viscous_container = init_viscous_container_1d(nvariables(equations_hyperbolic),
                                                  nnodes(elements), nelements(elements),
                                                  uEltype)

    cache = (; elements, interfaces, boundaries, viscous_container)

    return cache
end

# Needed to *not* flip the sign of the inverse Jacobian.
# This is because the parabolic fluxes are assumed to be of the form
#   `du/dt + df/dx = dg/dx + source(x,t)`,
# where f(u) is the inviscid flux and g(u) is the viscous flux.
function apply_jacobian_parabolic!(du, mesh::TreeMesh{1},
                                   equations::AbstractEquationsParabolic, dg::DG, cache,
                                   element_indices = eachelement(dg, cache))
    @unpack inverse_jacobian = cache.elements

    @threaded for element in element_indices
        factor = inverse_jacobian[element]

        for i in eachnode(dg)
            for v in eachvariable(equations)
                du[v, i, element] *= factor
            end
        end
    end

    return nothing
end
end # @muladd<|MERGE_RESOLUTION|>--- conflicted
+++ resolved
@@ -531,26 +531,8 @@
 
     # Calculate volume integral
     @trixi_timeit timer() "volume integral" begin
-<<<<<<< HEAD
-        @unpack derivative_dhat = dg.basis
-        @threaded for element in element_indices
-
-            # Calculate volume terms in one element
-            for i in eachnode(dg)
-                u_node = get_node_vars(u_transformed, equations_parabolic, dg,
-                                       i, element)
-
-                for ii in eachnode(dg)
-                    multiply_add_to_node_vars!(gradients, derivative_dhat[ii, i],
-                                               u_node, equations_parabolic, dg,
-                                               ii, element)
-                end
-            end
-        end
-=======
         calc_gradient_volume_integral!(gradients, u_transformed,
                                        mesh, equations_parabolic, dg, cache)
->>>>>>> e6496e25
     end
 
     # Prolong solution to interfaces
@@ -609,34 +591,8 @@
 
     # Calculate surface integrals
     @trixi_timeit timer() "surface integral" begin
-<<<<<<< HEAD
-        @unpack boundary_interpolation = dg.basis
-        @unpack surface_flux_values = cache_parabolic.elements
-
-        # Note that all fluxes have been computed with outward-pointing normal vectors.
-        # Access the factors only once before beginning the loop to increase performance.
-        # We also use explicit assignments instead of `+=` to let `@muladd` turn these
-        # into FMAs (see comment at the top of the file).
-        factor_1 = boundary_interpolation[1, 1]
-        factor_2 = boundary_interpolation[nnodes(dg), 2]
-        @threaded for element in element_indices
-            for v in eachvariable(equations_parabolic)
-                # surface at -x
-                gradients[v, 1, element] = (gradients[v, 1, element] -
-                                            surface_flux_values[v, 1, element] *
-                                            factor_1)
-
-                # surface at +x
-                gradients[v, nnodes(dg), element] = (gradients[v, nnodes(dg), element] +
-                                                     surface_flux_values[v, 2,
-                                                                         element] *
-                                                     factor_2)
-            end
-        end
-=======
         calc_gradient_surface_integral!(gradients, mesh, equations_parabolic,
                                         dg, cache, cache_parabolic)
->>>>>>> e6496e25
     end
 
     # Apply Jacobian from mapping to reference element
