--- conflicted
+++ resolved
@@ -1333,78 +1333,6 @@
 
     return nothing
 end
-<<<<<<< HEAD
-
-# Container data structure (structure-of-arrays style) for variables used for IDP limiting
-mutable struct ContainerSubcellLimiterIDP2D{uEltype <: Real}
-    alpha::Array{uEltype, 3}                  # [i, j, element]
-    alpha1::Array{uEltype, 3}
-    alpha2::Array{uEltype, 3}
-    variable_bounds::Dict{Symbol, Array{uEltype, 3}}
-    # internal `resize!`able storage
-    _alpha::Vector{uEltype}
-    _alpha1::Vector{uEltype}
-    _alpha2::Vector{uEltype}
-    _variable_bounds::Dict{Symbol, Vector{uEltype}}
-end
-
-function ContainerSubcellLimiterIDP2D{uEltype}(capacity::Integer, n_nodes,
-                                               bound_keys) where {uEltype <: Real}
-    nan_uEltype = convert(uEltype, NaN)
-
-    # Initialize fields with defaults
-    _alpha = fill(nan_uEltype, n_nodes * n_nodes * capacity)
-    alpha = unsafe_wrap(Array, pointer(_alpha), (n_nodes, n_nodes, capacity))
-    _alpha1 = fill(nan_uEltype, (n_nodes + 1) * n_nodes * capacity)
-    alpha1 = unsafe_wrap(Array, pointer(_alpha1), (n_nodes + 1, n_nodes, capacity))
-    _alpha2 = fill(nan_uEltype, n_nodes * (n_nodes + 1) * capacity)
-    alpha2 = unsafe_wrap(Array, pointer(_alpha2), (n_nodes, n_nodes + 1, capacity))
-
-    _variable_bounds = Dict{Symbol, Vector{uEltype}}()
-    variable_bounds = Dict{Symbol, Array{uEltype, 3}}()
-    for key in bound_keys
-        _variable_bounds[key] = fill(nan_uEltype, n_nodes * n_nodes * capacity)
-        variable_bounds[key] = unsafe_wrap(Array, pointer(_variable_bounds[key]),
-                                           (n_nodes, n_nodes, capacity))
-    end
-
-    return ContainerSubcellLimiterIDP2D{uEltype}(alpha, alpha1, alpha2,
-                                                 variable_bounds,
-                                                 _alpha, _alpha1, _alpha2,
-                                                 _variable_bounds)
-end
-
-nnodes(container::ContainerSubcellLimiterIDP2D) = size(container.alpha, 1)
-
-# Only one-dimensional `Array`s are `resize!`able in Julia.
-# Hence, we use `Vector`s as internal storage and `resize!`
-# them whenever needed. Then, we reuse the same memory by
-# `unsafe_wrap`ping multi-dimensional `Array`s around the
-# internal storage.
-function Base.resize!(container::ContainerSubcellLimiterIDP2D, capacity)
-    n_nodes = nnodes(container)
-
-    (; _alpha, _alpha1, _alpha2) = container
-    resize!(_alpha, n_nodes * n_nodes * capacity)
-    container.alpha = unsafe_wrap(Array, pointer(_alpha), (n_nodes, n_nodes, capacity))
-    container.alpha .= convert(eltype(container.alpha), NaN)
-    resize!(_alpha1, (n_nodes + 1) * n_nodes * capacity)
-    container.alpha1 = unsafe_wrap(Array, pointer(_alpha1),
-                                   (n_nodes + 1, n_nodes, capacity))
-    resize!(_alpha2, n_nodes * (n_nodes + 1) * capacity)
-    container.alpha2 = unsafe_wrap(Array, pointer(_alpha2),
-                                   (n_nodes, n_nodes + 1, capacity))
-
-    (; _variable_bounds) = container
-    for (key, _) in _variable_bounds
-        resize!(_variable_bounds[key], n_nodes * n_nodes * capacity)
-        container.variable_bounds[key] = unsafe_wrap(Array,
-                                                     pointer(_variable_bounds[key]),
-                                                     (n_nodes, n_nodes, capacity))
-    end
-
-    return nothing
-end
 
 # Container data structure (structure-of-arrays style) for variables used for MCL limiting
 mutable struct ContainerSubcellLimiterMCL2D{uEltype <: Real}
@@ -1675,6 +1603,4 @@
 
     return nothing
 end
-=======
->>>>>>> 413d75f7
 end # @muladd