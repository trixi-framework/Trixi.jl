--- conflicted
+++ resolved
@@ -1273,7 +1273,7 @@
 #                          flux2(i, j)
 #                               |
 #                            (i, j-1)
-mutable struct ContainerAntidiffusiveFlux2D{uEltype <: Real}
+mutable struct ContainerAntidiffusiveFlux2D{uEltype <: Real} <: AbstractContainer
     antidiffusive_flux1_L::Array{uEltype, 4} # [variables, i, j, elements]
     antidiffusive_flux1_R::Array{uEltype, 4} # [variables, i, j, elements]
     antidiffusive_flux2_L::Array{uEltype, 4} # [variables, i, j, elements]
@@ -1366,15 +1366,9 @@
 end
 
 # Container data structure (structure-of-arrays style) for variables used for IDP limiting
-<<<<<<< HEAD
 mutable struct ContainerSubcellLimiterIDP{uEltype <: Real, NDIMSP1} <: AbstractContainer
     alpha::Array{uEltype, NDIMSP1} # [i, j, k, element]
     variable_bounds::Dict{Symbol, Array{uEltype, NDIMSP1}}
-=======
-mutable struct ContainerSubcellLimiterIDP2D{uEltype <: Real}
-    alpha::Array{uEltype, 3} # [i, j, element]
-    variable_bounds::Dict{Symbol, Array{uEltype, 3}}
->>>>>>> 97efba29
     # internal `resize!`able storage
     _alpha::Vector{uEltype}
     _variable_bounds::Dict{Symbol, Vector{uEltype}}
@@ -1385,14 +1379,9 @@
     nan_uEltype = convert(uEltype, NaN)
 
     # Initialize fields with defaults
-<<<<<<< HEAD
     _alpha = fill(nan_uEltype, prod(ntuple(_ -> n_nodes, n_dims)) * capacity)
     alpha = unsafe_wrap(Array, pointer(_alpha),
                         (ntuple(_ -> n_nodes, n_dims)..., capacity))
-=======
-    _alpha = fill(nan_uEltype, n_nodes * n_nodes * capacity)
-    alpha = unsafe_wrap(Array, pointer(_alpha), (n_nodes, n_nodes, capacity))
->>>>>>> 97efba29
 
     _variable_bounds = Dict{Symbol, Vector{uEltype}}()
     variable_bounds = Dict{Symbol, Array{uEltype, n_dims + 1}}()
@@ -1403,13 +1392,8 @@
                                            (ntuple(_ -> n_nodes, n_dims)..., capacity))
     end
 
-<<<<<<< HEAD
     return ContainerSubcellLimiterIDP{uEltype, n_dims + 1}(alpha, variable_bounds,
                                                            _alpha, _variable_bounds)
-=======
-    return ContainerSubcellLimiterIDP2D{uEltype}(alpha, variable_bounds,
-                                                 _alpha, _variable_bounds)
->>>>>>> 97efba29
 end
 
 nnodes(container::ContainerSubcellLimiterIDP) = size(container.alpha, 1)
@@ -1424,14 +1408,9 @@
     n_dims = length(size(container.alpha)) - 1
 
     (; _alpha) = container
-<<<<<<< HEAD
     resize!(_alpha, prod(ntuple(_ -> n_nodes, n_dims)) * capacity)
     container.alpha = unsafe_wrap(Array, pointer(_alpha),
                                   (ntuple(_ -> n_nodes, n_dims)..., capacity))
-=======
-    resize!(_alpha, n_nodes * n_nodes * capacity)
-    container.alpha = unsafe_wrap(Array, pointer(_alpha), (n_nodes, n_nodes, capacity))
->>>>>>> 97efba29
     container.alpha .= convert(eltype(container.alpha), NaN)
 
     (; _variable_bounds) = container
