--- conflicted
+++ resolved
@@ -28,113 +28,111 @@
     create_cache(typ, equations, dg.basis)
 end
 
-<<<<<<< HEAD
 # Modified indicator for ShallowWaterEquations2D to apply full FV method on cells
 # containing some "dry" LGL nodes. That is, if an element is partially "wet" then it becomes a
 # full FV element.
 function (indicator_hg::IndicatorHennemannGassnerShallowWater)(u::AbstractArray{<:Any,4},
                                                                mesh, equations::ShallowWaterEquations2D,
                                                                dg::DGSEM, cache; kwargs...)
-  @unpack alpha_max, alpha_min, alpha_smooth, variable = indicator_hg
-  @unpack alpha, alpha_tmp, indicator_threaded, modal_threaded, modal_tmp1_threaded = indicator_hg.cache
-  # TODO: Taal refactor, when to `resize!` stuff changed possibly by AMR?
-  #       Shall we implement `resize!(semi::AbstractSemidiscretization, new_size)`
-  #       or just `resize!` whenever we call the relevant methods as we do now?
-  resize!(alpha, nelements(dg, cache))
-  if alpha_smooth
-    resize!(alpha_tmp, nelements(dg, cache))
-  end
-
-  # magic parameters
-  threshold = 0.5 * 10^(-1.8 * (nnodes(dg))^0.25)
-  parameter_s = log((1 - 0.0001)/0.0001)
-
-  # If the water height `h` at one LGL node is lower than `threshold_wet`
-  # the indicator sets the element-wise blending factor alpha[element] = 1
-  # via the local variable `indicator_wet`. In turn, this ensures that a pure
-  # FV method is used in partially wet cells and guarantees the well-balanced property.
-  #
-  # Hard-coded cut-off value of `threshold_wet = 1e-4` was determined through many numerical experiments.
-  # Overall idea is to increase robustness when computing the velocity on (nearly) dry cells which
-  # could be "dangerous" due to division of conservative variables, e.g., v1 = hv1 / h.
-  # Here, the impact of the threshold on the number of cells being updated with FV is not that
-  # significant. However, its impact on the robustness is very significant.
-  # The value can be seen as a trade-off between accuracy and stability.
-  # Well-balancedness of the scheme on partially wet cells with hydrostatic reconstruction
-  # can only be proven for the FV method (see Chen and Noelle).
-  # Therefore we set alpha to be one regardless of its given value from the modal indicator.
-  threshold_wet = 1e-4
-
-  @threaded for element in eachelement(dg, cache)
-    indicator  = indicator_threaded[Threads.threadid()]
-    modal      = modal_threaded[Threads.threadid()]
-    modal_tmp1 = modal_tmp1_threaded[Threads.threadid()]
-
-    # (Re-)set dummy variable for alpha_dry
-    indicator_wet = 1
-
-    # Calculate indicator variables at Gauss-Lobatto nodes
-    for j in eachnode(dg), i in eachnode(dg)
-      u_local = get_node_vars(u, equations, dg, i, j, element)
-      h, _, _, _ = u_local
-
-      if h <= threshold_wet
-        indicator_wet = 0
-      end
-
-      indicator[i, j] = indicator_hg.variable(u_local, equations)
-    end
-
-    # Convert to modal representation
-    multiply_scalar_dimensionwise!(modal, dg.basis.inverse_vandermonde_legendre, indicator, modal_tmp1)
-
-    # Calculate total energies for all modes, without highest, without two highest
-    total_energy = zero(eltype(modal))
-    for j in 1:nnodes(dg), i in 1:nnodes(dg)
-      total_energy += modal[i, j]^2
-    end
-    total_energy_clip1 = zero(eltype(modal))
-    for j in 1:(nnodes(dg)-1), i in 1:(nnodes(dg)-1)
-      total_energy_clip1 += modal[i, j]^2
-    end
-    total_energy_clip2 = zero(eltype(modal))
-    for j in 1:(nnodes(dg)-2), i in 1:(nnodes(dg)-2)
-      total_energy_clip2 += modal[i, j]^2
-    end
-
-    # Calculate energy in higher modes
-    energy = max((total_energy - total_energy_clip1) / total_energy,
-                 (total_energy_clip1 - total_energy_clip2) / total_energy_clip1)
-
-    alpha_element = 1 / (1 + exp(-parameter_s / threshold * (energy - threshold)))
-
-    # Take care of the case close to pure DG
-    if alpha_element < alpha_min
-      alpha_element = zero(alpha_element)
-    end
-
-    # Take care of the case close to pure FV
-    if alpha_element > 1 - alpha_min
-      alpha_element = one(alpha_element)
-    end
-
-    # Clip the maximum amount of FV allowed or set to 1 depending on indicator_wet
-    if indicator_wet == 0
-      alpha[element] = 1
-    else # Element is not defined as dry but wet
-      alpha[element] = min(alpha_max, alpha_element)
-    end
-  end
-
-  if alpha_smooth
-    apply_smoothing!(mesh, alpha, alpha_tmp, dg, cache)
-  end
-
-  return alpha
-end
-
-=======
->>>>>>> b716eb4d
+    @unpack alpha_max, alpha_min, alpha_smooth, variable = indicator_hg
+    @unpack alpha, alpha_tmp, indicator_threaded, modal_threaded, modal_tmp1_threaded = indicator_hg.cache
+    # TODO: Taal refactor, when to `resize!` stuff changed possibly by AMR?
+    #       Shall we implement `resize!(semi::AbstractSemidiscretization, new_size)`
+    #       or just `resize!` whenever we call the relevant methods as we do now?
+    resize!(alpha, nelements(dg, cache))
+    if alpha_smooth
+        resize!(alpha_tmp, nelements(dg, cache))
+    end
+
+    # magic parameters
+    threshold = 0.5 * 10^(-1.8 * (nnodes(dg))^0.25)
+    parameter_s = log((1 - 0.0001)/0.0001)
+
+    # If the water height `h` at one LGL node is lower than `threshold_wet`
+    # the indicator sets the element-wise blending factor alpha[element] = 1
+    # via the local variable `indicator_wet`. In turn, this ensures that a pure
+    # FV method is used in partially wet cells and guarantees the well-balanced property.
+    #
+    # Hard-coded cut-off value of `threshold_wet = 1e-4` was determined through many numerical experiments.
+    # Overall idea is to increase robustness when computing the velocity on (nearly) dry cells which
+    # could be "dangerous" due to division of conservative variables, e.g., v1 = hv1 / h.
+    # Here, the impact of the threshold on the number of cells being updated with FV is not that
+    # significant. However, its impact on the robustness is very significant.
+    # The value can be seen as a trade-off between accuracy and stability.
+    # Well-balancedness of the scheme on partially wet cells with hydrostatic reconstruction
+    # can only be proven for the FV method (see Chen and Noelle).
+    # Therefore we set alpha to be one regardless of its given value from the modal indicator.
+    threshold_wet = 1e-4
+
+    @threaded for element in eachelement(dg, cache)
+        indicator  = indicator_threaded[Threads.threadid()]
+        modal      = modal_threaded[Threads.threadid()]
+        modal_tmp1 = modal_tmp1_threaded[Threads.threadid()]
+
+        # (Re-)set dummy variable for alpha_dry
+        indicator_wet = 1
+
+        # Calculate indicator variables at Gauss-Lobatto nodes
+        for j in eachnode(dg), i in eachnode(dg)
+            u_local = get_node_vars(u, equations, dg, i, j, element)
+            h, _, _, _ = u_local
+
+            if h <= threshold_wet
+                indicator_wet = 0
+            end
+
+            indicator[i, j] = indicator_hg.variable(u_local, equations)
+        end
+
+        # Convert to modal representation
+        multiply_scalar_dimensionwise!(modal, dg.basis.inverse_vandermonde_legendre, 
+                                       indicator, modal_tmp1)
+
+        # Calculate total energies for all modes, without highest, without two highest
+        total_energy = zero(eltype(modal))
+        for j in 1:nnodes(dg), i in 1:nnodes(dg)
+            total_energy += modal[i, j]^2
+        end
+        total_energy_clip1 = zero(eltype(modal))
+        for j in 1:(nnodes(dg)-1), i in 1:(nnodes(dg)-1)
+            total_energy_clip1 += modal[i, j]^2
+        end
+        total_energy_clip2 = zero(eltype(modal))
+        for j in 1:(nnodes(dg)-2), i in 1:(nnodes(dg)-2)
+            total_energy_clip2 += modal[i, j]^2
+        end
+
+        # Calculate energy in higher modes
+        energy = max((total_energy - total_energy_clip1) / total_energy,
+                     (total_energy_clip1 - total_energy_clip2) / total_energy_clip1)
+
+        alpha_element = 1 / (1 + exp(-parameter_s / threshold * (energy - threshold)))
+
+        # Take care of the case close to pure DG
+        if alpha_element < alpha_min
+            alpha_element = zero(alpha_element)
+        end
+
+        # Take care of the case close to pure FV
+        if alpha_element > 1 - alpha_min
+            alpha_element = one(alpha_element)
+        end
+
+        # Clip the maximum amount of FV allowed or set to 1 depending on indicator_wet
+        if indicator_wet == 0
+            alpha[element] = 1
+        else # Element is not defined as dry but wet
+            alpha[element] = min(alpha_max, alpha_element)
+        end
+    end
+
+    if alpha_smooth
+        apply_smoothing!(mesh, alpha, alpha_tmp, dg, cache)
+    end
+
+    return alpha
+end
+
 # Use this function barrier and unpack inside to avoid passing closures to Polyester.jl
 # with @batch (@threaded).
 # Otherwise, @threaded does not work here with Julia ARM on macOS.
