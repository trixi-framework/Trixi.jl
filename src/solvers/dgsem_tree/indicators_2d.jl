# By default, Julia/LLVM does not use fused multiply-add operations (FMAs).
# Since these FMAs can increase the performance of many numerical algorithms,
# we need to opt-in explicitly.
# See https://ranocha.de/blog/Optimizing_EC_Trixi for further details.
@muladd begin
#! format: noindent

# this method is used when the indicator is constructed as for shock-capturing volume integrals
function create_cache(::Type{IndicatorHennemannGassner},
                      equations::AbstractEquations{2}, basis::LobattoLegendreBasis)
    alpha = Vector{real(basis)}()
    alpha_tmp = similar(alpha)

    A = Array{real(basis), ndims(equations)}
    indicator_threaded = [A(undef, nnodes(basis), nnodes(basis))
                          for _ in 1:Threads.nthreads()]
    modal_threaded = [A(undef, nnodes(basis), nnodes(basis))
                      for _ in 1:Threads.nthreads()]
    modal_tmp1_threaded = [A(undef, nnodes(basis), nnodes(basis))
                           for _ in 1:Threads.nthreads()]

    return (; alpha, alpha_tmp, indicator_threaded, modal_threaded, modal_tmp1_threaded)
end

# this method is used when the indicator is constructed as for AMR
function create_cache(typ::Type{IndicatorHennemannGassner}, mesh,
                      equations::AbstractEquations{2}, dg::DGSEM, cache)
    create_cache(typ, equations, dg.basis)
end

# Use this function barrier and unpack inside to avoid passing closures to Polyester.jl
# with @batch (@threaded).
# Otherwise, @threaded does not work here with Julia ARM on macOS.
# See https://github.com/JuliaSIMD/Polyester.jl/issues/88.
@inline function calc_indicator_hennemann_gassner!(indicator_hg, threshold, parameter_s,
                                                   u,
                                                   element, mesh::AbstractMesh{2},
                                                   equations, dg, cache)
    @unpack alpha_max, alpha_min, alpha_smooth, variable = indicator_hg
    @unpack alpha, alpha_tmp, indicator_threaded, modal_threaded,
    modal_tmp1_threaded = indicator_hg.cache

    indicator = indicator_threaded[Threads.threadid()]
    modal = modal_threaded[Threads.threadid()]
    modal_tmp1 = modal_tmp1_threaded[Threads.threadid()]

    # Calculate indicator variables at Gauss-Lobatto nodes
    for j in eachnode(dg), i in eachnode(dg)
        u_local = get_node_vars(u, equations, dg, i, j, element)
        indicator[i, j] = indicator_hg.variable(u_local, equations)
    end

    # Convert to modal representation
    multiply_scalar_dimensionwise!(modal, dg.basis.inverse_vandermonde_legendre,
                                   indicator, modal_tmp1)

    # Calculate total energies for all modes, without highest, without two highest
    total_energy = zero(eltype(modal))
    for j in 1:nnodes(dg), i in 1:nnodes(dg)
        total_energy += modal[i, j]^2
    end
    total_energy_clip1 = zero(eltype(modal))
    for j in 1:(nnodes(dg) - 1), i in 1:(nnodes(dg) - 1)
        total_energy_clip1 += modal[i, j]^2
    end
    total_energy_clip2 = zero(eltype(modal))
    for j in 1:(nnodes(dg) - 2), i in 1:(nnodes(dg) - 2)
        total_energy_clip2 += modal[i, j]^2
    end

    # Calculate energy in higher modes
    if !(iszero(total_energy))
        energy_frac_1 = (total_energy - total_energy_clip1) / total_energy
    else
        energy_frac_1 = zero(total_energy)
    end
    if !(iszero(total_energy_clip1))
        energy_frac_2 = (total_energy_clip1 - total_energy_clip2) / total_energy_clip1
    else
        energy_frac_2 = zero(total_energy_clip1)
    end
    energy = max(energy_frac_1, energy_frac_2)

    alpha_element = 1 / (1 + exp(-parameter_s / threshold * (energy - threshold)))

    # Take care of the case close to pure DG
    if alpha_element < alpha_min
        alpha_element = zero(alpha_element)
    end

    # Take care of the case close to pure FV
    if alpha_element > 1 - alpha_min
        alpha_element = one(alpha_element)
    end

    # Clip the maximum amount of FV allowed
    alpha[element] = min(alpha_max, alpha_element)
end

# Diffuse alpha values by setting each alpha to at least 50% of neighboring elements' alpha
function apply_smoothing!(mesh::Union{TreeMesh{2}, P4estMesh{2}}, alpha, alpha_tmp, dg,
                          cache)
    # Copy alpha values such that smoothing is indpedenent of the element access order
    alpha_tmp .= alpha

    # Loop over interfaces
    for interface in eachinterface(dg, cache)
        # Get neighboring element ids
        left = cache.interfaces.neighbor_ids[1, interface]
        right = cache.interfaces.neighbor_ids[2, interface]

        # Apply smoothing
        alpha[left] = max(alpha_tmp[left], 0.5 * alpha_tmp[right], alpha[left])
        alpha[right] = max(alpha_tmp[right], 0.5 * alpha_tmp[left], alpha[right])
    end

    # Loop over L2 mortars
    for mortar in eachmortar(dg, cache)
        # Get neighboring element ids
        lower = cache.mortars.neighbor_ids[1, mortar]
        upper = cache.mortars.neighbor_ids[2, mortar]
        large = cache.mortars.neighbor_ids[3, mortar]

        # Apply smoothing
        alpha[lower] = max(alpha_tmp[lower], 0.5 * alpha_tmp[large], alpha[lower])
        alpha[upper] = max(alpha_tmp[upper], 0.5 * alpha_tmp[large], alpha[upper])
        alpha[large] = max(alpha_tmp[large], 0.5 * alpha_tmp[lower], alpha[large])
        alpha[large] = max(alpha_tmp[large], 0.5 * alpha_tmp[upper], alpha[large])
    end

    return alpha
end

# this method is used when the indicator is constructed as for shock-capturing volume integrals
function create_cache(::Type{IndicatorLöhner}, equations::AbstractEquations{2},
                      basis::LobattoLegendreBasis)
    alpha = Vector{real(basis)}()

    A = Array{real(basis), ndims(equations)}
    indicator_threaded = [A(undef, nnodes(basis), nnodes(basis))
                          for _ in 1:Threads.nthreads()]

    return (; alpha, indicator_threaded)
end

# this method is used when the indicator is constructed as for AMR
function create_cache(typ::Type{IndicatorLöhner}, mesh, equations::AbstractEquations{2},
                      dg::DGSEM, cache)
    create_cache(typ, equations, dg.basis)
end

function (löhner::IndicatorLöhner)(u::AbstractArray{<:Any, 4},
                                   mesh, equations, dg::DGSEM, cache;
                                   kwargs...)
    @assert nnodes(dg)>=3 "IndicatorLöhner only works for nnodes >= 3 (polydeg > 1)"
    @unpack alpha, indicator_threaded = löhner.cache
    resize!(alpha, nelements(dg, cache))

    @threaded for element in eachelement(dg, cache)
        indicator = indicator_threaded[Threads.threadid()]

        # Calculate indicator variables at Gauss-Lobatto nodes
        for j in eachnode(dg), i in eachnode(dg)
            u_local = get_node_vars(u, equations, dg, i, j, element)
            indicator[i, j] = löhner.variable(u_local, equations)
        end

        estimate = zero(real(dg))
        for j in eachnode(dg), i in 2:(nnodes(dg) - 1)
            # x direction
            u0 = indicator[i, j]
            up = indicator[i + 1, j]
            um = indicator[i - 1, j]
            estimate = max(estimate, local_löhner_estimate(um, u0, up, löhner))
        end

        for j in 2:(nnodes(dg) - 1), i in eachnode(dg)
            # y direction
            u0 = indicator[i, j]
            up = indicator[i, j + 1]
            um = indicator[i, j - 1]
            estimate = max(estimate, local_löhner_estimate(um, u0, up, löhner))
        end

        # use the maximum as DG element indicator
        alpha[element] = estimate
    end

    return alpha
end

<<<<<<< HEAD

# this method is used when the indicator is constructed as for shock-capturing volume integrals
function create_cache(indicator::Type{IndicatorIDP}, equations::AbstractEquations{2}, basis::LobattoLegendreBasis, number_bounds)
  container_shock_capturing = Trixi.ContainerShockCapturingIndicatorIDP2D{real(basis)}(0, nnodes(basis), number_bounds)

  cache = (; container_shock_capturing)

  return cache
end

function (indicator::IndicatorIDP)(u::AbstractArray{<:Any,4}, semi, dg::DGSEM, t, dt; kwargs...)
  @unpack alpha = indicator.cache.container_shock_capturing
  alpha .= zero(eltype(alpha))

  if indicator.positivity
    @trixi_timeit timer() "positivity" idp_positivity!(alpha, indicator, u, dt, semi)
  end

  # Calculate alpha1 and alpha2
  @unpack alpha1, alpha2 = indicator.cache.container_shock_capturing
  @threaded for element in eachelement(dg, semi.cache)
    for j in eachnode(dg), i in 2:nnodes(dg)
      alpha1[i, j, element] = max(alpha[i-1, j, element], alpha[i, j, element])
    end
    for j in 2:nnodes(dg), i in eachnode(dg)
      alpha2[i, j, element] = max(alpha[i, j-1, element], alpha[i, j, element])
    end
    alpha1[1,            :, element] .= zero(eltype(alpha1))
    alpha1[nnodes(dg)+1, :, element] .= zero(eltype(alpha1))
    alpha2[:,            1, element] .= zero(eltype(alpha2))
    alpha2[:, nnodes(dg)+1, element] .= zero(eltype(alpha2))
  end

  return nothing
end

@inline function idp_positivity!(alpha, indicator, u, dt, semi)
  # Conservative variables
  for (index, variable) in enumerate(indicator.variables_cons)
    idp_positivity!(alpha, indicator, u, dt, semi, variable, index)
  end

  return nothing
end

@inline function idp_positivity!(alpha, indicator, u, dt, semi, variable, index)
  mesh, equations, dg, cache = mesh_equations_solver_cache(semi)
  @unpack antidiffusive_flux1, antidiffusive_flux2 = cache.container_antidiffusive_flux
  @unpack inverse_weights = dg.basis
  @unpack positivity_correction_factor = indicator

  @unpack variable_bounds = indicator.cache.container_shock_capturing

  var_min = variable_bounds[index]

  @threaded for element in eachelement(dg, semi.cache)
    inverse_jacobian = cache.elements.inverse_jacobian[element]
    for j in eachnode(dg), i in eachnode(dg)
      var = variable(get_node_vars(u, equations, dg, i, j, element), equations)
      if var < 0
        error("Safe $variable is not safe. element=$element, node: $i $j, value=$var")
      end

      # Compute bound
      var_min[i, j, element] = positivity_correction_factor * var

      # Real one-sided Zalesak-type limiter
      # * Zalesak (1979). "Fully multidimensional flux-corrected transport algorithms for fluids"
      # * Kuzmin et al. (2010). "Failsafe flux limiting and constrained data projections for equations of gas dynamics"
      # Note: The Zalesak limiter has to be computed, even if the state is valid, because the correction is
      #       for each interface, not each node
      Qm = min(0, (var_min[i, j, element] - var) / dt)

      # Calculate Pm
      # Note: Boundaries of antidiffusive_flux1/2 are constant 0, so they make no difference here.
      val_flux1_local     =  inverse_weights[i] * variable(get_node_vars(antidiffusive_flux1, equations, dg,   i,   j, element), equations)
      val_flux1_local_ip1 = -inverse_weights[i] * variable(get_node_vars(antidiffusive_flux1, equations, dg, i+1,   j, element), equations)
      val_flux2_local     =  inverse_weights[j] * variable(get_node_vars(antidiffusive_flux2, equations, dg,   i,   j, element), equations)
      val_flux2_local_jp1 = -inverse_weights[j] * variable(get_node_vars(antidiffusive_flux2, equations, dg,   i, j+1, element), equations)

      Pm = min(0, val_flux1_local) + min(0, val_flux1_local_ip1) +
           min(0, val_flux2_local) + min(0, val_flux2_local_jp1)
      Pm = inverse_jacobian * Pm

      # Compute blending coefficient avoiding division by zero
      # (as in paper of [Guermond, Nazarov, Popov, Thomas] (4.8))
      Qm = abs(Qm) / (abs(Pm) + eps(typeof(Qm)) * 100)

      # Calculate alpha
      alpha[i, j, element]  = max(alpha[i, j, element], 1 - Qm)
    end
  end

  return nothing
end

=======
>>>>>>> 2bc1cc68
# this method is used when the indicator is constructed as for shock-capturing volume integrals
function create_cache(::Type{IndicatorMax}, equations::AbstractEquations{2},
                      basis::LobattoLegendreBasis)
    alpha = Vector{real(basis)}()

    A = Array{real(basis), ndims(equations)}
    indicator_threaded = [A(undef, nnodes(basis), nnodes(basis))
                          for _ in 1:Threads.nthreads()]

    return (; alpha, indicator_threaded)
end

# this method is used when the indicator is constructed as for AMR
function create_cache(typ::Type{IndicatorMax}, mesh, equations::AbstractEquations{2},
                      dg::DGSEM, cache)
    cache = create_cache(typ, equations, dg.basis)
end

function (indicator_max::IndicatorMax)(u::AbstractArray{<:Any, 4},
                                       mesh, equations, dg::DGSEM, cache;
                                       kwargs...)
    @unpack alpha, indicator_threaded = indicator_max.cache
    resize!(alpha, nelements(dg, cache))

    @threaded for element in eachelement(dg, cache)
        indicator = indicator_threaded[Threads.threadid()]

        # Calculate indicator variables at Gauss-Lobatto nodes
        for j in eachnode(dg), i in eachnode(dg)
            u_local = get_node_vars(u, equations, dg, i, j, element)
            indicator[i, j] = indicator_max.variable(u_local, equations)
        end

        alpha[element] = maximum(indicator)
    end

    return alpha
end

# this method is used when the indicator is constructed as for shock-capturing volume integrals
# empty cache is default
function create_cache(::Type{IndicatorNeuralNetwork},
                      equations::AbstractEquations{2}, basis::LobattoLegendreBasis)
    return NamedTuple()
end

# cache for NeuralNetworkPerssonPeraire-type indicator
function create_cache(::Type{IndicatorNeuralNetwork{NeuralNetworkPerssonPeraire}},
                      equations::AbstractEquations{2}, basis::LobattoLegendreBasis)
    alpha = Vector{real(basis)}()
    alpha_tmp = similar(alpha)
    A = Array{real(basis), ndims(equations)}

    @assert nnodes(basis)>=4 "Indicator only works for nnodes >= 4 (polydeg > 2)"

    prototype = A(undef, nnodes(basis), nnodes(basis))
    indicator_threaded = [similar(prototype) for _ in 1:Threads.nthreads()]
    modal_threaded = [similar(prototype) for _ in 1:Threads.nthreads()]
    modal_tmp1_threaded = [similar(prototype) for _ in 1:Threads.nthreads()]

    return (; alpha, alpha_tmp, indicator_threaded, modal_threaded, modal_tmp1_threaded)
end

# cache for NeuralNetworkRayHesthaven-type indicator
function create_cache(::Type{IndicatorNeuralNetwork{NeuralNetworkRayHesthaven}},
                      equations::AbstractEquations{2}, basis::LobattoLegendreBasis)
    alpha = Vector{real(basis)}()
    alpha_tmp = similar(alpha)
    A = Array{real(basis), ndims(equations)}

    prototype = A(undef, nnodes(basis), nnodes(basis))
    indicator_threaded = [similar(prototype) for _ in 1:Threads.nthreads()]
    modal_threaded = [similar(prototype) for _ in 1:Threads.nthreads()]
    modal_tmp1_threaded = [similar(prototype) for _ in 1:Threads.nthreads()]

    network_input = Vector{Float64}(undef, 15)
    neighbor_ids = Array{Int64}(undef, 8)
    neighbor_mean = Array{Float64}(undef, 4, 3)

    return (; alpha, alpha_tmp, indicator_threaded, modal_threaded, modal_tmp1_threaded,
            network_input, neighbor_ids, neighbor_mean)
end

# cache for NeuralNetworkCNN-type indicator
function create_cache(::Type{IndicatorNeuralNetwork{NeuralNetworkCNN}},
                      equations::AbstractEquations{2}, basis::LobattoLegendreBasis)
    alpha = Vector{real(basis)}()
    alpha_tmp = similar(alpha)
    A = Array{real(basis), ndims(equations)}

    prototype = A(undef, nnodes(basis), nnodes(basis))
    indicator_threaded = [similar(prototype) for _ in 1:Threads.nthreads()]
    n_cnn = 4
    nodes, _ = gauss_lobatto_nodes_weights(nnodes(basis))
    cnn_nodes, _ = gauss_lobatto_nodes_weights(n_cnn)
    vandermonde = polynomial_interpolation_matrix(nodes, cnn_nodes)
    network_input = Array{Float32}(undef, n_cnn, n_cnn, 1, 1)

    return (; alpha, alpha_tmp, indicator_threaded, nodes, cnn_nodes, vandermonde,
            network_input)
end

# this method is used when the indicator is constructed as for AMR
function create_cache(typ::Type{<:IndicatorNeuralNetwork},
                      mesh, equations::AbstractEquations{2}, dg::DGSEM, cache)
    create_cache(typ, equations, dg.basis)
end

function (indicator_ann::IndicatorNeuralNetwork{NeuralNetworkPerssonPeraire})(u,
                                                                              mesh::TreeMesh{
                                                                                             2
                                                                                             },
                                                                              equations,
                                                                              dg::DGSEM,
                                                                              cache;
                                                                              kwargs...)
    @unpack indicator_type, alpha_max, alpha_min, alpha_smooth, alpha_continuous, alpha_amr, variable, network = indicator_ann

    @unpack alpha, alpha_tmp, indicator_threaded, modal_threaded, modal_tmp1_threaded = indicator_ann.cache
    # TODO: Taal refactor, when to `resize!` stuff changed possibly by AMR?
    #       Shall we implement `resize!(semi::AbstractSemidiscretization, new_size)`
    #       or just `resize!` whenever we call the relevant methods as we do now?
    resize!(alpha, nelements(dg, cache))
    if alpha_smooth
        resize!(alpha_tmp, nelements(dg, cache))
    end

    @threaded for element in eachelement(dg, cache)
        indicator = indicator_threaded[Threads.threadid()]
        modal = modal_threaded[Threads.threadid()]
        modal_tmp1 = modal_tmp1_threaded[Threads.threadid()]

        # Calculate indicator variables at Gauss-Lobatto nodes
        for j in eachnode(dg), i in eachnode(dg)
            u_local = get_node_vars(u, equations, dg, i, j, element)
            indicator[i, j] = indicator_ann.variable(u_local, equations)
        end

        # Convert to modal representation
        multiply_scalar_dimensionwise!(modal, dg.basis.inverse_vandermonde_legendre,
                                       indicator, modal_tmp1)

        # Calculate total energies for all modes, without highest, without two highest
        total_energy = zero(eltype(modal))
        for j in 1:nnodes(dg), i in 1:nnodes(dg)
            total_energy += modal[i, j]^2
        end
        total_energy_clip1 = zero(eltype(modal))
        for j in 1:(nnodes(dg) - 1), i in 1:(nnodes(dg) - 1)
            total_energy_clip1 += modal[i, j]^2
        end
        total_energy_clip2 = zero(eltype(modal))
        for j in 1:(nnodes(dg) - 2), i in 1:(nnodes(dg) - 2)
            total_energy_clip2 += modal[i, j]^2
        end
        total_energy_clip3 = zero(eltype(modal))
        for j in 1:(nnodes(dg) - 3), i in 1:(nnodes(dg) - 3)
            total_energy_clip3 += modal[i, j]^2
        end

        # Calculate energy in higher modes and polynomial degree for the network input
        X1 = (total_energy - total_energy_clip1) / total_energy
        X2 = (total_energy_clip1 - total_energy_clip2) / total_energy_clip1
        X3 = (total_energy_clip2 - total_energy_clip3) / total_energy_clip2
        X4 = nnodes(dg)
        network_input = SVector(X1, X2, X3, X4)

        # Scale input data
        network_input = network_input /
                        max(maximum(abs, network_input), one(eltype(network_input)))
        probability_troubled_cell = network(network_input)[1]

        # Compute indicator value
        alpha[element] = probability_to_indicator(probability_troubled_cell,
                                                  alpha_continuous,
                                                  alpha_amr, alpha_min, alpha_max)
    end

    if alpha_smooth
        apply_smoothing!(mesh, alpha, alpha_tmp, dg, cache)
    end

    return alpha
end

function (indicator_ann::IndicatorNeuralNetwork{NeuralNetworkRayHesthaven})(u,
                                                                            mesh::TreeMesh{
                                                                                           2
                                                                                           },
                                                                            equations,
                                                                            dg::DGSEM,
                                                                            cache;
                                                                            kwargs...)
    @unpack indicator_type, alpha_max, alpha_min, alpha_smooth, alpha_continuous, alpha_amr, variable, network = indicator_ann

    @unpack alpha, alpha_tmp, indicator_threaded, modal_threaded, modal_tmp1_threaded, network_input, neighbor_ids, neighbor_mean = indicator_ann.cache #X, network_input
    # TODO: Taal refactor, when to `resize!` stuff changed possibly by AMR?
    #       Shall we implement `resize!(semi::AbstractSemidiscretization, new_size)`
    #       or just `resize!` whenever we call the relevant methods as we do now?
    resize!(alpha, nelements(dg, cache))
    if alpha_smooth
        resize!(alpha_tmp, nelements(dg, cache))
    end

    c2e = zeros(Int, length(mesh.tree))
    for element in eachelement(dg, cache)
        c2e[cache.elements.cell_ids[element]] = element
    end

    X = Array{Float64}(undef, 3, nelements(dg, cache))

    @threaded for element in eachelement(dg, cache)
        indicator = indicator_threaded[Threads.threadid()]
        modal = modal_threaded[Threads.threadid()]
        modal_tmp1 = modal_tmp1_threaded[Threads.threadid()]

        # Calculate indicator variables at Gauss-Lobatto nodes
        for j in eachnode(dg), i in eachnode(dg)
            u_local = get_node_vars(u, equations, dg, i, j, element)
            indicator[i, j] = indicator_ann.variable(u_local, equations)
        end

        # Convert to modal representation
        multiply_scalar_dimensionwise!(modal, dg.basis.inverse_vandermonde_legendre,
                                       indicator, modal_tmp1)
        # Save linear modal coefficients for the network input
        X[1, element] = modal[1, 1]
        X[2, element] = modal[1, 2]
        X[3, element] = modal[2, 1]
    end

    @threaded for element in eachelement(dg, cache)
        cell_id = cache.elements.cell_ids[element]

        network_input[1] = X[1, element]
        network_input[2] = X[2, element]
        network_input[3] = X[3, element]

        for direction in eachdirection(mesh.tree)
            if direction == 1 # -x
                dir = 4
            elseif direction == 2 # +x
                dir = 1
            elseif direction == 3 # -y
                dir = 3
            elseif direction == 4 # +y
                dir = 2
            end

            # Of no neighbor exists and current cell is not small
            if !has_any_neighbor(mesh.tree, cell_id, direction)
                network_input[3 * dir + 1] = X[1, element]
                network_input[3 * dir + 2] = X[2, element]
                network_input[3 * dir + 3] = X[3, element]
                continue
            end

            # Get Input data from neighbors
            if has_neighbor(mesh.tree, cell_id, direction)
                neighbor_cell_id = mesh.tree.neighbor_ids[direction, cell_id]
                if has_children(mesh.tree, neighbor_cell_id) # Cell has small neighbor
                    # Mean over 4 neighbor cells
                    neighbor_ids[1] = mesh.tree.child_ids[1, neighbor_cell_id]
                    neighbor_ids[2] = mesh.tree.child_ids[2, neighbor_cell_id]
                    neighbor_ids[3] = mesh.tree.child_ids[3, neighbor_cell_id]
                    neighbor_ids[4] = mesh.tree.child_ids[4, neighbor_cell_id]

                    for i in 1:4
                        if has_children(mesh.tree, neighbor_ids[i])
                            neighbor_ids5 = c2e[mesh.tree.child_ids[1, neighbor_ids[i]]]
                            neighbor_ids6 = c2e[mesh.tree.child_ids[2, neighbor_ids[i]]]
                            neighbor_ids7 = c2e[mesh.tree.child_ids[3, neighbor_ids[i]]]
                            neighbor_ids8 = c2e[mesh.tree.child_ids[4, neighbor_ids[i]]]

                            neighbor_mean[i, 1] = (X[1, neighbor_ids5] +
                                                   X[1, neighbor_ids6] +
                                                   X[1, neighbor_ids7] +
                                                   X[1, neighbor_ids8]) / 4
                            neighbor_mean[i, 2] = (X[2, neighbor_ids5] +
                                                   X[2, neighbor_ids6] +
                                                   X[2, neighbor_ids7] +
                                                   X[2, neighbor_ids8]) / 4
                            neighbor_mean[i, 3] = (X[3, neighbor_ids5] +
                                                   X[3, neighbor_ids6] +
                                                   X[3, neighbor_ids7] +
                                                   X[3, neighbor_ids8]) / 4
                        else
                            neighbor_id = c2e[neighbor_ids[i]]
                            neighbor_mean[i, 1] = X[1, neighbor_id]
                            neighbor_mean[i, 2] = X[2, neighbor_id]
                            neighbor_mean[i, 3] = X[3, neighbor_id]
                        end
                    end
                    network_input[3 * dir + 1] = (neighbor_mean[1, 1] +
                                                  neighbor_mean[2, 1] +
                                                  neighbor_mean[3, 1] +
                                                  neighbor_mean[4, 1]) / 4
                    network_input[3 * dir + 2] = (neighbor_mean[1, 2] +
                                                  neighbor_mean[2, 2] +
                                                  neighbor_mean[3, 2] +
                                                  neighbor_mean[4, 2]) / 4
                    network_input[3 * dir + 3] = (neighbor_mean[1, 3] +
                                                  neighbor_mean[2, 3] +
                                                  neighbor_mean[3, 3] +
                                                  neighbor_mean[4, 3]) / 4

                else # Cell has same refinement level neighbor
                    neighbor_id = c2e[neighbor_cell_id]
                    network_input[3 * dir + 1] = X[1, neighbor_id]
                    network_input[3 * dir + 2] = X[2, neighbor_id]
                    network_input[3 * dir + 3] = X[3, neighbor_id]
                end
            else # Cell is small and has large neighbor
                parent_id = mesh.tree.parent_ids[cell_id]
                neighbor_id = c2e[mesh.tree.neighbor_ids[direction, parent_id]]

                network_input[3 * dir + 1] = X[1, neighbor_id]
                network_input[3 * dir + 2] = X[2, neighbor_id]
                network_input[3 * dir + 3] = X[3, neighbor_id]
            end
        end

        # Scale input data
        network_input = network_input /
                        max(maximum(abs, network_input), one(eltype(network_input)))
        probability_troubled_cell = network(network_input)[1]

        # Compute indicator value
        alpha[element] = probability_to_indicator(probability_troubled_cell,
                                                  alpha_continuous,
                                                  alpha_amr, alpha_min, alpha_max)
    end

    if alpha_smooth
        apply_smoothing!(mesh, alpha, alpha_tmp, dg, cache)
    end

    return alpha
end

function (indicator_ann::IndicatorNeuralNetwork{NeuralNetworkCNN})(u, mesh::TreeMesh{2},
                                                                   equations, dg::DGSEM,
                                                                   cache; kwargs...)
    @unpack indicator_type, alpha_max, alpha_min, alpha_smooth, alpha_continuous, alpha_amr, variable, network = indicator_ann

    @unpack alpha, alpha_tmp, indicator_threaded, nodes, cnn_nodes, vandermonde, network_input = indicator_ann.cache
    # TODO: Taal refactor, when to `resize!` stuff changed possibly by AMR?
    #       Shall we implement `resize!(semi::AbstractSemidiscretization, new_size)`
    #       or just `resize!` whenever we call the relevant methods as we do now?
    resize!(alpha, nelements(dg, cache))
    if alpha_smooth
        resize!(alpha_tmp, nelements(dg, cache))
    end

    @threaded for element in eachelement(dg, cache)
        indicator = indicator_threaded[Threads.threadid()]

        # Calculate indicator variables at Gauss-Lobatto nodes
        for j in eachnode(dg), i in eachnode(dg)
            u_local = get_node_vars(u, equations, dg, i, j, element)
            indicator[i, j] = indicator_ann.variable(u_local, equations)
        end

        # Interpolate nodal data to 4x4 LGL nodes
        for j in 1:4, i in 1:4
            acc = zero(eltype(indicator))
            for jj in eachnode(dg), ii in eachnode(dg)
                acc += vandermonde[i, ii] * indicator[ii, jj] * vandermonde[j, jj]
            end
            network_input[i, j, 1, 1] = acc
        end

        # Scale input data
        network_input = network_input /
                        max(maximum(abs, network_input), one(eltype(network_input)))
        probability_troubled_cell = network(network_input)[1]

        # Compute indicator value
        alpha[element] = probability_to_indicator(probability_troubled_cell,
                                                  alpha_continuous,
                                                  alpha_amr, alpha_min, alpha_max)
    end

    if alpha_smooth
        apply_smoothing!(mesh, alpha, alpha_tmp, dg, cache)
    end

    return alpha
end
end # @muladd<|MERGE_RESOLUTION|>--- conflicted
+++ resolved
@@ -189,105 +189,117 @@
     return alpha
 end
 
-<<<<<<< HEAD
-
 # this method is used when the indicator is constructed as for shock-capturing volume integrals
-function create_cache(indicator::Type{IndicatorIDP}, equations::AbstractEquations{2}, basis::LobattoLegendreBasis, number_bounds)
-  container_shock_capturing = Trixi.ContainerShockCapturingIndicatorIDP2D{real(basis)}(0, nnodes(basis), number_bounds)
-
-  cache = (; container_shock_capturing)
-
-  return cache
-end
-
-function (indicator::IndicatorIDP)(u::AbstractArray{<:Any,4}, semi, dg::DGSEM, t, dt; kwargs...)
-  @unpack alpha = indicator.cache.container_shock_capturing
-  alpha .= zero(eltype(alpha))
-
-  if indicator.positivity
-    @trixi_timeit timer() "positivity" idp_positivity!(alpha, indicator, u, dt, semi)
-  end
-
-  # Calculate alpha1 and alpha2
-  @unpack alpha1, alpha2 = indicator.cache.container_shock_capturing
-  @threaded for element in eachelement(dg, semi.cache)
-    for j in eachnode(dg), i in 2:nnodes(dg)
-      alpha1[i, j, element] = max(alpha[i-1, j, element], alpha[i, j, element])
-    end
-    for j in 2:nnodes(dg), i in eachnode(dg)
-      alpha2[i, j, element] = max(alpha[i, j-1, element], alpha[i, j, element])
-    end
-    alpha1[1,            :, element] .= zero(eltype(alpha1))
-    alpha1[nnodes(dg)+1, :, element] .= zero(eltype(alpha1))
-    alpha2[:,            1, element] .= zero(eltype(alpha2))
-    alpha2[:, nnodes(dg)+1, element] .= zero(eltype(alpha2))
-  end
-
-  return nothing
+function create_cache(indicator::Type{IndicatorIDP}, equations::AbstractEquations{2},
+                      basis::LobattoLegendreBasis, number_bounds)
+    container_shock_capturing = Trixi.ContainerShockCapturingIndicatorIDP2D{real(basis)
+                                                                            }(0,
+                                                                              nnodes(basis),
+                                                                              number_bounds)
+
+    cache = (; container_shock_capturing)
+
+    return cache
+end
+
+function (indicator::IndicatorIDP)(u::AbstractArray{<:Any, 4}, semi, dg::DGSEM, t, dt;
+                                   kwargs...)
+    @unpack alpha = indicator.cache.container_shock_capturing
+    alpha .= zero(eltype(alpha))
+
+    if indicator.positivity
+        @trixi_timeit timer() "positivity" idp_positivity!(alpha, indicator, u, dt,
+                                                           semi)
+    end
+
+    # Calculate alpha1 and alpha2
+    @unpack alpha1, alpha2 = indicator.cache.container_shock_capturing
+    @threaded for element in eachelement(dg, semi.cache)
+        for j in eachnode(dg), i in 2:nnodes(dg)
+            alpha1[i, j, element] = max(alpha[i - 1, j, element], alpha[i, j, element])
+        end
+        for j in 2:nnodes(dg), i in eachnode(dg)
+            alpha2[i, j, element] = max(alpha[i, j - 1, element], alpha[i, j, element])
+        end
+        alpha1[1, :, element] .= zero(eltype(alpha1))
+        alpha1[nnodes(dg) + 1, :, element] .= zero(eltype(alpha1))
+        alpha2[:, 1, element] .= zero(eltype(alpha2))
+        alpha2[:, nnodes(dg) + 1, element] .= zero(eltype(alpha2))
+    end
+
+    return nothing
 end
 
 @inline function idp_positivity!(alpha, indicator, u, dt, semi)
-  # Conservative variables
-  for (index, variable) in enumerate(indicator.variables_cons)
-    idp_positivity!(alpha, indicator, u, dt, semi, variable, index)
-  end
-
-  return nothing
+    # Conservative variables
+    for (index, variable) in enumerate(indicator.variables_cons)
+        idp_positivity!(alpha, indicator, u, dt, semi, variable, index)
+    end
+
+    return nothing
 end
 
 @inline function idp_positivity!(alpha, indicator, u, dt, semi, variable, index)
-  mesh, equations, dg, cache = mesh_equations_solver_cache(semi)
-  @unpack antidiffusive_flux1, antidiffusive_flux2 = cache.container_antidiffusive_flux
-  @unpack inverse_weights = dg.basis
-  @unpack positivity_correction_factor = indicator
-
-  @unpack variable_bounds = indicator.cache.container_shock_capturing
-
-  var_min = variable_bounds[index]
-
-  @threaded for element in eachelement(dg, semi.cache)
-    inverse_jacobian = cache.elements.inverse_jacobian[element]
-    for j in eachnode(dg), i in eachnode(dg)
-      var = variable(get_node_vars(u, equations, dg, i, j, element), equations)
-      if var < 0
-        error("Safe $variable is not safe. element=$element, node: $i $j, value=$var")
-      end
-
-      # Compute bound
-      var_min[i, j, element] = positivity_correction_factor * var
-
-      # Real one-sided Zalesak-type limiter
-      # * Zalesak (1979). "Fully multidimensional flux-corrected transport algorithms for fluids"
-      # * Kuzmin et al. (2010). "Failsafe flux limiting and constrained data projections for equations of gas dynamics"
-      # Note: The Zalesak limiter has to be computed, even if the state is valid, because the correction is
-      #       for each interface, not each node
-      Qm = min(0, (var_min[i, j, element] - var) / dt)
-
-      # Calculate Pm
-      # Note: Boundaries of antidiffusive_flux1/2 are constant 0, so they make no difference here.
-      val_flux1_local     =  inverse_weights[i] * variable(get_node_vars(antidiffusive_flux1, equations, dg,   i,   j, element), equations)
-      val_flux1_local_ip1 = -inverse_weights[i] * variable(get_node_vars(antidiffusive_flux1, equations, dg, i+1,   j, element), equations)
-      val_flux2_local     =  inverse_weights[j] * variable(get_node_vars(antidiffusive_flux2, equations, dg,   i,   j, element), equations)
-      val_flux2_local_jp1 = -inverse_weights[j] * variable(get_node_vars(antidiffusive_flux2, equations, dg,   i, j+1, element), equations)
-
-      Pm = min(0, val_flux1_local) + min(0, val_flux1_local_ip1) +
-           min(0, val_flux2_local) + min(0, val_flux2_local_jp1)
-      Pm = inverse_jacobian * Pm
-
-      # Compute blending coefficient avoiding division by zero
-      # (as in paper of [Guermond, Nazarov, Popov, Thomas] (4.8))
-      Qm = abs(Qm) / (abs(Pm) + eps(typeof(Qm)) * 100)
-
-      # Calculate alpha
-      alpha[i, j, element]  = max(alpha[i, j, element], 1 - Qm)
-    end
-  end
-
-  return nothing
-end
-
-=======
->>>>>>> 2bc1cc68
+    mesh, equations, dg, cache = mesh_equations_solver_cache(semi)
+    @unpack antidiffusive_flux1, antidiffusive_flux2 = cache.container_antidiffusive_flux
+    @unpack inverse_weights = dg.basis
+    @unpack positivity_correction_factor = indicator
+
+    @unpack variable_bounds = indicator.cache.container_shock_capturing
+
+    var_min = variable_bounds[index]
+
+    @threaded for element in eachelement(dg, semi.cache)
+        inverse_jacobian = cache.elements.inverse_jacobian[element]
+        for j in eachnode(dg), i in eachnode(dg)
+            var = variable(get_node_vars(u, equations, dg, i, j, element), equations)
+            if var < 0
+                error("Safe $variable is not safe. element=$element, node: $i $j, value=$var")
+            end
+
+            # Compute bound
+            var_min[i, j, element] = positivity_correction_factor * var
+
+            # Real one-sided Zalesak-type limiter
+            # * Zalesak (1979). "Fully multidimensional flux-corrected transport algorithms for fluids"
+            # * Kuzmin et al. (2010). "Failsafe flux limiting and constrained data projections for equations of gas dynamics"
+            # Note: The Zalesak limiter has to be computed, even if the state is valid, because the correction is
+            #       for each interface, not each node
+            Qm = min(0, (var_min[i, j, element] - var) / dt)
+
+            # Calculate Pm
+            # Note: Boundaries of antidiffusive_flux1/2 are constant 0, so they make no difference here.
+            val_flux1_local = inverse_weights[i] *
+                              variable(get_node_vars(antidiffusive_flux1, equations, dg,
+                                                     i, j, element), equations)
+            val_flux1_local_ip1 = -inverse_weights[i] *
+                                  variable(get_node_vars(antidiffusive_flux1, equations,
+                                                         dg, i + 1, j, element),
+                                           equations)
+            val_flux2_local = inverse_weights[j] *
+                              variable(get_node_vars(antidiffusive_flux2, equations, dg,
+                                                     i, j, element), equations)
+            val_flux2_local_jp1 = -inverse_weights[j] *
+                                  variable(get_node_vars(antidiffusive_flux2, equations,
+                                                         dg, i, j + 1, element),
+                                           equations)
+
+            Pm = min(0, val_flux1_local) + min(0, val_flux1_local_ip1) +
+                 min(0, val_flux2_local) + min(0, val_flux2_local_jp1)
+            Pm = inverse_jacobian * Pm
+
+            # Compute blending coefficient avoiding division by zero
+            # (as in paper of [Guermond, Nazarov, Popov, Thomas] (4.8))
+            Qm = abs(Qm) / (abs(Pm) + eps(typeof(Qm)) * 100)
+
+            # Calculate alpha
+            alpha[i, j, element] = max(alpha[i, j, element], 1 - Qm)
+        end
+    end
+
+    return nothing
+end
+
 # this method is used when the indicator is constructed as for shock-capturing volume integrals
 function create_cache(::Type{IndicatorMax}, equations::AbstractEquations{2},
                       basis::LobattoLegendreBasis)
