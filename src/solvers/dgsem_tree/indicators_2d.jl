--- conflicted
+++ resolved
@@ -210,35 +210,6 @@
     return (; cache..., container_shock_capturing, idp_bounds_delta)
 end
 
-<<<<<<< HEAD
-function (indicator::IndicatorIDP)(u::AbstractArray{<:Any,4}, semi, dg::DGSEM, t, dt; kwargs...)
-  @unpack alpha = indicator.cache.container_shock_capturing
-  alpha .= zero(eltype(alpha))
-  if indicator.smoothness_indicator
-    elements = semi.cache.element_ids_dgfv
-  else
-    elements = eachelement(dg, semi.cache)
-  end
-
-  if indicator.state_tvd
-    @trixi_timeit timer() "state_tvd"    idp_state_tvd!(  alpha, indicator, u, t, dt, semi, elements)
-  end
-  if indicator.positivity
-    @trixi_timeit timer() "positivity"   idp_positivity!( alpha, indicator, u,    dt, semi, elements)
-  end
-  if indicator.spec_entropy
-    @trixi_timeit timer() "spec_entropy" idp_spec_entropy!(alpha, indicator, u, t, dt, semi, elements)
-  end
-  if indicator.math_entropy
-    @trixi_timeit timer() "math_entropy" idp_math_entropy!(alpha, indicator, u, t, dt, semi, elements)
-  end
-
-  # Calculate alpha1 and alpha2
-  @unpack alpha1, alpha2 = indicator.cache.container_shock_capturing
-  @threaded for element in elements
-    for j in eachnode(dg), i in 2:nnodes(dg)
-      alpha1[i, j, element] = max(alpha[i-1, j, element], alpha[i, j, element])
-=======
 function (indicator::IndicatorIDP)(u::AbstractArray{<:Any, 4}, semi, dg::DGSEM, t, dt;
                                    kwargs...)
     @unpack alpha = indicator.cache.container_shock_capturing
@@ -249,10 +220,9 @@
         elements = eachelement(dg, semi.cache)
     end
 
-    if indicator.density_tvd
-        @trixi_timeit timer() "density_tvd" idp_density_tvd!(alpha, indicator, u, t, dt,
-                                                             semi, elements)
->>>>>>> 6e71bf05
+    if indicator.state_tvd
+        @trixi_timeit timer() "state_tvd" idp_state_tvd!(alpha, indicator, u, t, dt,
+                                                         semi, elements)
     end
     if indicator.positivity
         @trixi_timeit timer() "positivity" idp_positivity!(alpha, indicator, u, dt,
@@ -260,11 +230,13 @@
     end
     if indicator.spec_entropy
         @trixi_timeit timer() "spec_entropy" idp_spec_entropy!(alpha, indicator, u, t,
-                                                               dt, semi, elements)
+                                                               dt,
+                                                               semi, elements)
     end
     if indicator.math_entropy
         @trixi_timeit timer() "math_entropy" idp_math_entropy!(alpha, indicator, u, t,
-                                                               dt, semi, elements)
+                                                               dt,
+                                                               semi, elements)
     end
 
     # Calculate alpha1 and alpha2
@@ -286,35 +258,6 @@
 end
 
 @inline function calc_bounds_2sided!(var_min, var_max, variable, u, t, semi)
-<<<<<<< HEAD
-  mesh, equations, dg, cache = mesh_equations_solver_cache(semi)
-  # Calc bounds inside elements
-  @threaded for element in eachelement(dg, cache)
-    var_min[:, :, element] .= typemax(eltype(var_min))
-    var_max[:, :, element] .= typemin(eltype(var_max))
-    # Calculate indicator variables at Gauss-Lobatto nodes
-    for j in eachnode(dg), i in eachnode(dg)
-      var = u[variable, i, j, element]
-      var_min[i, j, element] = min(var_min[i, j, element], var)
-      var_max[i, j, element] = max(var_max[i, j, element], var)
-
-      if i > 1
-        var_min[i-1, j, element] = min(var_min[i-1, j, element], var)
-        var_max[i-1, j, element] = max(var_max[i-1, j, element], var)
-      end
-      if i < nnodes(dg)
-        var_min[i+1, j, element] = min(var_min[i+1, j, element], var)
-        var_max[i+1, j, element] = max(var_max[i+1, j, element], var)
-      end
-      if j > 1
-        var_min[i, j-1, element] = min(var_min[i, j-1, element], var)
-        var_max[i, j-1, element] = max(var_max[i, j-1, element], var)
-      end
-      if j < nnodes(dg)
-        var_min[i, j+1, element] = min(var_min[i, j+1, element], var)
-        var_max[i, j+1, element] = max(var_max[i, j+1, element], var)
-      end
-=======
     mesh, equations, dg, cache = mesh_equations_solver_cache(semi)
     # Calc bounds inside elements
     @threaded for element in eachelement(dg, cache)
@@ -322,7 +265,7 @@
         var_max[:, :, element] .= typemin(eltype(var_max))
         # Calculate indicator variables at Gauss-Lobatto nodes
         for j in eachnode(dg), i in eachnode(dg)
-            var = variable(get_node_vars(u, equations, dg, i, j, element), equations)
+            var = u[variable, i, j, element]
             var_min[i, j, element] = min(var_min[i, j, element], var)
             var_max[i, j, element] = max(var_max[i, j, element], var)
 
@@ -343,71 +286,12 @@
                 var_max[i, j + 1, element] = max(var_max[i, j + 1, element], var)
             end
         end
->>>>>>> 6e71bf05
     end
 
     # Values at element boundary
     calc_bounds_2sided_interface!(var_min, var_max, variable, u, t, semi, mesh)
 end
 
-<<<<<<< HEAD
-@inline function calc_bounds_2sided_interface!(var_min, var_max, variable, u, t, semi, mesh::TreeMesh2D)
-  _, equations, dg, cache = mesh_equations_solver_cache(semi)
-  @unpack boundary_conditions = semi
-  # Calc bounds at interfaces and periodic boundaries
-  for interface in eachinterface(dg, cache)
-    # Get neighboring element ids
-    left  = cache.interfaces.neighbor_ids[1, interface]
-    right = cache.interfaces.neighbor_ids[2, interface]
-
-    orientation = cache.interfaces.orientations[interface]
-
-    for i in eachnode(dg)
-      index_left  = (nnodes(dg), i)
-      index_right = (1, i)
-      if orientation == 2
-        index_left = reverse(index_left)
-        index_right = reverse(index_right)
-      end
-      var_left  = u[variable, index_left...,  left]
-      var_right = u[variable, index_right..., right]
-
-      var_min[index_right..., right] = min(var_min[index_right..., right], var_left)
-      var_max[index_right..., right] = max(var_max[index_right..., right], var_left)
-
-      var_min[index_left..., left] = min(var_min[index_left..., left], var_right)
-      var_max[index_left..., left] = max(var_max[index_left..., left], var_right)
-    end
-  end
-
-  # Calc bounds at physical boundaries
-  for boundary in eachboundary(dg, cache)
-    element = cache.boundaries.neighbor_ids[boundary]
-    orientation = cache.boundaries.orientations[boundary]
-    neighbor_side = cache.boundaries.neighbor_sides[boundary]
-
-    for i in eachnode(dg)
-      if neighbor_side == 2 # Element is on the right, boundary on the left
-        index = (1, i)
-        boundary_index = 1
-      else # Element is on the left, boundary on the right
-        index = (nnodes(dg), i)
-        boundary_index = 2
-      end
-      if orientation == 2
-        index = reverse(index)
-        boundary_index += 2
-      end
-      u_inner = get_node_vars(u, equations, dg, index..., element)
-      u_outer = get_boundary_outer_state(u_inner, cache, t, boundary_conditions[boundary_index], orientation, boundary_index,
-                                         equations, dg, index..., element)
-      var_outer = u_outer[variable]
-
-      var_min[index..., element] = min(var_min[index..., element], var_outer)
-      var_max[index..., element] = max(var_max[index..., element], var_outer)
-    end
-  end
-=======
 @inline function calc_bounds_2sided_interface!(var_min, var_max, variable, u, t, semi,
                                                mesh::TreeMesh2D)
     _, equations, dg, cache = mesh_equations_solver_cache(semi)
@@ -417,7 +301,6 @@
         # Get neighboring element ids
         left = cache.interfaces.neighbor_ids[1, interface]
         right = cache.interfaces.neighbor_ids[2, interface]
->>>>>>> 6e71bf05
 
         orientation = cache.interfaces.orientations[interface]
 
@@ -428,10 +311,8 @@
                 index_left = reverse(index_left)
                 index_right = reverse(index_right)
             end
-            var_left = variable(get_node_vars(u, equations, dg, index_left..., left),
-                                equations)
-            var_right = variable(get_node_vars(u, equations, dg, index_right..., right),
-                                 equations)
+            var_left = u[variable, index_left..., left]
+            var_right = u[variable, index_right..., right]
 
             var_min[index_right..., right] = min(var_min[index_right..., right],
                                                  var_left)
@@ -466,7 +347,7 @@
                                                boundary_conditions[boundary_index],
                                                orientation, boundary_index,
                                                equations, dg, index..., element)
-            var_outer = variable(u_outer, equations)
+            var_outer = u_outer[variable]
 
             var_min[index..., element] = min(var_min[index..., element], var_outer)
             var_max[index..., element] = max(var_max[index..., element], var_outer)
@@ -617,82 +498,29 @@
     return nothing
 end
 
-<<<<<<< HEAD
 @inline function idp_state_tvd!(alpha, indicator, u, t, dt, semi, elements)
-  for (index, variable) in enumerate(indicator.variables_states)
-    idp_state_tvd!(alpha, indicator, u, t, dt, semi, elements, variable, index)
-  end
-
-  return nothing
-end
-
-@inline function idp_state_tvd!(alpha, indicator, u, t, dt, semi, elements, variable, index)
-  mesh, _, dg, cache = mesh_equations_solver_cache(semi)
-  @unpack boundary_conditions = semi
-  @unpack variable_bounds = indicator.cache.container_shock_capturing
-
-  var_min = variable_bounds[2 * (index - 1) + 1]
-  var_max = variable_bounds[2 * (index - 1) + 2]
-  if !indicator.bar_states
-    calc_bounds_2sided!(var_min, var_max, variable, u, t, semi)
-  end
-=======
-@inline function idp_density_tvd!(alpha, indicator, u, t, dt, semi, elements)
+    for (index, variable) in enumerate(indicator.variables_states)
+        idp_state_tvd!(alpha, indicator, u, t, dt, semi, elements, variable, index)
+    end
+
+    return nothing
+end
+
+@inline function idp_state_tvd!(alpha, indicator, u, t, dt, semi, elements, variable,
+                                index)
     mesh, _, dg, cache = mesh_equations_solver_cache(semi)
     @unpack boundary_conditions = semi
     @unpack variable_bounds = indicator.cache.container_shock_capturing
 
-    rho_min = variable_bounds[1]
-    rho_max = variable_bounds[2]
+    var_min = variable_bounds[2 * (index - 1) + 1]
+    var_max = variable_bounds[2 * (index - 1) + 2]
     if !indicator.bar_states
-        calc_bounds_2sided!(rho_min, rho_max, density, u, t, semi)
-    end
->>>>>>> 6e71bf05
+        calc_bounds_2sided!(var_min, var_max, variable, u, t, semi)
+    end
 
     @unpack antidiffusive_flux1, antidiffusive_flux2 = cache.container_antidiffusive_flux
     @unpack inverse_weights = dg.basis
 
-<<<<<<< HEAD
-  @threaded for element in elements
-    if mesh isa TreeMesh
-      inverse_jacobian = cache.elements.inverse_jacobian[element]
-    end
-    for j in eachnode(dg), i in eachnode(dg)
-      if mesh isa StructuredMesh
-        inverse_jacobian = cache.elements.inverse_jacobian[i, j, element]
-      end
-      var = u[variable, i, j, element]
-      # Real Zalesak type limiter
-      #   * Zalesak (1979). "Fully multidimensional flux-corrected transport algorithms for fluids"
-      #   * Kuzmin et al. (2010). "Failsafe flux limiting and constrained data projections for equations of gas dynamics"
-      #   Note: The Zalesak limiter has to be computed, even if the state is valid, because the correction is
-      #         for each interface, not each node
-
-      Qp = max(0, (var_max[i, j, element] - var) / dt)
-      Qm = min(0, (var_min[i, j, element] - var) / dt)
-
-      # Calculate Pp and Pm
-      # Note: Boundaries of antidiffusive_flux1/2 are constant 0, so they make no difference here.
-      val_flux1_local     =  inverse_weights[i] * antidiffusive_flux1[variable,   i,   j, element]
-      val_flux1_local_ip1 = -inverse_weights[i] * antidiffusive_flux1[variable, i+1,   j, element]
-      val_flux2_local     =  inverse_weights[j] * antidiffusive_flux2[variable,   i,   j, element]
-      val_flux2_local_jp1 = -inverse_weights[j] * antidiffusive_flux2[variable,   i, j+1, element]
-
-      Pp = max(0, val_flux1_local) + max(0, val_flux1_local_ip1) +
-           max(0, val_flux2_local) + max(0, val_flux2_local_jp1)
-      Pm = min(0, val_flux1_local) + min(0, val_flux1_local_ip1) +
-           min(0, val_flux2_local) + min(0, val_flux2_local_jp1)
-      Pp = inverse_jacobian * Pp
-      Pm = inverse_jacobian * Pm
-
-      # Compute blending coefficient avoiding division by zero
-      # (as in paper of [Guermond, Nazarov, Popov, Thomas] (4.8))
-      Qp = abs(Qp) / (abs(Pp) + eps(typeof(Qp)) * 100 * abs(var_max[i, j, element]))
-      Qm = abs(Qm) / (abs(Pm) + eps(typeof(Qm)) * 100 * abs(var_max[i, j, element]))
-
-      # Calculate alpha at nodes
-      alpha[i, j, element] = max(alpha[i, j, element], 1 - min(1, Qp, Qm))
-=======
     @threaded for element in elements
         if mesh isa TreeMesh
             inverse_jacobian = cache.elements.inverse_jacobian[element]
@@ -701,77 +529,62 @@
             if mesh isa StructuredMesh
                 inverse_jacobian = cache.elements.inverse_jacobian[i, j, element]
             end
-            rho = u[1, i, j, element]
+            var = u[variable, i, j, element]
             # Real Zalesak type limiter
             #   * Zalesak (1979). "Fully multidimensional flux-corrected transport algorithms for fluids"
             #   * Kuzmin et al. (2010). "Failsafe flux limiting and constrained data projections for equations of gas dynamics"
             #   Note: The Zalesak limiter has to be computed, even if the state is valid, because the correction is
             #         for each interface, not each node
 
-            Qp = max(0, (rho_max[i, j, element] - rho) / dt)
-            Qm = min(0, (rho_min[i, j, element] - rho) / dt)
+            Qp = max(0, (var_max[i, j, element] - var) / dt)
+            Qm = min(0, (var_min[i, j, element] - var) / dt)
 
             # Calculate Pp and Pm
             # Note: Boundaries of antidiffusive_flux1/2 are constant 0, so they make no difference here.
-            val_flux1_local = inverse_weights[i] * antidiffusive_flux1[1, i, j, element]
+            val_flux1_local = inverse_weights[i] *
+                              antidiffusive_flux1[variable, i, j, element]
             val_flux1_local_ip1 = -inverse_weights[i] *
-                                  antidiffusive_flux1[1, i + 1, j, element]
-            val_flux2_local = inverse_weights[j] * antidiffusive_flux2[1, i, j, element]
+                                  antidiffusive_flux1[variable, i + 1, j, element]
+            val_flux2_local = inverse_weights[j] *
+                              antidiffusive_flux2[variable, i, j, element]
             val_flux2_local_jp1 = -inverse_weights[j] *
-                                  antidiffusive_flux2[1, i, j + 1, element]
+                                  antidiffusive_flux2[variable, i, j + 1, element]
 
             Pp = max(0, val_flux1_local) + max(0, val_flux1_local_ip1) +
                  max(0, val_flux2_local) + max(0, val_flux2_local_jp1)
             Pm = min(0, val_flux1_local) + min(0, val_flux1_local_ip1) +
                  min(0, val_flux2_local) + min(0, val_flux2_local_jp1)
+
+            Qp = max(0, (var_max[i, j, element] - var) / dt)
+            Qm = min(0, (var_min[i, j, element] - var) / dt)
+
             Pp = inverse_jacobian * Pp
             Pm = inverse_jacobian * Pm
 
             # Compute blending coefficient avoiding division by zero
             # (as in paper of [Guermond, Nazarov, Popov, Thomas] (4.8))
             Qp = abs(Qp) /
-                 (abs(Pp) + eps(typeof(Qp)) * 100 * abs(rho_max[i, j, element]))
+                 (abs(Pp) + eps(typeof(Qp)) * 100 * abs(var_max[i, j, element]))
             Qm = abs(Qm) /
-                 (abs(Pm) + eps(typeof(Qm)) * 100 * abs(rho_max[i, j, element]))
+                 (abs(Pm) + eps(typeof(Qm)) * 100 * abs(var_max[i, j, element]))
 
             # Calculate alpha at nodes
-            alpha[i, j, element] = 1 - min(1, Qp, Qm)
-        end
->>>>>>> 6e71bf05
+            alpha[i, j, element] = max(alpha[i, j, element], 1 - min(1, Qp, Qm))
+        end
     end
 
     return nothing
 end
 
 @inline function idp_spec_entropy!(alpha, indicator, u, t, dt, semi, elements)
-<<<<<<< HEAD
-  mesh, equations, dg, cache = mesh_equations_solver_cache(semi)
-  @unpack boundary_conditions = semi
-  @unpack state_tvd, positivity = indicator
-  @unpack variable_bounds = indicator.cache.container_shock_capturing
-
-  s_min = variable_bounds[state_tvd * 2 * length(indicator.variables_states) + 1]
-  if !indicator.bar_states
-    calc_bounds_1sided!(s_min, min, typemax, entropy_spec, u, t, semi)
-  end
-
-  # Perform Newton's bisection method to find new alpha
-  @threaded for element in elements
-    for j in eachnode(dg), i in eachnode(dg)
-      u_local = get_node_vars(u, equations, dg, i, j, element)
-      newton_loops_alpha!(alpha, s_min[i, j, element], u_local, i, j, element,
-                          specEntropy_goal, specEntropy_dGoal_dbeta, specEntropy_initialCheck, standard_finalCheck,
-                          dt, mesh, equations, dg, cache, indicator)
-=======
     mesh, equations, dg, cache = mesh_equations_solver_cache(semi)
     @unpack boundary_conditions = semi
-    @unpack density_tvd, positivity = indicator
+    @unpack state_tvd, positivity = indicator
     @unpack variable_bounds = indicator.cache.container_shock_capturing
 
-    s_min = variable_bounds[2 * density_tvd + 1]
+    s_min = variable_bounds[state_tvd * 2 * length(indicator.variables_states) + 1]
     if !indicator.bar_states
         calc_bounds_1sided!(s_min, min, typemax, entropy_spec, u, t, semi)
->>>>>>> 6e71bf05
     end
 
     # Perform Newton's bisection method to find new alpha
@@ -797,31 +610,12 @@
 end
 
 @inline function idp_math_entropy!(alpha, indicator, u, t, dt, semi, elements)
-<<<<<<< HEAD
-  mesh, equations, dg, cache = mesh_equations_solver_cache(semi)
-  @unpack boundary_conditions = semi
-  @unpack state_tvd, positivity, spec_entropy = indicator
-  @unpack variable_bounds = indicator.cache.container_shock_capturing
-
-  s_max = variable_bounds[state_tvd * 2 * length(indicator.variables_states) + spec_entropy + 1]
-  if !indicator.bar_states
-    calc_bounds_1sided!(s_max, max, typemin, entropy_math, u, t, semi)
-  end
-
-  # Perform Newton's bisection method to find new alpha
-  @threaded for element in elements
-    for j in eachnode(dg), i in eachnode(dg)
-      u_local = get_node_vars(u, equations, dg, i, j, element)
-      newton_loops_alpha!(alpha, s_max[i, j, element], u_local, i, j, element,
-                          mathEntropy_goal, mathEntropy_dGoal_dbeta, mathEntropy_initialCheck, standard_finalCheck,
-                          dt, mesh, equations, dg, cache, indicator)
-=======
     mesh, equations, dg, cache = mesh_equations_solver_cache(semi)
     @unpack boundary_conditions = semi
-    @unpack density_tvd, positivity, spec_entropy = indicator
+    @unpack state_tvd, positivity, spec_entropy = indicator
     @unpack variable_bounds = indicator.cache.container_shock_capturing
 
-    s_max = variable_bounds[2 * density_tvd + spec_entropy + 1]
+    s_max = variable_bounds[state_tvd * 2 * length(indicator.variables_states) + spec_entropy + 1]
     if !indicator.bar_states
         calc_bounds_1sided!(s_max, max, typemin, entropy_math, u, t, semi)
     end
@@ -835,7 +629,6 @@
                                 mathEntropy_initialCheck, standard_finalCheck,
                                 dt, mesh, equations, dg, cache, indicator)
         end
->>>>>>> 6e71bf05
     end
 
     return nothing
@@ -850,19 +643,12 @@
 end
 
 @inline function idp_positivity!(alpha, indicator, u, dt, semi, elements)
-  @unpack state_tvd, spec_entropy, math_entropy, variables_states, variables_cons = indicator
-
-<<<<<<< HEAD
-  # Conservative variables
-  for (index, variable) in enumerate(variables_cons)
-    idp_positivity!(alpha, indicator, u, dt, semi, elements, variable, index)
-  end
-=======
+    @unpack state_tvd, spec_entropy, math_entropy, variables_states, variables_cons = indicator
+
     # Conservative variables
-    for (index, variable) in enumerate(indicator.variables_cons)
+    for (index, variable) in enumerate(variables_cons)
         idp_positivity!(alpha, indicator, u, dt, semi, elements, variable, index)
     end
->>>>>>> 6e71bf05
 
     # Nonlinear variables
     for (index, variable) in enumerate(indicator.variables_nonlinear)
@@ -872,99 +658,35 @@
     return nothing
 end
 
-<<<<<<< HEAD
-@inline function idp_positivity!(alpha, indicator, u, dt, semi, elements, variable, index)
-  mesh, equations, dg, cache = mesh_equations_solver_cache(semi)
-  @unpack antidiffusive_flux1, antidiffusive_flux2 = cache.container_antidiffusive_flux
-  @unpack inverse_weights = dg.basis
-  @unpack state_tvd, spec_entropy, math_entropy, positivity_correction_factor = indicator
-=======
 @inline function idp_positivity!(alpha, indicator, u, dt, semi, elements, variable,
                                  index)
     mesh, equations, dg, cache = mesh_equations_solver_cache(semi)
     @unpack antidiffusive_flux1, antidiffusive_flux2 = cache.container_antidiffusive_flux
     @unpack inverse_weights = dg.basis
-    @unpack density_tvd, spec_entropy, math_entropy, positivity_correction_factor, variables_cons = indicator
->>>>>>> 6e71bf05
+    @unpack state_tvd, spec_entropy, math_entropy, positivity_correction_factor = indicator
 
     @unpack variable_bounds = indicator.cache.container_shock_capturing
 
-<<<<<<< HEAD
-  counter = state_tvd * 2 * length(indicator.variables_states) + spec_entropy + math_entropy
-  if state_tvd
-    if variable in indicator.variables_states
-      for (index_, variable_) in enumerate(indicator.variables_states)
-        if variable == variable_
-          var_min = variable_bounds[2 * (index_ - 1) + 1]
-          break
-        end
-      end
+    counter = state_tvd * 2 * length(indicator.variables_states) + spec_entropy +
+              math_entropy
+    if state_tvd
+        if variable in indicator.variables_states
+            for (index_, variable_) in enumerate(indicator.variables_states)
+                if variable == variable_
+                    var_min = variable_bounds[2 * (index_ - 1) + 1]
+                    break
+                end
+            end
+        else
+            for variable_ in indicator.variables_cons[1:index]
+                if !(variable_ in indicator.variable_states)
+                    counter += 1
+                end
+            end
+            var_min = variable_bounds[counter]
+        end
     else
-      for variable_ in indicator.variables_cons[1:index]
-        if !(variable_ in indicator.variable_states)
-          counter += 1
-        end
-      end
-      var_min = variable_bounds[counter]
-    end
-  else
-    var_min = variable_bounds[counter + index]
-  end
-
-  @threaded for element in elements
-    if mesh isa TreeMesh
-      inverse_jacobian = cache.elements.inverse_jacobian[element]
-    end
-    for j in eachnode(dg), i in eachnode(dg)
-      if mesh isa StructuredMesh
-        inverse_jacobian = cache.elements.inverse_jacobian[i, j, element]
-      end
-
-      var = u[variable, i, j, element]
-      if var < 0
-        error("Safe $variable is not safe. element=$element, node: $i $j, value=$var")
-      end
-
-      # Compute bound
-      if state_tvd && variable in indicator.variables_states
-        var_min[i, j, element] = max(var_min[i, j, element], positivity_correction_factor * var)
-      else
-        var_min[i, j, element] = positivity_correction_factor * var
-      end
-
-      # Real one-sided Zalesak-type limiter
-      # * Zalesak (1979). "Fully multidimensional flux-corrected transport algorithms for fluids"
-      # * Kuzmin et al. (2010). "Failsafe flux limiting and constrained data projections for equations of gas dynamics"
-      # Note: The Zalesak limiter has to be computed, even if the state is valid, because the correction is
-      #       for each interface, not each node
-      Qm = min(0, (var_min[i, j, element] - var) / dt)
-
-      # Calculate Pm
-      # Note: Boundaries of antidiffusive_flux1/2 are constant 0, so they make no difference here.
-      val_flux1_local     =  inverse_weights[i] * antidiffusive_flux1[variable,   i,   j, element]
-      val_flux1_local_ip1 = -inverse_weights[i] * antidiffusive_flux1[variable, i+1,   j, element]
-      val_flux2_local     =  inverse_weights[j] * antidiffusive_flux2[variable,   i,   j, element]
-      val_flux2_local_jp1 = -inverse_weights[j] * antidiffusive_flux2[variable,   i, j+1, element]
-
-      Pm = min(0, val_flux1_local) + min(0, val_flux1_local_ip1) +
-           min(0, val_flux2_local) + min(0, val_flux2_local_jp1)
-      Pm = inverse_jacobian * Pm
-
-      # Compute blending coefficient avoiding division by zero
-      # (as in paper of [Guermond, Nazarov, Popov, Thomas] (4.8))
-      Qm = abs(Qm) / (abs(Pm) + eps(typeof(Qm)) * 100)
-
-      # Calculate alpha
-      alpha[i, j, element]  = max(alpha[i, j, element], 1 - Qm)
-=======
-    if 1 in variables_cons && density_tvd
-        if variables_cons[variable] == 1
-            var_min = variable_bounds[1]
-        else
-            var_min = variable_bounds[2 * density_tvd + spec_entropy + math_entropy + index - 1]
-        end
-    else
-        var_min = variable_bounds[2 * density_tvd + spec_entropy + math_entropy + index]
+        var_min = variable_bounds[counter + index]
     end
 
     @threaded for element in elements
@@ -982,7 +704,7 @@
             end
 
             # Compute bound
-            if indicator.density_tvd
+            if indicator.state_tvd
                 var_min[i, j, element] = max(var_min[i, j, element],
                                              positivity_correction_factor * var)
             else
@@ -1018,7 +740,6 @@
             # Calculate alpha
             alpha[i, j, element] = max(alpha[i, j, element], 1 - Qm)
         end
->>>>>>> 6e71bf05
     end
 
     return nothing
@@ -1027,28 +748,18 @@
 @inline function idp_positivity_newton!(alpha, indicator, u, dt, semi, elements,
                                         variable, index)
     mesh, equations, dg, cache = mesh_equations_solver_cache(semi)
-    @unpack density_tvd, spec_entropy, math_entropy, positivity_correction_factor, variables_cons, variables_nonlinear = indicator
-
-<<<<<<< HEAD
-@inline function idp_positivity_newton!(alpha, indicator, u, dt, semi, elements, variable, index)
-  mesh, equations, dg, cache = mesh_equations_solver_cache(semi)
-  @unpack state_tvd, spec_entropy, math_entropy, positivity_correction_factor = indicator
-=======
+    @unpack state_tvd, spec_entropy, math_entropy, positivity_correction_factor, variables_cons, variables_nonlinear = indicator
     @unpack variable_bounds = indicator.cache.container_shock_capturing
->>>>>>> 6e71bf05
-
-    var_min = variable_bounds[2 * density_tvd + spec_entropy + math_entropy +
-                              length(variables_cons) - min(density_tvd, 1 in variables_cons) + index]
-
-<<<<<<< HEAD
-  index_ = state_tvd * 2 * length(indicator.variables_states) + spec_entropy + math_entropy + index
-  for variable_ in indicator.variables_cons
-    if !(state_tvd && variable_ in indicator.variables_states)
-      index_ += 1
-    end
-  end
-  var_min = variable_bounds[index_]
-=======
+
+    index_ = state_tvd * 2 * length(indicator.variables_states) + spec_entropy +
+             math_entropy + index
+    for variable_ in indicator.variables_cons
+        if !(state_tvd && variable_ in indicator.variables_states)
+            index_ += 1
+        end
+    end
+    var_min = variable_bounds[index_]
+
     @threaded for element in elements
         for j in eachnode(dg), i in eachnode(dg)
             # Compute bound
@@ -1058,7 +769,6 @@
                 error("Safe $variable is not safe. element=$element, node: $i $j, value=$var")
             end
             var_min[i, j, element] = positivity_correction_factor * var
->>>>>>> 6e71bf05
 
             # Perform Newton's bisection method to find new alpha
             newton_loops_alpha!(alpha, var_min[i, j, element], u_local, i, j, element,
