# By default, Julia/LLVM does not use fused multiply-add operations (FMAs).
# Since these FMAs can increase the performance of many numerical algorithms,
# we need to opt-in explicitly.
# See https://ranocha.de/blog/Optimizing_EC_Trixi for further details.
@muladd begin


# this method is used when the indicator is constructed as for shock-capturing volume integrals
function create_cache(::Type{IndicatorHennemannGassner}, equations::AbstractEquations{2}, basis::LobattoLegendreBasis)

  alpha = Vector{real(basis)}()
  alpha_tmp = similar(alpha)

  A = Array{real(basis), ndims(equations)}
  indicator_threaded  = [A(undef, nnodes(basis), nnodes(basis)) for _ in 1:Threads.nthreads()]
  modal_threaded      = [A(undef, nnodes(basis), nnodes(basis)) for _ in 1:Threads.nthreads()]
  modal_tmp1_threaded = [A(undef, nnodes(basis), nnodes(basis)) for _ in 1:Threads.nthreads()]

  return (; alpha, alpha_tmp, indicator_threaded, modal_threaded, modal_tmp1_threaded)
end

# this method is used when the indicator is constructed as for AMR
function create_cache(typ::Type{IndicatorHennemannGassner}, mesh, equations::AbstractEquations{2}, dg::DGSEM, cache)
  create_cache(typ, equations, dg.basis)
end


<<<<<<< HEAD
function (indicator_hg::IndicatorHennemannGassner)(u::AbstractArray{<:Any,4}, 
                                                   mesh::Union{TreeMesh{2}, StructuredMesh{2}, UnstructuredMesh2D, P4estMesh{2}},
                                                   equations, dg::DGSEM, cache;
=======
function (indicator_hg::IndicatorHennemannGassner)(u::AbstractArray{<:Any,4},
                                                   mesh, equations, dg::DGSEM, cache;
>>>>>>> 49d66e17
                                                   kwargs...)
  @unpack alpha_max, alpha_min, alpha_smooth, variable = indicator_hg
  @unpack alpha, alpha_tmp, indicator_threaded, modal_threaded, modal_tmp1_threaded = indicator_hg.cache
  # TODO: Taal refactor, when to `resize!` stuff changed possibly by AMR?
  #       Shall we implement `resize!(semi::AbstractSemidiscretization, new_size)`
  #       or just `resize!` whenever we call the relevant methods as we do now?
  resize!(alpha, nelements(dg, cache))
  if alpha_smooth
    resize!(alpha_tmp, nelements(dg, cache))
  end

  # magic parameters
  threshold = 0.5 * 10^(-1.8 * (nnodes(dg))^0.25)
  parameter_s = log((1 - 0.0001)/0.0001)

  @threaded for element in eachelement(dg, cache)
    indicator  = indicator_threaded[Threads.threadid()]
    modal      = modal_threaded[Threads.threadid()]
    modal_tmp1 = modal_tmp1_threaded[Threads.threadid()]

    # Calculate indicator variables at Gauss-Lobatto nodes
    for j in eachnode(dg), i in eachnode(dg)
      u_local = get_node_vars(u, equations, dg, i, j, element)
      indicator[i, j] = indicator_hg.variable(u_local, equations)
    end

    # Convert to modal representation
    multiply_scalar_dimensionwise!(modal, dg.basis.inverse_vandermonde_legendre, indicator, modal_tmp1)

    # Calculate total energies for all modes, without highest, without two highest
    total_energy = zero(eltype(modal))
    for j in 1:nnodes(dg), i in 1:nnodes(dg)
      total_energy += modal[i, j]^2
    end
    total_energy_clip1 = zero(eltype(modal))
    for j in 1:(nnodes(dg)-1), i in 1:(nnodes(dg)-1)
      total_energy_clip1 += modal[i, j]^2
    end
    total_energy_clip2 = zero(eltype(modal))
    for j in 1:(nnodes(dg)-2), i in 1:(nnodes(dg)-2)
      total_energy_clip2 += modal[i, j]^2
    end

    # Calculate energy in higher modes
    energy = max((total_energy - total_energy_clip1) / total_energy,
                 (total_energy_clip1 - total_energy_clip2) / total_energy_clip1)

    alpha_element = 1 / (1 + exp(-parameter_s / threshold * (energy - threshold)))

    # Take care of the case close to pure DG
    if alpha_element < alpha_min
      alpha_element = zero(alpha_element)
    end

    # Take care of the case close to pure FV
    if alpha_element > 1 - alpha_min
      alpha_element = one(alpha_element)
    end

    # Clip the maximum amount of FV allowed
    alpha[element] = min(alpha_max, alpha_element)
  end

  if alpha_smooth
<<<<<<< HEAD
    apply_smoothing!(u, mesh, equations, dg, alpha, alpha_tmp, cache)
=======
    apply_smoothing_2d!(alpha, alpha_tmp, dg, cache)
  end

  return alpha
end


# Diffuse alpha values by setting each alpha to at least 50% of neighboring elements' alpha
function apply_smoothing_2d!(alpha, alpha_tmp, dg, cache)
  # Copy alpha values such that smoothing is indpedenent of the element access order
  alpha_tmp .= alpha

  # Loop over interfaces
  for interface in eachinterface(dg, cache)
    # Get neighboring element ids
    left  = cache.interfaces.neighbor_ids[1, interface]
    right = cache.interfaces.neighbor_ids[2, interface]

    # Apply smoothing
    alpha[left]  = max(alpha_tmp[left],  0.5 * alpha_tmp[right], alpha[left])
    alpha[right] = max(alpha_tmp[right], 0.5 * alpha_tmp[left],  alpha[right])
  end

  # Loop over L2 mortars
  for mortar in eachmortar(dg, cache)
    # Get neighboring element ids
    lower = cache.mortars.neighbor_ids[1, mortar]
    upper = cache.mortars.neighbor_ids[2, mortar]
    large = cache.mortars.neighbor_ids[3, mortar]

    # Apply smoothing
    alpha[lower] = max(alpha_tmp[lower], 0.5 * alpha_tmp[large], alpha[lower])
    alpha[upper] = max(alpha_tmp[upper], 0.5 * alpha_tmp[large], alpha[upper])
    alpha[large] = max(alpha_tmp[large], 0.5 * alpha_tmp[lower], alpha[large])
    alpha[large] = max(alpha_tmp[large], 0.5 * alpha_tmp[upper], alpha[large])
>>>>>>> 49d66e17
  end

  return alpha
end


<<<<<<< HEAD
function apply_smoothing!(u, mesh::Union{TreeMesh{2}, P4estMesh{2}}, 
                          equations, dg::DGSEM, alpha, alpha_tmp, cache)

  # Diffuse alpha values by setting each alpha to at least 50% of neighboring elements' alpha
  # Copy alpha values such that smoothing is indpedenent of the element access order
  alpha_tmp .= alpha

  # Loop over interfaces
  for interface in eachinterface(dg, cache)
    # Get neighboring element ids
    left  = cache.interfaces.neighbor_ids[1, interface]
    right = cache.interfaces.neighbor_ids[2, interface]

    # Apply smoothing
    alpha[left]  = max(alpha_tmp[left],  0.5 * alpha_tmp[right], alpha[left])
    alpha[right] = max(alpha_tmp[right], 0.5 * alpha_tmp[left],  alpha[right])
  end

  # Loop over L2 mortars
  for mortar in eachmortar(dg, cache)
    # Get neighboring element ids
    lower = cache.mortars.neighbor_ids[1, mortar]
    upper = cache.mortars.neighbor_ids[2, mortar]
    large = cache.mortars.neighbor_ids[3, mortar]

    # Apply smoothing
    alpha[lower] = max(alpha_tmp[lower], 0.5 * alpha_tmp[large], alpha[lower])
    alpha[upper] = max(alpha_tmp[upper], 0.5 * alpha_tmp[large], alpha[upper])
    alpha[large] = max(alpha_tmp[large], 0.5 * alpha_tmp[lower], alpha[large])
    alpha[large] = max(alpha_tmp[large], 0.5 * alpha_tmp[upper], alpha[large])
  end
  
end

=======
>>>>>>> 49d66e17
# this method is used when the indicator is constructed as for shock-capturing volume integrals
function create_cache(::Type{IndicatorLöhner}, equations::AbstractEquations{2}, basis::LobattoLegendreBasis)

  alpha = Vector{real(basis)}()

  A = Array{real(basis), ndims(equations)}
  indicator_threaded = [A(undef, nnodes(basis), nnodes(basis)) for _ in 1:Threads.nthreads()]

  return (; alpha, indicator_threaded)
end

# this method is used when the indicator is constructed as for AMR
function create_cache(typ::Type{IndicatorLöhner}, mesh, equations::AbstractEquations{2}, dg::DGSEM, cache)
  create_cache(typ, equations, dg.basis)
end


<<<<<<< HEAD
function (löhner::IndicatorLöhner)(u::AbstractArray{<:Any,4}, mesh, 
                                   equations, dg::DGSEM, cache;
=======
function (löhner::IndicatorLöhner)(u::AbstractArray{<:Any,4},
                                   mesh, equations, dg::DGSEM, cache;
>>>>>>> 49d66e17
                                   kwargs...)
  @assert nnodes(dg) >= 3 "IndicatorLöhner only works for nnodes >= 3 (polydeg > 1)"
  @unpack alpha, indicator_threaded = löhner.cache
  resize!(alpha, nelements(dg, cache))

  @threaded for element in eachelement(dg, cache)
    indicator = indicator_threaded[Threads.threadid()]

    # Calculate indicator variables at Gauss-Lobatto nodes
    for j in eachnode(dg), i in eachnode(dg)
      u_local = get_node_vars(u, equations, dg, i, j, element)
      indicator[i, j] = löhner.variable(u_local, equations)
    end

    estimate = zero(real(dg))
    for j in eachnode(dg), i in 2:nnodes(dg)-1
      # x direction
      u0 = indicator[i,   j]
      up = indicator[i+1, j]
      um = indicator[i-1, j]
      estimate = max(estimate, local_löhner_estimate(um, u0, up, löhner))
    end

    for j in 2:nnodes(dg)-1, i in eachnode(dg)
      # y direction
      u0 = indicator[i, j  ]
      up = indicator[i, j+1]
      um = indicator[i, j-1]
      estimate = max(estimate, local_löhner_estimate(um, u0, up, löhner))
    end

    # use the maximum as DG element indicator
    alpha[element] = estimate
  end

  return alpha
end



# this method is used when the indicator is constructed as for shock-capturing volume integrals
function create_cache(::Type{IndicatorMax}, equations::AbstractEquations{2}, basis::LobattoLegendreBasis)

  alpha = Vector{real(basis)}()

  A = Array{real(basis), ndims(equations)}
  indicator_threaded = [A(undef, nnodes(basis), nnodes(basis)) for _ in 1:Threads.nthreads()]

  return (; alpha, indicator_threaded)
end

# this method is used when the indicator is constructed as for AMR
function create_cache(typ::Type{IndicatorMax}, mesh, equations::AbstractEquations{2}, dg::DGSEM, cache)
  cache = create_cache(typ, equations, dg.basis)
end


<<<<<<< HEAD
function (indicator_max::IndicatorMax)(u::AbstractArray{<:Any,4}, mesh,
                                       equations, dg::DGSEM, cache;
=======
function (indicator_max::IndicatorMax)(u::AbstractArray{<:Any,4},
                                       mesh, equations, dg::DGSEM, cache;
>>>>>>> 49d66e17
                                       kwargs...)
  @unpack alpha, indicator_threaded = indicator_max.cache
  resize!(alpha, nelements(dg, cache))

  @threaded for element in eachelement(dg, cache)
    indicator = indicator_threaded[Threads.threadid()]

    # Calculate indicator variables at Gauss-Lobatto nodes
    for j in eachnode(dg), i in eachnode(dg)
      u_local = get_node_vars(u, equations, dg, i, j, element)
      indicator[i, j] = indicator_max.variable(u_local, equations)
    end

    alpha[element] = maximum(indicator)
  end

  return alpha
end

# this method is used when the indicator is constructed as for shock-capturing volume integrals
# empty cache is default
function create_cache(::Type{IndicatorNeuralNetwork},
                      equations::AbstractEquations{2}, basis::LobattoLegendreBasis)
  return NamedTuple()
end

# cache for NeuralNetworkPerssonPeraire-type indicator
function create_cache(::Type{IndicatorNeuralNetwork{NeuralNetworkPerssonPeraire}},
                      equations::AbstractEquations{2}, basis::LobattoLegendreBasis)

  alpha = Vector{real(basis)}()
  alpha_tmp = similar(alpha)
  A = Array{real(basis), ndims(equations)}

  @assert nnodes(basis) >= 4 "Indicator only works for nnodes >= 4 (polydeg > 2)"

  prototype = A(undef, nnodes(basis), nnodes(basis))
  indicator_threaded  = [similar(prototype) for _ in 1:Threads.nthreads()]
  modal_threaded      = [similar(prototype) for _ in 1:Threads.nthreads()]
  modal_tmp1_threaded = [similar(prototype) for _ in 1:Threads.nthreads()]

  return (; alpha, alpha_tmp, indicator_threaded, modal_threaded, modal_tmp1_threaded)
end

# cache for NeuralNetworkRayHesthaven-type indicator
function create_cache(::Type{IndicatorNeuralNetwork{NeuralNetworkRayHesthaven}},
                      equations::AbstractEquations{2}, basis::LobattoLegendreBasis)

  alpha = Vector{real(basis)}()
  alpha_tmp = similar(alpha)
  A = Array{real(basis), ndims(equations)}

  prototype = A(undef, nnodes(basis), nnodes(basis))
  indicator_threaded  = [similar(prototype) for _ in 1:Threads.nthreads()]
  modal_threaded      = [similar(prototype) for _ in 1:Threads.nthreads()]
  modal_tmp1_threaded = [similar(prototype) for _ in 1:Threads.nthreads()]

  network_input = Vector{Float64}(undef, 15)
  neighbor_ids= Array{Int64}(undef, 8)
  neighbor_mean = Array{Float64}(undef, 4, 3)

  return (; alpha, alpha_tmp, indicator_threaded, modal_threaded, modal_tmp1_threaded,
            network_input, neighbor_ids, neighbor_mean)
end

# cache for NeuralNetworkCNN-type indicator
function create_cache(::Type{IndicatorNeuralNetwork{NeuralNetworkCNN}},
                      equations::AbstractEquations{2}, basis::LobattoLegendreBasis)

  alpha = Vector{real(basis)}()
  alpha_tmp = similar(alpha)
  A = Array{real(basis), ndims(equations)}

  prototype = A(undef, nnodes(basis), nnodes(basis))
  indicator_threaded  = [similar(prototype) for _ in 1:Threads.nthreads()]
  n_cnn = 4
  nodes,_ = gauss_lobatto_nodes_weights(nnodes(basis))
  cnn_nodes,_= gauss_lobatto_nodes_weights(n_cnn)
  vandermonde = polynomial_interpolation_matrix(nodes, cnn_nodes)
  network_input = Array{Float32}(undef, n_cnn, n_cnn, 1, 1)

  return (; alpha, alpha_tmp, indicator_threaded, nodes, cnn_nodes, vandermonde, network_input)
end

# this method is used when the indicator is constructed as for AMR
function create_cache(typ::Type{<:IndicatorNeuralNetwork},
                      mesh, equations::AbstractEquations{2}, dg::DGSEM, cache)
  create_cache(typ, equations, dg.basis)
end


function (indicator_ann::IndicatorNeuralNetwork{NeuralNetworkPerssonPeraire})(
    u, mesh::TreeMesh{2}, equations, dg::DGSEM, cache; kwargs...)

  @unpack indicator_type, alpha_max, alpha_min, alpha_smooth, alpha_continuous, alpha_amr, variable, network = indicator_ann

  @unpack alpha, alpha_tmp, indicator_threaded, modal_threaded, modal_tmp1_threaded = indicator_ann.cache
  # TODO: Taal refactor, when to `resize!` stuff changed possibly by AMR?
  #       Shall we implement `resize!(semi::AbstractSemidiscretization, new_size)`
  #       or just `resize!` whenever we call the relevant methods as we do now?
  resize!(alpha, nelements(dg, cache))
  if alpha_smooth
    resize!(alpha_tmp, nelements(dg, cache))
  end

  @threaded for element in eachelement(dg, cache)
    indicator  = indicator_threaded[Threads.threadid()]
    modal      = modal_threaded[Threads.threadid()]
    modal_tmp1 = modal_tmp1_threaded[Threads.threadid()]

    # Calculate indicator variables at Gauss-Lobatto nodes
    for j in eachnode(dg), i in eachnode(dg)
      u_local = get_node_vars(u, equations, dg, i, j, element)
      indicator[i, j] = indicator_ann.variable(u_local, equations)
    end

    # Convert to modal representation
    multiply_scalar_dimensionwise!(modal, dg.basis.inverse_vandermonde_legendre, indicator, modal_tmp1)

    # Calculate total energies for all modes, without highest, without two highest
    total_energy = zero(eltype(modal))
    for j in 1:nnodes(dg), i in 1:nnodes(dg)
      total_energy += modal[i, j]^2
    end
    total_energy_clip1 = zero(eltype(modal))
    for j in 1:(nnodes(dg)-1), i in 1:(nnodes(dg)-1)
      total_energy_clip1 += modal[i, j]^2
    end
    total_energy_clip2 = zero(eltype(modal))
    for j in 1:(nnodes(dg)-2), i in 1:(nnodes(dg)-2)
      total_energy_clip2 += modal[i, j]^2
    end
    total_energy_clip3 = zero(eltype(modal))
    for j in 1:(nnodes(dg)-3), i in 1:(nnodes(dg)-3)
      total_energy_clip3 += modal[i, j]^2
    end

    # Calculate energy in higher modes and polynomial degree for the network input
    X1 = (total_energy - total_energy_clip1)/total_energy
    X2 = (total_energy_clip1 - total_energy_clip2)/total_energy_clip1
    X3 = (total_energy_clip2 - total_energy_clip3)/total_energy_clip2
    X4 = nnodes(dg)
    network_input = SVector(X1, X2, X3, X4)

    # Scale input data
    network_input = network_input / max(maximum(abs, network_input), one(eltype(network_input)))
    probability_troubled_cell = network(network_input)[1]

    # Compute indicator value
    alpha[element] = probability_to_indicator(probability_troubled_cell, alpha_continuous,
                                              alpha_amr, alpha_min, alpha_max)
  end

  if alpha_smooth
    apply_smoothing_2d!(alpha, alpha_tmp, dg, cache)
  end

  return alpha
end


function (indicator_ann::IndicatorNeuralNetwork{NeuralNetworkRayHesthaven})(
    u, mesh::TreeMesh{2}, equations, dg::DGSEM, cache; kwargs...)

  @unpack indicator_type, alpha_max, alpha_min, alpha_smooth, alpha_continuous, alpha_amr, variable, network = indicator_ann

  @unpack alpha, alpha_tmp, indicator_threaded, modal_threaded, modal_tmp1_threaded, network_input, neighbor_ids, neighbor_mean = indicator_ann.cache #X, network_input
  # TODO: Taal refactor, when to `resize!` stuff changed possibly by AMR?
  #       Shall we implement `resize!(semi::AbstractSemidiscretization, new_size)`
  #       or just `resize!` whenever we call the relevant methods as we do now?
  resize!(alpha, nelements(dg, cache))
  if alpha_smooth
    resize!(alpha_tmp, nelements(dg, cache))
  end

  c2e = zeros(Int, length(mesh.tree))
  for element in eachelement(dg, cache)
    c2e[cache.elements.cell_ids[element]] = element
  end

  X = Array{Float64}(undef, 3, nelements(dg, cache))

  @threaded for element in eachelement(dg, cache)
    indicator  = indicator_threaded[Threads.threadid()]
    modal      = modal_threaded[Threads.threadid()]
    modal_tmp1 = modal_tmp1_threaded[Threads.threadid()]

    # Calculate indicator variables at Gauss-Lobatto nodes
    for j in eachnode(dg), i in eachnode(dg)
      u_local = get_node_vars(u, equations, dg, i, j, element)
      indicator[i, j] = indicator_ann.variable(u_local, equations)
    end

    # Convert to modal representation
    multiply_scalar_dimensionwise!(modal, dg.basis.inverse_vandermonde_legendre, indicator, modal_tmp1)
    # Save linear modal coefficients for the network input
    X[1,element] = modal[1,1]
    X[2,element] = modal[1,2]
    X[3,element] = modal[2,1]
  end

  @threaded for element in eachelement(dg, cache)
    cell_id = cache.elements.cell_ids[element]

    network_input[1] = X[1,element]
    network_input[2] = X[2,element]
    network_input[3] = X[3,element]

    for direction in eachdirection(mesh.tree)
      if direction == 1 # -x
          dir = 4
      elseif direction == 2 # +x
          dir = 1
      elseif direction == 3 # -y
          dir = 3
      elseif direction == 4 # +y
          dir = 2
      end

      # Of no neighbor exists and current cell is not small
      if !has_any_neighbor(mesh.tree, cell_id, direction)
        network_input[3*dir+1] = X[1, element]
        network_input[3*dir+2] = X[2, element]
        network_input[3*dir+3] = X[3, element]
        continue
      end

      # Get Input data from neighbors
      if has_neighbor(mesh.tree, cell_id, direction)
        neighbor_cell_id = mesh.tree.neighbor_ids[direction, cell_id]
        if has_children(mesh.tree, neighbor_cell_id) # Cell has small neighbor
          # Mean over 4 neighbor cells
          neighbor_ids[1] = mesh.tree.child_ids[1, neighbor_cell_id]
          neighbor_ids[2] = mesh.tree.child_ids[2, neighbor_cell_id]
          neighbor_ids[3] = mesh.tree.child_ids[3, neighbor_cell_id]
          neighbor_ids[4] = mesh.tree.child_ids[4, neighbor_cell_id]

          for i in 1:4
            if has_children(mesh.tree, neighbor_ids[i])
              neighbor_ids5 = c2e[mesh.tree.child_ids[1, neighbor_ids[i]]]
              neighbor_ids6 = c2e[mesh.tree.child_ids[2, neighbor_ids[i]]]
              neighbor_ids7 = c2e[mesh.tree.child_ids[3, neighbor_ids[i]]]
              neighbor_ids8 = c2e[mesh.tree.child_ids[4, neighbor_ids[i]]]

              neighbor_mean[i,1] = (X[1,neighbor_ids5] + X[1,neighbor_ids6] + X[1,neighbor_ids7] + X[1,neighbor_ids8])/4
              neighbor_mean[i,2] = (X[2,neighbor_ids5] + X[2,neighbor_ids6] + X[2,neighbor_ids7] + X[2,neighbor_ids8])/4
              neighbor_mean[i,3] = (X[3,neighbor_ids5] + X[3,neighbor_ids6] + X[3,neighbor_ids7] + X[3,neighbor_ids8])/4
            else
              neighbor_id = c2e[neighbor_ids[i]]
              neighbor_mean[i,1] = X[1,neighbor_id]
              neighbor_mean[i,2] = X[2,neighbor_id]
              neighbor_mean[i,3] = X[3,neighbor_id]
            end
          end
          network_input[3*dir+1] = (neighbor_mean[1,1] + neighbor_mean[2,1] + neighbor_mean[3,1] + neighbor_mean[4,1])/4
          network_input[3*dir+2] = (neighbor_mean[1,2] + neighbor_mean[2,2] + neighbor_mean[3,2] + neighbor_mean[4,2])/4
          network_input[3*dir+3] = (neighbor_mean[1,3] + neighbor_mean[2,3] + neighbor_mean[3,3] + neighbor_mean[4,3])/4

        else # Cell has same refinement level neighbor
          neighbor_id = c2e[neighbor_cell_id]
          network_input[3*dir+1] = X[1,neighbor_id]
          network_input[3*dir+2] = X[2,neighbor_id]
          network_input[3*dir+3] = X[3,neighbor_id]
        end
      else # Cell is small and has large neighbor
        parent_id = mesh.tree.parent_ids[cell_id]
        neighbor_id = c2e[mesh.tree.neighbor_ids[direction, parent_id]]

        network_input[3*dir+1] = X[1,neighbor_id]
        network_input[3*dir+2] = X[2,neighbor_id]
        network_input[3*dir+3] = X[3,neighbor_id]
      end
    end

    # Scale input data
    network_input = network_input / max(maximum(abs, network_input), one(eltype(network_input)))
    probability_troubled_cell = network(network_input)[1]

    # Compute indicator value
    alpha[element] = probability_to_indicator(probability_troubled_cell, alpha_continuous,
                                              alpha_amr, alpha_min, alpha_max)
  end

  if alpha_smooth
    apply_smoothing_2d!(alpha, alpha_tmp, dg, cache)
  end

  return alpha
end


function (indicator_ann::IndicatorNeuralNetwork{NeuralNetworkCNN})(
    u, mesh::TreeMesh{2}, equations, dg::DGSEM, cache; kwargs...)
  @unpack indicator_type, alpha_max, alpha_min, alpha_smooth, alpha_continuous, alpha_amr, variable, network = indicator_ann

  @unpack alpha, alpha_tmp, indicator_threaded, nodes, cnn_nodes, vandermonde, network_input = indicator_ann.cache
  # TODO: Taal refactor, when to `resize!` stuff changed possibly by AMR?
  #       Shall we implement `resize!(semi::AbstractSemidiscretization, new_size)`
  #       or just `resize!` whenever we call the relevant methods as we do now?
  resize!(alpha, nelements(dg, cache))
  if alpha_smooth
    resize!(alpha_tmp, nelements(dg, cache))
  end

  @threaded for element in eachelement(dg, cache)
    indicator  = indicator_threaded[Threads.threadid()]

    # Calculate indicator variables at Gauss-Lobatto nodes
    for j in eachnode(dg), i in eachnode(dg)
      u_local = get_node_vars(u, equations, dg, i, j, element)
      indicator[i, j] = indicator_ann.variable(u_local, equations)
    end

    # Interpolate nodal data to 4x4 LGL nodes
    for j in 1:4, i in 1:4
      acc = zero(eltype(indicator))
      for jj in eachnode(dg), ii in eachnode(dg)
        acc += vandermonde[i,ii] * indicator[ii,jj] * vandermonde[j,jj]
      end
      network_input[i,j,1,1] = acc
    end

    # Scale input data
    network_input = network_input / max(maximum(abs, network_input), one(eltype(network_input)))
    probability_troubled_cell = network(network_input)[1]

    # Compute indicator value
    alpha[element] = probability_to_indicator(probability_troubled_cell, alpha_continuous,
                                              alpha_amr, alpha_min, alpha_max)
  end

  if alpha_smooth
    apply_smoothing_2d!(alpha, alpha_tmp, dg, cache)
  end

  return alpha
end

end # @muladd<|MERGE_RESOLUTION|>--- conflicted
+++ resolved
@@ -25,14 +25,8 @@
 end
 
 
-<<<<<<< HEAD
-function (indicator_hg::IndicatorHennemannGassner)(u::AbstractArray{<:Any,4}, 
-                                                   mesh::Union{TreeMesh{2}, StructuredMesh{2}, UnstructuredMesh2D, P4estMesh{2}},
-                                                   equations, dg::DGSEM, cache;
-=======
 function (indicator_hg::IndicatorHennemannGassner)(u::AbstractArray{<:Any,4},
                                                    mesh, equations, dg::DGSEM, cache;
->>>>>>> 49d66e17
                                                    kwargs...)
   @unpack alpha_max, alpha_min, alpha_smooth, variable = indicator_hg
   @unpack alpha, alpha_tmp, indicator_threaded, modal_threaded, modal_tmp1_threaded = indicator_hg.cache
@@ -97,10 +91,7 @@
   end
 
   if alpha_smooth
-<<<<<<< HEAD
-    apply_smoothing!(u, mesh, equations, dg, alpha, alpha_tmp, cache)
-=======
-    apply_smoothing_2d!(alpha, alpha_tmp, dg, cache)
+    apply_smoothing_2d!(mesh, alpha, alpha_tmp, dg, cache)
   end
 
   return alpha
@@ -108,7 +99,7 @@
 
 
 # Diffuse alpha values by setting each alpha to at least 50% of neighboring elements' alpha
-function apply_smoothing_2d!(alpha, alpha_tmp, dg, cache)
+function apply_smoothing_2d!(mesh::Union{TreeMesh{2}, P4estMesh{2}}, alpha, alpha_tmp, dg, cache)
   # Copy alpha values such that smoothing is indpedenent of the element access order
   alpha_tmp .= alpha
 
@@ -135,50 +126,12 @@
     alpha[upper] = max(alpha_tmp[upper], 0.5 * alpha_tmp[large], alpha[upper])
     alpha[large] = max(alpha_tmp[large], 0.5 * alpha_tmp[lower], alpha[large])
     alpha[large] = max(alpha_tmp[large], 0.5 * alpha_tmp[upper], alpha[large])
->>>>>>> 49d66e17
-  end
-
-  return alpha
-end
-
-
-<<<<<<< HEAD
-function apply_smoothing!(u, mesh::Union{TreeMesh{2}, P4estMesh{2}}, 
-                          equations, dg::DGSEM, alpha, alpha_tmp, cache)
-
-  # Diffuse alpha values by setting each alpha to at least 50% of neighboring elements' alpha
-  # Copy alpha values such that smoothing is indpedenent of the element access order
-  alpha_tmp .= alpha
-
-  # Loop over interfaces
-  for interface in eachinterface(dg, cache)
-    # Get neighboring element ids
-    left  = cache.interfaces.neighbor_ids[1, interface]
-    right = cache.interfaces.neighbor_ids[2, interface]
-
-    # Apply smoothing
-    alpha[left]  = max(alpha_tmp[left],  0.5 * alpha_tmp[right], alpha[left])
-    alpha[right] = max(alpha_tmp[right], 0.5 * alpha_tmp[left],  alpha[right])
-  end
-
-  # Loop over L2 mortars
-  for mortar in eachmortar(dg, cache)
-    # Get neighboring element ids
-    lower = cache.mortars.neighbor_ids[1, mortar]
-    upper = cache.mortars.neighbor_ids[2, mortar]
-    large = cache.mortars.neighbor_ids[3, mortar]
-
-    # Apply smoothing
-    alpha[lower] = max(alpha_tmp[lower], 0.5 * alpha_tmp[large], alpha[lower])
-    alpha[upper] = max(alpha_tmp[upper], 0.5 * alpha_tmp[large], alpha[upper])
-    alpha[large] = max(alpha_tmp[large], 0.5 * alpha_tmp[lower], alpha[large])
-    alpha[large] = max(alpha_tmp[large], 0.5 * alpha_tmp[upper], alpha[large])
-  end
-  
-end
-
-=======
->>>>>>> 49d66e17
+  end
+
+  return alpha
+end
+
+
 # this method is used when the indicator is constructed as for shock-capturing volume integrals
 function create_cache(::Type{IndicatorLöhner}, equations::AbstractEquations{2}, basis::LobattoLegendreBasis)
 
@@ -196,13 +149,8 @@
 end
 
 
-<<<<<<< HEAD
-function (löhner::IndicatorLöhner)(u::AbstractArray{<:Any,4}, mesh, 
-                                   equations, dg::DGSEM, cache;
-=======
 function (löhner::IndicatorLöhner)(u::AbstractArray{<:Any,4},
                                    mesh, equations, dg::DGSEM, cache;
->>>>>>> 49d66e17
                                    kwargs...)
   @assert nnodes(dg) >= 3 "IndicatorLöhner only works for nnodes >= 3 (polydeg > 1)"
   @unpack alpha, indicator_threaded = löhner.cache
@@ -260,13 +208,8 @@
 end
 
 
-<<<<<<< HEAD
-function (indicator_max::IndicatorMax)(u::AbstractArray{<:Any,4}, mesh,
-                                       equations, dg::DGSEM, cache;
-=======
 function (indicator_max::IndicatorMax)(u::AbstractArray{<:Any,4},
                                        mesh, equations, dg::DGSEM, cache;
->>>>>>> 49d66e17
                                        kwargs...)
   @unpack alpha, indicator_threaded = indicator_max.cache
   resize!(alpha, nelements(dg, cache))
