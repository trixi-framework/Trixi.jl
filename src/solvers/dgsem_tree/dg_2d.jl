--- conflicted
+++ resolved
@@ -252,7 +252,7 @@
     return nothing
 end
 
-<<<<<<< HEAD
+
 function calc_volume_integral_gpu!(du, u,
                                    mesh::Union{TreeMesh{2}, StructuredMesh{2}, UnstructuredMesh2D, P4estMesh{2}},
                                    nonconservative_terms, equations,
@@ -315,7 +315,6 @@
 
 @muladd begin
 
-=======
 #=
 `weak_form_kernel!` is only implemented for conserved terms as 
 non-conservative terms should always be discretized in conjunction with a flux-splitting scheme, 
@@ -323,7 +322,6 @@
 This treatment is required to achieve, e.g., entropy-stability or well-balancedness.
 See also https://github.com/trixi-framework/Trixi.jl/issues/1671#issuecomment-1765644064
 =#
->>>>>>> 5c08cf4a
 @inline function weak_form_kernel!(du, u,
                                    element, mesh::TreeMesh{2},
                                    nonconservative_terms::False, equations,
