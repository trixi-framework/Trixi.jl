# By default, Julia/LLVM does not use fused multiply-add operations (FMAs).
# Since these FMAs can increase the performance of many numerical algorithms,
# we need to opt-in explicitly.
# See https://ranocha.de/blog/Optimizing_EC_Trixi for further details.
@muladd begin
#! format: noindent

# everything related to a DG semidiscretization in 2D,
# currently limited to Lobatto-Legendre nodes

# This method is called when a SemidiscretizationHyperbolic is constructed.
# It constructs the basic `cache` used throughout the simulation to compute
# the RHS etc.
function create_cache(mesh::TreeMesh{2}, equations,
                      dg::DG, RealT, uEltype)
    # Get cells for which an element needs to be created (i.e. all leaf cells)
    leaf_cell_ids = local_leaf_cells(mesh.tree)

    elements = init_elements(leaf_cell_ids, mesh, equations, dg.basis, RealT, uEltype)

    interfaces = init_interfaces(leaf_cell_ids, mesh, elements)

    boundaries = init_boundaries(leaf_cell_ids, mesh, elements)

    mortars = init_mortars(leaf_cell_ids, mesh, elements, dg.mortar)

    cache = (; elements, interfaces, boundaries, mortars)

    # Add specialized parts of the cache required to compute the volume integral etc.
    cache = (; cache...,
             create_cache(mesh, equations, dg.volume_integral, dg, uEltype)...)
    cache = (; cache..., create_cache(mesh, equations, dg.mortar, uEltype)...)

    return cache
end

# The methods below are specialized on the volume integral type
# and called from the basic `create_cache` method at the top.
<<<<<<< HEAD
function create_cache(mesh::Union{TreeMesh{2}, StructuredMesh{2}, UnstructuredMesh2D, P4estMesh{2}, T8codeMesh{2}},
                      equations, volume_integral::VolumeIntegralFluxDifferencing, dg::DG, uEltype)
  NamedTuple()
end


function create_cache(mesh::Union{TreeMesh{2}, StructuredMesh{2}, UnstructuredMesh2D, P4estMesh{2}, T8codeMesh{2}}, equations,
=======
function create_cache(mesh::Union{TreeMesh{2}, StructuredMesh{2}, UnstructuredMesh2D,
                                  P4estMesh{2}},
                      equations, volume_integral::VolumeIntegralFluxDifferencing,
                      dg::DG, uEltype)
    NamedTuple()
end

function create_cache(mesh::Union{TreeMesh{2}, StructuredMesh{2}, UnstructuredMesh2D,
                                  P4estMesh{2}}, equations,
>>>>>>> e8494614
                      volume_integral::VolumeIntegralShockCapturingHG, dg::DG, uEltype)
    element_ids_dg = Int[]
    element_ids_dgfv = Int[]

    cache = create_cache(mesh, equations,
                         VolumeIntegralFluxDifferencing(volume_integral.volume_flux_dg),
                         dg, uEltype)

    A3dp1_x = Array{uEltype, 3}
    A3dp1_y = Array{uEltype, 3}

    fstar1_L_threaded = A3dp1_x[A3dp1_x(undef, nvariables(equations), nnodes(dg) + 1,
                                        nnodes(dg)) for _ in 1:Threads.nthreads()]
    fstar1_R_threaded = A3dp1_x[A3dp1_x(undef, nvariables(equations), nnodes(dg) + 1,
                                        nnodes(dg)) for _ in 1:Threads.nthreads()]
    fstar2_L_threaded = A3dp1_y[A3dp1_y(undef, nvariables(equations), nnodes(dg),
                                        nnodes(dg) + 1) for _ in 1:Threads.nthreads()]
    fstar2_R_threaded = A3dp1_y[A3dp1_y(undef, nvariables(equations), nnodes(dg),
                                        nnodes(dg) + 1) for _ in 1:Threads.nthreads()]

    return (; cache..., element_ids_dg, element_ids_dgfv,
            fstar1_L_threaded, fstar1_R_threaded, fstar2_L_threaded, fstar2_R_threaded)
end

<<<<<<< HEAD

function create_cache(mesh::Union{TreeMesh{2}, StructuredMesh{2}, UnstructuredMesh2D, P4estMesh{2}, T8codeMesh{2}}, equations,
                      volume_integral::VolumeIntegralPureLGLFiniteVolume, dg::DG, uEltype)

  A3dp1_x = Array{uEltype, 3}
  A3dp1_y = Array{uEltype, 3}

  fstar1_L_threaded = A3dp1_x[A3dp1_x(undef, nvariables(equations), nnodes(dg)+1, nnodes(dg)) for _ in 1:Threads.nthreads()]
  fstar1_R_threaded = A3dp1_x[A3dp1_x(undef, nvariables(equations), nnodes(dg)+1, nnodes(dg)) for _ in 1:Threads.nthreads()]
  fstar2_L_threaded = A3dp1_y[A3dp1_y(undef, nvariables(equations), nnodes(dg), nnodes(dg)+1) for _ in 1:Threads.nthreads()]
  fstar2_R_threaded = A3dp1_y[A3dp1_y(undef, nvariables(equations), nnodes(dg), nnodes(dg)+1) for _ in 1:Threads.nthreads()]

  return (; fstar1_L_threaded, fstar1_R_threaded, fstar2_L_threaded, fstar2_R_threaded)
=======
function create_cache(mesh::Union{TreeMesh{2}, StructuredMesh{2}, UnstructuredMesh2D,
                                  P4estMesh{2}}, equations,
                      volume_integral::VolumeIntegralPureLGLFiniteVolume, dg::DG,
                      uEltype)
    A3dp1_x = Array{uEltype, 3}
    A3dp1_y = Array{uEltype, 3}

    fstar1_L_threaded = A3dp1_x[A3dp1_x(undef, nvariables(equations), nnodes(dg) + 1,
                                        nnodes(dg)) for _ in 1:Threads.nthreads()]
    fstar1_R_threaded = A3dp1_x[A3dp1_x(undef, nvariables(equations), nnodes(dg) + 1,
                                        nnodes(dg)) for _ in 1:Threads.nthreads()]
    fstar2_L_threaded = A3dp1_y[A3dp1_y(undef, nvariables(equations), nnodes(dg),
                                        nnodes(dg) + 1) for _ in 1:Threads.nthreads()]
    fstar2_R_threaded = A3dp1_y[A3dp1_y(undef, nvariables(equations), nnodes(dg),
                                        nnodes(dg) + 1) for _ in 1:Threads.nthreads()]

    return (; fstar1_L_threaded, fstar1_R_threaded, fstar2_L_threaded,
            fstar2_R_threaded)
>>>>>>> e8494614
end

# The methods below are specialized on the mortar type
# and called from the basic `create_cache` method at the top.
<<<<<<< HEAD
function create_cache(mesh::Union{TreeMesh{2}, StructuredMesh{2}, UnstructuredMesh2D, P4estMesh{2}, T8codeMesh{2}},
=======
function create_cache(mesh::Union{TreeMesh{2}, StructuredMesh{2}, UnstructuredMesh2D,
                                  P4estMesh{2}},
>>>>>>> e8494614
                      equations, mortar_l2::LobattoLegendreMortarL2, uEltype)
    # TODO: Taal performance using different types
    MA2d = MArray{Tuple{nvariables(equations), nnodes(mortar_l2)}, uEltype, 2,
                  nvariables(equations) * nnodes(mortar_l2)}
    fstar_upper_threaded = MA2d[MA2d(undef) for _ in 1:Threads.nthreads()]
    fstar_lower_threaded = MA2d[MA2d(undef) for _ in 1:Threads.nthreads()]

    # A2d = Array{uEltype, 2}
    # fstar_upper_threaded = [A2d(undef, nvariables(equations), nnodes(mortar_l2)) for _ in 1:Threads.nthreads()]
    # fstar_lower_threaded = [A2d(undef, nvariables(equations), nnodes(mortar_l2)) for _ in 1:Threads.nthreads()]

    (; fstar_upper_threaded, fstar_lower_threaded)
end

# TODO: Taal discuss/refactor timer, allowing users to pass a custom timer?

function rhs!(du, u, t,
              mesh::Union{TreeMesh{2}, P4estMesh{2}, T8codeMesh{2}}, equations,
              initial_condition, boundary_conditions, source_terms::Source,
              dg::DG, cache) where {Source}
    # Reset du
    @trixi_timeit timer() "reset ∂u/∂t" reset_du!(du, dg, cache)

    # Calculate volume integral
    @trixi_timeit timer() "volume integral" begin
        calc_volume_integral!(du, u, mesh,
                              have_nonconservative_terms(equations), equations,
                              dg.volume_integral, dg, cache)
    end

    # Prolong solution to interfaces
    @trixi_timeit timer() "prolong2interfaces" begin
        prolong2interfaces!(cache, u, mesh, equations,
                            dg.surface_integral, dg)
    end

    # Calculate interface fluxes
    @trixi_timeit timer() "interface flux" begin
        calc_interface_flux!(cache.elements.surface_flux_values, mesh,
                             have_nonconservative_terms(equations), equations,
                             dg.surface_integral, dg, cache)
    end

    # Prolong solution to boundaries
    @trixi_timeit timer() "prolong2boundaries" begin
        prolong2boundaries!(cache, u, mesh, equations,
                            dg.surface_integral, dg)
    end

    # Calculate boundary fluxes
    @trixi_timeit timer() "boundary flux" begin
        calc_boundary_flux!(cache, t, boundary_conditions, mesh, equations,
                            dg.surface_integral, dg)
    end

    # Prolong solution to mortars
    @trixi_timeit timer() "prolong2mortars" begin
        prolong2mortars!(cache, u, mesh, equations,
                         dg.mortar, dg.surface_integral, dg)
    end

    # Calculate mortar fluxes
    @trixi_timeit timer() "mortar flux" begin
        calc_mortar_flux!(cache.elements.surface_flux_values, mesh,
                          have_nonconservative_terms(equations), equations,
                          dg.mortar, dg.surface_integral, dg, cache)
    end

    # Calculate surface integrals
    @trixi_timeit timer() "surface integral" begin
        calc_surface_integral!(du, u, mesh, equations,
                               dg.surface_integral, dg, cache)
    end

    # Apply Jacobian from mapping to reference element
    @trixi_timeit timer() "Jacobian" apply_jacobian!(du, mesh, equations, dg, cache)

    # Calculate source terms
    @trixi_timeit timer() "source terms" begin
        calc_sources!(du, u, t, source_terms, equations, dg, cache)
    end

    return nothing
end

function calc_volume_integral!(du, u,
<<<<<<< HEAD
                               mesh::Union{TreeMesh{2}, StructuredMesh{2}, UnstructuredMesh2D, P4estMesh{2}, T8codeMesh{2}},
=======
                               mesh::Union{TreeMesh{2}, StructuredMesh{2},
                                           UnstructuredMesh2D, P4estMesh{2}},
>>>>>>> e8494614
                               nonconservative_terms, equations,
                               volume_integral::VolumeIntegralWeakForm,
                               dg::DGSEM, cache)
    @threaded for element in eachelement(dg, cache)
        weak_form_kernel!(du, u, element, mesh,
                          nonconservative_terms, equations,
                          dg, cache)
    end

    return nothing
end

@inline function weak_form_kernel!(du, u,
                                   element, mesh::TreeMesh{2},
                                   nonconservative_terms::False, equations,
                                   dg::DGSEM, cache, alpha = true)
    # true * [some floating point value] == [exactly the same floating point value]
    # This can (hopefully) be optimized away due to constant propagation.
    @unpack derivative_dhat = dg.basis

    # Calculate volume terms in one element
    for j in eachnode(dg), i in eachnode(dg)
        u_node = get_node_vars(u, equations, dg, i, j, element)

        flux1 = flux(u_node, 1, equations)
        for ii in eachnode(dg)
            multiply_add_to_node_vars!(du, alpha * derivative_dhat[ii, i], flux1,
                                       equations, dg, ii, j, element)
        end

        flux2 = flux(u_node, 2, equations)
        for jj in eachnode(dg)
            multiply_add_to_node_vars!(du, alpha * derivative_dhat[jj, j], flux2,
                                       equations, dg, i, jj, element)
        end
    end

    return nothing
end

# flux differencing volume integral. For curved meshes averaging of the
# mapping terms, stored in `cache.elements.contravariant_vectors`, is peeled apart
# from the evaluation of the physical fluxes in each Cartesian direction
function calc_volume_integral!(du, u,
<<<<<<< HEAD
                               mesh::Union{TreeMesh{2}, StructuredMesh{2}, UnstructuredMesh2D, P4estMesh{2}, T8codeMesh{2}},
=======
                               mesh::Union{TreeMesh{2}, StructuredMesh{2},
                                           UnstructuredMesh2D, P4estMesh{2}},
>>>>>>> e8494614
                               nonconservative_terms, equations,
                               volume_integral::VolumeIntegralFluxDifferencing,
                               dg::DGSEM, cache)
    @threaded for element in eachelement(dg, cache)
        flux_differencing_kernel!(du, u, element, mesh,
                                  nonconservative_terms, equations,
                                  volume_integral.volume_flux, dg, cache)
    end
end

@inline function flux_differencing_kernel!(du, u,
                                           element, mesh::TreeMesh{2},
                                           nonconservative_terms::False, equations,
                                           volume_flux, dg::DGSEM, cache, alpha = true)
    # true * [some floating point value] == [exactly the same floating point value]
    # This can (hopefully) be optimized away due to constant propagation.
    @unpack derivative_split = dg.basis

    # Calculate volume integral in one element
    for j in eachnode(dg), i in eachnode(dg)
        u_node = get_node_vars(u, equations, dg, i, j, element)

        # All diagonal entries of `derivative_split` are zero. Thus, we can skip
        # the computation of the diagonal terms. In addition, we use the symmetry
        # of the `volume_flux` to save half of the possible two-point flux
        # computations.

        # x direction
        for ii in (i + 1):nnodes(dg)
            u_node_ii = get_node_vars(u, equations, dg, ii, j, element)
            flux1 = volume_flux(u_node, u_node_ii, 1, equations)
            multiply_add_to_node_vars!(du, alpha * derivative_split[i, ii], flux1,
                                       equations, dg, i, j, element)
            multiply_add_to_node_vars!(du, alpha * derivative_split[ii, i], flux1,
                                       equations, dg, ii, j, element)
        end

        # y direction
        for jj in (j + 1):nnodes(dg)
            u_node_jj = get_node_vars(u, equations, dg, i, jj, element)
            flux2 = volume_flux(u_node, u_node_jj, 2, equations)
            multiply_add_to_node_vars!(du, alpha * derivative_split[j, jj], flux2,
                                       equations, dg, i, j, element)
            multiply_add_to_node_vars!(du, alpha * derivative_split[jj, j], flux2,
                                       equations, dg, i, jj, element)
        end
    end
end

@inline function flux_differencing_kernel!(du, u,
                                           element, mesh::TreeMesh{2},
                                           nonconservative_terms::True, equations,
                                           volume_flux, dg::DGSEM, cache, alpha = true)
    # true * [some floating point value] == [exactly the same floating point value]
    # This can (hopefully) be optimized away due to constant propagation.
    @unpack derivative_split = dg.basis
    symmetric_flux, nonconservative_flux = volume_flux

    # Apply the symmetric flux as usual
    flux_differencing_kernel!(du, u, element, mesh, False(), equations, symmetric_flux,
                              dg, cache, alpha)

    # Calculate the remaining volume terms using the nonsymmetric generalized flux
    for j in eachnode(dg), i in eachnode(dg)
        u_node = get_node_vars(u, equations, dg, i, j, element)

        # The diagonal terms are zero since the diagonal of `derivative_split`
        # is zero. We ignore this for now.

        # x direction
        integral_contribution = zero(u_node)
        for ii in eachnode(dg)
            u_node_ii = get_node_vars(u, equations, dg, ii, j, element)
            noncons_flux1 = nonconservative_flux(u_node, u_node_ii, 1, equations)
            integral_contribution = integral_contribution +
                                    derivative_split[i, ii] * noncons_flux1
        end

        # y direction
        for jj in eachnode(dg)
            u_node_jj = get_node_vars(u, equations, dg, i, jj, element)
            noncons_flux2 = nonconservative_flux(u_node, u_node_jj, 2, equations)
            integral_contribution = integral_contribution +
                                    derivative_split[j, jj] * noncons_flux2
        end

        # The factor 0.5 cancels the factor 2 in the flux differencing form
        multiply_add_to_node_vars!(du, alpha * 0.5, integral_contribution, equations,
                                   dg, i, j, element)
    end
end

# TODO: Taal dimension agnostic
function calc_volume_integral!(du, u,
<<<<<<< HEAD
                               mesh::Union{TreeMesh{2}, StructuredMesh{2}, UnstructuredMesh2D, P4estMesh{2}, T8codeMesh{2}},
=======
                               mesh::Union{TreeMesh{2}, StructuredMesh{2},
                                           UnstructuredMesh2D, P4estMesh{2}},
>>>>>>> e8494614
                               nonconservative_terms, equations,
                               volume_integral::VolumeIntegralShockCapturingHG,
                               dg::DGSEM, cache)
    @unpack element_ids_dg, element_ids_dgfv = cache
    @unpack volume_flux_dg, volume_flux_fv, indicator = volume_integral

    # Calculate blending factors α: u = u_DG * (1 - α) + u_FV * α
    alpha = @trixi_timeit timer() "blending factors" indicator(u, mesh, equations, dg,
                                                               cache)

    # Determine element ids for DG-only and blended DG-FV volume integral
    pure_and_blended_element_ids!(element_ids_dg, element_ids_dgfv, alpha, dg, cache)

    # Loop over pure DG elements
    @trixi_timeit timer() "pure DG" @threaded for idx_element in eachindex(element_ids_dg)
        element = element_ids_dg[idx_element]
        flux_differencing_kernel!(du, u, element, mesh,
                                  nonconservative_terms, equations,
                                  volume_flux_dg, dg, cache)
    end

    # Loop over blended DG-FV elements
    @trixi_timeit timer() "blended DG-FV" @threaded for idx_element in eachindex(element_ids_dgfv)
        element = element_ids_dgfv[idx_element]
        alpha_element = alpha[element]

        # Calculate DG volume integral contribution
        flux_differencing_kernel!(du, u, element, mesh,
                                  nonconservative_terms, equations,
                                  volume_flux_dg, dg, cache, 1 - alpha_element)

        # Calculate FV volume integral contribution
        fv_kernel!(du, u, mesh, nonconservative_terms, equations, volume_flux_fv,
                   dg, cache, element, alpha_element)
    end

    return nothing
end

# TODO: Taal dimension agnostic
function calc_volume_integral!(du, u,
                               mesh::TreeMesh{2},
                               nonconservative_terms, equations,
                               volume_integral::VolumeIntegralPureLGLFiniteVolume,
                               dg::DGSEM, cache)
    @unpack volume_flux_fv = volume_integral

    # Calculate LGL FV volume integral
    @threaded for element in eachelement(dg, cache)
        fv_kernel!(du, u, mesh, nonconservative_terms, equations, volume_flux_fv,
                   dg, cache, element, true)
    end

    return nothing
end

@inline function fv_kernel!(du, u,
<<<<<<< HEAD
                            mesh::Union{TreeMesh{2}, StructuredMesh{2}, UnstructuredMesh2D, P4estMesh{2}, T8codeMesh{2}},
=======
                            mesh::Union{TreeMesh{2}, StructuredMesh{2},
                                        UnstructuredMesh2D, P4estMesh{2}},
>>>>>>> e8494614
                            nonconservative_terms, equations,
                            volume_flux_fv, dg::DGSEM, cache, element, alpha = true)
    @unpack fstar1_L_threaded, fstar1_R_threaded, fstar2_L_threaded, fstar2_R_threaded = cache
    @unpack inverse_weights = dg.basis

    # Calculate FV two-point fluxes
    fstar1_L = fstar1_L_threaded[Threads.threadid()]
    fstar2_L = fstar2_L_threaded[Threads.threadid()]
    fstar1_R = fstar1_R_threaded[Threads.threadid()]
    fstar2_R = fstar2_R_threaded[Threads.threadid()]
    calcflux_fv!(fstar1_L, fstar1_R, fstar2_L, fstar2_R, u, mesh,
                 nonconservative_terms, equations, volume_flux_fv, dg, element, cache)

    # Calculate FV volume integral contribution
    for j in eachnode(dg), i in eachnode(dg)
        for v in eachvariable(equations)
            du[v, i, j, element] += (alpha *
                                     (inverse_weights[i] *
                                      (fstar1_L[v, i + 1, j] - fstar1_R[v, i, j]) +
                                      inverse_weights[j] *
                                      (fstar2_L[v, i, j + 1] - fstar2_R[v, i, j])))
        end
    end

    return nothing
end

#     calcflux_fv!(fstar1_L, fstar1_R, fstar2_L, fstar2_R, u_leftright,
#                  nonconservative_terms::False, equations,
#                  volume_flux_fv, dg, element)
#
# Calculate the finite volume fluxes inside the elements (**without non-conservative terms**).
#
# # Arguments
# - `fstar1_L::AbstractArray{<:Real, 3}`
# - `fstar1_R::AbstractArray{<:Real, 3}`
# - `fstar2_L::AbstractArray{<:Real, 3}`
# - `fstar2_R::AbstractArray{<:Real, 3}`
@inline function calcflux_fv!(fstar1_L, fstar1_R, fstar2_L, fstar2_R,
                              u::AbstractArray{<:Any, 4},
                              mesh::TreeMesh{2}, nonconservative_terms::False,
                              equations,
                              volume_flux_fv, dg::DGSEM, element, cache)
    fstar1_L[:, 1, :] .= zero(eltype(fstar1_L))
    fstar1_L[:, nnodes(dg) + 1, :] .= zero(eltype(fstar1_L))
    fstar1_R[:, 1, :] .= zero(eltype(fstar1_R))
    fstar1_R[:, nnodes(dg) + 1, :] .= zero(eltype(fstar1_R))

    for j in eachnode(dg), i in 2:nnodes(dg)
        u_ll = get_node_vars(u, equations, dg, i - 1, j, element)
        u_rr = get_node_vars(u, equations, dg, i, j, element)
        flux = volume_flux_fv(u_ll, u_rr, 1, equations) # orientation 1: x direction
        set_node_vars!(fstar1_L, flux, equations, dg, i, j)
        set_node_vars!(fstar1_R, flux, equations, dg, i, j)
    end

    fstar2_L[:, :, 1] .= zero(eltype(fstar2_L))
    fstar2_L[:, :, nnodes(dg) + 1] .= zero(eltype(fstar2_L))
    fstar2_R[:, :, 1] .= zero(eltype(fstar2_R))
    fstar2_R[:, :, nnodes(dg) + 1] .= zero(eltype(fstar2_R))

    for j in 2:nnodes(dg), i in eachnode(dg)
        u_ll = get_node_vars(u, equations, dg, i, j - 1, element)
        u_rr = get_node_vars(u, equations, dg, i, j, element)
        flux = volume_flux_fv(u_ll, u_rr, 2, equations) # orientation 2: y direction
        set_node_vars!(fstar2_L, flux, equations, dg, i, j)
        set_node_vars!(fstar2_R, flux, equations, dg, i, j)
    end

    return nothing
end

#     calcflux_fv!(fstar1_L, fstar1_R, fstar2_L, fstar2_R, u_leftright,
#                  nonconservative_terms::True, equations,
#                  volume_flux_fv, dg, element)
#
# Calculate the finite volume fluxes inside the elements (**with non-conservative terms**).
#
# # Arguments
# - `fstar1_L::AbstractArray{<:Real, 3}`:
# - `fstar1_R::AbstractArray{<:Real, 3}`:
# - `fstar2_L::AbstractArray{<:Real, 3}`:
# - `fstar2_R::AbstractArray{<:Real, 3}`:
# - `u_leftright::AbstractArray{<:Real, 4}`
@inline function calcflux_fv!(fstar1_L, fstar1_R, fstar2_L, fstar2_R,
                              u::AbstractArray{<:Any, 4},
                              mesh::TreeMesh{2}, nonconservative_terms::True, equations,
                              volume_flux_fv, dg::DGSEM, element, cache)
    volume_flux, nonconservative_flux = volume_flux_fv

    # Fluxes in x
    fstar1_L[:, 1, :] .= zero(eltype(fstar1_L))
    fstar1_L[:, nnodes(dg) + 1, :] .= zero(eltype(fstar1_L))
    fstar1_R[:, 1, :] .= zero(eltype(fstar1_R))
    fstar1_R[:, nnodes(dg) + 1, :] .= zero(eltype(fstar1_R))

    for j in eachnode(dg), i in 2:nnodes(dg)
        u_ll = get_node_vars(u, equations, dg, i - 1, j, element)
        u_rr = get_node_vars(u, equations, dg, i, j, element)

        # Compute conservative part
        f1 = volume_flux(u_ll, u_rr, 1, equations) # orientation 1: x direction

        # Compute nonconservative part
        # Note the factor 0.5 necessary for the nonconservative fluxes based on
        # the interpretation of global SBP operators coupled discontinuously via
        # central fluxes/SATs
        f1_L = f1 + 0.5 * nonconservative_flux(u_ll, u_rr, 1, equations)
        f1_R = f1 + 0.5 * nonconservative_flux(u_rr, u_ll, 1, equations)

        # Copy to temporary storage
        set_node_vars!(fstar1_L, f1_L, equations, dg, i, j)
        set_node_vars!(fstar1_R, f1_R, equations, dg, i, j)
    end

    # Fluxes in y
    fstar2_L[:, :, 1] .= zero(eltype(fstar2_L))
    fstar2_L[:, :, nnodes(dg) + 1] .= zero(eltype(fstar2_L))
    fstar2_R[:, :, 1] .= zero(eltype(fstar2_R))
    fstar2_R[:, :, nnodes(dg) + 1] .= zero(eltype(fstar2_R))

    # Compute inner fluxes
    for j in 2:nnodes(dg), i in eachnode(dg)
        u_ll = get_node_vars(u, equations, dg, i, j - 1, element)
        u_rr = get_node_vars(u, equations, dg, i, j, element)

        # Compute conservative part
        f2 = volume_flux(u_ll, u_rr, 2, equations) # orientation 2: y direction

        # Compute nonconservative part
        # Note the factor 0.5 necessary for the nonconservative fluxes based on
        # the interpretation of global SBP operators coupled discontinuously via
        # central fluxes/SATs
        f2_L = f2 + 0.5 * nonconservative_flux(u_ll, u_rr, 2, equations)
        f2_R = f2 + 0.5 * nonconservative_flux(u_rr, u_ll, 2, equations)

        # Copy to temporary storage
        set_node_vars!(fstar2_L, f2_L, equations, dg, i, j)
        set_node_vars!(fstar2_R, f2_R, equations, dg, i, j)
    end

    return nothing
end

function prolong2interfaces!(cache, u,
                             mesh::TreeMesh{2}, equations, surface_integral, dg::DG)
    @unpack interfaces = cache
    @unpack orientations = interfaces

    @threaded for interface in eachinterface(dg, cache)
        left_element = interfaces.neighbor_ids[1, interface]
        right_element = interfaces.neighbor_ids[2, interface]

        if orientations[interface] == 1
            # interface in x-direction
            for j in eachnode(dg), v in eachvariable(equations)
                interfaces.u[1, v, j, interface] = u[v, nnodes(dg), j, left_element]
                interfaces.u[2, v, j, interface] = u[v, 1, j, right_element]
            end
        else # if orientations[interface] == 2
            # interface in y-direction
            for i in eachnode(dg), v in eachvariable(equations)
                interfaces.u[1, v, i, interface] = u[v, i, nnodes(dg), left_element]
                interfaces.u[2, v, i, interface] = u[v, i, 1, right_element]
            end
        end
    end

    return nothing
end

function calc_interface_flux!(surface_flux_values,
                              mesh::TreeMesh{2},
                              nonconservative_terms::False, equations,
                              surface_integral, dg::DG, cache)
    @unpack surface_flux = surface_integral
    @unpack u, neighbor_ids, orientations = cache.interfaces

    @threaded for interface in eachinterface(dg, cache)
        # Get neighboring elements
        left_id = neighbor_ids[1, interface]
        right_id = neighbor_ids[2, interface]

        # Determine interface direction with respect to elements:
        # orientation = 1: left -> 2, right -> 1
        # orientation = 2: left -> 4, right -> 3
        left_direction = 2 * orientations[interface]
        right_direction = 2 * orientations[interface] - 1

        for i in eachnode(dg)
            # Call pointwise Riemann solver
            u_ll, u_rr = get_surface_node_vars(u, equations, dg, i, interface)
            flux = surface_flux(u_ll, u_rr, orientations[interface], equations)

            # Copy flux to left and right element storage
            for v in eachvariable(equations)
                surface_flux_values[v, i, left_direction, left_id] = flux[v]
                surface_flux_values[v, i, right_direction, right_id] = flux[v]
            end
        end
    end

    return nothing
end

function calc_interface_flux!(surface_flux_values,
                              mesh::TreeMesh{2},
                              nonconservative_terms::True, equations,
                              surface_integral, dg::DG, cache)
    surface_flux, nonconservative_flux = surface_integral.surface_flux
    @unpack u, neighbor_ids, orientations = cache.interfaces

    @threaded for interface in eachinterface(dg, cache)
        # Get neighboring elements
        left_id = neighbor_ids[1, interface]
        right_id = neighbor_ids[2, interface]

        # Determine interface direction with respect to elements:
        # orientation = 1: left -> 2, right -> 1
        # orientation = 2: left -> 4, right -> 3
        left_direction = 2 * orientations[interface]
        right_direction = 2 * orientations[interface] - 1

        for i in eachnode(dg)
            # Call pointwise Riemann solver
            orientation = orientations[interface]
            u_ll, u_rr = get_surface_node_vars(u, equations, dg, i, interface)
            flux = surface_flux(u_ll, u_rr, orientation, equations)

            # Compute both nonconservative fluxes
            noncons_left = nonconservative_flux(u_ll, u_rr, orientation, equations)
            noncons_right = nonconservative_flux(u_rr, u_ll, orientation, equations)

            # Copy flux to left and right element storage
            for v in eachvariable(equations)
                # Note the factor 0.5 necessary for the nonconservative fluxes based on
                # the interpretation of global SBP operators coupled discontinuously via
                # central fluxes/SATs
                surface_flux_values[v, i, left_direction, left_id] = flux[v] +
                                                                     0.5 *
                                                                     noncons_left[v]
                surface_flux_values[v, i, right_direction, right_id] = flux[v] +
                                                                       0.5 *
                                                                       noncons_right[v]
            end
        end
    end

    return nothing
end

function prolong2boundaries!(cache, u,
                             mesh::TreeMesh{2}, equations, surface_integral, dg::DG)
    @unpack boundaries = cache
    @unpack orientations, neighbor_sides = boundaries

    @threaded for boundary in eachboundary(dg, cache)
        element = boundaries.neighbor_ids[boundary]

        if orientations[boundary] == 1
            # boundary in x-direction
            if neighbor_sides[boundary] == 1
                # element in -x direction of boundary
                for l in eachnode(dg), v in eachvariable(equations)
                    boundaries.u[1, v, l, boundary] = u[v, nnodes(dg), l, element]
                end
            else # Element in +x direction of boundary
                for l in eachnode(dg), v in eachvariable(equations)
                    boundaries.u[2, v, l, boundary] = u[v, 1, l, element]
                end
            end
        else # if orientations[boundary] == 2
            # boundary in y-direction
            if neighbor_sides[boundary] == 1
                # element in -y direction of boundary
                for l in eachnode(dg), v in eachvariable(equations)
                    boundaries.u[1, v, l, boundary] = u[v, l, nnodes(dg), element]
                end
            else
                # element in +y direction of boundary
                for l in eachnode(dg), v in eachvariable(equations)
                    boundaries.u[2, v, l, boundary] = u[v, l, 1, element]
                end
            end
        end
    end

    return nothing
end

# TODO: Taal dimension agnostic
function calc_boundary_flux!(cache, t, boundary_condition::BoundaryConditionPeriodic,
                             mesh::TreeMesh{2}, equations, surface_integral, dg::DG)
    @assert isempty(eachboundary(dg, cache))
end

function calc_boundary_flux!(cache, t, boundary_conditions::NamedTuple,
                             mesh::TreeMesh{2}, equations, surface_integral, dg::DG)
    @unpack surface_flux_values = cache.elements
    @unpack n_boundaries_per_direction = cache.boundaries

    # Calculate indices
    lasts = accumulate(+, n_boundaries_per_direction)
    firsts = lasts - n_boundaries_per_direction .+ 1

    # Calc boundary fluxes in each direction
    calc_boundary_flux_by_direction!(surface_flux_values, t, boundary_conditions[1],
                                     have_nonconservative_terms(equations),
                                     equations, surface_integral, dg, cache,
                                     1, firsts[1], lasts[1])
    calc_boundary_flux_by_direction!(surface_flux_values, t, boundary_conditions[2],
                                     have_nonconservative_terms(equations),
                                     equations, surface_integral, dg, cache,
                                     2, firsts[2], lasts[2])
    calc_boundary_flux_by_direction!(surface_flux_values, t, boundary_conditions[3],
                                     have_nonconservative_terms(equations),
                                     equations, surface_integral, dg, cache,
                                     3, firsts[3], lasts[3])
    calc_boundary_flux_by_direction!(surface_flux_values, t, boundary_conditions[4],
                                     have_nonconservative_terms(equations),
                                     equations, surface_integral, dg, cache,
                                     4, firsts[4], lasts[4])
end

function calc_boundary_flux_by_direction!(surface_flux_values::AbstractArray{<:Any, 4},
                                          t,
                                          boundary_condition,
                                          nonconservative_terms::False, equations,
                                          surface_integral, dg::DG, cache,
                                          direction, first_boundary, last_boundary)
    @unpack surface_flux = surface_integral
    @unpack u, neighbor_ids, neighbor_sides, node_coordinates, orientations = cache.boundaries

    @threaded for boundary in first_boundary:last_boundary
        # Get neighboring element
        neighbor = neighbor_ids[boundary]

        for i in eachnode(dg)
            # Get boundary flux
            u_ll, u_rr = get_surface_node_vars(u, equations, dg, i, boundary)
            if neighbor_sides[boundary] == 1 # Element is on the left, boundary on the right
                u_inner = u_ll
            else # Element is on the right, boundary on the left
                u_inner = u_rr
            end
            x = get_node_coords(node_coordinates, equations, dg, i, boundary)
            flux = boundary_condition(u_inner, orientations[boundary], direction, x, t,
                                      surface_flux,
                                      equations)

            # Copy flux to left and right element storage
            for v in eachvariable(equations)
                surface_flux_values[v, i, direction, neighbor] = flux[v]
            end
        end
    end

    return nothing
end

function calc_boundary_flux_by_direction!(surface_flux_values::AbstractArray{<:Any, 4},
                                          t,
                                          boundary_condition,
                                          nonconservative_terms::True, equations,
                                          surface_integral, dg::DG, cache,
                                          direction, first_boundary, last_boundary)
    surface_flux, nonconservative_flux = surface_integral.surface_flux
    @unpack u, neighbor_ids, neighbor_sides, node_coordinates, orientations = cache.boundaries

    @threaded for boundary in first_boundary:last_boundary
        # Get neighboring element
        neighbor = neighbor_ids[boundary]

        for i in eachnode(dg)
            # Get boundary flux
            u_ll, u_rr = get_surface_node_vars(u, equations, dg, i, boundary)
            if neighbor_sides[boundary] == 1 # Element is on the left, boundary on the right
                u_inner = u_ll
            else # Element is on the right, boundary on the left
                u_inner = u_rr
            end
            x = get_node_coords(node_coordinates, equations, dg, i, boundary)
            flux = boundary_condition(u_inner, orientations[boundary], direction, x, t,
                                      surface_flux,
                                      equations)
            noncons_flux = boundary_condition(u_inner, orientations[boundary],
                                              direction, x, t, nonconservative_flux,
                                              equations)

            # Copy flux to left and right element storage
            for v in eachvariable(equations)
                surface_flux_values[v, i, direction, neighbor] = flux[v] +
                                                                 0.5 * noncons_flux[v]
            end
        end
    end

    return nothing
end

function prolong2mortars!(cache, u,
                          mesh::TreeMesh{2}, equations,
                          mortar_l2::LobattoLegendreMortarL2, surface_integral,
                          dg::DGSEM)
    @threaded for mortar in eachmortar(dg, cache)
        large_element = cache.mortars.neighbor_ids[3, mortar]
        upper_element = cache.mortars.neighbor_ids[2, mortar]
        lower_element = cache.mortars.neighbor_ids[1, mortar]

        # Copy solution small to small
        if cache.mortars.large_sides[mortar] == 1 # -> small elements on right side
            if cache.mortars.orientations[mortar] == 1
                # L2 mortars in x-direction
                for l in eachnode(dg)
                    for v in eachvariable(equations)
                        cache.mortars.u_upper[2, v, l, mortar] = u[v, 1, l,
                                                                   upper_element]
                        cache.mortars.u_lower[2, v, l, mortar] = u[v, 1, l,
                                                                   lower_element]
                    end
                end
            else
                # L2 mortars in y-direction
                for l in eachnode(dg)
                    for v in eachvariable(equations)
                        cache.mortars.u_upper[2, v, l, mortar] = u[v, l, 1,
                                                                   upper_element]
                        cache.mortars.u_lower[2, v, l, mortar] = u[v, l, 1,
                                                                   lower_element]
                    end
                end
            end
        else # large_sides[mortar] == 2 -> small elements on left side
            if cache.mortars.orientations[mortar] == 1
                # L2 mortars in x-direction
                for l in eachnode(dg)
                    for v in eachvariable(equations)
                        cache.mortars.u_upper[1, v, l, mortar] = u[v, nnodes(dg), l,
                                                                   upper_element]
                        cache.mortars.u_lower[1, v, l, mortar] = u[v, nnodes(dg), l,
                                                                   lower_element]
                    end
                end
            else
                # L2 mortars in y-direction
                for l in eachnode(dg)
                    for v in eachvariable(equations)
                        cache.mortars.u_upper[1, v, l, mortar] = u[v, l, nnodes(dg),
                                                                   upper_element]
                        cache.mortars.u_lower[1, v, l, mortar] = u[v, l, nnodes(dg),
                                                                   lower_element]
                    end
                end
            end
        end

        # Interpolate large element face data to small interface locations
        if cache.mortars.large_sides[mortar] == 1 # -> large element on left side
            leftright = 1
            if cache.mortars.orientations[mortar] == 1
                # L2 mortars in x-direction
                u_large = view(u, :, nnodes(dg), :, large_element)
                element_solutions_to_mortars!(cache.mortars, mortar_l2, leftright,
                                              mortar, u_large)
            else
                # L2 mortars in y-direction
                u_large = view(u, :, :, nnodes(dg), large_element)
                element_solutions_to_mortars!(cache.mortars, mortar_l2, leftright,
                                              mortar, u_large)
            end
        else # large_sides[mortar] == 2 -> large element on right side
            leftright = 2
            if cache.mortars.orientations[mortar] == 1
                # L2 mortars in x-direction
                u_large = view(u, :, 1, :, large_element)
                element_solutions_to_mortars!(cache.mortars, mortar_l2, leftright,
                                              mortar, u_large)
            else
                # L2 mortars in y-direction
                u_large = view(u, :, :, 1, large_element)
                element_solutions_to_mortars!(cache.mortars, mortar_l2, leftright,
                                              mortar, u_large)
            end
        end
    end

    return nothing
end

@inline function element_solutions_to_mortars!(mortars,
                                               mortar_l2::LobattoLegendreMortarL2,
                                               leftright, mortar,
                                               u_large::AbstractArray{<:Any, 2})
    multiply_dimensionwise!(view(mortars.u_upper, leftright, :, :, mortar),
                            mortar_l2.forward_upper, u_large)
    multiply_dimensionwise!(view(mortars.u_lower, leftright, :, :, mortar),
                            mortar_l2.forward_lower, u_large)
    return nothing
end

function calc_mortar_flux!(surface_flux_values,
                           mesh::TreeMesh{2},
                           nonconservative_terms::False, equations,
                           mortar_l2::LobattoLegendreMortarL2,
                           surface_integral, dg::DG, cache)
    @unpack surface_flux = surface_integral
    @unpack u_lower, u_upper, orientations = cache.mortars
    @unpack fstar_upper_threaded, fstar_lower_threaded = cache

    @threaded for mortar in eachmortar(dg, cache)
        # Choose thread-specific pre-allocated container
        fstar_upper = fstar_upper_threaded[Threads.threadid()]
        fstar_lower = fstar_lower_threaded[Threads.threadid()]

        # Calculate fluxes
        orientation = orientations[mortar]
        calc_fstar!(fstar_upper, equations, surface_flux, dg, u_upper, mortar,
                    orientation)
        calc_fstar!(fstar_lower, equations, surface_flux, dg, u_lower, mortar,
                    orientation)

        mortar_fluxes_to_elements!(surface_flux_values,
                                   mesh, equations, mortar_l2, dg, cache,
                                   mortar, fstar_upper, fstar_lower)
    end

    return nothing
end

function calc_mortar_flux!(surface_flux_values,
                           mesh::TreeMesh{2},
                           nonconservative_terms::True, equations,
                           mortar_l2::LobattoLegendreMortarL2,
                           surface_integral, dg::DG, cache)
    surface_flux, nonconservative_flux = surface_integral.surface_flux
    @unpack u_lower, u_upper, orientations, large_sides = cache.mortars
    @unpack fstar_upper_threaded, fstar_lower_threaded = cache

    @threaded for mortar in eachmortar(dg, cache)
        # Choose thread-specific pre-allocated container
        fstar_upper = fstar_upper_threaded[Threads.threadid()]
        fstar_lower = fstar_lower_threaded[Threads.threadid()]

        # Calculate fluxes
        orientation = orientations[mortar]
        calc_fstar!(fstar_upper, equations, surface_flux, dg, u_upper, mortar,
                    orientation)
        calc_fstar!(fstar_lower, equations, surface_flux, dg, u_lower, mortar,
                    orientation)

        # Add nonconservative fluxes.
        # These need to be adapted on the geometry (left/right) since the order of
        # the arguments matters, based on the global SBP operator interpretation.
        # The same interpretation (global SBP operators coupled discontinuously via
        # central fluxes/SATs) explains why we need the factor 0.5.
        # Alternatively, you can also follow the argumentation of Bohm et al. 2018
        # ("nonconservative diamond flux")
        if large_sides[mortar] == 1 # -> small elements on right side
            for i in eachnode(dg)
                # Pull the left and right solutions
                u_upper_ll, u_upper_rr = get_surface_node_vars(u_upper, equations, dg,
                                                               i, mortar)
                u_lower_ll, u_lower_rr = get_surface_node_vars(u_lower, equations, dg,
                                                               i, mortar)
                # Call pointwise nonconservative term
                noncons_upper = nonconservative_flux(u_upper_ll, u_upper_rr,
                                                     orientation, equations)
                noncons_lower = nonconservative_flux(u_lower_ll, u_lower_rr,
                                                     orientation, equations)
                # Add to primary and secondary temporary storage
                multiply_add_to_node_vars!(fstar_upper, 0.5, noncons_upper, equations,
                                           dg, i)
                multiply_add_to_node_vars!(fstar_lower, 0.5, noncons_lower, equations,
                                           dg, i)
            end
        else # large_sides[mortar] == 2 -> small elements on the left
            for i in eachnode(dg)
                # Pull the left and right solutions
                u_upper_ll, u_upper_rr = get_surface_node_vars(u_upper, equations, dg,
                                                               i, mortar)
                u_lower_ll, u_lower_rr = get_surface_node_vars(u_lower, equations, dg,
                                                               i, mortar)
                # Call pointwise nonconservative term
                noncons_upper = nonconservative_flux(u_upper_rr, u_upper_ll,
                                                     orientation, equations)
                noncons_lower = nonconservative_flux(u_lower_rr, u_lower_ll,
                                                     orientation, equations)
                # Add to primary and secondary temporary storage
                multiply_add_to_node_vars!(fstar_upper, 0.5, noncons_upper, equations,
                                           dg, i)
                multiply_add_to_node_vars!(fstar_lower, 0.5, noncons_lower, equations,
                                           dg, i)
            end
        end

        mortar_fluxes_to_elements!(surface_flux_values,
                                   mesh, equations, mortar_l2, dg, cache,
                                   mortar, fstar_upper, fstar_lower)
    end

    return nothing
end

@inline function calc_fstar!(destination::AbstractArray{<:Any, 2}, equations,
                             surface_flux, dg::DGSEM,
                             u_interfaces, interface, orientation)
    for i in eachnode(dg)
        # Call pointwise two-point numerical flux function
        u_ll, u_rr = get_surface_node_vars(u_interfaces, equations, dg, i, interface)
        flux = surface_flux(u_ll, u_rr, orientation, equations)

        # Copy flux to left and right element storage
        set_node_vars!(destination, flux, equations, dg, i)
    end

    return nothing
end

@inline function mortar_fluxes_to_elements!(surface_flux_values,
                                            mesh::TreeMesh{2}, equations,
                                            mortar_l2::LobattoLegendreMortarL2,
                                            dg::DGSEM, cache,
                                            mortar, fstar_upper, fstar_lower)
    large_element = cache.mortars.neighbor_ids[3, mortar]
    upper_element = cache.mortars.neighbor_ids[2, mortar]
    lower_element = cache.mortars.neighbor_ids[1, mortar]

    # Copy flux small to small
    if cache.mortars.large_sides[mortar] == 1 # -> small elements on right side
        if cache.mortars.orientations[mortar] == 1
            # L2 mortars in x-direction
            direction = 1
        else
            # L2 mortars in y-direction
            direction = 3
        end
    else # large_sides[mortar] == 2 -> small elements on left side
        if cache.mortars.orientations[mortar] == 1
            # L2 mortars in x-direction
            direction = 2
        else
            # L2 mortars in y-direction
            direction = 4
        end
    end
    surface_flux_values[:, :, direction, upper_element] .= fstar_upper
    surface_flux_values[:, :, direction, lower_element] .= fstar_lower

    # Project small fluxes to large element
    if cache.mortars.large_sides[mortar] == 1 # -> large element on left side
        if cache.mortars.orientations[mortar] == 1
            # L2 mortars in x-direction
            direction = 2
        else
            # L2 mortars in y-direction
            direction = 4
        end
    else # large_sides[mortar] == 2 -> large element on right side
        if cache.mortars.orientations[mortar] == 1
            # L2 mortars in x-direction
            direction = 1
        else
            # L2 mortars in y-direction
            direction = 3
        end
    end

    # TODO: Taal performance
    # for v in eachvariable(equations)
    #   # The code below is semantically equivalent to
    #   # surface_flux_values[v, :, direction, large_element] .=
    #   #   (mortar_l2.reverse_upper * fstar_upper[v, :] + mortar_l2.reverse_lower * fstar_lower[v, :])
    #   # but faster and does not allocate.
    #   # Note that `true * some_float == some_float` in Julia, i.e. `true` acts as
    #   # a universal `one`. Hence, the second `mul!` means "add the matrix-vector
    #   # product to the current value of the destination".
    #   @views mul!(surface_flux_values[v, :, direction, large_element],
    #               mortar_l2.reverse_upper, fstar_upper[v, :])
    #   @views mul!(surface_flux_values[v, :, direction, large_element],
    #               mortar_l2.reverse_lower,  fstar_lower[v, :], true, true)
    # end
    # The code above could be replaced by the following code. However, the relative efficiency
    # depends on the types of fstar_upper/fstar_lower and dg.l2mortar_reverse_upper.
    # Using StaticArrays for both makes the code above faster for common test cases.
    multiply_dimensionwise!(view(surface_flux_values, :, :, direction, large_element),
                            mortar_l2.reverse_upper, fstar_upper,
                            mortar_l2.reverse_lower, fstar_lower)

    return nothing
end

function calc_surface_integral!(du, u, mesh::Union{TreeMesh{2}, StructuredMesh{2}},
                                equations, surface_integral::SurfaceIntegralWeakForm,
                                dg::DG, cache)
    @unpack boundary_interpolation = dg.basis
    @unpack surface_flux_values = cache.elements

    # Note that all fluxes have been computed with outward-pointing normal vectors.
    # Access the factors only once before beginning the loop to increase performance.
    # We also use explicit assignments instead of `+=` to let `@muladd` turn these
    # into FMAs (see comment at the top of the file).
    factor_1 = boundary_interpolation[1, 1]
    factor_2 = boundary_interpolation[nnodes(dg), 2]
    @threaded for element in eachelement(dg, cache)
        for l in eachnode(dg)
            for v in eachvariable(equations)
                # surface at -x
                du[v, 1, l, element] = (du[v, 1, l, element] -
                                        surface_flux_values[v, l, 1, element] *
                                        factor_1)

                # surface at +x
                du[v, nnodes(dg), l, element] = (du[v, nnodes(dg), l, element] +
                                                 surface_flux_values[v, l, 2, element] *
                                                 factor_2)

                # surface at -y
                du[v, l, 1, element] = (du[v, l, 1, element] -
                                        surface_flux_values[v, l, 3, element] *
                                        factor_1)

                # surface at +y
                du[v, l, nnodes(dg), element] = (du[v, l, nnodes(dg), element] +
                                                 surface_flux_values[v, l, 4, element] *
                                                 factor_2)
            end
        end
    end

    return nothing
end

function apply_jacobian!(du, mesh::TreeMesh{2},
                         equations, dg::DG, cache)
    @threaded for element in eachelement(dg, cache)
        factor = -cache.elements.inverse_jacobian[element]

        for j in eachnode(dg), i in eachnode(dg)
            for v in eachvariable(equations)
                du[v, i, j, element] *= factor
            end
        end
    end

    return nothing
end

# TODO: Taal dimension agnostic
function calc_sources!(du, u, t, source_terms::Nothing,
                       equations::AbstractEquations{2}, dg::DG, cache)
    return nothing
end

function calc_sources!(du, u, t, source_terms,
                       equations::AbstractEquations{2}, dg::DG, cache)
    @threaded for element in eachelement(dg, cache)
        for j in eachnode(dg), i in eachnode(dg)
            u_local = get_node_vars(u, equations, dg, i, j, element)
            x_local = get_node_coords(cache.elements.node_coordinates, equations, dg, i,
                                      j, element)
            du_local = source_terms(u_local, x_local, t, equations)
            add_to_node_vars!(du, du_local, equations, dg, i, j, element)
        end
    end

    return nothing
end
end # @muladd<|MERGE_RESOLUTION|>--- conflicted
+++ resolved
@@ -36,25 +36,12 @@
 
 # The methods below are specialized on the volume integral type
 # and called from the basic `create_cache` method at the top.
-<<<<<<< HEAD
 function create_cache(mesh::Union{TreeMesh{2}, StructuredMesh{2}, UnstructuredMesh2D, P4estMesh{2}, T8codeMesh{2}},
                       equations, volume_integral::VolumeIntegralFluxDifferencing, dg::DG, uEltype)
   NamedTuple()
 end
 
-
 function create_cache(mesh::Union{TreeMesh{2}, StructuredMesh{2}, UnstructuredMesh2D, P4estMesh{2}, T8codeMesh{2}}, equations,
-=======
-function create_cache(mesh::Union{TreeMesh{2}, StructuredMesh{2}, UnstructuredMesh2D,
-                                  P4estMesh{2}},
-                      equations, volume_integral::VolumeIntegralFluxDifferencing,
-                      dg::DG, uEltype)
-    NamedTuple()
-end
-
-function create_cache(mesh::Union{TreeMesh{2}, StructuredMesh{2}, UnstructuredMesh2D,
-                                  P4estMesh{2}}, equations,
->>>>>>> e8494614
                       volume_integral::VolumeIntegralShockCapturingHG, dg::DG, uEltype)
     element_ids_dg = Int[]
     element_ids_dgfv = Int[]
@@ -79,25 +66,9 @@
             fstar1_L_threaded, fstar1_R_threaded, fstar2_L_threaded, fstar2_R_threaded)
 end
 
-<<<<<<< HEAD
-
 function create_cache(mesh::Union{TreeMesh{2}, StructuredMesh{2}, UnstructuredMesh2D, P4estMesh{2}, T8codeMesh{2}}, equations,
                       volume_integral::VolumeIntegralPureLGLFiniteVolume, dg::DG, uEltype)
 
-  A3dp1_x = Array{uEltype, 3}
-  A3dp1_y = Array{uEltype, 3}
-
-  fstar1_L_threaded = A3dp1_x[A3dp1_x(undef, nvariables(equations), nnodes(dg)+1, nnodes(dg)) for _ in 1:Threads.nthreads()]
-  fstar1_R_threaded = A3dp1_x[A3dp1_x(undef, nvariables(equations), nnodes(dg)+1, nnodes(dg)) for _ in 1:Threads.nthreads()]
-  fstar2_L_threaded = A3dp1_y[A3dp1_y(undef, nvariables(equations), nnodes(dg), nnodes(dg)+1) for _ in 1:Threads.nthreads()]
-  fstar2_R_threaded = A3dp1_y[A3dp1_y(undef, nvariables(equations), nnodes(dg), nnodes(dg)+1) for _ in 1:Threads.nthreads()]
-
-  return (; fstar1_L_threaded, fstar1_R_threaded, fstar2_L_threaded, fstar2_R_threaded)
-=======
-function create_cache(mesh::Union{TreeMesh{2}, StructuredMesh{2}, UnstructuredMesh2D,
-                                  P4estMesh{2}}, equations,
-                      volume_integral::VolumeIntegralPureLGLFiniteVolume, dg::DG,
-                      uEltype)
     A3dp1_x = Array{uEltype, 3}
     A3dp1_y = Array{uEltype, 3}
 
@@ -112,17 +83,11 @@
 
     return (; fstar1_L_threaded, fstar1_R_threaded, fstar2_L_threaded,
             fstar2_R_threaded)
->>>>>>> e8494614
 end
 
 # The methods below are specialized on the mortar type
 # and called from the basic `create_cache` method at the top.
-<<<<<<< HEAD
 function create_cache(mesh::Union{TreeMesh{2}, StructuredMesh{2}, UnstructuredMesh2D, P4estMesh{2}, T8codeMesh{2}},
-=======
-function create_cache(mesh::Union{TreeMesh{2}, StructuredMesh{2}, UnstructuredMesh2D,
-                                  P4estMesh{2}},
->>>>>>> e8494614
                       equations, mortar_l2::LobattoLegendreMortarL2, uEltype)
     # TODO: Taal performance using different types
     MA2d = MArray{Tuple{nvariables(equations), nnodes(mortar_l2)}, uEltype, 2,
@@ -209,12 +174,7 @@
 end
 
 function calc_volume_integral!(du, u,
-<<<<<<< HEAD
                                mesh::Union{TreeMesh{2}, StructuredMesh{2}, UnstructuredMesh2D, P4estMesh{2}, T8codeMesh{2}},
-=======
-                               mesh::Union{TreeMesh{2}, StructuredMesh{2},
-                                           UnstructuredMesh2D, P4estMesh{2}},
->>>>>>> e8494614
                                nonconservative_terms, equations,
                                volume_integral::VolumeIntegralWeakForm,
                                dg::DGSEM, cache)
@@ -259,12 +219,7 @@
 # mapping terms, stored in `cache.elements.contravariant_vectors`, is peeled apart
 # from the evaluation of the physical fluxes in each Cartesian direction
 function calc_volume_integral!(du, u,
-<<<<<<< HEAD
                                mesh::Union{TreeMesh{2}, StructuredMesh{2}, UnstructuredMesh2D, P4estMesh{2}, T8codeMesh{2}},
-=======
-                               mesh::Union{TreeMesh{2}, StructuredMesh{2},
-                                           UnstructuredMesh2D, P4estMesh{2}},
->>>>>>> e8494614
                                nonconservative_terms, equations,
                                volume_integral::VolumeIntegralFluxDifferencing,
                                dg::DGSEM, cache)
@@ -359,12 +314,7 @@
 
 # TODO: Taal dimension agnostic
 function calc_volume_integral!(du, u,
-<<<<<<< HEAD
                                mesh::Union{TreeMesh{2}, StructuredMesh{2}, UnstructuredMesh2D, P4estMesh{2}, T8codeMesh{2}},
-=======
-                               mesh::Union{TreeMesh{2}, StructuredMesh{2},
-                                           UnstructuredMesh2D, P4estMesh{2}},
->>>>>>> e8494614
                                nonconservative_terms, equations,
                                volume_integral::VolumeIntegralShockCapturingHG,
                                dg::DGSEM, cache)
@@ -422,12 +372,7 @@
 end
 
 @inline function fv_kernel!(du, u,
-<<<<<<< HEAD
                             mesh::Union{TreeMesh{2}, StructuredMesh{2}, UnstructuredMesh2D, P4estMesh{2}, T8codeMesh{2}},
-=======
-                            mesh::Union{TreeMesh{2}, StructuredMesh{2},
-                                        UnstructuredMesh2D, P4estMesh{2}},
->>>>>>> e8494614
                             nonconservative_terms, equations,
                             volume_flux_fv, dg::DGSEM, cache, element, alpha = true)
     @unpack fstar1_L_threaded, fstar1_R_threaded, fstar2_L_threaded, fstar2_R_threaded = cache
