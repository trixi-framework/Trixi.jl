--- conflicted
+++ resolved
@@ -445,13 +445,9 @@
     return nothing
 end
 
-<<<<<<< HEAD
 function prolong2interfaces!(cache, u,
                              mesh::TreeMesh{2}, equations,
                              surface_integral, dg::DG{<:LobattoLegendreBasis})
-=======
-function prolong2interfaces!(cache, u, mesh::TreeMesh{2}, equations, dg::DG)
->>>>>>> 7891e282
     @unpack interfaces = cache
     @unpack orientations, neighbor_ids = interfaces
     interfaces_u = interfaces.u
