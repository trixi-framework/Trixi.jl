--- conflicted
+++ resolved
@@ -103,12 +103,8 @@
 # TODO: Taal discuss/refactor timer, allowing users to pass a custom timer?
 
 function rhs!(du, u, t,
-<<<<<<< HEAD
-              mesh::Union{TreeMesh{2}, P4estMesh{2}, T8codeMesh{2}},
-=======
               mesh::Union{TreeMesh{2}, P4estMesh{2}, P4estMeshView{2}, T8codeMesh{2},
                           TreeMesh{3}, P4estMesh{3}, T8codeMesh{3}},
->>>>>>> 96c7aef8
               equations,
               boundary_conditions, source_terms::Source,
               dg::DG, cache) where {Source}
