--- conflicted
+++ resolved
@@ -187,21 +187,13 @@
                                            StructuredMeshView{2}, UnstructuredMesh2D,
                                            P4estMesh{2}, P4estMeshView{2},
                                            T8codeMesh{2}},
-<<<<<<< HEAD
                                equations,
-=======
-                               have_nonconservative_terms, equations,
->>>>>>> b15c6ea8
                                volume_integral::VolumeIntegralWeakForm,
                                dg::DGSEM, cache)
     @threaded for element in eachelement(dg, cache)
         weak_form_kernel!(du, u, element, mesh,
-<<<<<<< HEAD
                           have_nonconservative_terms(equations),
                           have_aux_node_vars(equations), equations,
-=======
-                          have_nonconservative_terms, equations,
->>>>>>> b15c6ea8
                           dg, cache)
     end
 
@@ -217,12 +209,8 @@
 =#
 @inline function weak_form_kernel!(du, u,
                                    element, mesh::TreeMesh{2},
-<<<<<<< HEAD
-                                   nonconservative_terms::False,
+                                   have_nonconservative_terms::False,
                                    have_aux_node_vars::False, equations,
-=======
-                                   have_nonconservative_terms::False, equations,
->>>>>>> b15c6ea8
                                    dg::DGSEM, cache, alpha = true)
     # true * [some floating point value] == [exactly the same floating point value]
     # This can (hopefully) be optimized away due to constant propagation.
@@ -250,7 +238,7 @@
 
 @inline function weak_form_kernel!(du, u,
                                    element, mesh::TreeMesh{2},
-                                   nonconservative_terms::False,
+                                   have_nonconservative_terms::False,
                                    have_aux_node_vars::True, equations,
                                    dg::DGSEM, cache, alpha = true)
     # true * [some floating point value] == [exactly the same floating point value]
@@ -288,33 +276,21 @@
                                            StructuredMeshView{2},
                                            UnstructuredMesh2D, P4estMesh{2},
                                            T8codeMesh{2}},
-<<<<<<< HEAD
                                equations,
-=======
-                               have_nonconservative_terms, equations,
->>>>>>> b15c6ea8
                                volume_integral::VolumeIntegralFluxDifferencing,
                                dg::DGSEM, cache)
     @threaded for element in eachelement(dg, cache)
         flux_differencing_kernel!(du, u, element, mesh,
-<<<<<<< HEAD
                                   have_nonconservative_terms(equations),
                                   have_aux_node_vars(equations), equations,
-=======
-                                  have_nonconservative_terms, equations,
->>>>>>> b15c6ea8
                                   volume_integral.volume_flux, dg, cache)
     end
 end
 
 @inline function flux_differencing_kernel!(du, u,
                                            element, mesh::TreeMesh{2},
-<<<<<<< HEAD
-                                           nonconservative_terms::False,
+                                           have_nonconservative_terms::False,
                                            have_aux_node_vars::False, equations,
-=======
-                                           have_nonconservative_terms::False, equations,
->>>>>>> b15c6ea8
                                            volume_flux, dg::DGSEM, cache, alpha = true)
     # true * [some floating point value] == [exactly the same floating point value]
     # This can (hopefully) be optimized away due to constant propagation.
@@ -353,8 +329,7 @@
 
 @inline function flux_differencing_kernel!(du, u,
                                            element, mesh::TreeMesh{2},
-<<<<<<< HEAD
-                                           nonconservative_terms::False,
+                                           have_nonconservative_terms::False,
                                            have_aux_node_vars::True, equations,
                                            volume_flux, dg::DGSEM, cache, alpha = true)
     # true * [some floating point value] == [exactly the same floating point value]
@@ -401,11 +376,8 @@
 
 @inline function flux_differencing_kernel!(du, u,
                                            element, mesh::TreeMesh{2},
-                                           nonconservative_terms::True,
+                                           have_nonconservative_terms::True,
                                            have_aux_node_vars::False, equations,
-=======
-                                           have_nonconservative_terms::True, equations,
->>>>>>> b15c6ea8
                                            volume_flux, dg::DGSEM, cache, alpha = true)
     # true * [some floating point value] == [exactly the same floating point value]
     # This can (hopefully) be optimized away due to constant propagation.
@@ -448,7 +420,7 @@
 
 @inline function flux_differencing_kernel!(du, u,
                                            element, mesh::TreeMesh{2},
-                                           nonconservative_terms::True,
+                                           have_nonconservative_terms::True,
                                            have_aux_node_vars::True, equations,
                                            volume_flux, dg::DGSEM, cache, alpha = true)
     # true * [some floating point value] == [exactly the same floating point value]
@@ -506,11 +478,7 @@
                                mesh::Union{TreeMesh{2}, StructuredMesh{2},
                                            UnstructuredMesh2D, P4estMesh{2},
                                            T8codeMesh{2}},
-<<<<<<< HEAD
                                equations,
-=======
-                               have_nonconservative_terms, equations,
->>>>>>> b15c6ea8
                                volume_integral::VolumeIntegralShockCapturingHG,
                                dg::DGSEM, cache)
     @unpack volume_flux_dg, volume_flux_fv, indicator = volume_integral
@@ -530,30 +498,18 @@
 
         if dg_only
             flux_differencing_kernel!(du, u, element, mesh,
-<<<<<<< HEAD
                                       have_nonconservative_terms(equations),
                                       have_aux_node_vars(equations), equations,
-=======
-                                      have_nonconservative_terms, equations,
->>>>>>> b15c6ea8
                                       volume_flux_dg, dg, cache)
         else
             # Calculate DG volume integral contribution
             flux_differencing_kernel!(du, u, element, mesh,
-<<<<<<< HEAD
                                       have_nonconservative_terms(equations),
                                       have_aux_node_vars(equations), equations,
                                       volume_flux_dg, dg, cache, 1 - alpha_element)
 
             # Calculate FV volume integral contribution
             fv_kernel!(du, u, mesh, equations,
-=======
-                                      have_nonconservative_terms, equations,
-                                      volume_flux_dg, dg, cache, 1 - alpha_element)
-
-            # Calculate FV volume integral contribution
-            fv_kernel!(du, u, mesh, have_nonconservative_terms, equations,
->>>>>>> b15c6ea8
                        volume_flux_fv, dg, cache, element, alpha_element)
         end
     end
@@ -566,24 +522,15 @@
                                mesh::Union{TreeMesh{2}, StructuredMesh{2},
                                            UnstructuredMesh2D, P4estMesh{2},
                                            T8codeMesh{2}},
-<<<<<<< HEAD
                                equations,
-=======
-                               have_nonconservative_terms, equations,
->>>>>>> b15c6ea8
                                volume_integral::VolumeIntegralPureLGLFiniteVolume,
                                dg::DGSEM, cache)
     @unpack volume_flux_fv = volume_integral
 
     # Calculate LGL FV volume integral
     @threaded for element in eachelement(dg, cache)
-<<<<<<< HEAD
         fv_kernel!(du, u, mesh, equations,
                    volume_flux_fv, dg, cache, element, true)
-=======
-        fv_kernel!(du, u, mesh, have_nonconservative_terms, equations, volume_flux_fv,
-                   dg, cache, element, true)
->>>>>>> b15c6ea8
     end
 
     return nothing
@@ -593,13 +540,8 @@
                             mesh::Union{TreeMesh{2}, StructuredMesh{2},
                                         UnstructuredMesh2D, P4estMesh{2},
                                         T8codeMesh{2}},
-<<<<<<< HEAD
                             equations, volume_flux_fv, dg::DGSEM, cache, element,
                             alpha = true)
-=======
-                            have_nonconservative_terms, equations,
-                            volume_flux_fv, dg::DGSEM, cache, element, alpha = true)
->>>>>>> b15c6ea8
     @unpack fstar1_L_threaded, fstar1_R_threaded, fstar2_L_threaded, fstar2_R_threaded = cache
     @unpack inverse_weights = dg.basis
 
@@ -609,13 +551,8 @@
     fstar1_R = fstar1_R_threaded[Threads.threadid()]
     fstar2_R = fstar2_R_threaded[Threads.threadid()]
     calcflux_fv!(fstar1_L, fstar1_R, fstar2_L, fstar2_R, u, mesh,
-<<<<<<< HEAD
                  have_nonconservative_terms(equations), have_aux_node_vars(equations),
                  equations, volume_flux_fv, dg, element, cache)
-=======
-                 have_nonconservative_terms, equations, volume_flux_fv, dg, element,
-                 cache)
->>>>>>> b15c6ea8
 
     # Calculate FV volume integral contribution
     for j in eachnode(dg), i in eachnode(dg)
@@ -644,13 +581,8 @@
 # - `fstar2_R::AbstractArray{<:Real, 3}`
 @inline function calcflux_fv!(fstar1_L, fstar1_R, fstar2_L, fstar2_R,
                               u::AbstractArray{<:Any, 4},
-<<<<<<< HEAD
-                              mesh::TreeMesh{2}, nonconservative_terms::False,
+                              mesh::TreeMesh{2}, have_nonconservative_terms::False,
                               have_aux_node_vars::False, equations,
-=======
-                              mesh::TreeMesh{2},
-                              have_nonconservative_terms::False, equations,
->>>>>>> b15c6ea8
                               volume_flux_fv, dg::DGSEM, element, cache)
     fstar1_L[:, 1, :] .= zero(eltype(fstar1_L))
     fstar1_L[:, nnodes(dg) + 1, :] .= zero(eltype(fstar1_L))
@@ -734,13 +666,8 @@
 # - `u_leftright::AbstractArray{<:Real, 4}`
 @inline function calcflux_fv!(fstar1_L, fstar1_R, fstar2_L, fstar2_R,
                               u::AbstractArray{<:Any, 4},
-<<<<<<< HEAD
-                              mesh::TreeMesh{2}, nonconservative_terms::True,
+                              mesh::TreeMesh{2}, have_nonconservative_terms::True,
                               have_aux_node_vars::False, equations,
-=======
-                              mesh::TreeMesh{2},
-                              have_nonconservative_terms::True, equations,
->>>>>>> b15c6ea8
                               volume_flux_fv, dg::DGSEM, element, cache)
     volume_flux, nonconservative_flux = volume_flux_fv
 
@@ -897,12 +824,8 @@
 
 function calc_interface_flux!(surface_flux_values,
                               mesh::TreeMesh{2},
-<<<<<<< HEAD
-                              nonconservative_terms::False,
+                              have_nonconservative_terms::False,
                               have_aux_node_vars::False, equations,
-=======
-                              have_nonconservative_terms::False, equations,
->>>>>>> b15c6ea8
                               surface_integral, dg::DG, cache)
     @unpack surface_flux = surface_integral
     @unpack u, neighbor_ids, orientations = cache.interfaces
@@ -936,8 +859,7 @@
 
 function calc_interface_flux!(surface_flux_values,
                               mesh::TreeMesh{2},
-<<<<<<< HEAD
-                              nonconservative_terms::False,
+                              have_nonconservative_terms::False,
                               have_aux_node_vars::True, equations,
                               surface_integral, dg::DG, cache)
     @unpack surface_flux = surface_integral
@@ -976,11 +898,8 @@
 
 function calc_interface_flux!(surface_flux_values,
                               mesh::TreeMesh{2},
-                              nonconservative_terms::True,
+                              have_nonconservative_terms::True,
                               have_aux_node_vars::False, equations,
-=======
-                              have_nonconservative_terms::True, equations,
->>>>>>> b15c6ea8
                               surface_integral, dg::DG, cache)
     surface_flux, nonconservative_flux = surface_integral.surface_flux
     @unpack u, neighbor_ids, orientations = cache.interfaces
@@ -1026,7 +945,7 @@
 
 function calc_interface_flux!(surface_flux_values,
                               mesh::TreeMesh{2},
-                              nonconservative_terms::True,
+                              have_nonconservative_terms::True,
                               have_aux_node_vars::True, equations,
                               surface_integral, dg::DG, cache)
     surface_flux, nonconservative_flux = surface_integral.surface_flux
@@ -1155,16 +1074,9 @@
     return nothing
 end
 
-<<<<<<< HEAD
 function calc_boundary_flux_by_direction!(t, boundary_condition,
-                                          nonconservative_terms::False,
+                                          have_nonconservative_terms::False,
                                           have_aux_node_vars::False, equations,
-=======
-function calc_boundary_flux_by_direction!(surface_flux_values::AbstractArray{<:Any, 4},
-                                          t,
-                                          boundary_condition,
-                                          have_nonconservative_terms::False, equations,
->>>>>>> b15c6ea8
                                           surface_integral, dg::DG, cache,
                                           direction, first_boundary, last_boundary)
     @unpack surface_flux_values = cache.elements
@@ -1198,9 +1110,8 @@
     return nothing
 end
 
-<<<<<<< HEAD
 function calc_boundary_flux_by_direction!(t, boundary_condition,
-                                          nonconservative_terms::False,
+                                          have_nonconservative_terms::False,
                                           have_aux_node_vars::True, equations,
                                           surface_integral, dg::DG, cache,
                                           direction, first_boundary, last_boundary)
@@ -1241,14 +1152,8 @@
 end
 
 function calc_boundary_flux_by_direction!(t, boundary_condition,
-                                          nonconservative_terms::True,
+                                          have_nonconservative_terms::True,
                                           have_aux_node_vars::False, equations,
-=======
-function calc_boundary_flux_by_direction!(surface_flux_values::AbstractArray{<:Any, 4},
-                                          t,
-                                          boundary_condition,
-                                          have_nonconservative_terms::True, equations,
->>>>>>> b15c6ea8
                                           surface_integral, dg::DG, cache,
                                           direction, first_boundary, last_boundary)
     @unpack surface_flux_values = cache.elements
@@ -1284,7 +1189,7 @@
 end
 
 function calc_boundary_flux_by_direction!(t, boundary_condition,
-                                          nonconservative_terms::True,
+                                          have_nonconservative_terms::True,
                                           have_aux_node_vars::True, equations,
                                           surface_integral, dg::DG, cache,
                                           direction, first_boundary, last_boundary)
@@ -1428,12 +1333,8 @@
 
 function calc_mortar_flux!(surface_flux_values,
                            mesh::TreeMesh{2},
-<<<<<<< HEAD
-                           nonconservative_terms::False,
+                           have_nonconservative_terms::False,
                            have_aux_node_vars::False, equations,
-=======
-                           have_nonconservative_terms::False, equations,
->>>>>>> b15c6ea8
                            mortar_l2::LobattoLegendreMortarL2,
                            surface_integral, dg::DG, cache)
     @unpack surface_flux = surface_integral
@@ -1469,7 +1370,7 @@
 
 function calc_mortar_flux!(surface_flux_values,
                            mesh::TreeMesh{2},
-                           nonconservative_terms::False,
+                           have_nonconservative_terms::False,
                            have_aux_node_vars::True, equations,
                            mortar_l2::LobattoLegendreMortarL2,
                            surface_integral, dg::DG, cache)
@@ -1511,12 +1412,8 @@
 
 function calc_mortar_flux!(surface_flux_values,
                            mesh::TreeMesh{2},
-<<<<<<< HEAD
-                           nonconservative_terms::True,
+                           have_nonconservative_terms::True,
                            have_aux_node_vars::False, equations,
-=======
-                           have_nonconservative_terms::True, equations,
->>>>>>> b15c6ea8
                            mortar_l2::LobattoLegendreMortarL2,
                            surface_integral, dg::DG, cache)
     surface_flux, nonconservative_flux = surface_integral.surface_flux
@@ -1621,7 +1518,7 @@
 
 function calc_mortar_flux!(surface_flux_values,
                            mesh::TreeMesh{2},
-                           nonconservative_terms::True,
+                           have_nonconservative_terms::True,
                            have_aux_node_vars::True, equations,
                            mortar_l2::LobattoLegendreMortarL2,
                            surface_integral, dg::DG, cache)
