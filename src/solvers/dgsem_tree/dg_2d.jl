--- conflicted
+++ resolved
@@ -34,7 +34,6 @@
     return cache
 end
 
-<<<<<<< HEAD
 # The methods below are specialized on the volume integral type
 # and called from the basic `create_cache` method at the top.
 function create_cache(mesh::Union{TreeMesh{2}, StructuredMesh{2}, StructuredMeshView{2},
@@ -45,8 +44,6 @@
     NamedTuple()
 end
 
-=======
->>>>>>> 9df2941d
 function create_cache(mesh::Union{TreeMesh{2}, StructuredMesh{2}, UnstructuredMesh2D,
                                   P4estMesh{2}, P4estMeshView{2}, T8codeMesh{2}},
                       equations,
@@ -120,12 +117,8 @@
 # TODO: Taal discuss/refactor timer, allowing users to pass a custom timer?
 
 function rhs!(du, u, t,
-<<<<<<< HEAD
-              mesh::Union{TreeMesh{2}, P4estMesh{2}, T8codeMesh{2}},
-=======
               mesh::Union{TreeMesh{2}, P4estMesh{2}, P4estMeshView{2}, T8codeMesh{2},
                           TreeMesh{3}, P4estMesh{3}, T8codeMesh{3}},
->>>>>>> 9df2941d
               equations,
               boundary_conditions, source_terms::Source,
               dg::DG, cache) where {Source}
@@ -229,11 +222,7 @@
     # Calculate boundary fluxes
     @trixi_timeit timer() "boundary flux" begin
         calc_boundary_flux!(cache, t, boundary_conditions, mesh, equations,
-<<<<<<< HEAD
                             dg.surface_integral, dg, u_global, semis)
-=======
-                            dg.surface_integral, dg, u_global)
->>>>>>> 9df2941d
     end
 
     # Prolong solution to mortars
@@ -318,7 +307,6 @@
     return nothing
 end
 
-<<<<<<< HEAD
 # flux differencing volume integral. For curved meshes averaging of the
 # mapping terms, stored in `cache.elements.contravariant_vectors`, is peeled apart
 # from the evaluation of the physical fluxes in each Cartesian direction
@@ -349,8 +337,6 @@
     end
 end
 
-=======
->>>>>>> 9df2941d
 @inline function flux_differencing_kernel!(du, u,
                                            element, mesh::TreeMesh{2},
                                            have_nonconservative_terms::False, equations,
