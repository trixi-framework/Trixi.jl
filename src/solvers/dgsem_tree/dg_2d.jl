# By default, Julia/LLVM does not use fused multiply-add operations (FMAs).
# Since these FMAs can increase the performance of many numerical algorithms,
# we need to opt-in explicitly.
# See https://ranocha.de/blog/Optimizing_EC_Trixi for further details.
@muladd begin
#! format: noindent

# everything related to a DG semidiscretization in 2D,
# currently limited to Lobatto-Legendre nodes

# This method is called when a SemidiscretizationHyperbolic is constructed.
# It constructs the basic `cache` used throughout the simulation to compute
# the RHS etc.
function create_cache(mesh::TreeMesh{2}, equations,
<<<<<<< HEAD
                      dg::DG, RealT, uEltype, backend::Backend)
  # Get cells for which an element needs to be created (i.e. all leaf cells)
  leaf_cell_ids = local_leaf_cells(mesh.tree)
=======
                      dg::DG, RealT, uEltype)
    # Get cells for which an element needs to be created (i.e. all leaf cells)
    leaf_cell_ids = local_leaf_cells(mesh.tree)
>>>>>>> 3303ed8c

    elements = init_elements(leaf_cell_ids, mesh, equations, dg.basis, RealT, uEltype)

<<<<<<< HEAD
  interfaces = init_interfaces(leaf_cell_ids, mesh, elements, backend)
=======
    interfaces = init_interfaces(leaf_cell_ids, mesh, elements)
>>>>>>> 3303ed8c

    boundaries = init_boundaries(leaf_cell_ids, mesh, elements)

    mortars = init_mortars(leaf_cell_ids, mesh, elements, dg.mortar)

    cache = (; elements, interfaces, boundaries, mortars)

    # Add specialized parts of the cache required to compute the volume integral etc.
    cache = (; cache...,
             create_cache(mesh, equations, dg.volume_integral, dg, uEltype)...)
    cache = (; cache..., create_cache(mesh, equations, dg.mortar, uEltype)...)

    return cache
end

# The methods below are specialized on the volume integral type
# and called from the basic `create_cache` method at the top.
function create_cache(mesh::Union{TreeMesh{2}, StructuredMesh{2}, UnstructuredMesh2D,
                                  P4estMesh{2}},
                      equations, volume_integral::VolumeIntegralFluxDifferencing,
                      dg::DG, uEltype)
    NamedTuple()
end

function create_cache(mesh::Union{TreeMesh{2}, StructuredMesh{2}, UnstructuredMesh2D,
                                  P4estMesh{2}}, equations,
                      volume_integral::VolumeIntegralShockCapturingHG, dg::DG, uEltype)
    element_ids_dg = Int[]
    element_ids_dgfv = Int[]

    cache = create_cache(mesh, equations,
                         VolumeIntegralFluxDifferencing(volume_integral.volume_flux_dg),
                         dg, uEltype)

    A3dp1_x = Array{uEltype, 3}
    A3dp1_y = Array{uEltype, 3}

    fstar1_L_threaded = A3dp1_x[A3dp1_x(undef, nvariables(equations), nnodes(dg) + 1,
                                        nnodes(dg)) for _ in 1:Threads.nthreads()]
    fstar1_R_threaded = A3dp1_x[A3dp1_x(undef, nvariables(equations), nnodes(dg) + 1,
                                        nnodes(dg)) for _ in 1:Threads.nthreads()]
    fstar2_L_threaded = A3dp1_y[A3dp1_y(undef, nvariables(equations), nnodes(dg),
                                        nnodes(dg) + 1) for _ in 1:Threads.nthreads()]
    fstar2_R_threaded = A3dp1_y[A3dp1_y(undef, nvariables(equations), nnodes(dg),
                                        nnodes(dg) + 1) for _ in 1:Threads.nthreads()]

    return (; cache..., element_ids_dg, element_ids_dgfv,
            fstar1_L_threaded, fstar1_R_threaded, fstar2_L_threaded, fstar2_R_threaded)
end

function create_cache(mesh::Union{TreeMesh{2}, StructuredMesh{2}, UnstructuredMesh2D,
                                  P4estMesh{2}}, equations,
                      volume_integral::VolumeIntegralPureLGLFiniteVolume, dg::DG,
                      uEltype)
    A3dp1_x = Array{uEltype, 3}
    A3dp1_y = Array{uEltype, 3}

    fstar1_L_threaded = A3dp1_x[A3dp1_x(undef, nvariables(equations), nnodes(dg) + 1,
                                        nnodes(dg)) for _ in 1:Threads.nthreads()]
    fstar1_R_threaded = A3dp1_x[A3dp1_x(undef, nvariables(equations), nnodes(dg) + 1,
                                        nnodes(dg)) for _ in 1:Threads.nthreads()]
    fstar2_L_threaded = A3dp1_y[A3dp1_y(undef, nvariables(equations), nnodes(dg),
                                        nnodes(dg) + 1) for _ in 1:Threads.nthreads()]
    fstar2_R_threaded = A3dp1_y[A3dp1_y(undef, nvariables(equations), nnodes(dg),
                                        nnodes(dg) + 1) for _ in 1:Threads.nthreads()]

    return (; fstar1_L_threaded, fstar1_R_threaded, fstar2_L_threaded,
            fstar2_R_threaded)
end

# The methods below are specialized on the mortar type
# and called from the basic `create_cache` method at the top.
function create_cache(mesh::Union{TreeMesh{2}, StructuredMesh{2}, UnstructuredMesh2D,
                                  P4estMesh{2}},
                      equations, mortar_l2::LobattoLegendreMortarL2, uEltype)
    # TODO: Taal performance using different types
    MA2d = MArray{Tuple{nvariables(equations), nnodes(mortar_l2)}, uEltype, 2,
                  nvariables(equations) * nnodes(mortar_l2)}
    fstar_upper_threaded = MA2d[MA2d(undef) for _ in 1:Threads.nthreads()]
    fstar_lower_threaded = MA2d[MA2d(undef) for _ in 1:Threads.nthreads()]

    # A2d = Array{uEltype, 2}
    # fstar_upper_threaded = [A2d(undef, nvariables(equations), nnodes(mortar_l2)) for _ in 1:Threads.nthreads()]
    # fstar_lower_threaded = [A2d(undef, nvariables(equations), nnodes(mortar_l2)) for _ in 1:Threads.nthreads()]

    (; fstar_upper_threaded, fstar_lower_threaded)
end

# TODO: Taal discuss/refactor timer, allowing users to pass a custom timer?

function rhs!(du, u, t,
              mesh::Union{TreeMesh{2}, P4estMesh{2}}, equations,
              initial_condition, boundary_conditions, source_terms::Source,
              dg::DG, cache) where {Source}
    # Reset du
    @trixi_timeit timer() "reset ∂u/∂t" reset_du!(du, dg, cache)

    # Calculate volume integral
    @trixi_timeit timer() "volume integral" begin
        calc_volume_integral!(du, u, mesh,
                              have_nonconservative_terms(equations), equations,
                              dg.volume_integral, dg, cache)
    end

    # Prolong solution to interfaces
    @trixi_timeit timer() "prolong2interfaces" begin
        prolong2interfaces!(cache, u, mesh, equations,
                            dg.surface_integral, dg)
    end

    # Calculate interface fluxes
    @trixi_timeit timer() "interface flux" begin
        calc_interface_flux!(cache.elements.surface_flux_values, mesh,
                             have_nonconservative_terms(equations), equations,
                             dg.surface_integral, dg, cache)
    end

    # Prolong solution to boundaries
    @trixi_timeit timer() "prolong2boundaries" begin
        prolong2boundaries!(cache, u, mesh, equations,
                            dg.surface_integral, dg)
    end

    # Calculate boundary fluxes
    @trixi_timeit timer() "boundary flux" begin
        calc_boundary_flux!(cache, t, boundary_conditions, mesh, equations,
                            dg.surface_integral, dg)
    end

    # Prolong solution to mortars
    @trixi_timeit timer() "prolong2mortars" begin
        prolong2mortars!(cache, u, mesh, equations,
                         dg.mortar, dg.surface_integral, dg)
    end

    # Calculate mortar fluxes
    @trixi_timeit timer() "mortar flux" begin
        calc_mortar_flux!(cache.elements.surface_flux_values, mesh,
                          have_nonconservative_terms(equations), equations,
                          dg.mortar, dg.surface_integral, dg, cache)
    end

    # Calculate surface integrals
    @trixi_timeit timer() "surface integral" begin
        calc_surface_integral!(du, u, mesh, equations,
                               dg.surface_integral, dg, cache)
    end

    # Apply Jacobian from mapping to reference element
    @trixi_timeit timer() "Jacobian" apply_jacobian!(du, mesh, equations, dg, cache)

<<<<<<< HEAD
function rhs_gpu!(du, u, t,
  mesh::Union{TreeMesh{2}, P4estMesh{2}}, equations,
  initial_condition, boundary_conditions, source_terms::Source,
  dg::DG, cache, backend::Backend) where {Source}

  # Select backend
  #backend = CUDABackend()
  #backend = CPU()

  # Offload u to device storage
  dev_u  = KernelAbstractions.allocate(backend, eltype(u),  size(u))
  if !(backend isa CPU)
    KernelAbstractions.copyto!(backend, dev_u, u)
  else
    Base.copyto!(dev_u, u)
  end

  # Reset du
  @trixi_timeit timer() "reset ∂u/∂t gpu" dev_du = KernelAbstractions.zeros(backend, eltype(du), size(du))

  # Calculate volume integral
  @trixi_timeit timer() "volume integral gpu" calc_volume_integral_gpu!(
    dev_du, dev_u, mesh,
    have_nonconservative_terms(equations), equations,
    dg.volume_integral, dg, cache)

  # Prolong solution to interfaces
  @trixi_timeit timer() "prolong2interfaces gpu" prolong2interfaces_gpu!(
  cache, dev_u, mesh, equations, dg.surface_integral, dg)

  # Calculate interface fluxes
  @trixi_timeit timer() "interface flux gpu" calc_interface_flux_gpu!(
  cache.elements.surface_flux_values, mesh,
  have_nonconservative_terms(equations), equations,
  dg.surface_integral, dg, cache)

  if !(backend isa CPU)
    KernelAbstractions.copyto!(backend, du, dev_du)
  else
    Base.copyto!(du, dev_du)
  end

  # Prolong solution to boundaries
  @trixi_timeit timer() "prolong2boundaries" prolong2boundaries!(
  cache, u, mesh, equations, dg.surface_integral, dg)

  # Calculate boundary fluxes
  @trixi_timeit timer() "boundary flux" calc_boundary_flux!(
  cache, t, boundary_conditions, mesh, equations, dg.surface_integral, dg)

  # Prolong solution to mortars
  @trixi_timeit timer() "prolong2mortars" prolong2mortars!(
  cache, u, mesh, equations, dg.mortar, dg.surface_integral, dg)

  # Calculate mortar fluxes
  @trixi_timeit timer() "mortar flux" calc_mortar_flux!(
  cache.elements.surface_flux_values, mesh,
  have_nonconservative_terms(equations), equations,
  dg.mortar, dg.surface_integral, dg, cache)

  # Calculate surface integrals
  @trixi_timeit timer() "surface integral" calc_surface_integral!(
  du, u, mesh, equations, dg.surface_integral, dg, cache)

  # Apply Jacobian from mapping to reference element
  @trixi_timeit timer() "Jacobian" apply_jacobian!(
  du, mesh, equations, dg, cache)

  # Calculate source terms
  @trixi_timeit timer() "source terms" calc_sources!(
  du, u, t, source_terms, equations, dg, cache)

  return nothing
end

=======
    # Calculate source terms
    @trixi_timeit timer() "source terms" begin
        calc_sources!(du, u, t, source_terms, equations, dg, cache)
    end

    return nothing
end
>>>>>>> 3303ed8c

function calc_volume_integral!(du, u,
                               mesh::Union{TreeMesh{2}, StructuredMesh{2},
                                           UnstructuredMesh2D, P4estMesh{2}},
                               nonconservative_terms, equations,
                               volume_integral::VolumeIntegralWeakForm,
                               dg::DGSEM, cache)
    @threaded for element in eachelement(dg, cache)
        weak_form_kernel!(du, u, element, mesh,
                          nonconservative_terms, equations,
                          dg, cache)
    end

    return nothing
end

function calc_volume_integral_gpu!(du, u,
                                   mesh::Union{TreeMesh{2}, StructuredMesh{2}, UnstructuredMesh2D, P4estMesh{2}},
                                   nonconservative_terms, equations,
                                   volume_integral::VolumeIntegralWeakForm,
                                   dg::DGSEM, cache)

  backend = get_backend(u)

  kernel! = weak_form_kernel_gpu!(backend)
  # Determine gridsize by number of node for each element
  num_nodes = length(eachnode(dg))
  num_elements = length(eachelement(dg, cache))
  @unpack derivative_dhat = dg.basis

  dev_derivative_dhat = KernelAbstractions.allocate(backend, eltype(derivative_dhat), size(derivative_dhat))
  if backend != CPU()
    KernelAbstractions.copyto!(backend, dev_derivative_dhat, derivative_dhat)
  else
    Base.copyto!(dev_derivative_dhat, derivative_dhat)
  end

  kernel!(du, u, equations, dev_derivative_dhat, num_nodes, ndrange=num_elements)
  # Ensure that device is finished
  KernelAbstractions.synchronize(backend)

  return nothing
end

end #@muladd

@kernel function weak_form_kernel_gpu!(du, u,
                                       equations, derivative_dhat, num_nodes)

  element = @index(Global)

  for j in 1:num_nodes, i in 1:num_nodes
    #u_node = get_node_vars(u, equations, dg, i, j, element)
    u_node = SVector(ntuple(@inline(v -> u[v, i, j, element]), Val(nvariables(equations))))

    flux1 = flux(u_node, 1, equations)
    for ii in 1:num_nodes
      #multiply_add_to_node_vars!(du, alpha * derivative_dhat[ii, i], flux1, equations, dg, ii, j, element)
      #factor = alpha * derivative_dhat[ii, i]
      factor = derivative_dhat[ii, i]
      for v in eachvariable(equations)
        du[v, ii, j, element] = du[v, ii, j, element] + factor * flux1[v]
      end
    end

    flux2 = flux(u_node, 2, equations)
    for jj in 1:num_nodes
      #multiply_add_to_node_vars!(du, alpha * derivative_dhat[jj, j], flux2, equations, dg, i, jj, element)
      #factor = alpha * derivative_dhat[jj, j]
      factor = derivative_dhat[jj, j]
      for v in eachvariable(equations)
        du[v, i, jj, element] = du[v, i, jj, element] + factor * flux2[v]
      end
    end
  end
end

@muladd begin

@inline function weak_form_kernel!(du, u,
                                   element, mesh::TreeMesh{2},
                                   nonconservative_terms::False, equations,
                                   dg::DGSEM, cache, alpha = true)
    # true * [some floating point value] == [exactly the same floating point value]
    # This can (hopefully) be optimized away due to constant propagation.
    @unpack derivative_dhat = dg.basis

    # Calculate volume terms in one element
    for j in eachnode(dg), i in eachnode(dg)
        u_node = get_node_vars(u, equations, dg, i, j, element)

        flux1 = flux(u_node, 1, equations)
        for ii in eachnode(dg)
            multiply_add_to_node_vars!(du, alpha * derivative_dhat[ii, i], flux1,
                                       equations, dg, ii, j, element)
        end

        flux2 = flux(u_node, 2, equations)
        for jj in eachnode(dg)
            multiply_add_to_node_vars!(du, alpha * derivative_dhat[jj, j], flux2,
                                       equations, dg, i, jj, element)
        end
    end

    return nothing
end

# flux differencing volume integral. For curved meshes averaging of the
# mapping terms, stored in `cache.elements.contravariant_vectors`, is peeled apart
# from the evaluation of the physical fluxes in each Cartesian direction
function calc_volume_integral!(du, u,
                               mesh::Union{TreeMesh{2}, StructuredMesh{2},
                                           UnstructuredMesh2D, P4estMesh{2}},
                               nonconservative_terms, equations,
                               volume_integral::VolumeIntegralFluxDifferencing,
                               dg::DGSEM, cache)
    @threaded for element in eachelement(dg, cache)
        flux_differencing_kernel!(du, u, element, mesh,
                                  nonconservative_terms, equations,
                                  volume_integral.volume_flux, dg, cache)
    end
end

@inline function flux_differencing_kernel!(du, u,
                                           element, mesh::TreeMesh{2},
                                           nonconservative_terms::False, equations,
                                           volume_flux, dg::DGSEM, cache, alpha = true)
    # true * [some floating point value] == [exactly the same floating point value]
    # This can (hopefully) be optimized away due to constant propagation.
    @unpack derivative_split = dg.basis

    # Calculate volume integral in one element
    for j in eachnode(dg), i in eachnode(dg)
        u_node = get_node_vars(u, equations, dg, i, j, element)

        # All diagonal entries of `derivative_split` are zero. Thus, we can skip
        # the computation of the diagonal terms. In addition, we use the symmetry
        # of the `volume_flux` to save half of the possible two-point flux
        # computations.

        # x direction
        for ii in (i + 1):nnodes(dg)
            u_node_ii = get_node_vars(u, equations, dg, ii, j, element)
            flux1 = volume_flux(u_node, u_node_ii, 1, equations)
            multiply_add_to_node_vars!(du, alpha * derivative_split[i, ii], flux1,
                                       equations, dg, i, j, element)
            multiply_add_to_node_vars!(du, alpha * derivative_split[ii, i], flux1,
                                       equations, dg, ii, j, element)
        end

        # y direction
        for jj in (j + 1):nnodes(dg)
            u_node_jj = get_node_vars(u, equations, dg, i, jj, element)
            flux2 = volume_flux(u_node, u_node_jj, 2, equations)
            multiply_add_to_node_vars!(du, alpha * derivative_split[j, jj], flux2,
                                       equations, dg, i, j, element)
            multiply_add_to_node_vars!(du, alpha * derivative_split[jj, j], flux2,
                                       equations, dg, i, jj, element)
        end
    end
end

@inline function flux_differencing_kernel!(du, u,
                                           element, mesh::TreeMesh{2},
                                           nonconservative_terms::True, equations,
                                           volume_flux, dg::DGSEM, cache, alpha = true)
    # true * [some floating point value] == [exactly the same floating point value]
    # This can (hopefully) be optimized away due to constant propagation.
    @unpack derivative_split = dg.basis
    symmetric_flux, nonconservative_flux = volume_flux

    # Apply the symmetric flux as usual
    flux_differencing_kernel!(du, u, element, mesh, False(), equations, symmetric_flux,
                              dg, cache, alpha)

    # Calculate the remaining volume terms using the nonsymmetric generalized flux
    for j in eachnode(dg), i in eachnode(dg)
        u_node = get_node_vars(u, equations, dg, i, j, element)

        # The diagonal terms are zero since the diagonal of `derivative_split`
        # is zero. We ignore this for now.

        # x direction
        integral_contribution = zero(u_node)
        for ii in eachnode(dg)
            u_node_ii = get_node_vars(u, equations, dg, ii, j, element)
            noncons_flux1 = nonconservative_flux(u_node, u_node_ii, 1, equations)
            integral_contribution = integral_contribution +
                                    derivative_split[i, ii] * noncons_flux1
        end

        # y direction
        for jj in eachnode(dg)
            u_node_jj = get_node_vars(u, equations, dg, i, jj, element)
            noncons_flux2 = nonconservative_flux(u_node, u_node_jj, 2, equations)
            integral_contribution = integral_contribution +
                                    derivative_split[j, jj] * noncons_flux2
        end

        # The factor 0.5 cancels the factor 2 in the flux differencing form
        multiply_add_to_node_vars!(du, alpha * 0.5, integral_contribution, equations,
                                   dg, i, j, element)
    end
end

# TODO: Taal dimension agnostic
function calc_volume_integral!(du, u,
                               mesh::Union{TreeMesh{2}, StructuredMesh{2},
                                           UnstructuredMesh2D, P4estMesh{2}},
                               nonconservative_terms, equations,
                               volume_integral::VolumeIntegralShockCapturingHG,
                               dg::DGSEM, cache)
    @unpack element_ids_dg, element_ids_dgfv = cache
    @unpack volume_flux_dg, volume_flux_fv, indicator = volume_integral

    # Calculate blending factors α: u = u_DG * (1 - α) + u_FV * α
    alpha = @trixi_timeit timer() "blending factors" indicator(u, mesh, equations, dg,
                                                               cache)

    # Determine element ids for DG-only and blended DG-FV volume integral
    pure_and_blended_element_ids!(element_ids_dg, element_ids_dgfv, alpha, dg, cache)

    # Loop over pure DG elements
    @trixi_timeit timer() "pure DG" @threaded for idx_element in eachindex(element_ids_dg)
        element = element_ids_dg[idx_element]
        flux_differencing_kernel!(du, u, element, mesh,
                                  nonconservative_terms, equations,
                                  volume_flux_dg, dg, cache)
    end

    # Loop over blended DG-FV elements
    @trixi_timeit timer() "blended DG-FV" @threaded for idx_element in eachindex(element_ids_dgfv)
        element = element_ids_dgfv[idx_element]
        alpha_element = alpha[element]

        # Calculate DG volume integral contribution
        flux_differencing_kernel!(du, u, element, mesh,
                                  nonconservative_terms, equations,
                                  volume_flux_dg, dg, cache, 1 - alpha_element)

        # Calculate FV volume integral contribution
        fv_kernel!(du, u, mesh, nonconservative_terms, equations, volume_flux_fv,
                   dg, cache, element, alpha_element)
    end

    return nothing
end

# TODO: Taal dimension agnostic
function calc_volume_integral!(du, u,
                               mesh::TreeMesh{2},
                               nonconservative_terms, equations,
                               volume_integral::VolumeIntegralPureLGLFiniteVolume,
                               dg::DGSEM, cache)
    @unpack volume_flux_fv = volume_integral

    # Calculate LGL FV volume integral
    @threaded for element in eachelement(dg, cache)
        fv_kernel!(du, u, mesh, nonconservative_terms, equations, volume_flux_fv,
                   dg, cache, element, true)
    end

    return nothing
end

@inline function fv_kernel!(du, u,
                            mesh::Union{TreeMesh{2}, StructuredMesh{2},
                                        UnstructuredMesh2D, P4estMesh{2}},
                            nonconservative_terms, equations,
                            volume_flux_fv, dg::DGSEM, cache, element, alpha = true)
    @unpack fstar1_L_threaded, fstar1_R_threaded, fstar2_L_threaded, fstar2_R_threaded = cache
    @unpack inverse_weights = dg.basis

    # Calculate FV two-point fluxes
    fstar1_L = fstar1_L_threaded[Threads.threadid()]
    fstar2_L = fstar2_L_threaded[Threads.threadid()]
    fstar1_R = fstar1_R_threaded[Threads.threadid()]
    fstar2_R = fstar2_R_threaded[Threads.threadid()]
    calcflux_fv!(fstar1_L, fstar1_R, fstar2_L, fstar2_R, u, mesh,
                 nonconservative_terms, equations, volume_flux_fv, dg, element, cache)

    # Calculate FV volume integral contribution
    for j in eachnode(dg), i in eachnode(dg)
        for v in eachvariable(equations)
            du[v, i, j, element] += (alpha *
                                     (inverse_weights[i] *
                                      (fstar1_L[v, i + 1, j] - fstar1_R[v, i, j]) +
                                      inverse_weights[j] *
                                      (fstar2_L[v, i, j + 1] - fstar2_R[v, i, j])))
        end
    end

    return nothing
end

#     calcflux_fv!(fstar1_L, fstar1_R, fstar2_L, fstar2_R, u_leftright,
#                  nonconservative_terms::False, equations,
#                  volume_flux_fv, dg, element)
#
# Calculate the finite volume fluxes inside the elements (**without non-conservative terms**).
#
# # Arguments
# - `fstar1_L::AbstractArray{<:Real, 3}`
# - `fstar1_R::AbstractArray{<:Real, 3}`
# - `fstar2_L::AbstractArray{<:Real, 3}`
# - `fstar2_R::AbstractArray{<:Real, 3}`
@inline function calcflux_fv!(fstar1_L, fstar1_R, fstar2_L, fstar2_R,
                              u::AbstractArray{<:Any, 4},
                              mesh::TreeMesh{2}, nonconservative_terms::False,
                              equations,
                              volume_flux_fv, dg::DGSEM, element, cache)
    fstar1_L[:, 1, :] .= zero(eltype(fstar1_L))
    fstar1_L[:, nnodes(dg) + 1, :] .= zero(eltype(fstar1_L))
    fstar1_R[:, 1, :] .= zero(eltype(fstar1_R))
    fstar1_R[:, nnodes(dg) + 1, :] .= zero(eltype(fstar1_R))

    for j in eachnode(dg), i in 2:nnodes(dg)
        u_ll = get_node_vars(u, equations, dg, i - 1, j, element)
        u_rr = get_node_vars(u, equations, dg, i, j, element)
        flux = volume_flux_fv(u_ll, u_rr, 1, equations) # orientation 1: x direction
        set_node_vars!(fstar1_L, flux, equations, dg, i, j)
        set_node_vars!(fstar1_R, flux, equations, dg, i, j)
    end

    fstar2_L[:, :, 1] .= zero(eltype(fstar2_L))
    fstar2_L[:, :, nnodes(dg) + 1] .= zero(eltype(fstar2_L))
    fstar2_R[:, :, 1] .= zero(eltype(fstar2_R))
    fstar2_R[:, :, nnodes(dg) + 1] .= zero(eltype(fstar2_R))

    for j in 2:nnodes(dg), i in eachnode(dg)
        u_ll = get_node_vars(u, equations, dg, i, j - 1, element)
        u_rr = get_node_vars(u, equations, dg, i, j, element)
        flux = volume_flux_fv(u_ll, u_rr, 2, equations) # orientation 2: y direction
        set_node_vars!(fstar2_L, flux, equations, dg, i, j)
        set_node_vars!(fstar2_R, flux, equations, dg, i, j)
    end

    return nothing
end

#     calcflux_fv!(fstar1_L, fstar1_R, fstar2_L, fstar2_R, u_leftright,
#                  nonconservative_terms::True, equations,
#                  volume_flux_fv, dg, element)
#
# Calculate the finite volume fluxes inside the elements (**with non-conservative terms**).
#
# # Arguments
# - `fstar1_L::AbstractArray{<:Real, 3}`:
# - `fstar1_R::AbstractArray{<:Real, 3}`:
# - `fstar2_L::AbstractArray{<:Real, 3}`:
# - `fstar2_R::AbstractArray{<:Real, 3}`:
# - `u_leftright::AbstractArray{<:Real, 4}`
@inline function calcflux_fv!(fstar1_L, fstar1_R, fstar2_L, fstar2_R,
                              u::AbstractArray{<:Any, 4},
                              mesh::TreeMesh{2}, nonconservative_terms::True, equations,
                              volume_flux_fv, dg::DGSEM, element, cache)
    volume_flux, nonconservative_flux = volume_flux_fv

    # Fluxes in x
    fstar1_L[:, 1, :] .= zero(eltype(fstar1_L))
    fstar1_L[:, nnodes(dg) + 1, :] .= zero(eltype(fstar1_L))
    fstar1_R[:, 1, :] .= zero(eltype(fstar1_R))
    fstar1_R[:, nnodes(dg) + 1, :] .= zero(eltype(fstar1_R))

    for j in eachnode(dg), i in 2:nnodes(dg)
        u_ll = get_node_vars(u, equations, dg, i - 1, j, element)
        u_rr = get_node_vars(u, equations, dg, i, j, element)

        # Compute conservative part
        f1 = volume_flux(u_ll, u_rr, 1, equations) # orientation 1: x direction

        # Compute nonconservative part
        # Note the factor 0.5 necessary for the nonconservative fluxes based on
        # the interpretation of global SBP operators coupled discontinuously via
        # central fluxes/SATs
        f1_L = f1 + 0.5 * nonconservative_flux(u_ll, u_rr, 1, equations)
        f1_R = f1 + 0.5 * nonconservative_flux(u_rr, u_ll, 1, equations)

        # Copy to temporary storage
        set_node_vars!(fstar1_L, f1_L, equations, dg, i, j)
        set_node_vars!(fstar1_R, f1_R, equations, dg, i, j)
    end

    # Fluxes in y
    fstar2_L[:, :, 1] .= zero(eltype(fstar2_L))
    fstar2_L[:, :, nnodes(dg) + 1] .= zero(eltype(fstar2_L))
    fstar2_R[:, :, 1] .= zero(eltype(fstar2_R))
    fstar2_R[:, :, nnodes(dg) + 1] .= zero(eltype(fstar2_R))

    # Compute inner fluxes
    for j in 2:nnodes(dg), i in eachnode(dg)
        u_ll = get_node_vars(u, equations, dg, i, j - 1, element)
        u_rr = get_node_vars(u, equations, dg, i, j, element)

        # Compute conservative part
        f2 = volume_flux(u_ll, u_rr, 2, equations) # orientation 2: y direction

        # Compute nonconservative part
        # Note the factor 0.5 necessary for the nonconservative fluxes based on
        # the interpretation of global SBP operators coupled discontinuously via
        # central fluxes/SATs
        f2_L = f2 + 0.5 * nonconservative_flux(u_ll, u_rr, 2, equations)
        f2_R = f2 + 0.5 * nonconservative_flux(u_rr, u_ll, 2, equations)

        # Copy to temporary storage
        set_node_vars!(fstar2_L, f2_L, equations, dg, i, j)
        set_node_vars!(fstar2_R, f2_R, equations, dg, i, j)
    end

    return nothing
end

function prolong2interfaces!(cache, u,
                             mesh::TreeMesh{2}, equations, surface_integral, dg::DG)
    @unpack interfaces = cache
    @unpack orientations = interfaces

    @threaded for interface in eachinterface(dg, cache)
        left_element = interfaces.neighbor_ids[1, interface]
        right_element = interfaces.neighbor_ids[2, interface]

        if orientations[interface] == 1
            # interface in x-direction
            for j in eachnode(dg), v in eachvariable(equations)
                interfaces.u[1, v, j, interface] = u[v, nnodes(dg), j, left_element]
                interfaces.u[2, v, j, interface] = u[v, 1, j, right_element]
            end
        else # if orientations[interface] == 2
            # interface in y-direction
            for i in eachnode(dg), v in eachvariable(equations)
                interfaces.u[1, v, i, interface] = u[v, i, nnodes(dg), left_element]
                interfaces.u[2, v, i, interface] = u[v, i, 1, right_element]
            end
        end
    end
<<<<<<< HEAD
  end
  return nothing
end

function prolong2interfaces_gpu!(cache, u,
                             mesh::TreeMesh{2}, equations, surface_integral, dg::DG)

  @kernel function internal_prolong2interfaces_gpu!(u, interfaces_u, interfaces_neighbor_ids, orientations, equations, num_nodes)
    interface = @index(Global)

    left_element  = interfaces_neighbor_ids[1, interface]
    right_element = interfaces_neighbor_ids[2, interface]

    if orientations[interface] == 1
      # interface in x-direction
      for j in 1:num_nodes, v in eachvariable(equations)
        interfaces_u[1, v, j, interface] = u[v, num_nodes, j, left_element]
        interfaces_u[2, v, j, interface] = u[v,         1, j, right_element]
      end
    else # if orientations[interface] == 2
      # interface in y-direction
      for i in 1:num_nodes, v in eachvariable(equations)
        interfaces_u[1, v, i, interface] = u[v, i, num_nodes, left_element]
        interfaces_u[2, v, i, interface] = u[v, i,         1, right_element]
      end
    end
  end

  @unpack interfaces = cache
  @unpack orientations = interfaces

  backend = get_backend(u)

  kernel! = internal_prolong2interfaces_gpu!(backend)
  num_nodes = nnodes(dg)
  num_interfaces = ninterfaces(interfaces)
  
  kernel!(u, interfaces.u, interfaces.neighbor_ids, orientations, equations, num_nodes, ndrange=num_interfaces)
  # Ensure that device is finished
  KernelAbstractions.synchronize(backend)
=======
>>>>>>> 3303ed8c

    return nothing
end

function calc_interface_flux!(surface_flux_values,
                              mesh::TreeMesh{2},
                              nonconservative_terms::False, equations,
                              surface_integral, dg::DG, cache)
    @unpack surface_flux = surface_integral
    @unpack u, neighbor_ids, orientations = cache.interfaces

    @threaded for interface in eachinterface(dg, cache)
        # Get neighboring elements
        left_id = neighbor_ids[1, interface]
        right_id = neighbor_ids[2, interface]

        # Determine interface direction with respect to elements:
        # orientation = 1: left -> 2, right -> 1
        # orientation = 2: left -> 4, right -> 3
        left_direction = 2 * orientations[interface]
        right_direction = 2 * orientations[interface] - 1

        for i in eachnode(dg)
            # Call pointwise Riemann solver
            u_ll, u_rr = get_surface_node_vars(u, equations, dg, i, interface)
            flux = surface_flux(u_ll, u_rr, orientations[interface], equations)

            # Copy flux to left and right element storage
            for v in eachvariable(equations)
                surface_flux_values[v, i, left_direction, left_id] = flux[v]
                surface_flux_values[v, i, right_direction, right_id] = flux[v]
            end
        end
    end

    return nothing
end

end #@muladd

function calc_interface_flux_gpu!(surface_flux_values,
                              mesh::TreeMesh{2},
                              nonconservative_terms::False, equations,
                              surface_integral, dg::DG, cache)

  @kernel function internal_calc_interface_flux!(surface_flux_values, surface_flux, u, neighbor_ids, orientations, equations, num_nodes)

    interface = @index(Global)

    # Get neighboring elements
    left_id  = neighbor_ids[1, interface]
    right_id = neighbor_ids[2, interface]

    # Determine interface direction with respect to elements:
    # orientation = 1: left -> 2, right -> 1
    # orientation = 2: left -> 4, right -> 3
    left_direction  = 2 * orientations[interface]
    right_direction = 2 * orientations[interface] - 1

    for i in 1:num_nodes
      # Call pointwise Riemann solver
      u_ll = SVector(ntuple(@inline(v -> u[1, v, i, interface]), Val(nvariables(equations))))
      u_rr = SVector(ntuple(@inline(v -> u[2, v, i, interface]), Val(nvariables(equations))))
      flux = surface_flux(u_ll, u_rr, orientations[interface], equations)

      # Copy flux to left and right element storage
      for v in eachvariable(equations)
        surface_flux_values[v, i, left_direction,  left_id]  = flux[v]
        surface_flux_values[v, i, right_direction, right_id] = flux[v]
      end
    end
  end

  @unpack surface_flux  = surface_integral
  @unpack u, neighbor_ids, orientations = cache.interfaces

  backend = get_backend(u)

  dev_surface_flux_values = KernelAbstractions.allocate(backend, eltype(surface_flux_values), size(surface_flux_values))
  if !(backend isa CPU)
    KernelAbstractions.copyto!(backend, dev_surface_flux_values, surface_flux_values)
  else
    Base.copyto!(dev_surface_flux_values, surface_flux_values)
  end

  kernel! = internal_calc_interface_flux!(backend)
  num_nodes = nnodes(dg)
  num_interfaces = ninterfaces(cache.interfaces)

  kernel!(dev_surface_flux_values, surface_flux, u, neighbor_ids, orientations, equations, num_nodes, ndrange=num_interfaces)
  # Ensure that device is finished
  KernelAbstractions.synchronize(backend)

  if !(backend isa CPU)
    KernelAbstractions.copyto!(backend, surface_flux_values, dev_surface_flux_values)
  else
    Base.copyto!(surface_flux_values, dev_surface_flux_values)
  end

  return nothing
end

@muladd begin

function calc_interface_flux!(surface_flux_values,
                              mesh::TreeMesh{2},
                              nonconservative_terms::True, equations,
                              surface_integral, dg::DG, cache)
    surface_flux, nonconservative_flux = surface_integral.surface_flux
    @unpack u, neighbor_ids, orientations = cache.interfaces

    @threaded for interface in eachinterface(dg, cache)
        # Get neighboring elements
        left_id = neighbor_ids[1, interface]
        right_id = neighbor_ids[2, interface]

        # Determine interface direction with respect to elements:
        # orientation = 1: left -> 2, right -> 1
        # orientation = 2: left -> 4, right -> 3
        left_direction = 2 * orientations[interface]
        right_direction = 2 * orientations[interface] - 1

        for i in eachnode(dg)
            # Call pointwise Riemann solver
            orientation = orientations[interface]
            u_ll, u_rr = get_surface_node_vars(u, equations, dg, i, interface)
            flux = surface_flux(u_ll, u_rr, orientation, equations)

            # Compute both nonconservative fluxes
            noncons_left = nonconservative_flux(u_ll, u_rr, orientation, equations)
            noncons_right = nonconservative_flux(u_rr, u_ll, orientation, equations)

            # Copy flux to left and right element storage
            for v in eachvariable(equations)
                # Note the factor 0.5 necessary for the nonconservative fluxes based on
                # the interpretation of global SBP operators coupled discontinuously via
                # central fluxes/SATs
                surface_flux_values[v, i, left_direction, left_id] = flux[v] +
                                                                     0.5 *
                                                                     noncons_left[v]
                surface_flux_values[v, i, right_direction, right_id] = flux[v] +
                                                                       0.5 *
                                                                       noncons_right[v]
            end
        end
    end

    return nothing
end

function prolong2boundaries!(cache, u,
                             mesh::TreeMesh{2}, equations, surface_integral, dg::DG)
    @unpack boundaries = cache
    @unpack orientations, neighbor_sides = boundaries

    @threaded for boundary in eachboundary(dg, cache)
        element = boundaries.neighbor_ids[boundary]

        if orientations[boundary] == 1
            # boundary in x-direction
            if neighbor_sides[boundary] == 1
                # element in -x direction of boundary
                for l in eachnode(dg), v in eachvariable(equations)
                    boundaries.u[1, v, l, boundary] = u[v, nnodes(dg), l, element]
                end
            else # Element in +x direction of boundary
                for l in eachnode(dg), v in eachvariable(equations)
                    boundaries.u[2, v, l, boundary] = u[v, 1, l, element]
                end
            end
        else # if orientations[boundary] == 2
            # boundary in y-direction
            if neighbor_sides[boundary] == 1
                # element in -y direction of boundary
                for l in eachnode(dg), v in eachvariable(equations)
                    boundaries.u[1, v, l, boundary] = u[v, l, nnodes(dg), element]
                end
            else
                # element in +y direction of boundary
                for l in eachnode(dg), v in eachvariable(equations)
                    boundaries.u[2, v, l, boundary] = u[v, l, 1, element]
                end
            end
        end
    end

    return nothing
end

# TODO: Taal dimension agnostic
function calc_boundary_flux!(cache, t, boundary_condition::BoundaryConditionPeriodic,
                             mesh::TreeMesh{2}, equations, surface_integral, dg::DG)
    @assert isempty(eachboundary(dg, cache))
end

function calc_boundary_flux!(cache, t, boundary_conditions::NamedTuple,
                             mesh::TreeMesh{2}, equations, surface_integral, dg::DG)
    @unpack surface_flux_values = cache.elements
    @unpack n_boundaries_per_direction = cache.boundaries

    # Calculate indices
    lasts = accumulate(+, n_boundaries_per_direction)
    firsts = lasts - n_boundaries_per_direction .+ 1

    # Calc boundary fluxes in each direction
    calc_boundary_flux_by_direction!(surface_flux_values, t, boundary_conditions[1],
                                     have_nonconservative_terms(equations),
                                     equations, surface_integral, dg, cache,
                                     1, firsts[1], lasts[1])
    calc_boundary_flux_by_direction!(surface_flux_values, t, boundary_conditions[2],
                                     have_nonconservative_terms(equations),
                                     equations, surface_integral, dg, cache,
                                     2, firsts[2], lasts[2])
    calc_boundary_flux_by_direction!(surface_flux_values, t, boundary_conditions[3],
                                     have_nonconservative_terms(equations),
                                     equations, surface_integral, dg, cache,
                                     3, firsts[3], lasts[3])
    calc_boundary_flux_by_direction!(surface_flux_values, t, boundary_conditions[4],
                                     have_nonconservative_terms(equations),
                                     equations, surface_integral, dg, cache,
                                     4, firsts[4], lasts[4])
end

function calc_boundary_flux_by_direction!(surface_flux_values::AbstractArray{<:Any, 4},
                                          t,
                                          boundary_condition,
                                          nonconservative_terms::False, equations,
                                          surface_integral, dg::DG, cache,
                                          direction, first_boundary, last_boundary)
    @unpack surface_flux = surface_integral
    @unpack u, neighbor_ids, neighbor_sides, node_coordinates, orientations = cache.boundaries

    @threaded for boundary in first_boundary:last_boundary
        # Get neighboring element
        neighbor = neighbor_ids[boundary]

        for i in eachnode(dg)
            # Get boundary flux
            u_ll, u_rr = get_surface_node_vars(u, equations, dg, i, boundary)
            if neighbor_sides[boundary] == 1 # Element is on the left, boundary on the right
                u_inner = u_ll
            else # Element is on the right, boundary on the left
                u_inner = u_rr
            end
            x = get_node_coords(node_coordinates, equations, dg, i, boundary)
            flux = boundary_condition(u_inner, orientations[boundary], direction, x, t,
                                      surface_flux,
                                      equations)

            # Copy flux to left and right element storage
            for v in eachvariable(equations)
                surface_flux_values[v, i, direction, neighbor] = flux[v]
            end
        end
    end

    return nothing
end

function calc_boundary_flux_by_direction!(surface_flux_values::AbstractArray{<:Any, 4},
                                          t,
                                          boundary_condition,
                                          nonconservative_terms::True, equations,
                                          surface_integral, dg::DG, cache,
                                          direction, first_boundary, last_boundary)
    surface_flux, nonconservative_flux = surface_integral.surface_flux
    @unpack u, neighbor_ids, neighbor_sides, node_coordinates, orientations = cache.boundaries

    @threaded for boundary in first_boundary:last_boundary
        # Get neighboring element
        neighbor = neighbor_ids[boundary]

        for i in eachnode(dg)
            # Get boundary flux
            u_ll, u_rr = get_surface_node_vars(u, equations, dg, i, boundary)
            if neighbor_sides[boundary] == 1 # Element is on the left, boundary on the right
                u_inner = u_ll
            else # Element is on the right, boundary on the left
                u_inner = u_rr
            end
            x = get_node_coords(node_coordinates, equations, dg, i, boundary)
            flux = boundary_condition(u_inner, orientations[boundary], direction, x, t,
                                      surface_flux,
                                      equations)
            noncons_flux = boundary_condition(u_inner, orientations[boundary],
                                              direction, x, t, nonconservative_flux,
                                              equations)

            # Copy flux to left and right element storage
            for v in eachvariable(equations)
                surface_flux_values[v, i, direction, neighbor] = flux[v] +
                                                                 0.5 * noncons_flux[v]
            end
        end
    end

    return nothing
end

function prolong2mortars!(cache, u,
                          mesh::TreeMesh{2}, equations,
                          mortar_l2::LobattoLegendreMortarL2, surface_integral,
                          dg::DGSEM)
    @threaded for mortar in eachmortar(dg, cache)
        large_element = cache.mortars.neighbor_ids[3, mortar]
        upper_element = cache.mortars.neighbor_ids[2, mortar]
        lower_element = cache.mortars.neighbor_ids[1, mortar]

        # Copy solution small to small
        if cache.mortars.large_sides[mortar] == 1 # -> small elements on right side
            if cache.mortars.orientations[mortar] == 1
                # L2 mortars in x-direction
                for l in eachnode(dg)
                    for v in eachvariable(equations)
                        cache.mortars.u_upper[2, v, l, mortar] = u[v, 1, l,
                                                                   upper_element]
                        cache.mortars.u_lower[2, v, l, mortar] = u[v, 1, l,
                                                                   lower_element]
                    end
                end
            else
                # L2 mortars in y-direction
                for l in eachnode(dg)
                    for v in eachvariable(equations)
                        cache.mortars.u_upper[2, v, l, mortar] = u[v, l, 1,
                                                                   upper_element]
                        cache.mortars.u_lower[2, v, l, mortar] = u[v, l, 1,
                                                                   lower_element]
                    end
                end
            end
        else # large_sides[mortar] == 2 -> small elements on left side
            if cache.mortars.orientations[mortar] == 1
                # L2 mortars in x-direction
                for l in eachnode(dg)
                    for v in eachvariable(equations)
                        cache.mortars.u_upper[1, v, l, mortar] = u[v, nnodes(dg), l,
                                                                   upper_element]
                        cache.mortars.u_lower[1, v, l, mortar] = u[v, nnodes(dg), l,
                                                                   lower_element]
                    end
                end
            else
                # L2 mortars in y-direction
                for l in eachnode(dg)
                    for v in eachvariable(equations)
                        cache.mortars.u_upper[1, v, l, mortar] = u[v, l, nnodes(dg),
                                                                   upper_element]
                        cache.mortars.u_lower[1, v, l, mortar] = u[v, l, nnodes(dg),
                                                                   lower_element]
                    end
                end
            end
        end

        # Interpolate large element face data to small interface locations
        if cache.mortars.large_sides[mortar] == 1 # -> large element on left side
            leftright = 1
            if cache.mortars.orientations[mortar] == 1
                # L2 mortars in x-direction
                u_large = view(u, :, nnodes(dg), :, large_element)
                element_solutions_to_mortars!(cache.mortars, mortar_l2, leftright,
                                              mortar, u_large)
            else
                # L2 mortars in y-direction
                u_large = view(u, :, :, nnodes(dg), large_element)
                element_solutions_to_mortars!(cache.mortars, mortar_l2, leftright,
                                              mortar, u_large)
            end
        else # large_sides[mortar] == 2 -> large element on right side
            leftright = 2
            if cache.mortars.orientations[mortar] == 1
                # L2 mortars in x-direction
                u_large = view(u, :, 1, :, large_element)
                element_solutions_to_mortars!(cache.mortars, mortar_l2, leftright,
                                              mortar, u_large)
            else
                # L2 mortars in y-direction
                u_large = view(u, :, :, 1, large_element)
                element_solutions_to_mortars!(cache.mortars, mortar_l2, leftright,
                                              mortar, u_large)
            end
        end
    end

    return nothing
end

@inline function element_solutions_to_mortars!(mortars,
                                               mortar_l2::LobattoLegendreMortarL2,
                                               leftright, mortar,
                                               u_large::AbstractArray{<:Any, 2})
    multiply_dimensionwise!(view(mortars.u_upper, leftright, :, :, mortar),
                            mortar_l2.forward_upper, u_large)
    multiply_dimensionwise!(view(mortars.u_lower, leftright, :, :, mortar),
                            mortar_l2.forward_lower, u_large)
    return nothing
end

function calc_mortar_flux!(surface_flux_values,
                           mesh::TreeMesh{2},
                           nonconservative_terms::False, equations,
                           mortar_l2::LobattoLegendreMortarL2,
                           surface_integral, dg::DG, cache)
    @unpack surface_flux = surface_integral
    @unpack u_lower, u_upper, orientations = cache.mortars
    @unpack fstar_upper_threaded, fstar_lower_threaded = cache

    @threaded for mortar in eachmortar(dg, cache)
        # Choose thread-specific pre-allocated container
        fstar_upper = fstar_upper_threaded[Threads.threadid()]
        fstar_lower = fstar_lower_threaded[Threads.threadid()]

        # Calculate fluxes
        orientation = orientations[mortar]
        calc_fstar!(fstar_upper, equations, surface_flux, dg, u_upper, mortar,
                    orientation)
        calc_fstar!(fstar_lower, equations, surface_flux, dg, u_lower, mortar,
                    orientation)

        mortar_fluxes_to_elements!(surface_flux_values,
                                   mesh, equations, mortar_l2, dg, cache,
                                   mortar, fstar_upper, fstar_lower)
    end

    return nothing
end

function calc_mortar_flux!(surface_flux_values,
                           mesh::TreeMesh{2},
                           nonconservative_terms::True, equations,
                           mortar_l2::LobattoLegendreMortarL2,
                           surface_integral, dg::DG, cache)
    surface_flux, nonconservative_flux = surface_integral.surface_flux
    @unpack u_lower, u_upper, orientations, large_sides = cache.mortars
    @unpack fstar_upper_threaded, fstar_lower_threaded = cache

    @threaded for mortar in eachmortar(dg, cache)
        # Choose thread-specific pre-allocated container
        fstar_upper = fstar_upper_threaded[Threads.threadid()]
        fstar_lower = fstar_lower_threaded[Threads.threadid()]

        # Calculate fluxes
        orientation = orientations[mortar]
        calc_fstar!(fstar_upper, equations, surface_flux, dg, u_upper, mortar,
                    orientation)
        calc_fstar!(fstar_lower, equations, surface_flux, dg, u_lower, mortar,
                    orientation)

        # Add nonconservative fluxes.
        # These need to be adapted on the geometry (left/right) since the order of
        # the arguments matters, based on the global SBP operator interpretation.
        # The same interpretation (global SBP operators coupled discontinuously via
        # central fluxes/SATs) explains why we need the factor 0.5.
        # Alternatively, you can also follow the argumentation of Bohm et al. 2018
        # ("nonconservative diamond flux")
        if large_sides[mortar] == 1 # -> small elements on right side
            for i in eachnode(dg)
                # Pull the left and right solutions
                u_upper_ll, u_upper_rr = get_surface_node_vars(u_upper, equations, dg,
                                                               i, mortar)
                u_lower_ll, u_lower_rr = get_surface_node_vars(u_lower, equations, dg,
                                                               i, mortar)
                # Call pointwise nonconservative term
                noncons_upper = nonconservative_flux(u_upper_ll, u_upper_rr,
                                                     orientation, equations)
                noncons_lower = nonconservative_flux(u_lower_ll, u_lower_rr,
                                                     orientation, equations)
                # Add to primary and secondary temporary storage
                multiply_add_to_node_vars!(fstar_upper, 0.5, noncons_upper, equations,
                                           dg, i)
                multiply_add_to_node_vars!(fstar_lower, 0.5, noncons_lower, equations,
                                           dg, i)
            end
        else # large_sides[mortar] == 2 -> small elements on the left
            for i in eachnode(dg)
                # Pull the left and right solutions
                u_upper_ll, u_upper_rr = get_surface_node_vars(u_upper, equations, dg,
                                                               i, mortar)
                u_lower_ll, u_lower_rr = get_surface_node_vars(u_lower, equations, dg,
                                                               i, mortar)
                # Call pointwise nonconservative term
                noncons_upper = nonconservative_flux(u_upper_rr, u_upper_ll,
                                                     orientation, equations)
                noncons_lower = nonconservative_flux(u_lower_rr, u_lower_ll,
                                                     orientation, equations)
                # Add to primary and secondary temporary storage
                multiply_add_to_node_vars!(fstar_upper, 0.5, noncons_upper, equations,
                                           dg, i)
                multiply_add_to_node_vars!(fstar_lower, 0.5, noncons_lower, equations,
                                           dg, i)
            end
        end

        mortar_fluxes_to_elements!(surface_flux_values,
                                   mesh, equations, mortar_l2, dg, cache,
                                   mortar, fstar_upper, fstar_lower)
    end

    return nothing
end

@inline function calc_fstar!(destination::AbstractArray{<:Any, 2}, equations,
                             surface_flux, dg::DGSEM,
                             u_interfaces, interface, orientation)
    for i in eachnode(dg)
        # Call pointwise two-point numerical flux function
        u_ll, u_rr = get_surface_node_vars(u_interfaces, equations, dg, i, interface)
        flux = surface_flux(u_ll, u_rr, orientation, equations)

        # Copy flux to left and right element storage
        set_node_vars!(destination, flux, equations, dg, i)
    end

    return nothing
end

@inline function mortar_fluxes_to_elements!(surface_flux_values,
                                            mesh::TreeMesh{2}, equations,
                                            mortar_l2::LobattoLegendreMortarL2,
                                            dg::DGSEM, cache,
                                            mortar, fstar_upper, fstar_lower)
    large_element = cache.mortars.neighbor_ids[3, mortar]
    upper_element = cache.mortars.neighbor_ids[2, mortar]
    lower_element = cache.mortars.neighbor_ids[1, mortar]

    # Copy flux small to small
    if cache.mortars.large_sides[mortar] == 1 # -> small elements on right side
        if cache.mortars.orientations[mortar] == 1
            # L2 mortars in x-direction
            direction = 1
        else
            # L2 mortars in y-direction
            direction = 3
        end
    else # large_sides[mortar] == 2 -> small elements on left side
        if cache.mortars.orientations[mortar] == 1
            # L2 mortars in x-direction
            direction = 2
        else
            # L2 mortars in y-direction
            direction = 4
        end
    end
    surface_flux_values[:, :, direction, upper_element] .= fstar_upper
    surface_flux_values[:, :, direction, lower_element] .= fstar_lower

    # Project small fluxes to large element
    if cache.mortars.large_sides[mortar] == 1 # -> large element on left side
        if cache.mortars.orientations[mortar] == 1
            # L2 mortars in x-direction
            direction = 2
        else
            # L2 mortars in y-direction
            direction = 4
        end
    else # large_sides[mortar] == 2 -> large element on right side
        if cache.mortars.orientations[mortar] == 1
            # L2 mortars in x-direction
            direction = 1
        else
            # L2 mortars in y-direction
            direction = 3
        end
    end

    # TODO: Taal performance
    # for v in eachvariable(equations)
    #   # The code below is semantically equivalent to
    #   # surface_flux_values[v, :, direction, large_element] .=
    #   #   (mortar_l2.reverse_upper * fstar_upper[v, :] + mortar_l2.reverse_lower * fstar_lower[v, :])
    #   # but faster and does not allocate.
    #   # Note that `true * some_float == some_float` in Julia, i.e. `true` acts as
    #   # a universal `one`. Hence, the second `mul!` means "add the matrix-vector
    #   # product to the current value of the destination".
    #   @views mul!(surface_flux_values[v, :, direction, large_element],
    #               mortar_l2.reverse_upper, fstar_upper[v, :])
    #   @views mul!(surface_flux_values[v, :, direction, large_element],
    #               mortar_l2.reverse_lower,  fstar_lower[v, :], true, true)
    # end
    # The code above could be replaced by the following code. However, the relative efficiency
    # depends on the types of fstar_upper/fstar_lower and dg.l2mortar_reverse_upper.
    # Using StaticArrays for both makes the code above faster for common test cases.
    multiply_dimensionwise!(view(surface_flux_values, :, :, direction, large_element),
                            mortar_l2.reverse_upper, fstar_upper,
                            mortar_l2.reverse_lower, fstar_lower)

    return nothing
end

function calc_surface_integral!(du, u, mesh::Union{TreeMesh{2}, StructuredMesh{2}},
                                equations, surface_integral::SurfaceIntegralWeakForm,
                                dg::DG, cache)
    @unpack boundary_interpolation = dg.basis
    @unpack surface_flux_values = cache.elements

    # Note that all fluxes have been computed with outward-pointing normal vectors.
    # Access the factors only once before beginning the loop to increase performance.
    # We also use explicit assignments instead of `+=` to let `@muladd` turn these
    # into FMAs (see comment at the top of the file).
    factor_1 = boundary_interpolation[1, 1]
    factor_2 = boundary_interpolation[nnodes(dg), 2]
    @threaded for element in eachelement(dg, cache)
        for l in eachnode(dg)
            for v in eachvariable(equations)
                # surface at -x
                du[v, 1, l, element] = (du[v, 1, l, element] -
                                        surface_flux_values[v, l, 1, element] *
                                        factor_1)

                # surface at +x
                du[v, nnodes(dg), l, element] = (du[v, nnodes(dg), l, element] +
                                                 surface_flux_values[v, l, 2, element] *
                                                 factor_2)

                # surface at -y
                du[v, l, 1, element] = (du[v, l, 1, element] -
                                        surface_flux_values[v, l, 3, element] *
                                        factor_1)

                # surface at +y
                du[v, l, nnodes(dg), element] = (du[v, l, nnodes(dg), element] +
                                                 surface_flux_values[v, l, 4, element] *
                                                 factor_2)
            end
        end
    end

    return nothing
end

function apply_jacobian!(du, mesh::TreeMesh{2},
                         equations, dg::DG, cache)
    @threaded for element in eachelement(dg, cache)
        factor = -cache.elements.inverse_jacobian[element]

        for j in eachnode(dg), i in eachnode(dg)
            for v in eachvariable(equations)
                du[v, i, j, element] *= factor
            end
        end
    end

    return nothing
end

# TODO: Taal dimension agnostic
function calc_sources!(du, u, t, source_terms::Nothing,
                       equations::AbstractEquations{2}, dg::DG, cache)
    return nothing
end

function calc_sources!(du, u, t, source_terms,
                       equations::AbstractEquations{2}, dg::DG, cache)
    @threaded for element in eachelement(dg, cache)
        for j in eachnode(dg), i in eachnode(dg)
            u_local = get_node_vars(u, equations, dg, i, j, element)
            x_local = get_node_coords(cache.elements.node_coordinates, equations, dg, i,
                                      j, element)
            du_local = source_terms(u_local, x_local, t, equations)
            add_to_node_vars!(du, du_local, equations, dg, i, j, element)
        end
    end

    return nothing
end
end # @muladd<|MERGE_RESOLUTION|>--- conflicted
+++ resolved
@@ -12,23 +12,13 @@
 # It constructs the basic `cache` used throughout the simulation to compute
 # the RHS etc.
 function create_cache(mesh::TreeMesh{2}, equations,
-<<<<<<< HEAD
                       dg::DG, RealT, uEltype, backend::Backend)
-  # Get cells for which an element needs to be created (i.e. all leaf cells)
-  leaf_cell_ids = local_leaf_cells(mesh.tree)
-=======
-                      dg::DG, RealT, uEltype)
     # Get cells for which an element needs to be created (i.e. all leaf cells)
     leaf_cell_ids = local_leaf_cells(mesh.tree)
->>>>>>> 3303ed8c
 
     elements = init_elements(leaf_cell_ids, mesh, equations, dg.basis, RealT, uEltype)
 
-<<<<<<< HEAD
-  interfaces = init_interfaces(leaf_cell_ids, mesh, elements, backend)
-=======
-    interfaces = init_interfaces(leaf_cell_ids, mesh, elements)
->>>>>>> 3303ed8c
+    interfaces = init_interfaces(leaf_cell_ids, mesh, elements, backend)
 
     boundaries = init_boundaries(leaf_cell_ids, mesh, elements)
 
@@ -180,83 +170,6 @@
     # Apply Jacobian from mapping to reference element
     @trixi_timeit timer() "Jacobian" apply_jacobian!(du, mesh, equations, dg, cache)
 
-<<<<<<< HEAD
-function rhs_gpu!(du, u, t,
-  mesh::Union{TreeMesh{2}, P4estMesh{2}}, equations,
-  initial_condition, boundary_conditions, source_terms::Source,
-  dg::DG, cache, backend::Backend) where {Source}
-
-  # Select backend
-  #backend = CUDABackend()
-  #backend = CPU()
-
-  # Offload u to device storage
-  dev_u  = KernelAbstractions.allocate(backend, eltype(u),  size(u))
-  if !(backend isa CPU)
-    KernelAbstractions.copyto!(backend, dev_u, u)
-  else
-    Base.copyto!(dev_u, u)
-  end
-
-  # Reset du
-  @trixi_timeit timer() "reset ∂u/∂t gpu" dev_du = KernelAbstractions.zeros(backend, eltype(du), size(du))
-
-  # Calculate volume integral
-  @trixi_timeit timer() "volume integral gpu" calc_volume_integral_gpu!(
-    dev_du, dev_u, mesh,
-    have_nonconservative_terms(equations), equations,
-    dg.volume_integral, dg, cache)
-
-  # Prolong solution to interfaces
-  @trixi_timeit timer() "prolong2interfaces gpu" prolong2interfaces_gpu!(
-  cache, dev_u, mesh, equations, dg.surface_integral, dg)
-
-  # Calculate interface fluxes
-  @trixi_timeit timer() "interface flux gpu" calc_interface_flux_gpu!(
-  cache.elements.surface_flux_values, mesh,
-  have_nonconservative_terms(equations), equations,
-  dg.surface_integral, dg, cache)
-
-  if !(backend isa CPU)
-    KernelAbstractions.copyto!(backend, du, dev_du)
-  else
-    Base.copyto!(du, dev_du)
-  end
-
-  # Prolong solution to boundaries
-  @trixi_timeit timer() "prolong2boundaries" prolong2boundaries!(
-  cache, u, mesh, equations, dg.surface_integral, dg)
-
-  # Calculate boundary fluxes
-  @trixi_timeit timer() "boundary flux" calc_boundary_flux!(
-  cache, t, boundary_conditions, mesh, equations, dg.surface_integral, dg)
-
-  # Prolong solution to mortars
-  @trixi_timeit timer() "prolong2mortars" prolong2mortars!(
-  cache, u, mesh, equations, dg.mortar, dg.surface_integral, dg)
-
-  # Calculate mortar fluxes
-  @trixi_timeit timer() "mortar flux" calc_mortar_flux!(
-  cache.elements.surface_flux_values, mesh,
-  have_nonconservative_terms(equations), equations,
-  dg.mortar, dg.surface_integral, dg, cache)
-
-  # Calculate surface integrals
-  @trixi_timeit timer() "surface integral" calc_surface_integral!(
-  du, u, mesh, equations, dg.surface_integral, dg, cache)
-
-  # Apply Jacobian from mapping to reference element
-  @trixi_timeit timer() "Jacobian" apply_jacobian!(
-  du, mesh, equations, dg, cache)
-
-  # Calculate source terms
-  @trixi_timeit timer() "source terms" calc_sources!(
-  du, u, t, source_terms, equations, dg, cache)
-
-  return nothing
-end
-
-=======
     # Calculate source terms
     @trixi_timeit timer() "source terms" begin
         calc_sources!(du, u, t, source_terms, equations, dg, cache)
@@ -264,7 +177,82 @@
 
     return nothing
 end
->>>>>>> 3303ed8c
+
+function rhs_gpu!(du, u, t,
+    mesh::Union{TreeMesh{2}, P4estMesh{2}}, equations,
+    initial_condition, boundary_conditions, source_terms::Source,
+    dg::DG, cache, backend::Backend) where {Source}
+
+    # Select backend
+    #backend = CUDABackend()
+    #backend = CPU()
+
+    # Offload u to device storage
+    dev_u  = KernelAbstractions.allocate(backend, eltype(u),  size(u))
+    if !(backend isa CPU)
+        KernelAbstractions.copyto!(backend, dev_u, u)
+    else
+        Base.copyto!(dev_u, u)
+    end
+
+    # Reset du
+    @trixi_timeit timer() "reset ∂u/∂t gpu" dev_du = KernelAbstractions.zeros(backend, eltype(du), size(du))
+
+    # Calculate volume integral
+    @trixi_timeit timer() "volume integral gpu" calc_volume_integral_gpu!(
+        dev_du, dev_u, mesh,
+        have_nonconservative_terms(equations), equations,
+        dg.volume_integral, dg, cache)
+
+    # Prolong solution to interfaces
+    @trixi_timeit timer() "prolong2interfaces gpu" prolong2interfaces_gpu!(
+    cache, dev_u, mesh, equations, dg.surface_integral, dg)
+
+    # Calculate interface fluxes
+    @trixi_timeit timer() "interface flux gpu" calc_interface_flux_gpu!(
+    cache.elements.surface_flux_values, mesh,
+    have_nonconservative_terms(equations), equations,
+    dg.surface_integral, dg, cache)
+
+    if !(backend isa CPU)
+        KernelAbstractions.copyto!(backend, du, dev_du)
+    else
+        Base.copyto!(du, dev_du)
+    end
+
+    # Prolong solution to boundaries
+    @trixi_timeit timer() "prolong2boundaries" prolong2boundaries!(
+    cache, u, mesh, equations, dg.surface_integral, dg)
+
+    # Calculate boundary fluxes
+    @trixi_timeit timer() "boundary flux" calc_boundary_flux!(
+    cache, t, boundary_conditions, mesh, equations, dg.surface_integral, dg)
+
+    # Prolong solution to mortars
+    @trixi_timeit timer() "prolong2mortars" prolong2mortars!(
+    cache, u, mesh, equations, dg.mortar, dg.surface_integral, dg)
+
+    # Calculate mortar fluxes
+    @trixi_timeit timer() "mortar flux" calc_mortar_flux!(
+    cache.elements.surface_flux_values, mesh,
+    have_nonconservative_terms(equations), equations,
+    dg.mortar, dg.surface_integral, dg, cache)
+
+    # Calculate surface integrals
+    @trixi_timeit timer() "surface integral" calc_surface_integral!(
+    du, u, mesh, equations, dg.surface_integral, dg, cache)
+
+    # Apply Jacobian from mapping to reference element
+    @trixi_timeit timer() "Jacobian" apply_jacobian!(
+    du, mesh, equations, dg, cache)
+
+    # Calculate source terms
+    @trixi_timeit timer() "source terms" calc_sources!(
+    du, u, t, source_terms, equations, dg, cache)
+
+    return nothing
+end
+
 
 function calc_volume_integral!(du, u,
                                mesh::Union{TreeMesh{2}, StructuredMesh{2},
@@ -287,26 +275,26 @@
                                    volume_integral::VolumeIntegralWeakForm,
                                    dg::DGSEM, cache)
 
-  backend = get_backend(u)
-
-  kernel! = weak_form_kernel_gpu!(backend)
-  # Determine gridsize by number of node for each element
-  num_nodes = length(eachnode(dg))
-  num_elements = length(eachelement(dg, cache))
-  @unpack derivative_dhat = dg.basis
-
-  dev_derivative_dhat = KernelAbstractions.allocate(backend, eltype(derivative_dhat), size(derivative_dhat))
-  if backend != CPU()
-    KernelAbstractions.copyto!(backend, dev_derivative_dhat, derivative_dhat)
-  else
-    Base.copyto!(dev_derivative_dhat, derivative_dhat)
-  end
-
-  kernel!(du, u, equations, dev_derivative_dhat, num_nodes, ndrange=num_elements)
-  # Ensure that device is finished
-  KernelAbstractions.synchronize(backend)
-
-  return nothing
+    backend = get_backend(u)
+
+    kernel! = weak_form_kernel_gpu!(backend)
+    # Determine gridsize by number of node for each element
+    num_nodes = length(eachnode(dg))
+    num_elements = length(eachelement(dg, cache))
+    @unpack derivative_dhat = dg.basis
+
+    dev_derivative_dhat = KernelAbstractions.allocate(backend, eltype(derivative_dhat), size(derivative_dhat))
+    if backend != CPU()
+        KernelAbstractions.copyto!(backend, dev_derivative_dhat, derivative_dhat)
+    else
+        Base.copyto!(dev_derivative_dhat, derivative_dhat)
+    end
+
+    kernel!(du, u, equations, dev_derivative_dhat, num_nodes, ndrange=num_elements)
+    # Ensure that device is finished
+    KernelAbstractions.synchronize(backend)
+
+    return nothing
 end
 
 end #@muladd
@@ -314,32 +302,32 @@
 @kernel function weak_form_kernel_gpu!(du, u,
                                        equations, derivative_dhat, num_nodes)
 
-  element = @index(Global)
-
-  for j in 1:num_nodes, i in 1:num_nodes
-    #u_node = get_node_vars(u, equations, dg, i, j, element)
-    u_node = SVector(ntuple(@inline(v -> u[v, i, j, element]), Val(nvariables(equations))))
-
-    flux1 = flux(u_node, 1, equations)
-    for ii in 1:num_nodes
-      #multiply_add_to_node_vars!(du, alpha * derivative_dhat[ii, i], flux1, equations, dg, ii, j, element)
-      #factor = alpha * derivative_dhat[ii, i]
-      factor = derivative_dhat[ii, i]
-      for v in eachvariable(equations)
-        du[v, ii, j, element] = du[v, ii, j, element] + factor * flux1[v]
-      end
-    end
-
-    flux2 = flux(u_node, 2, equations)
-    for jj in 1:num_nodes
-      #multiply_add_to_node_vars!(du, alpha * derivative_dhat[jj, j], flux2, equations, dg, i, jj, element)
-      #factor = alpha * derivative_dhat[jj, j]
-      factor = derivative_dhat[jj, j]
-      for v in eachvariable(equations)
-        du[v, i, jj, element] = du[v, i, jj, element] + factor * flux2[v]
-      end
-    end
-  end
+    element = @index(Global)
+
+    for j in 1:num_nodes, i in 1:num_nodes
+        #u_node = get_node_vars(u, equations, dg, i, j, element)
+        u_node = SVector(ntuple(@inline(v -> u[v, i, j, element]), Val(nvariables(equations))))
+
+        flux1 = flux(u_node, 1, equations)
+        for ii in 1:num_nodes
+        #multiply_add_to_node_vars!(du, alpha * derivative_dhat[ii, i], flux1, equations, dg, ii, j, element)
+        #factor = alpha * derivative_dhat[ii, i]
+        factor = derivative_dhat[ii, i]
+        for v in eachvariable(equations)
+            du[v, ii, j, element] = du[v, ii, j, element] + factor * flux1[v]
+        end
+        end
+
+        flux2 = flux(u_node, 2, equations)
+        for jj in 1:num_nodes
+        #multiply_add_to_node_vars!(du, alpha * derivative_dhat[jj, j], flux2, equations, dg, i, jj, element)
+        #factor = alpha * derivative_dhat[jj, j]
+        factor = derivative_dhat[jj, j]
+        for v in eachvariable(equations)
+            du[v, i, jj, element] = du[v, i, jj, element] + factor * flux2[v]
+        end
+        end
+    end
 end
 
 @muladd begin
@@ -700,49 +688,45 @@
             end
         end
     end
-<<<<<<< HEAD
-  end
-  return nothing
+    return nothing
 end
 
 function prolong2interfaces_gpu!(cache, u,
                              mesh::TreeMesh{2}, equations, surface_integral, dg::DG)
 
-  @kernel function internal_prolong2interfaces_gpu!(u, interfaces_u, interfaces_neighbor_ids, orientations, equations, num_nodes)
-    interface = @index(Global)
-
-    left_element  = interfaces_neighbor_ids[1, interface]
-    right_element = interfaces_neighbor_ids[2, interface]
-
-    if orientations[interface] == 1
-      # interface in x-direction
-      for j in 1:num_nodes, v in eachvariable(equations)
-        interfaces_u[1, v, j, interface] = u[v, num_nodes, j, left_element]
-        interfaces_u[2, v, j, interface] = u[v,         1, j, right_element]
-      end
-    else # if orientations[interface] == 2
-      # interface in y-direction
-      for i in 1:num_nodes, v in eachvariable(equations)
-        interfaces_u[1, v, i, interface] = u[v, i, num_nodes, left_element]
-        interfaces_u[2, v, i, interface] = u[v, i,         1, right_element]
-      end
-    end
-  end
-
-  @unpack interfaces = cache
-  @unpack orientations = interfaces
-
-  backend = get_backend(u)
-
-  kernel! = internal_prolong2interfaces_gpu!(backend)
-  num_nodes = nnodes(dg)
-  num_interfaces = ninterfaces(interfaces)
-  
-  kernel!(u, interfaces.u, interfaces.neighbor_ids, orientations, equations, num_nodes, ndrange=num_interfaces)
-  # Ensure that device is finished
-  KernelAbstractions.synchronize(backend)
-=======
->>>>>>> 3303ed8c
+    @kernel function internal_prolong2interfaces_gpu!(u, interfaces_u, interfaces_neighbor_ids, orientations, equations, num_nodes)
+        interface = @index(Global)
+
+        left_element  = interfaces_neighbor_ids[1, interface]
+        right_element = interfaces_neighbor_ids[2, interface]
+
+        if orientations[interface] == 1
+        # interface in x-direction
+        for j in 1:num_nodes, v in eachvariable(equations)
+            interfaces_u[1, v, j, interface] = u[v, num_nodes, j, left_element]
+            interfaces_u[2, v, j, interface] = u[v,         1, j, right_element]
+        end
+        else # if orientations[interface] == 2
+        # interface in y-direction
+        for i in 1:num_nodes, v in eachvariable(equations)
+            interfaces_u[1, v, i, interface] = u[v, i, num_nodes, left_element]
+            interfaces_u[2, v, i, interface] = u[v, i,         1, right_element]
+        end
+        end
+    end
+
+    @unpack interfaces = cache
+    @unpack orientations = interfaces
+
+    backend = get_backend(u)
+
+    kernel! = internal_prolong2interfaces_gpu!(backend)
+    num_nodes = nnodes(dg)
+    num_interfaces = ninterfaces(interfaces)
+    
+    kernel!(u, interfaces.u, interfaces.neighbor_ids, orientations, equations, num_nodes, ndrange=num_interfaces)
+    # Ensure that device is finished
+    KernelAbstractions.synchronize(backend)
 
     return nothing
 end
