# By default, Julia/LLVM does not use fused multiply-add operations (FMAs).
# Since these FMAs can increase the performance of many numerical algorithms,
# we need to opt-in explicitly.
# See https://ranocha.de/blog/Optimizing_EC_Trixi for further details.
@muladd begin


# everything related to a DG semidiscretization in 2D,
# currently limited to Lobatto-Legendre nodes

# This method is called when a SemidiscretizationHyperbolic is constructed.
# It constructs the basic `cache` used throughout the simulation to compute
# the RHS etc.
function create_cache(mesh::TreeMesh{2}, equations,
                      dg::DG, RealT, uEltype)
  # Get cells for which an element needs to be created (i.e. all leaf cells)
  leaf_cell_ids = local_leaf_cells(mesh.tree)

  elements = init_elements(leaf_cell_ids, mesh, equations, dg.basis, RealT, uEltype)

  interfaces = init_interfaces(leaf_cell_ids, mesh, elements)

  boundaries = init_boundaries(leaf_cell_ids, mesh, elements)

  mortars = init_mortars(leaf_cell_ids, mesh, elements, dg.mortar)

  cache = (; elements, interfaces, boundaries, mortars)

  # Add specialized parts of the cache required to compute the volume integral etc.
  cache = (;cache..., create_cache(mesh, equations, dg.volume_integral, dg, uEltype)...)
  cache = (;cache..., create_cache(mesh, equations, dg.mortar, uEltype)...)

  return cache
end


# The methods below are specialized on the volume integral type
# and called from the basic `create_cache` method at the top.
function create_cache(mesh::Union{TreeMesh{2}, StructuredMesh{2}, UnstructuredMesh2D, P4estMesh{2}},
                      equations, volume_integral::VolumeIntegralFluxDifferencing, dg::DG, uEltype)
  NamedTuple()
end


function create_cache(mesh::Union{TreeMesh{2}, StructuredMesh{2}, UnstructuredMesh2D, P4estMesh{2}}, equations,
                      volume_integral::VolumeIntegralShockCapturingHG, dg::DG, uEltype)
  element_ids_dg   = Int[]
  element_ids_dgfv = Int[]

  cache = create_cache(mesh, equations,
                       VolumeIntegralFluxDifferencing(volume_integral.volume_flux_dg),
                       dg, uEltype)

  A3dp1_x = Array{uEltype, 3}
  A3dp1_y = Array{uEltype, 3}

  fstar1_L_threaded = A3dp1_x[A3dp1_x(undef, nvariables(equations), nnodes(dg)+1, nnodes(dg)) for _ in 1:Threads.nthreads()]
  fstar1_R_threaded = A3dp1_x[A3dp1_x(undef, nvariables(equations), nnodes(dg)+1, nnodes(dg)) for _ in 1:Threads.nthreads()]
  fstar2_L_threaded = A3dp1_y[A3dp1_y(undef, nvariables(equations), nnodes(dg), nnodes(dg)+1) for _ in 1:Threads.nthreads()]
  fstar2_R_threaded = A3dp1_y[A3dp1_y(undef, nvariables(equations), nnodes(dg), nnodes(dg)+1) for _ in 1:Threads.nthreads()]

  return (; cache..., element_ids_dg, element_ids_dgfv,
          fstar1_L_threaded, fstar1_R_threaded, fstar2_L_threaded, fstar2_R_threaded)
end


function create_cache(mesh::Union{TreeMesh{2}, StructuredMesh{2}, UnstructuredMesh2D, P4estMesh{2}}, equations,
                      volume_integral::VolumeIntegralPureLGLFiniteVolume, dg::DG, uEltype)

  A3dp1_x = Array{uEltype, 3}
  A3dp1_y = Array{uEltype, 3}

  fstar1_L_threaded = A3dp1_x[A3dp1_x(undef, nvariables(equations), nnodes(dg)+1, nnodes(dg)) for _ in 1:Threads.nthreads()]
  fstar1_R_threaded = A3dp1_x[A3dp1_x(undef, nvariables(equations), nnodes(dg)+1, nnodes(dg)) for _ in 1:Threads.nthreads()]
  fstar2_L_threaded = A3dp1_y[A3dp1_y(undef, nvariables(equations), nnodes(dg), nnodes(dg)+1) for _ in 1:Threads.nthreads()]
  fstar2_R_threaded = A3dp1_y[A3dp1_y(undef, nvariables(equations), nnodes(dg), nnodes(dg)+1) for _ in 1:Threads.nthreads()]

  return (; fstar1_L_threaded, fstar1_R_threaded, fstar2_L_threaded, fstar2_R_threaded)
end


function create_cache(mesh::Union{TreeMesh{2}, StructuredMesh{2}}, equations,
                      volume_integral::VolumeIntegralShockCapturingSubcell, dg::DG, uEltype)
  cache = create_cache(mesh, equations,
                       VolumeIntegralPureLGLFiniteVolume(volume_integral.volume_flux_fv),
                       dg, uEltype)
  if volume_integral.indicator.smoothness_indicator
    element_ids_dg   = Int[]
    element_ids_dgfv = Int[]
    cache = (; cache..., element_ids_dg, element_ids_dgfv)
  end

  A3dp1_x = Array{uEltype, 3}
  A3dp1_y = Array{uEltype, 3}
  A3d = Array{uEltype, 3}

  fhat1_threaded = A3dp1_x[A3dp1_x(undef, nvariables(equations), nnodes(dg)+1, nnodes(dg)) for _ in 1:Threads.nthreads()]
  fhat2_threaded = A3dp1_y[A3dp1_y(undef, nvariables(equations), nnodes(dg), nnodes(dg)+1) for _ in 1:Threads.nthreads()]
  flux_temp_threaded = A3d[A3d(undef, nvariables(equations), nnodes(dg), nnodes(dg)) for _ in 1:Threads.nthreads()]

  container_antidiffusive_flux = Trixi.ContainerAntidiffusiveFlux2D{uEltype}(0, nvariables(equations), nnodes(dg))

  return (; cache..., container_antidiffusive_flux, fhat1_threaded, fhat2_threaded, flux_temp_threaded)
end


# The methods below are specialized on the mortar type
# and called from the basic `create_cache` method at the top.
function create_cache(mesh::Union{TreeMesh{2}, StructuredMesh{2}, UnstructuredMesh2D, P4estMesh{2}},
                      equations, mortar_l2::LobattoLegendreMortarL2, uEltype)
  # TODO: Taal performance using different types
  MA2d = MArray{Tuple{nvariables(equations), nnodes(mortar_l2)}, uEltype, 2, nvariables(equations) * nnodes(mortar_l2)}
  fstar_upper_threaded = MA2d[MA2d(undef) for _ in 1:Threads.nthreads()]
  fstar_lower_threaded = MA2d[MA2d(undef) for _ in 1:Threads.nthreads()]

  # A2d = Array{uEltype, 2}
  # fstar_upper_threaded = [A2d(undef, nvariables(equations), nnodes(mortar_l2)) for _ in 1:Threads.nthreads()]
  # fstar_lower_threaded = [A2d(undef, nvariables(equations), nnodes(mortar_l2)) for _ in 1:Threads.nthreads()]

  (; fstar_upper_threaded, fstar_lower_threaded)
end


# TODO: Taal discuss/refactor timer, allowing users to pass a custom timer?

function rhs!(du, u, t,
              mesh::Union{TreeMesh{2}, P4estMesh{2}}, equations,
              initial_condition, boundary_conditions, source_terms::Source,
              dg::DG, cache) where {Source}
  # Reset du
  @trixi_timeit timer() "reset ∂u/∂t" reset_du!(du, dg, cache)

  # Calculate volume integral
  @trixi_timeit timer() "volume integral" calc_volume_integral!(
    du, u, mesh,
    have_nonconservative_terms(equations), equations,
    dg.volume_integral, dg, cache, t, boundary_conditions)

  # Prolong solution to interfaces
  @trixi_timeit timer() "prolong2interfaces" prolong2interfaces!(
    cache, u, mesh, equations, dg.surface_integral, dg)

  # Calculate interface fluxes
  @trixi_timeit timer() "interface flux" calc_interface_flux!(
    cache.elements.surface_flux_values, mesh,
    have_nonconservative_terms(equations), equations,
    dg.surface_integral, dg, cache)

  # Prolong solution to boundaries
  @trixi_timeit timer() "prolong2boundaries" prolong2boundaries!(
    cache, u, mesh, equations, dg.surface_integral, dg)

  # Calculate boundary fluxes
  @trixi_timeit timer() "boundary flux" calc_boundary_flux!(
    cache, t, boundary_conditions, mesh, equations, dg.surface_integral, dg)

  # Prolong solution to mortars
  @trixi_timeit timer() "prolong2mortars" prolong2mortars!(
    cache, u, mesh, equations, dg.mortar, dg.surface_integral, dg)

  # Calculate mortar fluxes
  @trixi_timeit timer() "mortar flux" calc_mortar_flux!(
    cache.elements.surface_flux_values, mesh,
    have_nonconservative_terms(equations), equations,
    dg.mortar, dg.surface_integral, dg, cache)

  # Calculate surface integrals
  @trixi_timeit timer() "surface integral" calc_surface_integral!(
    du, u, mesh, equations, dg.surface_integral, dg, cache)

  # Apply Jacobian from mapping to reference element
  @trixi_timeit timer() "Jacobian" apply_jacobian!(
    du, mesh, equations, dg, cache)

  # Calculate source terms
  @trixi_timeit timer() "source terms" calc_sources!(
    du, u, t, source_terms, equations, dg, cache)

  return nothing
end


function calc_volume_integral!(du, u, mesh,
                               nonconservative_terms, equations,
                               volume_integral::AbstractVolumeIntegral,
                               dg, cache, t, boundary_conditions)

  calc_volume_integral!(du, u, mesh,
                        nonconservative_terms, equations,
                        volume_integral, dg, cache)

  return nothing
end


function calc_volume_integral!(du, u,
                               mesh::Union{TreeMesh{2}, StructuredMesh{2}, UnstructuredMesh2D, P4estMesh{2}},
                               nonconservative_terms, equations,
                               volume_integral::VolumeIntegralWeakForm,
                               dg::DGSEM, cache)

  @threaded for element in eachelement(dg, cache)
    weak_form_kernel!(du, u, element, mesh,
                      nonconservative_terms, equations,
                      dg, cache)
  end

  return nothing
end

@inline function weak_form_kernel!(du, u,
                                   element, mesh::TreeMesh{2},
                                   nonconservative_terms::False, equations,
                                   dg::DGSEM, cache, alpha=true)
  # true * [some floating point value] == [exactly the same floating point value]
  # This can (hopefully) be optimized away due to constant propagation.
  @unpack derivative_dhat = dg.basis

  # Calculate volume terms in one element
  for j in eachnode(dg), i in eachnode(dg)
    u_node = get_node_vars(u, equations, dg, i, j, element)

    flux1 = flux(u_node, 1, equations)
    for ii in eachnode(dg)
      multiply_add_to_node_vars!(du, alpha * derivative_dhat[ii, i], flux1, equations, dg, ii, j, element)
    end

    flux2 = flux(u_node, 2, equations)
    for jj in eachnode(dg)
      multiply_add_to_node_vars!(du, alpha * derivative_dhat[jj, j], flux2, equations, dg, i, jj, element)
    end
  end

  return nothing
end


# flux differencing volume integral. For curved meshes averaging of the
# mapping terms, stored in `cache.elements.contravariant_vectors`, is peeled apart
# from the evaluation of the physical fluxes in each Cartesian direction
function calc_volume_integral!(du, u,
                               mesh::Union{TreeMesh{2}, StructuredMesh{2}, UnstructuredMesh2D, P4estMesh{2}},
                               nonconservative_terms, equations,
                               volume_integral::VolumeIntegralFluxDifferencing,
                               dg::DGSEM, cache)
  @threaded for element in eachelement(dg, cache)
    flux_differencing_kernel!(du, u, element, mesh,
                              nonconservative_terms, equations,
                              volume_integral.volume_flux, dg, cache)
  end
end

@inline function flux_differencing_kernel!(du, u,
                                           element, mesh::TreeMesh{2},
                                           nonconservative_terms::False, equations,
                                           volume_flux, dg::DGSEM, cache, alpha=true)
  # true * [some floating point value] == [exactly the same floating point value]
  # This can (hopefully) be optimized away due to constant propagation.
  @unpack derivative_split = dg.basis

  # Calculate volume integral in one element
  for j in eachnode(dg), i in eachnode(dg)
    u_node = get_node_vars(u, equations, dg, i, j, element)

    # All diagonal entries of `derivative_split` are zero. Thus, we can skip
    # the computation of the diagonal terms. In addition, we use the symmetry
    # of the `volume_flux` to save half of the possible two-point flux
    # computations.

    # x direction
    for ii in (i+1):nnodes(dg)
      u_node_ii = get_node_vars(u, equations, dg, ii, j, element)
      flux1 = volume_flux(u_node, u_node_ii, 1, equations)
      multiply_add_to_node_vars!(du, alpha * derivative_split[i, ii], flux1, equations, dg, i,  j, element)
      multiply_add_to_node_vars!(du, alpha * derivative_split[ii, i], flux1, equations, dg, ii, j, element)
    end

    # y direction
    for jj in (j+1):nnodes(dg)
      u_node_jj = get_node_vars(u, equations, dg, i, jj, element)
      flux2 = volume_flux(u_node, u_node_jj, 2, equations)
      multiply_add_to_node_vars!(du, alpha * derivative_split[j, jj], flux2, equations, dg, i, j,  element)
      multiply_add_to_node_vars!(du, alpha * derivative_split[jj, j], flux2, equations, dg, i, jj, element)
    end
  end
end

@inline function flux_differencing_kernel!(du, u,
                                           element, mesh::TreeMesh{2},
                                           nonconservative_terms::True, equations,
                                           volume_flux, dg::DGSEM, cache, alpha=true)
  # true * [some floating point value] == [exactly the same floating point value]
  # This can (hopefully) be optimized away due to constant propagation.
  @unpack derivative_split = dg.basis
  symmetric_flux, nonconservative_flux = volume_flux

  # Apply the symmetric flux as usual
  flux_differencing_kernel!(du, u, element, mesh, False(), equations, symmetric_flux, dg, cache, alpha)

  # Calculate the remaining volume terms using the nonsymmetric generalized flux
  for j in eachnode(dg), i in eachnode(dg)
    u_node = get_node_vars(u, equations, dg, i, j, element)

    # The diagonal terms are zero since the diagonal of `derivative_split`
    # is zero. We ignore this for now.

    # x direction
    integral_contribution = zero(u_node)
    for ii in eachnode(dg)
      u_node_ii = get_node_vars(u, equations, dg, ii, j, element)
      noncons_flux1 = nonconservative_flux(u_node, u_node_ii, 1, equations)
      integral_contribution = integral_contribution + derivative_split[i, ii] * noncons_flux1
    end

    # y direction
    for jj in eachnode(dg)
      u_node_jj = get_node_vars(u, equations, dg, i, jj, element)
      noncons_flux2 = nonconservative_flux(u_node, u_node_jj, 2, equations)
      integral_contribution = integral_contribution + derivative_split[j, jj] * noncons_flux2
    end

    # The factor 0.5 cancels the factor 2 in the flux differencing form
    multiply_add_to_node_vars!(du, alpha * 0.5, integral_contribution, equations, dg, i, j, element)
  end
end


# TODO: Taal dimension agnostic
function calc_volume_integral!(du, u,
                               mesh::Union{TreeMesh{2}, StructuredMesh{2}, UnstructuredMesh2D, P4estMesh{2}},
                               nonconservative_terms, equations,
                               volume_integral::VolumeIntegralShockCapturingHG,
                               dg::DGSEM, cache)
  @unpack element_ids_dg, element_ids_dgfv = cache
  @unpack volume_flux_dg, volume_flux_fv, indicator = volume_integral

  # Calculate blending factors α: u = u_DG * (1 - α) + u_FV * α
  alpha = @trixi_timeit timer() "blending factors" indicator(u, mesh, equations, dg, cache)

  # Determine element ids for DG-only and blended DG-FV volume integral
  pure_and_blended_element_ids!(element_ids_dg, element_ids_dgfv, alpha, dg, cache)

  # Loop over pure DG elements
  @trixi_timeit timer() "pure DG" @threaded for idx_element in eachindex(element_ids_dg)
    element = element_ids_dg[idx_element]
    flux_differencing_kernel!(du, u, element, mesh,
                              nonconservative_terms, equations,
                              volume_flux_dg, dg, cache)
  end

  # Loop over blended DG-FV elements
  @trixi_timeit timer() "blended DG-FV" @threaded for idx_element in eachindex(element_ids_dgfv)
    element = element_ids_dgfv[idx_element]
    alpha_element = alpha[element]

    # Calculate DG volume integral contribution
    flux_differencing_kernel!(du, u, element, mesh,
                              nonconservative_terms, equations,
                              volume_flux_dg, dg, cache, 1 - alpha_element)

    # Calculate FV volume integral contribution
    fv_kernel!(du, u, mesh, nonconservative_terms, equations, volume_flux_fv,
               dg, cache, element, alpha_element)
  end

  return nothing
end

# TODO: Taal dimension agnostic
function calc_volume_integral!(du, u,
                               mesh::TreeMesh{2},
                               nonconservative_terms, equations,
                               volume_integral::VolumeIntegralPureLGLFiniteVolume,
                               dg::DGSEM, cache)
  @unpack volume_flux_fv = volume_integral

  # Calculate LGL FV volume integral
  @threaded for element in eachelement(dg, cache)
    fv_kernel!(du, u, mesh, nonconservative_terms, equations, volume_flux_fv,
               dg, cache, element, true)
  end

  return nothing
end


@inline function fv_kernel!(du, u,
                            mesh::Union{TreeMesh{2}, StructuredMesh{2}, UnstructuredMesh2D, P4estMesh{2}},
                            nonconservative_terms, equations,
                            volume_flux_fv, dg::DGSEM, cache, element, alpha=true)
  @unpack fstar1_L_threaded, fstar1_R_threaded, fstar2_L_threaded, fstar2_R_threaded = cache
  @unpack inverse_weights = dg.basis

  # Calculate FV two-point fluxes
  fstar1_L = fstar1_L_threaded[Threads.threadid()]
  fstar2_L = fstar2_L_threaded[Threads.threadid()]
  fstar1_R = fstar1_R_threaded[Threads.threadid()]
  fstar2_R = fstar2_R_threaded[Threads.threadid()]
  calcflux_fv!(fstar1_L, fstar1_R, fstar2_L, fstar2_R, u, mesh,
               nonconservative_terms, equations, volume_flux_fv, dg, element, cache)

  # Calculate FV volume integral contribution
  for j in eachnode(dg), i in eachnode(dg)
    for v in eachvariable(equations)
      du[v, i, j, element] += ( alpha *
                                (inverse_weights[i] * (fstar1_L[v, i+1, j] - fstar1_R[v, i, j]) +
                                 inverse_weights[j] * (fstar2_L[v, i, j+1] - fstar2_R[v, i, j])) )
    end
  end

  return nothing
end



#     calcflux_fv!(fstar1_L, fstar1_R, fstar2_L, fstar2_R, u_leftright,
#                  nonconservative_terms::False, equations,
#                  volume_flux_fv, dg, element)
#
# Calculate the finite volume fluxes inside the elements (**without non-conservative terms**).
#
# # Arguments
# - `fstar1_L::AbstractArray{<:Real, 3}`
# - `fstar1_R::AbstractArray{<:Real, 3}`
# - `fstar2_L::AbstractArray{<:Real, 3}`
# - `fstar2_R::AbstractArray{<:Real, 3}`
@inline function calcflux_fv!(fstar1_L, fstar1_R, fstar2_L, fstar2_R, u::AbstractArray{<:Any,4},
                              mesh::TreeMesh{2}, nonconservative_terms::False, equations,
                              volume_flux_fv, dg::DGSEM, element, cache)

  fstar1_L[:, 1,            :] .= zero(eltype(fstar1_L))
  fstar1_L[:, nnodes(dg)+1, :] .= zero(eltype(fstar1_L))
  fstar1_R[:, 1,            :] .= zero(eltype(fstar1_R))
  fstar1_R[:, nnodes(dg)+1, :] .= zero(eltype(fstar1_R))

  for j in eachnode(dg), i in 2:nnodes(dg)
    u_ll = get_node_vars(u, equations, dg, i-1, j, element)
    u_rr = get_node_vars(u, equations, dg, i,   j, element)
    flux = volume_flux_fv(u_ll, u_rr, 1, equations) # orientation 1: x direction
    set_node_vars!(fstar1_L, flux, equations, dg, i, j)
    set_node_vars!(fstar1_R, flux, equations, dg, i, j)
  end

  fstar2_L[:, :, 1           ] .= zero(eltype(fstar2_L))
  fstar2_L[:, :, nnodes(dg)+1] .= zero(eltype(fstar2_L))
  fstar2_R[:, :, 1           ] .= zero(eltype(fstar2_R))
  fstar2_R[:, :, nnodes(dg)+1] .= zero(eltype(fstar2_R))

  for j in 2:nnodes(dg), i in eachnode(dg)
    u_ll = get_node_vars(u, equations, dg, i, j-1, element)
    u_rr = get_node_vars(u, equations, dg, i, j,   element)
    flux = volume_flux_fv(u_ll, u_rr, 2, equations) # orientation 2: y direction
    set_node_vars!(fstar2_L, flux, equations, dg, i, j)
    set_node_vars!(fstar2_R, flux, equations, dg, i, j)
  end

  return nothing
end

#     calcflux_fv!(fstar1_L, fstar1_R, fstar2_L, fstar2_R, u_leftright,
#                  nonconservative_terms::True, equations,
#                  volume_flux_fv, dg, element)
#
# Calculate the finite volume fluxes inside the elements (**with non-conservative terms**).
#
# # Arguments
# - `fstar1_L::AbstractArray{<:Real, 3}`:
# - `fstar1_R::AbstractArray{<:Real, 3}`:
# - `fstar2_L::AbstractArray{<:Real, 3}`:
# - `fstar2_R::AbstractArray{<:Real, 3}`:
# - `u_leftright::AbstractArray{<:Real, 4}`
@inline function calcflux_fv!(fstar1_L, fstar1_R, fstar2_L, fstar2_R, u::AbstractArray{<:Any,4},
                              mesh::TreeMesh{2}, nonconservative_terms::True, equations,
                              volume_flux_fv, dg::DGSEM, element, cache)
  volume_flux, nonconservative_flux = volume_flux_fv

  # Fluxes in x
  fstar1_L[:, 1,            :] .= zero(eltype(fstar1_L))
  fstar1_L[:, nnodes(dg)+1, :] .= zero(eltype(fstar1_L))
  fstar1_R[:, 1,            :] .= zero(eltype(fstar1_R))
  fstar1_R[:, nnodes(dg)+1, :] .= zero(eltype(fstar1_R))

  for j in eachnode(dg), i in 2:nnodes(dg)
    u_ll = get_node_vars(u, equations, dg, i-1, j, element)
    u_rr = get_node_vars(u, equations, dg, i,   j, element)

    # Compute conservative part
    f1 = volume_flux(u_ll, u_rr, 1, equations) # orientation 1: x direction

    # Compute nonconservative part
    # Note the factor 0.5 necessary for the nonconservative fluxes based on
    # the interpretation of global SBP operators coupled discontinuously via
    # central fluxes/SATs
    f1_L = f1 + 0.5 * nonconservative_flux(u_ll, u_rr, 1, equations)
    f1_R = f1 + 0.5 * nonconservative_flux(u_rr, u_ll, 1, equations)

    # Copy to temporary storage
    set_node_vars!(fstar1_L, f1_L, equations, dg, i, j)
    set_node_vars!(fstar1_R, f1_R, equations, dg, i, j)
  end

  # Fluxes in y
  fstar2_L[:, :, 1           ] .= zero(eltype(fstar2_L))
  fstar2_L[:, :, nnodes(dg)+1] .= zero(eltype(fstar2_L))
  fstar2_R[:, :, 1           ] .= zero(eltype(fstar2_R))
  fstar2_R[:, :, nnodes(dg)+1] .= zero(eltype(fstar2_R))

  # Compute inner fluxes
  for j in 2:nnodes(dg), i in eachnode(dg)
    u_ll = get_node_vars(u, equations, dg, i, j-1, element)
    u_rr = get_node_vars(u, equations, dg, i, j,   element)

    # Compute conservative part
    f2 = volume_flux(u_ll, u_rr, 2, equations) # orientation 2: y direction

    # Compute nonconservative part
    # Note the factor 0.5 necessary for the nonconservative fluxes based on
    # the interpretation of global SBP operators coupled discontinuously via
    # central fluxes/SATs
    f2_L = f2 + 0.5 * nonconservative_flux(u_ll, u_rr, 2, equations)
    f2_R = f2 + 0.5 * nonconservative_flux(u_rr, u_ll, 2, equations)

    # Copy to temporary storage
    set_node_vars!(fstar2_L, f2_L, equations, dg, i, j)
    set_node_vars!(fstar2_R, f2_R, equations, dg, i, j)
  end

  return nothing
end


function calc_volume_integral!(du, u,
                               mesh::Union{TreeMesh{2}, StructuredMesh{2}},
                               nonconservative_terms, equations,
                               volume_integral::VolumeIntegralShockCapturingSubcell,
                               dg::DGSEM, cache, t, boundary_conditions)
  @unpack indicator = volume_integral

  # Calculate lambdas and bar states
  @trixi_timeit timer() "calc_lambdas_bar_states!" calc_lambdas_bar_states!(u, t, mesh,
      nonconservative_terms, equations, indicator, dg, cache, boundary_conditions)
  # Calculate boundaries
  @trixi_timeit timer() "calc_variable_bounds!" calc_variable_bounds!(u, mesh, nonconservative_terms, equations, indicator, dg, cache)

  if indicator.smoothness_indicator
    @unpack element_ids_dg, element_ids_dgfv = cache
    # Calculate element-wise blending factors α
    alpha_element = @trixi_timeit timer() "element-wise blending factors" indicator.IndicatorHG(u, mesh, equations, dg, cache)

    # Determine element ids for DG-only and subcell-wise blended DG-FV volume integral
    pure_and_blended_element_ids!(element_ids_dg, element_ids_dgfv, alpha_element, dg, cache)

    # Loop over pure DG elements
    @trixi_timeit timer() "pure DG" @threaded for idx_element in eachindex(element_ids_dg)
      element = element_ids_dg[idx_element]
      flux_differencing_kernel!(du, u, element, mesh,
                                nonconservative_terms, equations,
                                volume_integral.volume_flux_dg, dg, cache)
    end

    # Loop over blended DG-FV elements
    @trixi_timeit timer() "subcell-wise blended DG-FV" @threaded for idx_element in eachindex(element_ids_dgfv)
      element = element_ids_dgfv[idx_element]
      subcell_limiting_kernel!(du, u, element, mesh,
                               nonconservative_terms, equations,
                               volume_integral, indicator,
                               dg, cache)
    end
  else # indicator.smoothness_indicator == false
    # Loop over all elements
    @trixi_timeit timer() "subcell-wise blended DG-FV" @threaded for element in eachelement(dg, cache)
      subcell_limiting_kernel!(du, u, element, mesh,
                               nonconservative_terms, equations,
                               volume_integral, indicator,
                               dg, cache)
    end
  end
end

@inline function subcell_limiting_kernel!(du, u,
                                          element, mesh::Union{TreeMesh{2}, StructuredMesh{2}},
                                          nonconservative_terms::False, equations,
                                          volume_integral, indicator::IndicatorIDP,
                                          dg::DGSEM, cache)
  @unpack inverse_weights = dg.basis
  @unpack volume_flux_dg, volume_flux_fv = volume_integral

  # high-order DG fluxes
  @unpack fhat1_threaded, fhat2_threaded = cache

  fhat1 = fhat1_threaded[Threads.threadid()]
  fhat2 = fhat2_threaded[Threads.threadid()]
  calcflux_fhat!(fhat1, fhat2, u, mesh,
      nonconservative_terms, equations, volume_flux_dg, dg, element, cache)

  # low-order FV fluxes
  @unpack fstar1_L_threaded, fstar1_R_threaded, fstar2_L_threaded, fstar2_R_threaded = cache

  fstar1_L = fstar1_L_threaded[Threads.threadid()]
  fstar2_L = fstar2_L_threaded[Threads.threadid()]
  fstar1_R = fstar1_R_threaded[Threads.threadid()]
  fstar2_R = fstar2_R_threaded[Threads.threadid()]
  calcflux_fv!(fstar1_L, fstar1_R, fstar2_L, fstar2_R, u, mesh,
      nonconservative_terms, equations, volume_flux_fv, dg, element, cache)

  # antidiffusive flux
  calcflux_antidiffusive!(fhat1, fhat2, fstar1_L, fstar2_L, u, mesh,
      nonconservative_terms, equations, indicator, dg, element, cache)

  # Calculate volume integral contribution of low-order FV flux
  for j in eachnode(dg), i in eachnode(dg)
    for v in eachvariable(equations)
      du[v, i, j, element] += inverse_weights[i] * (fstar1_L[v, i+1, j] - fstar1_R[v, i, j]) +
                              inverse_weights[j] * (fstar2_L[v, i, j+1] - fstar2_R[v, i, j])

    end
  end

  return nothing
end

@inline function subcell_limiting_kernel!(du, u,
                                          element, mesh::Union{TreeMesh{2},StructuredMesh{2}},
                                          nonconservative_terms::False, equations,
                                          volume_integral, indicator::IndicatorMCL,
                                          dg::DGSEM, cache)
  @unpack inverse_weights = dg.basis
  @unpack volume_flux_dg, volume_flux_fv = volume_integral

  # high-order DG fluxes
  @unpack fhat1_threaded, fhat2_threaded = cache
  fhat1 = fhat1_threaded[Threads.threadid()]
  fhat2 = fhat2_threaded[Threads.threadid()]
  calcflux_fhat!(fhat1, fhat2, u, mesh,
      nonconservative_terms, equations, volume_flux_dg, dg, element, cache)

  # low-order FV fluxes
  @unpack fstar1_L_threaded, fstar1_R_threaded, fstar2_L_threaded, fstar2_R_threaded = cache
  fstar1_L = fstar1_L_threaded[Threads.threadid()]
  fstar2_L = fstar2_L_threaded[Threads.threadid()]
  fstar1_R = fstar1_R_threaded[Threads.threadid()]
  fstar2_R = fstar2_R_threaded[Threads.threadid()]
  calcflux_fv!(fstar1_L, fstar1_R, fstar2_L, fstar2_R, u, mesh,
      nonconservative_terms, equations, volume_flux_fv, dg, element, cache)

  # antidiffusive flux
  calcflux_antidiffusive!(fhat1, fhat2, fstar1_L, fstar2_L,
      u, mesh, nonconservative_terms, equations, indicator, dg, element, cache)

  # limit antidiffusive flux
  calcflux_antidiffusive_limited!(u, mesh, nonconservative_terms, equations, indicator, dg, element, cache,
                                  fstar1_L, fstar2_L)

  @unpack antidiffusive_flux1, antidiffusive_flux2 = cache.container_antidiffusive_flux
  for j in eachnode(dg), i in eachnode(dg)
    for v in eachvariable(equations)
      du[v, i, j, element] += inverse_weights[i] * (fstar1_L[v, i+1, j] - fstar1_R[v, i, j]) +
                              inverse_weights[j] * (fstar2_L[v, i, j+1] - fstar2_R[v, i, j])

      du[v, i, j, element] += inverse_weights[i] * (-antidiffusive_flux1[v, i+1, j, element] + antidiffusive_flux1[v, i, j, element]) +
                              inverse_weights[j] * (-antidiffusive_flux2[v, i, j+1, element] + antidiffusive_flux2[v, i, j, element])
    end
  end

  return nothing
end


# Calculate the DG staggered volume fluxes `fhat` in subcell FV-form inside the element
# (**without non-conservative terms**).
#
# See also `flux_differencing_kernel!`.
@inline function calcflux_fhat!(fhat1, fhat2, u,
                                mesh::TreeMesh{2}, nonconservative_terms::False, equations,
                                volume_flux, dg::DGSEM, element, cache)

  @unpack weights, derivative_split = dg.basis
  @unpack flux_temp_threaded = cache

  flux_temp = flux_temp_threaded[Threads.threadid()]

  # The FV-form fluxes are calculated in a recursive manner, i.e.:
  # fhat_(0,1)   = w_0 * FVol_0,
  # fhat_(j,j+1) = fhat_(j-1,j) + w_j * FVol_j,   for j=1,...,N-1,
  # with the split form volume fluxes FVol_j = -2 * sum_i=0^N D_ji f*_(j,i).

  # To use the symmetry of the `volume_flux`, the split form volume flux is precalculated
  # like in `calc_volume_integral!` for the `VolumeIntegralFluxDifferencing`
  # and saved in in `flux_temp`.

  # Split form volume flux in orientation 1: x direction
  flux_temp .= zero(eltype(flux_temp))

  for j in eachnode(dg), i in eachnode(dg)
    u_node = get_node_vars(u, equations, dg, i, j, element)

    # All diagonal entries of `derivative_split` are zero. Thus, we can skip
    # the computation of the diagonal terms. In addition, we use the symmetry
    # of the `volume_flux` to save half of the possible two-point flux
    # computations.
    for ii in (i+1):nnodes(dg)
      u_node_ii = get_node_vars(u, equations, dg, ii, j, element)
      flux1 = volume_flux(u_node, u_node_ii, 1, equations)
      multiply_add_to_node_vars!(flux_temp, derivative_split[i, ii], flux1, equations, dg, i,  j)
      multiply_add_to_node_vars!(flux_temp, derivative_split[ii, i], flux1, equations, dg, ii, j)
    end
  end

  # FV-form flux `fhat` in x direction
  fhat1[:, 1,            :] .= zero(eltype(fhat1))
  fhat1[:, nnodes(dg)+1, :] .= zero(eltype(fhat1))

  for j in eachnode(dg), i in 1:nnodes(dg)-1, v in eachvariable(equations)
    fhat1[v, i+1, j] = fhat1[v, i, j] + weights[i] * flux_temp[v, i, j]
  end

  # Split form volume flux in orientation 2: y direction
  flux_temp .= zero(eltype(flux_temp))

  for j in eachnode(dg), i in eachnode(dg)
    u_node = get_node_vars(u, equations, dg, i, j, element)
    for jj in (j+1):nnodes(dg)
      u_node_jj = get_node_vars(u, equations, dg, i, jj, element)
      flux2 = volume_flux(u_node, u_node_jj, 2, equations)
      multiply_add_to_node_vars!(flux_temp, derivative_split[j, jj], flux2, equations, dg, i, j)
      multiply_add_to_node_vars!(flux_temp, derivative_split[jj, j], flux2, equations, dg, i, jj)
    end
  end

  # FV-form flux `fhat` in y direction
  fhat2[:, :, 1           ] .= zero(eltype(fhat2))
  fhat2[:, :, nnodes(dg)+1] .= zero(eltype(fhat2))

  for j in 1:nnodes(dg)-1, i in eachnode(dg), v in eachvariable(equations)
    fhat2[v, i, j+1] = fhat2[v, i, j] + weights[j] * flux_temp[v, i, j]
  end

  return nothing
end

# Calculate the antidiffusive flux `antidiffusive_flux` as the subtraction between `fhat` and `fstar`.
@inline function calcflux_antidiffusive!(fhat1, fhat2, fstar1, fstar2, u, mesh,
                                         nonconservative_terms, equations, indicator::IndicatorIDP, dg, element, cache)
  @unpack antidiffusive_flux1, antidiffusive_flux2 = cache.container_antidiffusive_flux

  for j in eachnode(dg), i in 2:nnodes(dg)
    for v in eachvariable(equations)
      antidiffusive_flux1[v, i, j, element] = fhat1[v, i, j] - fstar1[v, i, j]
    end
  end
  for j in 2:nnodes(dg), i in eachnode(dg)
    for v in eachvariable(equations)
      antidiffusive_flux2[v, i, j, element] = fhat2[v, i, j] - fstar2[v, i, j]
    end
  end

  antidiffusive_flux1[:, 1,            :, element] .= zero(eltype(antidiffusive_flux1))
  antidiffusive_flux1[:, nnodes(dg)+1, :, element] .= zero(eltype(antidiffusive_flux1))

  antidiffusive_flux2[:, :, 1,            element] .= zero(eltype(antidiffusive_flux2))
  antidiffusive_flux2[:, :, nnodes(dg)+1, element] .= zero(eltype(antidiffusive_flux2))

  return nothing
end

@inline function calcflux_antidiffusive!(fhat1, fhat2, fstar1, fstar2, u, mesh,
                                         nonconservative_terms, equations, indicator::IndicatorMCL, dg, element, cache)
  @unpack antidiffusive_flux1, antidiffusive_flux2 = cache.container_antidiffusive_flux

  for j in eachnode(dg), i in 2:nnodes(dg)
    for v in eachvariable(equations)
      antidiffusive_flux1[v, i, j, element] = -(fhat1[v, i, j] - fstar1[v, i, j])
    end
  end
  for j in 2:nnodes(dg), i in eachnode(dg)
    for v in eachvariable(equations)
      antidiffusive_flux2[v, i, j, element] = -(fhat2[v, i, j] - fstar2[v, i, j])
    end
  end

  antidiffusive_flux1[:, 1,            :, element] .= zero(eltype(antidiffusive_flux1))
  antidiffusive_flux1[:, nnodes(dg)+1, :, element] .= zero(eltype(antidiffusive_flux1))

  antidiffusive_flux2[:, :, 1,            element] .= zero(eltype(antidiffusive_flux2))
  antidiffusive_flux2[:, :, nnodes(dg)+1, element] .= zero(eltype(antidiffusive_flux2))

  return nothing
end

@inline function calc_lambdas_bar_states!(u, t, mesh::TreeMesh,
    nonconservative_terms, equations, indicator, dg, cache, boundary_conditions; calc_bar_states=true)
  if indicator isa IndicatorIDP && !indicator.bar_states
    return nothing
  end
  @unpack lambda1, lambda2, bar_states1, bar_states2 = indicator.cache.container_bar_states

  # Calc lambdas and bar states inside elements
  @threaded for element in eachelement(dg, cache)
    for j in eachnode(dg), i in 2:nnodes(dg)
      u_node     = get_node_vars(u, equations, dg, i,   j, element)
      u_node_im1 = get_node_vars(u, equations, dg, i-1, j, element)
      lambda1[i, j, element] = max_abs_speed_naive(u_node_im1, u_node, 1, equations)

      !calc_bar_states && continue

      flux1     = flux(u_node,     1, equations)
      flux1_im1 = flux(u_node_im1, 1, equations)
      for v in eachvariable(equations)
        bar_states1[v, i, j, element] = 0.5 * (u_node[v] + u_node_im1[v]) - 0.5 * (flux1[v] - flux1_im1[v]) / lambda1[i, j, element]
      end
    end

    for j in 2:nnodes(dg), i in eachnode(dg)
      u_node     = get_node_vars(u, equations, dg, i, j  , element)
      u_node_jm1 = get_node_vars(u, equations, dg, i, j-1, element)
      lambda2[i, j, element] = max_abs_speed_naive(u_node_jm1, u_node, 2, equations)

      !calc_bar_states && continue

      flux2     = flux(u_node,     2, equations)
      flux2_jm1 = flux(u_node_jm1, 2, equations)
      for v in eachvariable(equations)
        bar_states2[v, i, j, element] = 0.5 * (u_node[v] + u_node_jm1[v]) - 0.5 * (flux2[v] - flux2_jm1[v]) / lambda2[i, j, element]
      end
    end
  end

  # Calc lambdas and bar states at interfaces and periodic boundaries
  @threaded for interface in eachinterface(dg, cache)
    # Get neighboring element ids
    left_id  = cache.interfaces.neighbor_ids[1, interface]
    right_id = cache.interfaces.neighbor_ids[2, interface]

    orientation = cache.interfaces.orientations[interface]

    if orientation == 1
      for j in eachnode(dg)
        u_left  = get_node_vars(u, equations, dg, nnodes(dg), j, left_id)
        u_right = get_node_vars(u, equations, dg, 1,          j, right_id)
        lambda = max_abs_speed_naive(u_left, u_right, orientation, equations)

        lambda1[nnodes(dg)+1, j, left_id]  = lambda
        lambda1[1,            j, right_id] = lambda

        !calc_bar_states && continue

        flux_left  = flux(u_left,  orientation, equations)
        flux_right = flux(u_right, orientation, equations)
        bar_state = 0.5 * (u_left + u_right) - 0.5 * (flux_right - flux_left) / lambda
        for v in eachvariable(equations)
          bar_states1[v, nnodes(dg)+1, j, left_id]  = bar_state[v]
          bar_states1[v, 1,            j, right_id] = bar_state[v]
        end
      end
    else # orientation == 2
      for i in eachnode(dg)
        u_left  = get_node_vars(u, equations, dg, i, nnodes(dg), left_id)
        u_right = get_node_vars(u, equations, dg, i, 1,          right_id)
        lambda = max_abs_speed_naive(u_left, u_right, orientation, equations)

        lambda2[i, nnodes(dg)+1, left_id]  = lambda
        lambda2[i,            1, right_id] = lambda

        !calc_bar_states && continue

        flux_left  = flux(u_left,  orientation, equations)
        flux_right = flux(u_right, orientation, equations)
        bar_state = 0.5 * (u_left + u_right) - 0.5 * (flux_right - flux_left) / lambda
        for v in eachvariable(equations)
          bar_states2[v, i, nnodes(dg)+1, left_id]  = bar_state[v]
          bar_states2[v, i,            1, right_id] = bar_state[v]
        end
      end
    end
  end

  # Calc lambdas and bar states at physical boundaries
  @threaded for boundary in eachboundary(dg, cache)
    element = cache.boundaries.neighbor_ids[boundary]
    orientation = cache.boundaries.orientations[boundary]
    neighbor_side = cache.boundaries.neighbor_sides[boundary]

    if orientation == 1
      if neighbor_side == 2 # Element is on the right, boundary on the left
        for j in eachnode(dg)
          u_inner = get_node_vars(u, equations, dg, 1, j, element)
          u_outer = get_boundary_outer_state(u_inner, cache, t, boundary_conditions[1], orientation, 1,
                                             equations, dg, 1, j, element)
          lambda1[1, j, element] = max_abs_speed_naive(u_inner, u_outer, orientation, equations)

          !calc_bar_states && continue

          flux_inner = flux(u_inner, orientation, equations)
          flux_outer = flux(u_outer, orientation, equations)
          bar_state = 0.5 * (u_inner + u_outer) - 0.5 * (flux_inner - flux_outer) / lambda1[1, j, element]
          for v in eachvariable(equations)
            bar_states1[v, 1, j, element] = bar_state[v]
          end
        end
      else # Element is on the left, boundary on the right
        for j in eachnode(dg)
          u_inner = get_node_vars(u, equations, dg, nnodes(dg), j, element)
          u_outer = get_boundary_outer_state(u_inner, cache, t, boundary_conditions[2], orientation, 2,
                                             equations, dg, nnodes(dg), j, element)
          lambda1[nnodes(dg)+1, j, element] = max_abs_speed_naive(u_inner, u_outer, orientation, equations)

          !calc_bar_states && continue

          flux_inner = flux(u_inner, orientation, equations)
          flux_outer = flux(u_outer, orientation, equations)
          bar_state = 0.5 * (u_inner + u_outer) - 0.5 * (flux_outer - flux_inner) / lambda1[nnodes(dg)+1, j, element]
          for v in eachvariable(equations)
            bar_states1[v, nnodes(dg)+1, j, element] = bar_state[v]
          end
        end
      end
    else # orientation == 2
      if neighbor_side == 2 # Element is on the right, boundary on the left
        for i in eachnode(dg)
          u_inner = get_node_vars(u, equations, dg, i, 1, element)
          u_outer = get_boundary_outer_state(u_inner, cache, t, boundary_conditions[3], orientation, 3,
                                             equations, dg, i, 1, element)
          lambda2[i, 1, element] = max_abs_speed_naive(u_inner, u_outer, orientation, equations)

          !calc_bar_states && continue

          flux_inner = flux(u_inner, orientation, equations)
          flux_outer = flux(u_outer, orientation, equations)
          bar_state = 0.5 * (u_inner + u_outer) - 0.5 * (flux_inner - flux_outer) / lambda2[i, 1, element]
          for v in eachvariable(equations)
            bar_states2[v, i, 1, element] = bar_state[v]
          end
        end
      else # Element is on the left, boundary on the right
        for i in eachnode(dg)
          u_inner = get_node_vars(u, equations, dg, i, nnodes(dg), element)
          u_outer = get_boundary_outer_state(u_inner, cache, t, boundary_conditions[4], orientation, 4,
                                             equations, dg, i, nnodes(dg), element)
          lambda2[i, nnodes(dg)+1, element] = max_abs_speed_naive(u_inner, u_outer, orientation, equations)

          !calc_bar_states && continue

          flux_inner = flux(u_inner, orientation, equations)
          flux_outer = flux(u_outer, orientation, equations)
          bar_state = 0.5 * (u_inner + u_outer) - 0.5 * (flux_outer - flux_inner) / lambda2[i, nnodes(dg)+1, element]
          for v in eachvariable(equations)
            bar_states2[v, i, nnodes(dg)+1, element] = bar_state[v]
          end
        end
      end
    end
  end

  return nothing
end

@inline function calc_variable_bounds!(u, mesh, nonconservative_terms, equations, indicator::IndicatorIDP, dg, cache)
  if !indicator.bar_states
    return nothing
  end
  @unpack variable_bounds = indicator.cache.container_shock_capturing
  @unpack bar_states1, bar_states2 = indicator.cache.container_bar_states

  counter = 1
  # Density
  if indicator.density_tvd
    rho_min = variable_bounds[1]
    rho_max = variable_bounds[2]
    @threaded for element in eachelement(dg, cache)
      rho_min[:, :, element] .= typemax(eltype(rho_min))
      rho_max[:, :, element] .= typemin(eltype(rho_max))
      for j in eachnode(dg), i in eachnode(dg)
        rho_min[i, j, element] = min(rho_min[i, j, element], u[1, i, j, element])
        rho_max[i, j, element] = max(rho_max[i, j, element], u[1, i, j, element])
        # TODO: Add source term!
        # - xi direction
        rho_min[i, j, element] = min(rho_min[i, j, element], bar_states1[1, i, j, element])
        rho_max[i, j, element] = max(rho_max[i, j, element], bar_states1[1, i, j, element])
        # + xi direction
        rho_min[i, j, element] = min(rho_min[i, j, element], bar_states1[1, i+1, j, element])
        rho_max[i, j, element] = max(rho_max[i, j, element], bar_states1[1, i+1, j, element])
        # - eta direction
        rho_min[i, j, element] = min(rho_min[i, j, element], bar_states2[1, i, j, element])
        rho_max[i, j, element] = max(rho_max[i, j, element], bar_states2[1, i, j, element])
        # + eta direction
        rho_min[i, j, element] = min(rho_min[i, j, element], bar_states2[1, i, j+1, element])
        rho_max[i, j, element] = max(rho_max[i, j, element], bar_states2[1, i, j+1, element])
      end
    end
    counter += 2
  end
  # Specific Entropy
  if indicator.spec_entropy
    s_min = variable_bounds[counter]
    @threaded for element in eachelement(dg, cache)
      s_min[:, :, element] .= typemax(eltype(s_min))
      for j in eachnode(dg), i in eachnode(dg)
        s = entropy_spec(get_node_vars(u, equations, dg, i, j, element), equations)
        s_min[i, j, element] = min(s_min[i, j, element], s)
        # TODO: Add source?
        # - xi direction
        s = entropy_spec(get_node_vars(bar_states1, equations, dg, i, j, element), equations)
        s_min[i, j, element] = min(s_min[i, j, element], s)
        # + xi direction
        s = entropy_spec(get_node_vars(bar_states1, equations, dg, i+1, j, element), equations)
        s_min[i, j, element] = min(s_min[i, j, element], s)
        # - eta direction
        s = entropy_spec(get_node_vars(bar_states2, equations, dg, i, j, element), equations)
        s_min[i, j, element] = min(s_min[i, j, element], s)
        # + eta direction
        s = entropy_spec(get_node_vars(bar_states2, equations, dg, i, j+1, element), equations)
        s_min[i, j, element] = min(s_min[i, j, element], s)
      end
    end
    counter += 1
  end
  # Mathematical entropy
  if indicator.math_entropy
    s_max = variable_bounds[counter]
    @threaded for element in eachelement(dg, cache)
      s_max[:, :, element] .= typemin(eltype(s_max))
      for j in eachnode(dg), i in eachnode(dg)
        s = entropy_math(get_node_vars(u, equations, dg, i, j, element), equations)
        s_max[i, j, element] = max(s_max[i, j, element], s)
        # - xi direction
        s = entropy_math(get_node_vars(bar_states1, equations, dg, i, j, element), equations)
        s_max[i, j, element] = max(s_max[i, j, element], s)
        # + xi direction
        s = entropy_math(get_node_vars(bar_states1, equations, dg, i+1, j, element), equations)
        s_max[i, j, element] = max(s_max[i, j, element], s)
        # - eta direction
        s = entropy_math(get_node_vars(bar_states2, equations, dg, i, j, element), equations)
        s_max[i, j, element] = max(s_max[i, j, element], s)
        # + eta direction
        s = entropy_math(get_node_vars(bar_states2, equations, dg, i, j+1, element), equations)
        s_max[i, j, element] = max(s_max[i, j, element], s)
      end
    end
  end

  return nothing
end

@inline function calc_variable_bounds!(u, mesh, nonconservative_terms, equations, indicator::IndicatorMCL, dg, cache)
  @unpack var_min, var_max = indicator.cache.container_shock_capturing
  @unpack bar_states1, bar_states2, lambda1, lambda2 = indicator.cache.container_bar_states

  @threaded for element in eachelement(dg, cache)
    for v in eachvariable(equations)
      var_min[v, :, :, element] .= typemax(eltype(var_min))
      var_max[v, :, :, element] .= typemin(eltype(var_max))
    end

    if indicator.DensityLimiter
      for j in eachnode(dg), i in eachnode(dg)
        # Previous solution
        var_min[1, i, j, element] = min(var_min[1, i, j, element], u[1, i, j, element])
        var_max[1, i, j, element] = max(var_max[1, i, j, element], u[1, i, j, element])
        # - xi direction
        bar_state_rho = bar_states1[1, i, j, element]
        var_min[1, i, j, element] = min(var_min[1, i, j, element], bar_state_rho)
        var_max[1, i, j, element] = max(var_max[1, i, j, element], bar_state_rho)
        # + xi direction
        bar_state_rho = bar_states1[1, i+1, j, element]
        var_min[1, i, j, element] = min(var_min[1, i, j, element], bar_state_rho)
        var_max[1, i, j, element] = max(var_max[1, i, j, element], bar_state_rho)
        # - eta direction
        bar_state_rho = bar_states2[1, i, j, element]
        var_min[1, i, j, element] = min(var_min[1, i, j, element], bar_state_rho)
        var_max[1, i, j, element] = max(var_max[1, i, j, element], bar_state_rho)
        # + eta direction
        bar_state_rho = bar_states2[1, i, j+1, element]
        var_min[1, i, j, element] = min(var_min[1, i, j, element], bar_state_rho)
        var_max[1, i, j, element] = max(var_max[1, i, j, element], bar_state_rho)
      end
    end #indicator.DensityLimiter

    if indicator.SequentialLimiter
      for j in eachnode(dg), i in eachnode(dg)
        # Previous solution
        for v in 2:nvariables(equations)
          phi = u[v, i, j, element] / u[1, i, j, element]
          var_min[v, i, j, element] = min(var_min[v, i, j, element], phi)
          var_max[v, i, j, element] = max(var_max[v, i, j, element], phi)
        end
        # - xi direction
        bar_state_rho = bar_states1[1, i, j, element]
        for v in 2:nvariables(equations)
          bar_state_phi = bar_states1[v, i, j, element] / bar_state_rho
          var_min[v, i, j, element] = min(var_min[v, i, j, element], bar_state_phi)
          var_max[v, i, j, element] = max(var_max[v, i, j, element], bar_state_phi)
        end
        # + xi direction
        bar_state_rho = bar_states1[1, i+1, j, element]
        for v in 2:nvariables(equations)
          bar_state_phi = bar_states1[v, i+1, j, element] / bar_state_rho
          var_min[v, i, j, element] = min(var_min[v, i, j, element], bar_state_phi)
          var_max[v, i, j, element] = max(var_max[v, i, j, element], bar_state_phi)
        end
        # - eta direction
        bar_state_rho = bar_states2[1, i, j, element]
        for v in 2:nvariables(equations)
          bar_state_phi = bar_states2[v, i, j, element] / bar_state_rho
          var_min[v, i, j, element] = min(var_min[v, i, j, element], bar_state_phi)
          var_max[v, i, j, element] = max(var_max[v, i, j, element], bar_state_phi)
        end
        # + eta direction
        bar_state_rho = bar_states2[1, i, j+1, element]
        for v in 2:nvariables(equations)
          bar_state_phi = bar_states2[v, i, j+1, element] / bar_state_rho
          var_min[v, i, j, element] = min(var_min[v, i, j, element], bar_state_phi)
          var_max[v, i, j, element] = max(var_max[v, i, j, element], bar_state_phi)
        end
      end
    elseif indicator.ConservativeLimiter
      for j in eachnode(dg), i in eachnode(dg)
        # Previous solution
        for v in 2:nvariables(equations)
          var_min[v, i, j, element] = min(var_min[v, i, j, element], u[v, i, j, element])
          var_max[v, i, j, element] = max(var_max[v, i, j, element], u[v, i, j, element])
        end
        # - xi direction
        for v in 2:nvariables(equations)
          bar_state_rho = bar_states1[v, i, j, element]
          var_min[v, i, j, element] = min(var_min[v, i, j, element], bar_state_rho)
          var_max[v, i, j, element] = max(var_max[v, i, j, element], bar_state_rho)
        end
        # + xi direction
        for v in 2:nvariables(equations)
          bar_state_rho = bar_states1[v, i+1, j, element]
          var_min[v, i, j, element] = min(var_min[v, i, j, element], bar_state_rho)
          var_max[v, i, j, element] = max(var_max[v, i, j, element], bar_state_rho)
        end
        # - eta direction
        for v in 2:nvariables(equations)
          bar_state_rho = bar_states2[v, i, j, element]
          var_min[v, i, j, element] = min(var_min[v, i, j, element], bar_state_rho)
          var_max[v, i, j, element] = max(var_max[v, i, j, element], bar_state_rho)
        end
        # + eta direction
        for v in 2:nvariables(equations)
          bar_state_rho = bar_states2[v, i, j+1, element]
          var_min[v, i, j, element] = min(var_min[v, i, j, element], bar_state_rho)
          var_max[v, i, j, element] = max(var_max[v, i, j, element], bar_state_rho)
        end
      end
    end
  end

  return nothing
end

@inline function calcflux_antidiffusive_limited!(u, mesh, nonconservative_terms, equations, indicator, dg, element, cache,
                                                 fstar1, fstar2)
  @unpack antidiffusive_flux1, antidiffusive_flux2 = cache.container_antidiffusive_flux
  @unpack var_min, var_max = indicator.cache.container_shock_capturing
  @unpack bar_states1, bar_states2, lambda1, lambda2 = indicator.cache.container_bar_states

  if indicator.Plotting
<<<<<<< HEAD
    @unpack alpha, alpha_pressure, alpha_entropy,
            alpha_mean, alpha_mean_pressure, alpha_mean_entropy = indicator.cache.ContainerShockCapturingIndicator
=======
    @unpack alpha_mean, alpha_mean_pressure, alpha_mean_entropy = indicator.cache.container_shock_capturing
>>>>>>> 86c656a7
    for j in eachnode(dg), i in eachnode(dg)
      alpha_mean[:, i, j, element] .= zero(eltype(alpha_mean))
      alpha_mean_pressure[i, j, element] = zero(eltype(alpha_mean_pressure))
      alpha_mean_entropy[i, j, element] = zero(eltype(alpha_mean_entropy))
      alpha[:, i, j, element] .= one(eltype(alpha))
      if indicator.PressurePositivityLimiterKuzmin
        alpha_pressure[i, j, element] = one(eltype(alpha_pressure))
      end
      if indicator.SemiDiscEntropyLimiter
        alpha_entropy[i, j, element] = one(eltype(alpha_entropy))
      end
    end
  end

  # The antidiffuse flux can have very small absolute values. This can lead to values of f_min which are zero up to machine accuracy.
  # To avoid further calculations with these values, we replace them by 0.
  # It can also happen that the limited flux changes its sign (for instance to -1e-13).
  # This does not really make sense in theory and causes problems for the visualization.
  # Therefore we make sure that the flux keeps its sign during limiting.

  # Density limiter
  if indicator.DensityLimiter
    for j in eachnode(dg), i in 2:nnodes(dg)
      lambda = lambda1[i, j, element]
      bar_state_rho = bar_states1[1, i, j, element]

      # Limit density
      if antidiffusive_flux1[1, i, j, element] > 0
        f_max = lambda * min(var_max[1, i-1, j, element] - bar_state_rho,
                            bar_state_rho - var_min[1, i, j, element])
        f_max = isapprox(f_max, 0.0, atol=eps()) ? 0.0 : f_max
        flux_limited = min(antidiffusive_flux1[1, i, j, element], max(f_max, 0.0))
      else
        f_min = lambda * max(var_min[1, i-1, j, element] - bar_state_rho,
                            bar_state_rho - var_max[1, i, j, element])
        f_min = isapprox(f_min, 0.0, atol=eps()) ? 0.0 : f_min
        flux_limited = max(antidiffusive_flux1[1, i, j, element], min(f_min, 0.0))
      end

      if indicator.Plotting || indicator.DensityAlphaForAll
        if isapprox(antidiffusive_flux1[1, i, j, element], 0.0, atol=eps())
          coefficient = 1.0 # flux_limited is zero as well
        else
          coefficient = min(1, (flux_limited + sign(flux_limited) * eps()) / (antidiffusive_flux1[1, i, j, element] + sign(flux_limited) * eps()))
        end

        if indicator.Plotting
          @unpack alpha, alpha_mean = indicator.cache.container_shock_capturing
          alpha[1, i-1, j, element] = min(alpha[1, i-1, j, element], coefficient)
          alpha[1, i,   j, element] = min(alpha[1, i,   j, element], coefficient)
          alpha_mean[1, i-1, j, element] += coefficient
          alpha_mean[1, i  , j, element] += coefficient
        end
      end
      antidiffusive_flux1[1, i, j, element] = flux_limited

      #Limit all quantities with the same alpha
      if indicator.DensityAlphaForAll
        for v in 2:nvariables(equations)
          antidiffusive_flux1[v, i, j, element] = coefficient * antidiffusive_flux1[v, i, j, element]
        end
      end
    end

    for j in 2:nnodes(dg), i in eachnode(dg)
      lambda = lambda2[i, j, element]
      bar_state_rho = bar_states2[1, i, j, element]

      # Limit density
      if antidiffusive_flux2[1, i, j, element] > 0
        f_max = lambda * min(var_max[1, i, j-1, element] - bar_state_rho,
                            bar_state_rho - var_min[1, i, j, element])
        f_max = isapprox(f_max, 0.0, atol=eps()) ? 0.0 : f_max
        flux_limited = min(antidiffusive_flux2[1, i, j, element], max(f_max, 0.0))
      else
        f_min = lambda * max(var_min[1, i, j-1, element] - bar_state_rho,
                            bar_state_rho - var_max[1, i, j, element])
        f_min = isapprox(f_min, 0.0, atol=eps()) ? 0.0 : f_min
        flux_limited = max(antidiffusive_flux2[1, i, j, element], min(f_min, 0.0))
      end

      if indicator.Plotting || indicator.DensityAlphaForAll
        if isapprox(antidiffusive_flux2[1, i, j, element], 0.0, atol=eps())
          coefficient = 1.0 # flux_limited is zero as well
        else
          coefficient = min(1, (flux_limited + sign(flux_limited) * eps()) / (antidiffusive_flux2[1, i, j, element] + sign(flux_limited) * eps()))
        end

        if indicator.Plotting
          @unpack alpha, alpha_mean = indicator.cache.container_shock_capturing
          alpha[1, i, j-1, element] = min(alpha[1, i, j-1, element], coefficient)
          alpha[1, i,   j, element] = min(alpha[1, i,   j, element], coefficient)
          alpha_mean[1, i, j-1, element] += coefficient
          alpha_mean[1, i, j,   element] += coefficient
        end
      end
      antidiffusive_flux2[1, i, j, element] = flux_limited

      #Limit all quantities with the same alpha
      if indicator.DensityAlphaForAll
        for v in 2:nvariables(equations)
          antidiffusive_flux2[v, i, j, element] = coefficient * antidiffusive_flux2[v, i, j, element]
        end
      end
    end
  end # if indicator.DensityLimiter

  # Sequential limiter
  if indicator.SequentialLimiter
    for j in eachnode(dg), i in 2:nnodes(dg)
      lambda = lambda1[i, j, element]
      bar_state_rho = bar_states1[1, i, j, element]

      # Limit velocity and total energy
      rho_limited_iim1 = lambda * bar_state_rho - antidiffusive_flux1[1, i, j, element]
      rho_limited_im1i = lambda * bar_state_rho + antidiffusive_flux1[1, i, j, element]
      for v in 2:nvariables(equations)
        bar_state_phi = bar_states1[v, i, j, element]

        phi = bar_state_phi / bar_state_rho

        g = antidiffusive_flux1[v, i, j, element] + (lambda * bar_state_phi - rho_limited_im1i * phi)

        if g > 0
          g_max = min(rho_limited_im1i * (var_max[v, i-1, j, element] - phi),
                      rho_limited_iim1 * (phi - var_min[v, i, j, element]))
          g_max = isapprox(g_max, 0.0, atol=eps()) ? 0.0 : g_max
          g_limited = min(g, max(g_max, 0.0))
        else
          g_min = max(rho_limited_im1i * (var_min[v, i-1, j, element] - phi),
                      rho_limited_iim1 * (phi - var_max[v, i, j, element]))
          g_min = isapprox(g_min, 0.0, atol=eps()) ? 0.0 : g_min
          g_limited = max(g, min(g_min, 0.0))
        end
        if indicator.Plotting
          if isapprox(g, 0.0, atol=eps())
            coefficient = 1.0 # g_limited is zero as well
          else
            coefficient = min(1, (g_limited + sign(g_limited) * eps()) / (g + sign(g_limited) * eps()))
          end
          @unpack alpha, alpha_mean = indicator.cache.container_shock_capturing
          alpha[v, i-1, j, element] = min(alpha[v, i-1, j, element], coefficient)
          alpha[v, i,   j, element] = min(alpha[v, i,   j, element], coefficient)
          alpha_mean[v, i-1, j, element] += coefficient
          alpha_mean[v, i  , j, element] += coefficient
        end
        antidiffusive_flux1[v, i, j, element] = (rho_limited_im1i * phi - lambda * bar_state_phi) + g_limited
      end
    end

    for j in 2:nnodes(dg), i in eachnode(dg)
      lambda = lambda2[i, j, element]
      bar_state_rho = bar_states2[1, i, j, element]

      # Limit velocity and total energy
      rho_limited_jjm1 = lambda * bar_state_rho - antidiffusive_flux2[1, i, j, element]
      rho_limited_jm1j = lambda * bar_state_rho + antidiffusive_flux2[1, i, j, element]
      for v in 2:nvariables(equations)
        bar_state_phi = bar_states2[v, i, j, element]

        phi = bar_state_phi / bar_state_rho

        g = antidiffusive_flux2[v, i, j, element] + (lambda * bar_state_phi - rho_limited_jm1j * phi)

        if g > 0
          g_max = min(rho_limited_jm1j * (var_max[v, i, j-1, element] - phi),
                      rho_limited_jjm1 * (phi - var_min[v, i, j, element]))
          g_max = isapprox(g_max, 0.0, atol=eps()) ? 0.0 : g_max
          g_limited = min(g, max(g_max, 0.0))
        else
          g_min = max(rho_limited_jm1j * (var_min[v, i, j-1, element] - phi),
                      rho_limited_jjm1 * (phi - var_max[v, i, j, element]))
          g_min = isapprox(g_min, 0.0, atol=eps()) ? 0.0 : g_min
          g_limited = max(g, min(g_min, 0.0))
        end
        if indicator.Plotting
          if isapprox(g, 0.0, atol=eps())
            coefficient = 1.0 # g_limited is zero as well
          else
            coefficient = min(1, (g_limited + sign(g_limited) * eps()) / (g + sign(g_limited) * eps()))
          end
          @unpack alpha, alpha_mean = indicator.cache.container_shock_capturing
          alpha[v, i, j-1, element] = min(alpha[v, i, j-1, element], coefficient)
          alpha[v, i,   j, element] = min(alpha[v, i,   j, element], coefficient)
          alpha_mean[v, i, j-1, element] += coefficient
          alpha_mean[v, i, j,   element] += coefficient
        end

        antidiffusive_flux2[v, i, j, element] = (rho_limited_jm1j * phi - lambda * bar_state_phi) + g_limited
      end
    end
  # Conservative limiter
  elseif indicator.ConservativeLimiter
    for j in eachnode(dg), i in 2:nnodes(dg)
      lambda = lambda1[i, j, element]
      for v in 2:nvariables(equations)
        bar_state_phi = bar_states1[v, i, j, element]
        # Limit density
        if antidiffusive_flux1[v, i, j, element] > 0
          f_max = lambda * min(var_max[v, i-1, j, element] - bar_state_phi,
                               bar_state_phi - var_min[v, i, j, element])
          f_max = isapprox(f_max, 0.0, atol=eps()) ? 0.0 : f_max
          flux_limited = min(antidiffusive_flux1[v, i, j, element], max(f_max, 0.0))
        else
          f_min = lambda * max(var_min[v, i-1, j, element] - bar_state_phi,
                               bar_state_phi - var_max[v, i, j, element])
          f_min = isapprox(f_min, 0.0, atol=eps()) ? 0.0 : f_min
          flux_limited = max(antidiffusive_flux1[v, i, j, element], min(f_min, 0.0))
        end

        if indicator.Plotting
          if isapprox(antidiffusive_flux1[v, i, j, element], 0.0, atol=eps())
            coefficient = 1.0 # flux_limited is zero as well
          else
            coefficient = min(1, (flux_limited + sign(flux_limited) * eps()) / (antidiffusive_flux1[v, i, j, element] + sign(flux_limited) * eps()))
          end
          @unpack alpha, alpha_mean = indicator.cache.container_shock_capturing
          alpha[v, i-1, j, element] = min(alpha[v, i-1, j, element], coefficient)
          alpha[v, i,   j, element] = min(alpha[v, i,   j, element], coefficient)
          alpha_mean[v, i-1, j, element] += coefficient
          alpha_mean[v, i,   j, element] += coefficient
        end
        antidiffusive_flux1[v, i, j, element] = flux_limited
      end
    end

    for j in 2:nnodes(dg), i in eachnode(dg)
      lambda = lambda2[i, j, element]
      for v in 2:nvariables(equations)
        bar_state_phi = bar_states2[v, i, j, element]
        # Limit density
        if antidiffusive_flux2[v, i, j, element] > 0
          f_max = lambda * min(var_max[v, i, j-1, element] - bar_state_phi,
                               bar_state_phi - var_min[v, i, j, element])
          f_max = isapprox(f_max, 0.0, atol=eps()) ? 0.0 : f_max
          flux_limited = min(antidiffusive_flux2[v, i, j, element], max(f_max, 0.0))
        else
          f_min = lambda * max(var_min[v, i, j-1, element] - bar_state_phi,
                               bar_state_phi - var_max[v, i, j, element])
          f_min = isapprox(f_min, 0.0, atol=eps()) ? 0.0 : f_min
          flux_limited = max(antidiffusive_flux2[v, i, j, element], min(f_min, 0.0))
        end

        if indicator.Plotting
          if isapprox(antidiffusive_flux2[v, i, j, element], 0.0, atol=eps())
            coefficient = 1.0 # flux_limited is zero as well
          else
            coefficient = min(1, (flux_limited + sign(flux_limited) * eps()) / (antidiffusive_flux2[v, i, j, element] + sign(flux_limited) * eps()))
          end
          @unpack alpha, alpha_mean = indicator.cache.container_shock_capturing
          alpha[v, i, j-1, element] = min(alpha[v, i, j-1, element], coefficient)
          alpha[v, i,   j, element] = min(alpha[v, i,   j, element], coefficient)
          alpha_mean[v, i, j-1, element] += coefficient
          alpha_mean[v, i, j,   element] += coefficient
        end
        antidiffusive_flux2[v, i, j, element] = flux_limited
      end
    end
  end # indicator.SequentialLimiter and indicator.ConservativeLimiter

  # Density positivity limiter
  if indicator.DensityPositivityLimiter
    beta = indicator.DensityPositivityCorrectionFactor
    for j in eachnode(dg), i in 2:nnodes(dg)
      lambda = lambda1[i, j, element]
      bar_state_rho = bar_states1[1, i, j, element]
      # Limit density
      if antidiffusive_flux1[1, i, j, element] > 0
        f_max = (1 - beta) * lambda * bar_state_rho
        f_max = isapprox(f_max, 0.0, atol=eps()) ? 0.0 : f_max
        flux_limited = min(antidiffusive_flux1[1, i, j, element], max(f_max, 0.0))
      else
        f_min = - (1 - beta) * lambda * bar_state_rho
        f_min = isapprox(f_min, 0.0, atol=eps()) ? 0.0 : f_min
        flux_limited = max(antidiffusive_flux1[1, i, j, element], min(f_min, 0.0))
      end

      if indicator.Plotting || indicator.DensityAlphaForAll
        if isapprox(antidiffusive_flux1[1, i, j, element], 0.0, atol=eps())
          coefficient = 1.0  # flux_limited is zero as well
        else
          coefficient = flux_limited / antidiffusive_flux1[1, i, j, element]
        end

        if indicator.Plotting
          @unpack alpha, alpha_mean = indicator.cache.container_shock_capturing
          alpha[1, i-1, j, element] = min(alpha[1, i-1, j, element], coefficient)
          alpha[1, i,   j, element] = min(alpha[1, i,   j, element], coefficient)
          if !indicator.DensityLimiter
            alpha_mean[1, i-1, j, element] += coefficient
            alpha_mean[1, i,   j, element] += coefficient
          end
        end
      end
      antidiffusive_flux1[1, i, j, element] = flux_limited

      #Limit all quantities with the same alpha
      if indicator.DensityAlphaForAll
        for v in 2:nvariables(equations)
          antidiffusive_flux1[v, i, j, element] = coefficient * antidiffusive_flux1[v, i, j, element]
        end
      end
    end

    for j in 2:nnodes(dg), i in eachnode(dg)
      lambda = lambda2[i, j, element]
      bar_state_rho = bar_states2[1, i, j, element]
      # Limit density
      if antidiffusive_flux2[1, i, j, element] > 0
        f_max = (1 - beta) * lambda * bar_state_rho
        f_max = isapprox(f_max, 0.0, atol=eps()) ? 0.0 : f_max
        flux_limited = min(antidiffusive_flux2[1, i, j, element], max(f_max, 0.0))
      else
        f_min = - (1 - beta) * lambda * bar_state_rho
        f_min = isapprox(f_min, 0.0, atol=eps()) ? 0.0 : f_min
        flux_limited = max(antidiffusive_flux2[1, i, j, element], min(f_min, 0.0))
      end

      if indicator.Plotting || indicator.DensityAlphaForAll
        if isapprox(antidiffusive_flux2[1, i, j, element], 0.0, atol=eps())
          coefficient = 1.0  # flux_limited is zero as well
        else
          coefficient = flux_limited / antidiffusive_flux2[1, i, j, element]
        end

        if indicator.Plotting
          @unpack alpha, alpha_mean = indicator.cache.container_shock_capturing
          alpha[1, i, j-1, element] = min(alpha[1, i, j-1, element], coefficient)
          alpha[1, i,   j, element] = min(alpha[1, i,   j, element], coefficient)
          if !indicator.DensityLimiter
            alpha_mean[1, i, j-1, element] += coefficient
            alpha_mean[1, i, j,   element] += coefficient
          end
        end
      end
      antidiffusive_flux2[1, i, j, element] = flux_limited

      #Limit all quantities with the same alpha
      if indicator.DensityAlphaForAll
        for v in 2:nvariables(equations)
          antidiffusive_flux2[v, i, j, element] = coefficient * antidiffusive_flux2[v, i, j, element]
        end
      end
    end
  end #if indicator.DensityPositivityLimiter

  # Divide alpha_mean by number of additions
  if indicator.Plotting
    @unpack alpha_mean = indicator.cache.container_shock_capturing
    # Interfaces contribute with 1.0
    if indicator.DensityLimiter || indicator.DensityPositivityLimiter
      for i in eachnode(dg)
        alpha_mean[1, i, 1, element] += 1.0
        alpha_mean[1, i, nnodes(dg), element] += 1.0
        alpha_mean[1, 1, i, element] += 1.0
        alpha_mean[1, nnodes(dg), i, element] += 1.0
      end
      for j in eachnode(dg), i in eachnode(dg)
        alpha_mean[1, i, j, element] /= 4
      end
    end
    if indicator.SequentialLimiter || indicator.ConservativeLimiter
      for v in 2:nvariables(equations)
        for i in eachnode(dg)
          alpha_mean[v, i, 1, element] += 1.0
          alpha_mean[v, i, nnodes(dg), element] += 1.0
          alpha_mean[v, 1, i, element] += 1.0
          alpha_mean[v, nnodes(dg), i, element] += 1.0
        end
        for j in eachnode(dg), i in eachnode(dg)
          alpha_mean[v, i, j, element] /= 4
        end
      end
    end
  end

  # Limit pressure à la Kuzmin
  if indicator.PressurePositivityLimiterKuzmin
    @unpack alpha_pressure, alpha_mean_pressure = indicator.cache.container_shock_capturing
    for j in eachnode(dg), i in 2:nnodes(dg)
      bar_state_velocity = bar_states1[2, i, j, element]^2 + bar_states1[3, i, j, element]^2
      flux_velocity = antidiffusive_flux1[2, i, j, element]^2 + antidiffusive_flux1[3, i, j, element]^2

      Q = lambda1[i, j, element]^2 * (bar_states1[1, i, j, element] * bar_states1[4, i, j, element] -
                                      0.5 * bar_state_velocity)

      if indicator.PressurePositivityLimiterKuzminExact
        # exact calculation of max(R_ij, R_ji)
        R_max = lambda1[i, j, element] *
                  abs(bar_states1[2, i, j, element] * antidiffusive_flux1[2, i, j, element] +
                      bar_states1[3, i, j, element] * antidiffusive_flux1[3, i, j, element] -
                      bar_states1[1, i, j, element] * antidiffusive_flux1[4, i, j, element] -
                      bar_states1[4, i, j, element] * antidiffusive_flux1[1, i, j, element])
        R_max += max(0, 0.5 * flux_velocity -
                        antidiffusive_flux1[4, i, j, element] * antidiffusive_flux1[1, i, j, element])
      else
        # approximation R_max
        R_max = lambda1[i, j, element] *
                  (sqrt(bar_state_velocity * flux_velocity) +
                  abs(bar_states1[1, i, j, element] * antidiffusive_flux1[4, i, j, element]) +
                  abs(bar_states1[4, i, j, element] * antidiffusive_flux1[1, i, j, element]))
        R_max += max(0, 0.5 * flux_velocity -
                        antidiffusive_flux1[4, i, j, element] * antidiffusive_flux1[1, i, j, element])
      end
      alpha = 1 # Initialize alpha for plotting
      if R_max > Q
        alpha = Q / R_max
        for v in eachvariable(equations)
          antidiffusive_flux1[v, i, j, element] *= alpha
        end
      end
      if indicator.Plotting
        alpha_pressure[i-1, j, element] = min(alpha_pressure[i-1, j, element], alpha)
        alpha_pressure[i,   j, element] = min(alpha_pressure[i,   j, element], alpha)
        alpha_mean_pressure[i-1, j, element] += alpha
        alpha_mean_pressure[i,   j, element] += alpha
      end
    end

    for j in 2:nnodes(dg), i in eachnode(dg)
      bar_state_velocity = bar_states2[2, i, j, element]^2 + bar_states2[3, i, j, element]^2
      flux_velocity = antidiffusive_flux2[2, i, j, element]^2 + antidiffusive_flux2[3, i, j, element]^2

      Q = lambda2[i, j, element]^2 * (bar_states2[1, i, j, element] * bar_states2[4, i, j, element] -
                                      0.5 * bar_state_velocity)

      if indicator.PressurePositivityLimiterKuzminExact
        # exact calculation of max(R_ij, R_ji)
        R_max = lambda2[i, j, element] *
                  abs(bar_states2[2, i, j, element] * antidiffusive_flux2[2, i, j, element] +
                      bar_states2[3, i, j, element] * antidiffusive_flux2[3, i, j, element] -
                      bar_states2[1, i, j, element] * antidiffusive_flux2[4, i, j, element] -
                      bar_states2[4, i, j, element] * antidiffusive_flux2[1, i, j, element])
        R_max += max(0, 0.5 * flux_velocity -
                        antidiffusive_flux2[4, i, j, element] * antidiffusive_flux2[1, i, j, element])
      else
        # approximation R_max
        R_max = lambda2[i, j, element] *
                  (sqrt(bar_state_velocity * flux_velocity) +
                  abs(bar_states2[1, i, j, element] * antidiffusive_flux2[4, i, j, element]) +
                  abs(bar_states2[4, i, j, element] * antidiffusive_flux2[1, i, j, element]))
        R_max += max(0, 0.5 * flux_velocity -
                        antidiffusive_flux2[4, i, j, element] * antidiffusive_flux2[1, i, j, element])
      end
      alpha = 1 # Initialize alpha for plotting
      if R_max > Q
        alpha = Q / R_max
        for v in eachvariable(equations)
          antidiffusive_flux2[v, i, j, element] *= alpha
        end
      end
      if indicator.Plotting
        alpha_pressure[i, j-1, element] = min(alpha_pressure[i, j-1, element], alpha)
        alpha_pressure[i,   j, element] = min(alpha_pressure[i,   j, element], alpha)
        alpha_mean_pressure[i, j-1, element] += alpha
        alpha_mean_pressure[i,   j, element] += alpha
      end
    end
    if indicator.Plotting
      @unpack alpha_mean_pressure = indicator.cache.container_shock_capturing
      # Interfaces contribute with 1.0
      for i in eachnode(dg)
        alpha_mean_pressure[i, 1, element] += 1.0
        alpha_mean_pressure[i, nnodes(dg), element] += 1.0
        alpha_mean_pressure[1, i, element] += 1.0
        alpha_mean_pressure[nnodes(dg), i, element] += 1.0
      end
      for j in eachnode(dg), i in eachnode(dg)
        alpha_mean_pressure[i, j, element] /= 4
      end
    end
  end

  # Limit entropy
  # TODO: This is a very inefficient function. We compute the entropy four times at each node.
  # TODO: For now, this only works for Cartesian meshes.
  if indicator.SemiDiscEntropyLimiter
    for j in eachnode(dg), i in 2:nnodes(dg)
      antidiffusive_flux_local = get_node_vars(antidiffusive_flux1, equations, dg, i, j, element)
      u_local    = get_node_vars(u, equations, dg, i,   j, element)
      u_local_m1 = get_node_vars(u, equations, dg, i-1, j, element)

      # Using mathematic entropy
      v_local    = cons2entropy(u_local,    equations)
      v_local_m1 = cons2entropy(u_local_m1, equations)

      q_local    = u_local[2]    / u_local[1]    * entropy(u_local, equations)
      q_local_m1 = u_local_m1[2] / u_local_m1[1] * entropy(u_local_m1, equations)

      f_local    = flux(u_local,    1, equations)
      f_local_m1 = flux(u_local_m1, 1, equations)

      psi_local    = dot(v_local, f_local)       - q_local
      psi_local_m1 = dot(v_local_m1, f_local_m1) - q_local_m1

      delta_v = v_local - v_local_m1
      delta_psi = psi_local - psi_local_m1

      entProd_FV = dot(delta_v, fstar1[:, i, j]) - delta_psi
      delta_entProd = dot(delta_v, antidiffusive_flux_local)

      alpha = 1 # Initialize alpha for plotting
      if (entProd_FV + delta_entProd > 0.0) && (delta_entProd != 0.0)
        alpha = min(1.0, (abs(entProd_FV)+eps()) / (abs(delta_entProd)+eps()))
        for v in eachvariable(equations)
          antidiffusive_flux1[v, i, j, element] = alpha * antidiffusive_flux1[v, i, j, element]
        end
      end
      if indicator.Plotting
        @unpack alpha_entropy, alpha_mean_entropy = indicator.cache.container_shock_capturing
        alpha_entropy[i-1, j, element] = min(alpha_entropy[i-1, j, element], alpha)
        alpha_entropy[i,   j, element] = min(alpha_entropy[i,   j, element], alpha)
        alpha_mean_entropy[i-1, j, element] += alpha
        alpha_mean_entropy[i,   j, element] += alpha
      end
    end

    for j in 2:nnodes(dg), i in eachnode(dg)
      antidiffusive_flux_local = get_node_vars(antidiffusive_flux2, equations, dg, i, j, element)
      u_local    = get_node_vars(u, equations, dg, i,   j, element)
      u_local_m1 = get_node_vars(u, equations, dg, i, j-1, element)

      # Using mathematic entropy
      v_local    = cons2entropy(u_local,    equations)
      v_local_m1 = cons2entropy(u_local_m1, equations)

      q_local    = u_local[3]    / u_local[1]    * entropy(u_local, equations)
      q_local_m1 = u_local_m1[3] / u_local_m1[1] * entropy(u_local_m1, equations)

      f_local    = flux(u_local,    2, equations)
      f_local_m1 = flux(u_local_m1, 2, equations)

      psi_local    = dot(v_local, f_local)       - q_local
      psi_local_m1 = dot(v_local_m1, f_local_m1) - q_local_m1

      delta_v = v_local - v_local_m1
      delta_psi = psi_local - psi_local_m1

      entProd_FV = dot(delta_v, fstar2[:, i, j]) - delta_psi
      delta_entProd = dot(delta_v, antidiffusive_flux_local)

      alpha = 1 # Initialize alpha for plotting
      if (entProd_FV + delta_entProd > 0.0) && (delta_entProd != 0.0)
        alpha = min(1.0, (abs(entProd_FV)+eps()) / (abs(delta_entProd)+eps()))
        for v in eachvariable(equations)
          antidiffusive_flux2[v, i, j, element] = alpha * antidiffusive_flux2[v, i, j, element]
        end
      end
      if indicator.Plotting
        @unpack alpha_entropy, alpha_mean_entropy = indicator.cache.container_shock_capturing
        alpha_entropy[i, j-1, element] = min(alpha_entropy[i, j-1, element], alpha)
        alpha_entropy[i,   j, element] = min(alpha_entropy[i,   j, element], alpha)
        alpha_mean_entropy[i, j-1, element] += alpha
        alpha_mean_entropy[i,   j, element] += alpha
      end
    end
    if indicator.Plotting
      @unpack alpha_mean_entropy = indicator.cache.container_shock_capturing
      # Interfaces contribute with 1.0
      for i in eachnode(dg)
        alpha_mean_entropy[i, 1, element] += 1.0
        alpha_mean_entropy[i, nnodes(dg), element] += 1.0
        alpha_mean_entropy[1, i, element] += 1.0
        alpha_mean_entropy[nnodes(dg), i, element] += 1.0
      end
      for j in eachnode(dg), i in eachnode(dg)
        alpha_mean_entropy[i, j, element] /= 4
      end
    end
  end

  return nothing
end

@inline function get_boundary_outer_state(u_inner, cache, t, boundary_condition, orientation_or_normal, direction, equations, dg, indices...)
  if boundary_condition == boundary_condition_slip_wall #boundary_condition_reflecting_euler_wall
    if orientation_or_normal isa AbstractArray
      u_rotate = rotate_to_x(u_inner, orientation_or_normal, equations)

      return SVector(u_inner[1],
                     u_inner[2] - 2.0 * u_rotate[2],
                     u_inner[3] - 2.0 * u_rotate[3],
                     u_inner[4])
    else # orientation_or_normal isa Integer
      return SVector(u_inner[1], -u_inner[2], -u_inner[3], u_inner[4])
    end
  elseif boundary_condition == boundary_condition_mixed_dirichlet_wall
    x = get_node_coords(cache.elements.node_coordinates, equations, dg, indices...)
    if x[1] < 1 / 6 # BoundaryConditionCharacteristic
      u_outer = Trixi.characteristic_boundary_value_function(initial_condition_double_mach_reflection,
                                                             u_inner, orientation_or_normal, direction, x, t, equations)

      return u_outer
    else # x[1] >= 1 / 6 # boundary_condition_slip_wall
      if orientation_or_normal isa AbstractArray
        u_rotate = rotate_to_x(u_inner, orientation_or_normal, equations)

        return SVector(u_inner[1],
                       u_inner[2] - 2.0 * u_rotate[2],
                       u_inner[3] - 2.0 * u_rotate[3],
                       u_inner[4])
      else # orientation_or_normal isa Integer
        return SVector(u_inner[1], -u_inner[2], -u_inner[3], u_inner[4])
      end
    end
  end

  return u_inner
end

@inline function get_boundary_outer_state(u_inner, cache, t, boundary_condition::BoundaryConditionDirichlet, orientation_or_normal, direction, equations, dg, indices...)
  @unpack node_coordinates = cache.elements

  x = get_node_coords(node_coordinates, equations, dg, indices...)
  u_outer = boundary_condition.boundary_value_function(x, t, equations)

  return u_outer
end

@inline function get_boundary_outer_state(u_inner, cache, t, boundary_condition::BoundaryConditionCharacteristic, orientation_or_normal, direction, equations, dg, indices...)
  @unpack node_coordinates = cache.elements

  x = get_node_coords(node_coordinates, equations, dg, indices...)
  u_outer = boundary_condition.boundary_value_function(boundary_condition.outer_boundary_value_function, u_inner, orientation_or_normal, direction, x, t, equations)

  return u_outer
end


# We pass the `surface_integral` argument solely for dispatch
function prolong2interfaces!(cache, u,
                             mesh::TreeMesh{2}, equations, surface_integral, dg::DG)
  @unpack interfaces = cache
  @unpack orientations = interfaces

  @threaded for interface in eachinterface(dg, cache)
    left_element  = interfaces.neighbor_ids[1, interface]
    right_element = interfaces.neighbor_ids[2, interface]

    if orientations[interface] == 1
      # interface in x-direction
      for j in eachnode(dg), v in eachvariable(equations)
        interfaces.u[1, v, j, interface] = u[v, nnodes(dg), j, left_element]
        interfaces.u[2, v, j, interface] = u[v,          1, j, right_element]
      end
    else # if orientations[interface] == 2
      # interface in y-direction
      for i in eachnode(dg), v in eachvariable(equations)
        interfaces.u[1, v, i, interface] = u[v, i, nnodes(dg), left_element]
        interfaces.u[2, v, i, interface] = u[v, i,          1, right_element]
      end
    end
  end

  return nothing
end

function calc_interface_flux!(surface_flux_values,
                              mesh::TreeMesh{2},
                              nonconservative_terms::False, equations,
                              surface_integral, dg::DG, cache)
  @unpack surface_flux = surface_integral
  @unpack u, neighbor_ids, orientations = cache.interfaces

  @threaded for interface in eachinterface(dg, cache)
    # Get neighboring elements
    left_id  = neighbor_ids[1, interface]
    right_id = neighbor_ids[2, interface]

    # Determine interface direction with respect to elements:
    # orientation = 1: left -> 2, right -> 1
    # orientation = 2: left -> 4, right -> 3
    left_direction  = 2 * orientations[interface]
    right_direction = 2 * orientations[interface] - 1

    for i in eachnode(dg)
      # Call pointwise Riemann solver
      u_ll, u_rr = get_surface_node_vars(u, equations, dg, i, interface)
      flux = surface_flux(u_ll, u_rr, orientations[interface], equations)

      # Copy flux to left and right element storage
      for v in eachvariable(equations)
        surface_flux_values[v, i, left_direction,  left_id]  = flux[v]
        surface_flux_values[v, i, right_direction, right_id] = flux[v]
      end
    end
  end

  return nothing
end

function calc_interface_flux!(surface_flux_values,
                              mesh::TreeMesh{2},
                              nonconservative_terms::True, equations,
                              surface_integral, dg::DG, cache)
  surface_flux, nonconservative_flux = surface_integral.surface_flux
  @unpack u, neighbor_ids, orientations = cache.interfaces

  @threaded for interface in eachinterface(dg, cache)
    # Get neighboring elements
    left_id  = neighbor_ids[1, interface]
    right_id = neighbor_ids[2, interface]

    # Determine interface direction with respect to elements:
    # orientation = 1: left -> 2, right -> 1
    # orientation = 2: left -> 4, right -> 3
    left_direction  = 2 * orientations[interface]
    right_direction = 2 * orientations[interface] - 1

    for i in eachnode(dg)
      # Call pointwise Riemann solver
      orientation = orientations[interface]
      u_ll, u_rr = get_surface_node_vars(u, equations, dg, i, interface)
      flux = surface_flux(u_ll, u_rr, orientation, equations)

      # Compute both nonconservative fluxes
      noncons_left  = nonconservative_flux(u_ll, u_rr, orientation, equations)
      noncons_right = nonconservative_flux(u_rr, u_ll, orientation, equations)

      # Copy flux to left and right element storage
      for v in eachvariable(equations)
        # Note the factor 0.5 necessary for the nonconservative fluxes based on
        # the interpretation of global SBP operators coupled discontinuously via
        # central fluxes/SATs
        surface_flux_values[v, i, left_direction,  left_id]  = flux[v] + 0.5 * noncons_left[v]
        surface_flux_values[v, i, right_direction, right_id] = flux[v] + 0.5 * noncons_right[v]
      end
    end
  end

  return nothing
end


function prolong2boundaries!(cache, u,
                             mesh::TreeMesh{2}, equations, surface_integral, dg::DG)
  @unpack boundaries = cache
  @unpack orientations, neighbor_sides = boundaries

  @threaded for boundary in eachboundary(dg, cache)
    element = boundaries.neighbor_ids[boundary]

    if orientations[boundary] == 1
      # boundary in x-direction
      if neighbor_sides[boundary] == 1
        # element in -x direction of boundary
        for l in eachnode(dg), v in eachvariable(equations)
          boundaries.u[1, v, l, boundary] = u[v, nnodes(dg), l, element]
        end
      else # Element in +x direction of boundary
        for l in eachnode(dg), v in eachvariable(equations)
          boundaries.u[2, v, l, boundary] = u[v, 1,          l, element]
        end
      end
    else # if orientations[boundary] == 2
      # boundary in y-direction
      if neighbor_sides[boundary] == 1
        # element in -y direction of boundary
        for l in eachnode(dg), v in eachvariable(equations)
          boundaries.u[1, v, l, boundary] = u[v, l, nnodes(dg), element]
        end
      else
        # element in +y direction of boundary
        for l in eachnode(dg), v in eachvariable(equations)
          boundaries.u[2, v, l, boundary] = u[v, l, 1,          element]
        end
      end
    end
  end

  return nothing
end

# TODO: Taal dimension agnostic
function calc_boundary_flux!(cache, t, boundary_condition::BoundaryConditionPeriodic,
                             mesh::TreeMesh{2}, equations, surface_integral, dg::DG)
  @assert isempty(eachboundary(dg, cache))
end

function calc_boundary_flux!(cache, t, boundary_conditions::NamedTuple,
                             mesh::TreeMesh{2}, equations, surface_integral, dg::DG)
  @unpack surface_flux_values = cache.elements
  @unpack n_boundaries_per_direction = cache.boundaries

  # Calculate indices
  lasts = accumulate(+, n_boundaries_per_direction)
  firsts = lasts - n_boundaries_per_direction .+ 1

  # Calc boundary fluxes in each direction
  calc_boundary_flux_by_direction!(surface_flux_values, t, boundary_conditions[1],
                                   have_nonconservative_terms(equations),
                                   equations, surface_integral, dg, cache,
                                   1, firsts[1], lasts[1])
  calc_boundary_flux_by_direction!(surface_flux_values, t, boundary_conditions[2],
                                   have_nonconservative_terms(equations),
                                   equations, surface_integral, dg, cache,
                                   2, firsts[2], lasts[2])
  calc_boundary_flux_by_direction!(surface_flux_values, t, boundary_conditions[3],
                                   have_nonconservative_terms(equations),
                                   equations, surface_integral, dg, cache,
                                   3, firsts[3], lasts[3])
  calc_boundary_flux_by_direction!(surface_flux_values, t, boundary_conditions[4],
                                   have_nonconservative_terms(equations),
                                   equations, surface_integral, dg, cache,
                                   4, firsts[4], lasts[4])
end

function calc_boundary_flux_by_direction!(surface_flux_values::AbstractArray{<:Any,4}, t,
                                          boundary_condition, nonconservative_terms::False, equations,
                                          surface_integral ,dg::DG, cache,
                                          direction, first_boundary, last_boundary)
  @unpack surface_flux = surface_integral
  @unpack u, neighbor_ids, neighbor_sides, node_coordinates, orientations = cache.boundaries

  @threaded for boundary in first_boundary:last_boundary
    # Get neighboring element
    neighbor = neighbor_ids[boundary]

    for i in eachnode(dg)
      # Get boundary flux
      u_ll, u_rr = get_surface_node_vars(u, equations, dg, i, boundary)
      if neighbor_sides[boundary] == 1 # Element is on the left, boundary on the right
        u_inner = u_ll
      else # Element is on the right, boundary on the left
        u_inner = u_rr
      end
      x = get_node_coords(node_coordinates, equations, dg, i, boundary)
      flux = boundary_condition(u_inner, orientations[boundary], direction, x, t, surface_flux,
                                equations)

      # Copy flux to left and right element storage
      for v in eachvariable(equations)
        surface_flux_values[v, i, direction, neighbor] = flux[v]
      end
    end
  end

  return nothing
end

function calc_boundary_flux_by_direction!(surface_flux_values::AbstractArray{<:Any,4}, t,
                                          boundary_condition, nonconservative_terms::True, equations,
                                          surface_integral, dg::DG, cache,
                                          direction, first_boundary, last_boundary)
  surface_flux, nonconservative_flux = surface_integral.surface_flux
  @unpack u, neighbor_ids, neighbor_sides, node_coordinates, orientations = cache.boundaries

  @threaded for boundary in first_boundary:last_boundary
  # Get neighboring element
    neighbor = neighbor_ids[boundary]

    for i in eachnode(dg)
      # Get boundary flux
      u_ll, u_rr = get_surface_node_vars(u, equations, dg, i, boundary)
      if neighbor_sides[boundary] == 1 # Element is on the left, boundary on the right
        u_inner = u_ll
      else # Element is on the right, boundary on the left
        u_inner = u_rr
      end
      x = get_node_coords(node_coordinates, equations, dg, i, boundary)
      flux = boundary_condition(u_inner, orientations[boundary], direction, x, t, surface_flux,
                                equations)
      noncons_flux = boundary_condition(u_inner, orientations[boundary], direction, x, t, nonconservative_flux,
                                        equations)

      # Copy flux to left and right element storage
      for v in eachvariable(equations)
        surface_flux_values[v, i, direction, neighbor] = flux[v] + 0.5 * noncons_flux[v]
      end
    end
  end

  return nothing
end


function prolong2mortars!(cache, u,
                          mesh::TreeMesh{2}, equations,
                          mortar_l2::LobattoLegendreMortarL2, surface_integral, dg::DGSEM)

  @threaded for mortar in eachmortar(dg, cache)

    large_element = cache.mortars.neighbor_ids[3, mortar]
    upper_element = cache.mortars.neighbor_ids[2, mortar]
    lower_element = cache.mortars.neighbor_ids[1, mortar]

    # Copy solution small to small
    if cache.mortars.large_sides[mortar] == 1 # -> small elements on right side
      if cache.mortars.orientations[mortar] == 1
        # L2 mortars in x-direction
        for l in eachnode(dg)
          for v in eachvariable(equations)
            cache.mortars.u_upper[2, v, l, mortar] = u[v, 1, l, upper_element]
            cache.mortars.u_lower[2, v, l, mortar] = u[v, 1, l, lower_element]
          end
        end
      else
        # L2 mortars in y-direction
        for l in eachnode(dg)
          for v in eachvariable(equations)
            cache.mortars.u_upper[2, v, l, mortar] = u[v, l, 1, upper_element]
            cache.mortars.u_lower[2, v, l, mortar] = u[v, l, 1, lower_element]
          end
        end
      end
    else # large_sides[mortar] == 2 -> small elements on left side
      if cache.mortars.orientations[mortar] == 1
        # L2 mortars in x-direction
        for l in eachnode(dg)
          for v in eachvariable(equations)
            cache.mortars.u_upper[1, v, l, mortar] = u[v, nnodes(dg), l, upper_element]
            cache.mortars.u_lower[1, v, l, mortar] = u[v, nnodes(dg), l, lower_element]
          end
        end
      else
        # L2 mortars in y-direction
        for l in eachnode(dg)
          for v in eachvariable(equations)
            cache.mortars.u_upper[1, v, l, mortar] = u[v, l, nnodes(dg), upper_element]
            cache.mortars.u_lower[1, v, l, mortar] = u[v, l, nnodes(dg), lower_element]
          end
        end
      end
    end

    # Interpolate large element face data to small interface locations
    if cache.mortars.large_sides[mortar] == 1 # -> large element on left side
      leftright = 1
      if cache.mortars.orientations[mortar] == 1
        # L2 mortars in x-direction
        u_large = view(u, :, nnodes(dg), :, large_element)
        element_solutions_to_mortars!(cache.mortars, mortar_l2, leftright, mortar, u_large)
      else
        # L2 mortars in y-direction
        u_large = view(u, :, :, nnodes(dg), large_element)
        element_solutions_to_mortars!(cache.mortars, mortar_l2, leftright, mortar, u_large)
      end
    else # large_sides[mortar] == 2 -> large element on right side
      leftright = 2
      if cache.mortars.orientations[mortar] == 1
        # L2 mortars in x-direction
        u_large = view(u, :, 1, :, large_element)
        element_solutions_to_mortars!(cache.mortars, mortar_l2, leftright, mortar, u_large)
      else
        # L2 mortars in y-direction
        u_large = view(u, :, :, 1, large_element)
        element_solutions_to_mortars!(cache.mortars, mortar_l2, leftright, mortar, u_large)
      end
    end
  end

  return nothing
end

@inline function element_solutions_to_mortars!(mortars, mortar_l2::LobattoLegendreMortarL2, leftright, mortar,
                                               u_large::AbstractArray{<:Any,2})
  multiply_dimensionwise!(view(mortars.u_upper, leftright, :, :, mortar), mortar_l2.forward_upper, u_large)
  multiply_dimensionwise!(view(mortars.u_lower, leftright, :, :, mortar), mortar_l2.forward_lower, u_large)
  return nothing
end


function calc_mortar_flux!(surface_flux_values,
                           mesh::TreeMesh{2},
                           nonconservative_terms::False, equations,
                           mortar_l2::LobattoLegendreMortarL2,
                           surface_integral, dg::DG, cache)
  @unpack surface_flux = surface_integral
  @unpack u_lower, u_upper, orientations = cache.mortars
  @unpack fstar_upper_threaded, fstar_lower_threaded = cache

  @threaded for mortar in eachmortar(dg, cache)
    # Choose thread-specific pre-allocated container
    fstar_upper = fstar_upper_threaded[Threads.threadid()]
    fstar_lower = fstar_lower_threaded[Threads.threadid()]

    # Calculate fluxes
    orientation = orientations[mortar]
    calc_fstar!(fstar_upper, equations, surface_flux, dg, u_upper, mortar, orientation)
    calc_fstar!(fstar_lower, equations, surface_flux, dg, u_lower, mortar, orientation)

    mortar_fluxes_to_elements!(surface_flux_values,
                               mesh, equations, mortar_l2, dg, cache,
                               mortar, fstar_upper, fstar_lower)
  end

  return nothing
end

function calc_mortar_flux!(surface_flux_values,
                           mesh::TreeMesh{2},
                           nonconservative_terms::True, equations,
                           mortar_l2::LobattoLegendreMortarL2,
                           surface_integral, dg::DG, cache)
  surface_flux, nonconservative_flux = surface_integral.surface_flux
  @unpack u_lower, u_upper, orientations, large_sides = cache.mortars
  @unpack fstar_upper_threaded, fstar_lower_threaded = cache

  @threaded for mortar in eachmortar(dg, cache)
    # Choose thread-specific pre-allocated container
    fstar_upper = fstar_upper_threaded[Threads.threadid()]
    fstar_lower = fstar_lower_threaded[Threads.threadid()]

    # Calculate fluxes
    orientation = orientations[mortar]
    calc_fstar!(fstar_upper, equations, surface_flux, dg, u_upper, mortar, orientation)
    calc_fstar!(fstar_lower, equations, surface_flux, dg, u_lower, mortar, orientation)

    # Add nonconservative fluxes.
    # These need to be adapted on the geometry (left/right) since the order of
    # the arguments matters, based on the global SBP operator interpretation.
    # The same interpretation (global SBP operators coupled discontinuously via
    # central fluxes/SATs) explains why we need the factor 0.5.
    # Alternatively, you can also follow the argumentation of Bohm et al. 2018
    # ("nonconservative diamond flux")
    if large_sides[mortar] == 1 # -> small elements on right side
      for i in eachnode(dg)
        # Pull the left and right solutions
        u_upper_ll, u_upper_rr = get_surface_node_vars(u_upper, equations, dg, i, mortar)
        u_lower_ll, u_lower_rr = get_surface_node_vars(u_lower, equations, dg, i, mortar)
        # Call pointwise nonconservative term
        noncons_upper = nonconservative_flux(u_upper_ll, u_upper_rr, orientation, equations)
        noncons_lower = nonconservative_flux(u_lower_ll, u_lower_rr, orientation, equations)
        # Add to primary and secondary temporary storage
        multiply_add_to_node_vars!(fstar_upper, 0.5, noncons_upper, equations, dg, i)
        multiply_add_to_node_vars!(fstar_lower, 0.5, noncons_lower, equations, dg, i)
      end
    else # large_sides[mortar] == 2 -> small elements on the left
      for i in eachnode(dg)
        # Pull the left and right solutions
        u_upper_ll, u_upper_rr = get_surface_node_vars(u_upper, equations, dg, i, mortar)
        u_lower_ll, u_lower_rr = get_surface_node_vars(u_lower, equations, dg, i, mortar)
        # Call pointwise nonconservative term
        noncons_upper = nonconservative_flux(u_upper_rr, u_upper_ll, orientation, equations)
        noncons_lower = nonconservative_flux(u_lower_rr, u_lower_ll, orientation, equations)
        # Add to primary and secondary temporary storage
        multiply_add_to_node_vars!(fstar_upper, 0.5, noncons_upper, equations, dg, i)
        multiply_add_to_node_vars!(fstar_lower, 0.5, noncons_lower, equations, dg, i)
      end
    end

    mortar_fluxes_to_elements!(surface_flux_values,
                               mesh, equations, mortar_l2, dg, cache,
                               mortar, fstar_upper, fstar_lower)
  end

  return nothing
end


@inline function calc_fstar!(destination::AbstractArray{<:Any,2}, equations,
                             surface_flux, dg::DGSEM,
                             u_interfaces, interface, orientation)

  for i in eachnode(dg)
    # Call pointwise two-point numerical flux function
    u_ll, u_rr = get_surface_node_vars(u_interfaces, equations, dg, i, interface)
    flux = surface_flux(u_ll, u_rr, orientation, equations)

    # Copy flux to left and right element storage
    set_node_vars!(destination, flux, equations, dg, i)
  end

  return nothing
end

@inline function mortar_fluxes_to_elements!(surface_flux_values,
                                            mesh::TreeMesh{2}, equations,
                                            mortar_l2::LobattoLegendreMortarL2,
                                            dg::DGSEM, cache,
                                            mortar, fstar_upper, fstar_lower)
  large_element = cache.mortars.neighbor_ids[3, mortar]
  upper_element = cache.mortars.neighbor_ids[2, mortar]
  lower_element = cache.mortars.neighbor_ids[1, mortar]

  # Copy flux small to small
  if cache.mortars.large_sides[mortar] == 1 # -> small elements on right side
    if cache.mortars.orientations[mortar] == 1
      # L2 mortars in x-direction
      direction = 1
    else
      # L2 mortars in y-direction
      direction = 3
    end
  else # large_sides[mortar] == 2 -> small elements on left side
    if cache.mortars.orientations[mortar] == 1
      # L2 mortars in x-direction
      direction = 2
    else
      # L2 mortars in y-direction
      direction = 4
    end
  end
  surface_flux_values[:, :, direction, upper_element] .= fstar_upper
  surface_flux_values[:, :, direction, lower_element] .= fstar_lower

  # Project small fluxes to large element
  if cache.mortars.large_sides[mortar] == 1 # -> large element on left side
    if cache.mortars.orientations[mortar] == 1
      # L2 mortars in x-direction
      direction = 2
    else
      # L2 mortars in y-direction
      direction = 4
    end
  else # large_sides[mortar] == 2 -> large element on right side
    if cache.mortars.orientations[mortar] == 1
      # L2 mortars in x-direction
      direction = 1
    else
      # L2 mortars in y-direction
      direction = 3
    end
  end

  # TODO: Taal performance
  # for v in eachvariable(equations)
  #   # The code below is semantically equivalent to
  #   # surface_flux_values[v, :, direction, large_element] .=
  #   #   (mortar_l2.reverse_upper * fstar_upper[v, :] + mortar_l2.reverse_lower * fstar_lower[v, :])
  #   # but faster and does not allocate.
  #   # Note that `true * some_float == some_float` in Julia, i.e. `true` acts as
  #   # a universal `one`. Hence, the second `mul!` means "add the matrix-vector
  #   # product to the current value of the destination".
  #   @views mul!(surface_flux_values[v, :, direction, large_element],
  #               mortar_l2.reverse_upper, fstar_upper[v, :])
  #   @views mul!(surface_flux_values[v, :, direction, large_element],
  #               mortar_l2.reverse_lower,  fstar_lower[v, :], true, true)
  # end
  # The code above could be replaced by the following code. However, the relative efficiency
  # depends on the types of fstar_upper/fstar_lower and dg.l2mortar_reverse_upper.
  # Using StaticArrays for both makes the code above faster for common test cases.
  multiply_dimensionwise!(
    view(surface_flux_values, :, :, direction, large_element), mortar_l2.reverse_upper, fstar_upper,
                                                               mortar_l2.reverse_lower, fstar_lower)

  return nothing
end


function calc_surface_integral!(du, u, mesh::Union{TreeMesh{2}, StructuredMesh{2}},
                                equations, surface_integral::SurfaceIntegralWeakForm,
                                dg::DG, cache)
  @unpack boundary_interpolation = dg.basis
  @unpack surface_flux_values = cache.elements

  # Note that all fluxes have been computed with outward-pointing normal vectors.
  # Access the factors only once before beginning the loop to increase performance.
  # We also use explicit assignments instead of `+=` to let `@muladd` turn these
  # into FMAs (see comment at the top of the file).
  factor_1 = boundary_interpolation[1,          1]
  factor_2 = boundary_interpolation[nnodes(dg), 2]
  @threaded for element in eachelement(dg, cache)
    for l in eachnode(dg)
      for v in eachvariable(equations)
        # surface at -x
        du[v, 1,          l, element] = (
          du[v, 1,          l, element] - surface_flux_values[v, l, 1, element] * factor_1)

        # surface at +x
        du[v, nnodes(dg), l, element] = (
          du[v, nnodes(dg), l, element] + surface_flux_values[v, l, 2, element] * factor_2)

        # surface at -y
        du[v, l, 1,          element] = (
          du[v, l, 1,          element] - surface_flux_values[v, l, 3, element] * factor_1)

        # surface at +y
        du[v, l, nnodes(dg), element] = (
          du[v, l, nnodes(dg), element] + surface_flux_values[v, l, 4, element] * factor_2)
      end
    end
  end

  return nothing
end


function apply_jacobian!(du, mesh::TreeMesh{2},
                         equations, dg::DG, cache)

  @threaded for element in eachelement(dg, cache)
    factor = -cache.elements.inverse_jacobian[element]

    for j in eachnode(dg), i in eachnode(dg)
      for v in eachvariable(equations)
        du[v, i, j, element] *= factor
      end
    end
  end

  return nothing
end


# TODO: Taal dimension agnostic
function calc_sources!(du, u, t, source_terms::Nothing,
                       equations::AbstractEquations{2}, dg::DG, cache)
  return nothing
end

function calc_sources!(du, u, t, source_terms,
                       equations::AbstractEquations{2}, dg::DG, cache)

  @threaded for element in eachelement(dg, cache)
    for j in eachnode(dg), i in eachnode(dg)
      u_local = get_node_vars(u, equations, dg, i, j, element)
      x_local = get_node_coords(cache.elements.node_coordinates, equations, dg, i, j, element)
      du_local = source_terms(u_local, x_local, t, equations)
      add_to_node_vars!(du, du_local, equations, dg, i, j, element)
    end
  end

  return nothing
end


end # @muladd<|MERGE_RESOLUTION|>--- conflicted
+++ resolved
@@ -1157,12 +1157,8 @@
   @unpack bar_states1, bar_states2, lambda1, lambda2 = indicator.cache.container_bar_states
 
   if indicator.Plotting
-<<<<<<< HEAD
     @unpack alpha, alpha_pressure, alpha_entropy,
-            alpha_mean, alpha_mean_pressure, alpha_mean_entropy = indicator.cache.ContainerShockCapturingIndicator
-=======
-    @unpack alpha_mean, alpha_mean_pressure, alpha_mean_entropy = indicator.cache.container_shock_capturing
->>>>>>> 86c656a7
+            alpha_mean, alpha_mean_pressure, alpha_mean_entropy = indicator.cache.container_shock_capturing
     for j in eachnode(dg), i in eachnode(dg)
       alpha_mean[:, i, j, element] .= zero(eltype(alpha_mean))
       alpha_mean_pressure[i, j, element] = zero(eltype(alpha_mean_pressure))
