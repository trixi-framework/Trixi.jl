# By default, Julia/LLVM does not use fused multiply-add operations (FMAs).
# Since these FMAs can increase the performance of many numerical algorithms,
# we need to opt-in explicitly.
# See https://ranocha.de/blog/Optimizing_EC_Trixi for further details.
@muladd begin
#! format: noindent

# everything related to a DG semidiscretization in 2D,
# currently limited to Lobatto-Legendre nodes

# This method is called when a SemidiscretizationHyperbolic is constructed.
# It constructs the basic `cache` used throughout the simulation to compute
# the RHS etc.
function create_cache(mesh::Union{TreeMesh{2}, TreeMesh{3}}, equations,
                      dg::DG, RealT, uEltype)
    # Get cells for which an element needs to be created (i.e. all leaf cells)
    leaf_cell_ids = local_leaf_cells(mesh.tree)

    elements = init_elements(leaf_cell_ids, mesh, equations, dg.basis, RealT, uEltype)

    interfaces = init_interfaces(leaf_cell_ids, mesh, elements)

    boundaries = init_boundaries(leaf_cell_ids, mesh, elements)

    mortars = init_mortars(leaf_cell_ids, mesh, elements, dg.mortar)

    cache = (; elements, interfaces, boundaries, mortars)

    # Add specialized parts of the cache required to compute the volume integral etc.
    cache = (; cache...,
             create_cache(mesh, equations, dg.volume_integral, dg, uEltype)...)
    cache = (; cache..., create_cache(mesh, equations, dg.mortar, uEltype)...)

    return cache
end

function create_cache(mesh::Union{TreeMesh{2}, StructuredMesh{2}, UnstructuredMesh2D,
                                  P4estMesh{2}, T8codeMesh{2}}, equations,
<<<<<<< HEAD
                      volume_integral::Union{VolumeIntegralPureLGLFiniteVolume,
                                             VolumeIntegralShockCapturingHG}, dg::DG,
                      uEltype)
=======
                      volume_integral::VolumeIntegralShockCapturingHG, dg::DG, uEltype)
    cache = create_cache(mesh, equations,
                         VolumeIntegralFluxDifferencing(volume_integral.volume_flux_dg),
                         dg, uEltype)

    A3d = Array{uEltype, 3}

    fstar1_L_threaded = A3d[A3d(undef, nvariables(equations),
                                nnodes(dg) + 1, nnodes(dg))
                            for _ in 1:Threads.maxthreadid()]
    fstar1_R_threaded = A3d[A3d(undef, nvariables(equations),
                                nnodes(dg) + 1, nnodes(dg))
                            for _ in 1:Threads.maxthreadid()]
    fstar2_L_threaded = A3d[A3d(undef, nvariables(equations),
                                nnodes(dg), nnodes(dg) + 1)
                            for _ in 1:Threads.maxthreadid()]
    fstar2_R_threaded = A3d[A3d(undef, nvariables(equations),
                                nnodes(dg), nnodes(dg) + 1)
                            for _ in 1:Threads.maxthreadid()]

    return (; cache...,
            fstar1_L_threaded, fstar1_R_threaded, fstar2_L_threaded, fstar2_R_threaded)
end

function create_cache(mesh::Union{TreeMesh{2}, StructuredMesh{2}, UnstructuredMesh2D,
                                  P4estMesh{2}, T8codeMesh{2}}, equations,
                      volume_integral::AbstractVolumeIntegralPureLGLFiniteVolume,
                      dg::DG, uEltype)
>>>>>>> 355bf59f
    A3d = Array{uEltype, 3}

    fstar1_L_threaded = A3d[A3d(undef, nvariables(equations),
                                nnodes(dg) + 1, nnodes(dg))
                            for _ in 1:Threads.maxthreadid()]
    fstar1_R_threaded = A3d[A3d(undef, nvariables(equations),
                                nnodes(dg) + 1, nnodes(dg))
                            for _ in 1:Threads.maxthreadid()]
    fstar2_L_threaded = A3d[A3d(undef, nvariables(equations),
                                nnodes(dg), nnodes(dg) + 1)
                            for _ in 1:Threads.maxthreadid()]
    fstar2_R_threaded = A3d[A3d(undef, nvariables(equations),
                                nnodes(dg), nnodes(dg) + 1)
                            for _ in 1:Threads.maxthreadid()]

    return (; fstar1_L_threaded, fstar1_R_threaded,
            fstar2_L_threaded, fstar2_R_threaded)
end

# The methods below are specialized on the mortar type
# and called from the basic `create_cache` method at the top.
function create_cache(mesh::TreeMesh{2}, equations,
                      mortar_l2::LobattoLegendreMortarL2, uEltype)
    # TODO: Taal performance using different types
    MA2d = MArray{Tuple{nvariables(equations), nnodes(mortar_l2)},
                  uEltype, 2,
                  nvariables(equations) * nnodes(mortar_l2)}
    fstar_primary_upper_threaded = MA2d[MA2d(undef) for _ in 1:Threads.maxthreadid()]
    fstar_primary_lower_threaded = MA2d[MA2d(undef) for _ in 1:Threads.maxthreadid()]
    fstar_secondary_upper_threaded = MA2d[MA2d(undef) for _ in 1:Threads.maxthreadid()]
    fstar_secondary_lower_threaded = MA2d[MA2d(undef) for _ in 1:Threads.maxthreadid()]

    cache = (; fstar_primary_upper_threaded, fstar_primary_lower_threaded,
             fstar_secondary_upper_threaded, fstar_secondary_lower_threaded)

    return cache
end

# TODO: Taal discuss/refactor timer, allowing users to pass a custom timer?

function rhs!(du, u, t,
              mesh::Union{TreeMesh{2}, P4estMesh{2}, P4estMeshView{2}, T8codeMesh{2},
                          TreeMesh{3}, P4estMesh{3}, T8codeMesh{3}},
              equations,
              boundary_conditions, source_terms::Source,
              dg::DG, cache) where {Source}
    # Reset du
    @trixi_timeit timer() "reset ∂u/∂t" reset_du!(du, dg, cache)

    # Calculate volume integral
    @trixi_timeit timer() "volume integral" begin
        calc_volume_integral!(du, u, mesh,
                              have_nonconservative_terms(equations), equations,
                              dg.volume_integral, dg, cache)
    end

    # Prolong solution to interfaces
    @trixi_timeit timer() "prolong2interfaces" begin
        prolong2interfaces!(cache, u, mesh, equations, dg)
    end

    # Calculate interface fluxes
    @trixi_timeit timer() "interface flux" begin
        calc_interface_flux!(cache.elements.surface_flux_values, mesh,
                             have_nonconservative_terms(equations), equations,
                             dg.surface_integral, dg, cache)
    end

    # Prolong solution to boundaries
    @trixi_timeit timer() "prolong2boundaries" begin
        prolong2boundaries!(cache, u, mesh, equations, dg)
    end

    # Calculate boundary fluxes
    @trixi_timeit timer() "boundary flux" begin
        calc_boundary_flux!(cache, t, boundary_conditions, mesh, equations,
                            dg.surface_integral, dg)
    end

    # Prolong solution to mortars
    @trixi_timeit timer() "prolong2mortars" begin
        prolong2mortars!(cache, u, mesh, equations,
                         dg.mortar, dg)
    end

    # Calculate mortar fluxes
    @trixi_timeit timer() "mortar flux" begin
        calc_mortar_flux!(cache.elements.surface_flux_values, mesh,
                          have_nonconservative_terms(equations), equations,
                          dg.mortar, dg.surface_integral, dg, cache)
    end

    # Calculate surface integrals
    @trixi_timeit timer() "surface integral" begin
        calc_surface_integral!(du, u, mesh, equations,
                               dg.surface_integral, dg, cache)
    end

    # Apply Jacobian from mapping to reference element
    @trixi_timeit timer() "Jacobian" apply_jacobian!(du, mesh, equations, dg, cache)

    # Calculate source terms
    @trixi_timeit timer() "source terms" begin
        calc_sources!(du, u, t, source_terms, equations, dg, cache)
    end

    return nothing
end

#=
`weak_form_kernel!` is only implemented for conserved terms as
non-conservative terms should always be discretized in conjunction with a flux-splitting scheme,
see `flux_differencing_kernel!`.
This treatment is required to achieve, e.g., entropy-stability or well-balancedness.
See also https://github.com/trixi-framework/Trixi.jl/issues/1671#issuecomment-1765644064
=#
@inline function weak_form_kernel!(du, u,
                                   element, mesh::TreeMesh{2},
                                   have_nonconservative_terms::False, equations,
                                   dg::DGSEM, cache, alpha = true)
    # true * [some floating point value] == [exactly the same floating point value]
    # This can (hopefully) be optimized away due to constant propagation.
    @unpack derivative_dhat = dg.basis

    # Calculate volume terms in one element
    for j in eachnode(dg), i in eachnode(dg)
        u_node = get_node_vars(u, equations, dg, i, j, element)

        flux1 = flux(u_node, 1, equations)
        for ii in eachnode(dg)
            multiply_add_to_node_vars!(du, alpha * derivative_dhat[ii, i], flux1,
                                       equations, dg, ii, j, element)
        end

        flux2 = flux(u_node, 2, equations)
        for jj in eachnode(dg)
            multiply_add_to_node_vars!(du, alpha * derivative_dhat[jj, j], flux2,
                                       equations, dg, i, jj, element)
        end
    end

    return nothing
end

@inline function flux_differencing_kernel!(du, u,
                                           element, mesh::TreeMesh{2},
                                           have_nonconservative_terms::False, equations,
                                           volume_flux, dg::DGSEM, cache, alpha = true)
    # true * [some floating point value] == [exactly the same floating point value]
    # This can (hopefully) be optimized away due to constant propagation.
    @unpack derivative_split = dg.basis

    # Calculate volume integral in one element
    for j in eachnode(dg), i in eachnode(dg)
        u_node = get_node_vars(u, equations, dg, i, j, element)

        # All diagonal entries of `derivative_split` are zero. Thus, we can skip
        # the computation of the diagonal terms. In addition, we use the symmetry
        # of the `volume_flux` to save half of the possible two-point flux
        # computations.

        # x direction
        for ii in (i + 1):nnodes(dg)
            u_node_ii = get_node_vars(u, equations, dg, ii, j, element)
            flux1 = volume_flux(u_node, u_node_ii, 1, equations)
            multiply_add_to_node_vars!(du, alpha * derivative_split[i, ii], flux1,
                                       equations, dg, i, j, element)
            multiply_add_to_node_vars!(du, alpha * derivative_split[ii, i], flux1,
                                       equations, dg, ii, j, element)
        end

        # y direction
        for jj in (j + 1):nnodes(dg)
            u_node_jj = get_node_vars(u, equations, dg, i, jj, element)
            flux2 = volume_flux(u_node, u_node_jj, 2, equations)
            multiply_add_to_node_vars!(du, alpha * derivative_split[j, jj], flux2,
                                       equations, dg, i, j, element)
            multiply_add_to_node_vars!(du, alpha * derivative_split[jj, j], flux2,
                                       equations, dg, i, jj, element)
        end
    end
end

@inline function flux_differencing_kernel!(du, u,
                                           element, mesh::TreeMesh{2},
                                           have_nonconservative_terms::True, equations,
                                           volume_flux, dg::DGSEM, cache, alpha = true)
    # true * [some floating point value] == [exactly the same floating point value]
    # This can (hopefully) be optimized away due to constant propagation.
    @unpack derivative_split = dg.basis
    symmetric_flux, nonconservative_flux = volume_flux

    # Apply the symmetric flux as usual
    flux_differencing_kernel!(du, u, element, mesh, False(), equations, symmetric_flux,
                              dg, cache, alpha)

    # Calculate the remaining volume terms using the nonsymmetric generalized flux
    for j in eachnode(dg), i in eachnode(dg)
        u_node = get_node_vars(u, equations, dg, i, j, element)

        # The diagonal terms are zero since the diagonal of `derivative_split`
        # is zero. We ignore this for now.

        # x direction
        integral_contribution = zero(u_node)
        for ii in eachnode(dg)
            u_node_ii = get_node_vars(u, equations, dg, ii, j, element)
            noncons_flux1 = nonconservative_flux(u_node, u_node_ii, 1, equations)
            integral_contribution = integral_contribution +
                                    derivative_split[i, ii] * noncons_flux1
        end

        # y direction
        for jj in eachnode(dg)
            u_node_jj = get_node_vars(u, equations, dg, i, jj, element)
            noncons_flux2 = nonconservative_flux(u_node, u_node_jj, 2, equations)
            integral_contribution = integral_contribution +
                                    derivative_split[j, jj] * noncons_flux2
        end

        # The factor 0.5 cancels the factor 2 in the flux differencing form
        multiply_add_to_node_vars!(du, alpha * 0.5f0, integral_contribution, equations,
                                   dg, i, j, element)
    end
end

@inline function fvO2_kernel!(du, u,
                              mesh::Union{TreeMesh{2}, StructuredMesh{2},
                                          UnstructuredMesh2D, P4estMesh{2},
                                          T8codeMesh{2}},
                              have_nonconservative_terms, equations,
                              volume_flux_fv, dg::DGSEM, cache, element,
                              x_interfaces, reconstruction_mode, slope_limiter,
                              alpha = true)
    @unpack fstar1_L_threaded, fstar1_R_threaded, fstar2_L_threaded, fstar2_R_threaded = cache
    @unpack inverse_weights = dg.basis # Plays role of inverse DG-subcell sizes

    # Calculate FV two-point fluxes
    fstar1_L = fstar1_L_threaded[Threads.threadid()]
    fstar2_L = fstar2_L_threaded[Threads.threadid()]
    fstar1_R = fstar1_R_threaded[Threads.threadid()]
    fstar2_R = fstar2_R_threaded[Threads.threadid()]
    calcflux_fvO2!(fstar1_L, fstar1_R, fstar2_L, fstar2_R, u, mesh,
                   have_nonconservative_terms, equations,
                   volume_flux_fv, dg, element, cache,
                   x_interfaces, reconstruction_mode, slope_limiter)

    # Calculate FV volume integral contribution
    for j in eachnode(dg), i in eachnode(dg)
        for v in eachvariable(equations)
            du[v, i, j, element] += (alpha *
                                     (inverse_weights[i] *
                                      (fstar1_L[v, i + 1, j] - fstar1_R[v, i, j]) +
                                      inverse_weights[j] *
                                      (fstar2_L[v, i, j + 1] - fstar2_R[v, i, j])))
        end
    end

    return nothing
end

@inline function calcflux_fvO2!(fstar1_L, fstar1_R, fstar2_L, fstar2_R, u,
                                mesh::TreeMesh{2},
                                have_nonconservative_terms::False,
                                equations, volume_flux_fv, dg::DGSEM, element, cache,
                                x_interfaces, reconstruction_mode, slope_limiter)
    fstar1_L[:, 1, :] .= zero(eltype(fstar1_L))
    fstar1_L[:, nnodes(dg) + 1, :] .= zero(eltype(fstar1_L))
    fstar1_R[:, 1, :] .= zero(eltype(fstar1_R))
    fstar1_R[:, nnodes(dg) + 1, :] .= zero(eltype(fstar1_R))

    for j in eachnode(dg), i in 2:nnodes(dg)
        # We compute FV02 fluxes at the (nnodes(dg) - 1) subcell boundaries
        # See `calcflux_fvO2!` in dg_1d.jl for a schematic of how it works

        # The left subcell node values are labelled `_ll` (left-left) and `_lr` (left-right), while
        # the right subcell node values are labelled `_rl` (right-left) and `_rr` (right-right).

        ## Obtain unlimited values in primitive variables ##

        # Note: If i - 2 = 0 we do not go to neighbor element, as one would do in a finite volume scheme.
        # Here, we keep it purely cell-local, thus overshoots between elements are not strictly ruled out,
        # **unless** `reconstruction_mode` is set to `reconstruction_O2_inner`
        u_ll = cons2prim(get_node_vars(u, equations, dg, max(1, i - 2), j, element),
                         equations)
        u_lr = cons2prim(get_node_vars(u, equations, dg, i - 1, j, element),
                         equations)
        u_rl = cons2prim(get_node_vars(u, equations, dg, i, j, element),
                         equations)
        # Note: If i + 1 > nnodes(dg) we do not go to neighbor element, as one would do in a finite volume scheme.
        # Here, we keep it purely cell-local, thus overshoots between elements are not strictly ruled out,
        # **unless** `reconstruction_mode` is set to `reconstruction_O2_inner`
        u_rr = cons2prim(get_node_vars(u, equations, dg, min(nnodes(dg), i + 1), j,
                                       element), equations)

        ## Reconstruct values at interfaces with limiting ##
        u_l, u_r = reconstruction_mode(u_ll, u_lr, u_rl, u_rr,
                                       x_interfaces, i,
                                       slope_limiter, dg)

        ## Convert primitive variables back to conservative variables ##
        flux = volume_flux_fv(prim2cons(u_l, equations), prim2cons(u_r, equations),
                              1, equations) # orientation 1: x direction

        set_node_vars!(fstar1_L, flux, equations, dg, i, j)
        set_node_vars!(fstar1_R, flux, equations, dg, i, j)
    end

    fstar2_L[:, :, 1] .= zero(eltype(fstar2_L))
    fstar2_L[:, :, nnodes(dg) + 1] .= zero(eltype(fstar2_L))
    fstar2_R[:, :, 1] .= zero(eltype(fstar2_R))
    fstar2_R[:, :, nnodes(dg) + 1] .= zero(eltype(fstar2_R))

    for j in 2:nnodes(dg), i in eachnode(dg)
        u_ll = cons2prim(get_node_vars(u, equations, dg, i, max(1, j - 2), element),
                         equations)
        u_lr = cons2prim(get_node_vars(u, equations, dg, i, j - 1, element),
                         equations)
        u_rl = cons2prim(get_node_vars(u, equations, dg, i, j, element),
                         equations)
        u_rr = cons2prim(get_node_vars(u, equations, dg, i, min(nnodes(dg), j + 1),
                                       element), equations)

        u_l, u_r = reconstruction_mode(u_ll, u_lr, u_rl, u_rr,
                                       x_interfaces, j,
                                       slope_limiter, dg)

        flux = volume_flux_fv(prim2cons(u_l, equations), prim2cons(u_r, equations),
                              2, equations) # orientation 2: y direction

        set_node_vars!(fstar2_L, flux, equations, dg, i, j)
        set_node_vars!(fstar2_R, flux, equations, dg, i, j)
    end

    return nothing
end

@inline function fv_kernel!(du, u,
                            mesh::Union{TreeMesh{2}, StructuredMesh{2},
                                        UnstructuredMesh2D, P4estMesh{2},
                                        T8codeMesh{2}},
                            have_nonconservative_terms, equations,
                            volume_flux_fv, dg::DGSEM, cache, element, alpha = true)
    @unpack fstar1_L_threaded, fstar1_R_threaded, fstar2_L_threaded, fstar2_R_threaded = cache
    @unpack inverse_weights = dg.basis # Plays role of inverse DG-subcell sizes

    # Calculate FV two-point fluxes
    fstar1_L = fstar1_L_threaded[Threads.threadid()]
    fstar2_L = fstar2_L_threaded[Threads.threadid()]
    fstar1_R = fstar1_R_threaded[Threads.threadid()]
    fstar2_R = fstar2_R_threaded[Threads.threadid()]
    calcflux_fv!(fstar1_L, fstar1_R, fstar2_L, fstar2_R, u, mesh,
                 have_nonconservative_terms, equations, volume_flux_fv, dg, element,
                 cache)

    # Calculate FV volume integral contribution
    for j in eachnode(dg), i in eachnode(dg)
        for v in eachvariable(equations)
            du[v, i, j, element] += (alpha *
                                     (inverse_weights[i] *
                                      (fstar1_L[v, i + 1, j] - fstar1_R[v, i, j]) +
                                      inverse_weights[j] *
                                      (fstar2_L[v, i, j + 1] - fstar2_R[v, i, j])))
        end
    end

    return nothing
end

# Compute the normal flux for the FV method on cartesian subcells, see
# Hennemann, Rueda-Ramírez, Hindenlang, Gassner (2020)
# "A provably entropy stable subcell shock capturing approach for high order split form DG for the compressible Euler equations"
# [arXiv: 2008.12044v2](https://arxiv.org/pdf/2008.12044)
@inline function calcflux_fv!(fstar1_L, fstar1_R, fstar2_L, fstar2_R, u,
                              mesh::TreeMesh{2},
                              have_nonconservative_terms::False, equations,
                              volume_flux_fv, dg::DGSEM, element, cache)
    for j in eachnode(dg), i in 2:nnodes(dg)
        u_ll = get_node_vars(u, equations, dg, i - 1, j, element)
        u_rr = get_node_vars(u, equations, dg, i, j, element)
        flux = volume_flux_fv(u_ll, u_rr, 1, equations) # orientation 1: x direction
        set_node_vars!(fstar1_L, flux, equations, dg, i, j)
        set_node_vars!(fstar1_R, flux, equations, dg, i, j)
    end

    fstar2_L[:, :, 1] .= zero(eltype(fstar2_L))
    fstar2_L[:, :, nnodes(dg) + 1] .= zero(eltype(fstar2_L))
    fstar2_R[:, :, 1] .= zero(eltype(fstar2_R))
    fstar2_R[:, :, nnodes(dg) + 1] .= zero(eltype(fstar2_R))

    for j in 2:nnodes(dg), i in eachnode(dg)
        u_ll = get_node_vars(u, equations, dg, i, j - 1, element)
        u_rr = get_node_vars(u, equations, dg, i, j, element)
        flux = volume_flux_fv(u_ll, u_rr, 2, equations) # orientation 2: y direction
        set_node_vars!(fstar2_L, flux, equations, dg, i, j)
        set_node_vars!(fstar2_R, flux, equations, dg, i, j)
    end

    return nothing
end

@inline function calcflux_fv!(fstar1_L, fstar1_R, fstar2_L, fstar2_R, u,
                              mesh::TreeMesh{2},
                              have_nonconservative_terms::True, equations,
                              volume_flux_fv, dg::DGSEM, element, cache)
    volume_flux, nonconservative_flux = volume_flux_fv

    # Fluxes in x-direction
    for j in eachnode(dg), i in 2:nnodes(dg)
        u_ll = get_node_vars(u, equations, dg, i - 1, j, element)
        u_rr = get_node_vars(u, equations, dg, i, j, element)

        # Compute conservative part
        f1 = volume_flux(u_ll, u_rr, 1, equations) # orientation 1: x direction

        # Compute nonconservative part
        # Note the factor 0.5 necessary for the nonconservative fluxes based on
        # the interpretation of global SBP operators coupled discontinuously via
        # central fluxes/SATs
        f1_L = f1 + 0.5f0 * nonconservative_flux(u_ll, u_rr, 1, equations)
        f1_R = f1 + 0.5f0 * nonconservative_flux(u_rr, u_ll, 1, equations)

        # Copy to temporary storage
        set_node_vars!(fstar1_L, f1_L, equations, dg, i, j)
        set_node_vars!(fstar1_R, f1_R, equations, dg, i, j)
    end

    # Fluxes in y-direction
    for j in 2:nnodes(dg), i in eachnode(dg)
        u_ll = get_node_vars(u, equations, dg, i, j - 1, element)
        u_rr = get_node_vars(u, equations, dg, i, j, element)

        # Compute conservative part
        f2 = volume_flux(u_ll, u_rr, 2, equations) # orientation 2: y direction

        # Compute nonconservative part
        # Note the factor 0.5 necessary for the nonconservative fluxes based on
        # the interpretation of global SBP operators coupled discontinuously via
        # central fluxes/SATs
        f2_L = f2 + 0.5f0 * nonconservative_flux(u_ll, u_rr, 2, equations)
        f2_R = f2 + 0.5f0 * nonconservative_flux(u_rr, u_ll, 2, equations)

        # Copy to temporary storage
        set_node_vars!(fstar2_L, f2_L, equations, dg, i, j)
        set_node_vars!(fstar2_R, f2_R, equations, dg, i, j)
    end

    return nothing
end

function prolong2interfaces!(cache, u, mesh::TreeMesh{2}, equations, dg::DG)
    @unpack interfaces = cache
    @unpack orientations, neighbor_ids = interfaces
    interfaces_u = interfaces.u

    @threaded for interface in eachinterface(dg, cache)
        left_element = neighbor_ids[1, interface]
        right_element = neighbor_ids[2, interface]

        if orientations[interface] == 1
            # interface in x-direction
            for j in eachnode(dg), v in eachvariable(equations)
                interfaces_u[1, v, j, interface] = u[v, nnodes(dg), j, left_element]
                interfaces_u[2, v, j, interface] = u[v, 1, j, right_element]
            end
        else # if orientations[interface] == 2
            # interface in y-direction
            for i in eachnode(dg), v in eachvariable(equations)
                interfaces_u[1, v, i, interface] = u[v, i, nnodes(dg), left_element]
                interfaces_u[2, v, i, interface] = u[v, i, 1, right_element]
            end
        end
    end

    return nothing
end

function calc_interface_flux!(surface_flux_values,
                              mesh::TreeMesh{2},
                              have_nonconservative_terms::False, equations,
                              surface_integral, dg::DG, cache)
    @unpack surface_flux = surface_integral
    @unpack u, neighbor_ids, orientations = cache.interfaces

    @threaded for interface in eachinterface(dg, cache)
        # Get neighboring elements
        left_id = neighbor_ids[1, interface]
        right_id = neighbor_ids[2, interface]

        # Determine interface direction with respect to elements:
        # orientation = 1: left -> 2, right -> 1
        # orientation = 2: left -> 4, right -> 3
        left_direction = 2 * orientations[interface]
        right_direction = 2 * orientations[interface] - 1

        for i in eachnode(dg)
            # Call pointwise Riemann solver
            u_ll, u_rr = get_surface_node_vars(u, equations, dg, i, interface)
            flux = surface_flux(u_ll, u_rr, orientations[interface], equations)

            # Copy flux to left and right element storage
            for v in eachvariable(equations)
                surface_flux_values[v, i, left_direction, left_id] = flux[v]
                surface_flux_values[v, i, right_direction, right_id] = flux[v]
            end
        end
    end

    return nothing
end

function calc_interface_flux!(surface_flux_values,
                              mesh::TreeMesh{2},
                              have_nonconservative_terms::True, equations,
                              surface_integral, dg::DG, cache)
    surface_flux, nonconservative_flux = surface_integral.surface_flux
    @unpack u, neighbor_ids, orientations = cache.interfaces

    @threaded for interface in eachinterface(dg, cache)
        # Get neighboring elements
        left_id = neighbor_ids[1, interface]
        right_id = neighbor_ids[2, interface]

        # Determine interface direction with respect to elements:
        # orientation = 1: left -> 2, right -> 1
        # orientation = 2: left -> 4, right -> 3
        left_direction = 2 * orientations[interface]
        right_direction = 2 * orientations[interface] - 1

        for i in eachnode(dg)
            # Call pointwise Riemann solver
            orientation = orientations[interface]
            u_ll, u_rr = get_surface_node_vars(u, equations, dg, i, interface)
            flux = surface_flux(u_ll, u_rr, orientation, equations)

            # Compute both nonconservative fluxes
            noncons_left = nonconservative_flux(u_ll, u_rr, orientation, equations)
            noncons_right = nonconservative_flux(u_rr, u_ll, orientation, equations)

            # Copy flux to left and right element storage
            for v in eachvariable(equations)
                # Note the factor 0.5 necessary for the nonconservative fluxes based on
                # the interpretation of global SBP operators coupled discontinuously via
                # central fluxes/SATs
                surface_flux_values[v, i, left_direction, left_id] = flux[v] +
                                                                     0.5f0 *
                                                                     noncons_left[v]
                surface_flux_values[v, i, right_direction, right_id] = flux[v] +
                                                                       0.5f0 *
                                                                       noncons_right[v]
            end
        end
    end

    return nothing
end

function prolong2boundaries!(cache, u,
                             mesh::TreeMesh{2}, equations, dg::DG)
    @unpack boundaries = cache
    @unpack orientations, neighbor_sides = boundaries

    @threaded for boundary in eachboundary(dg, cache)
        element = boundaries.neighbor_ids[boundary]

        if orientations[boundary] == 1
            # boundary in x-direction
            if neighbor_sides[boundary] == 1
                # element in -x direction of boundary
                for l in eachnode(dg), v in eachvariable(equations)
                    boundaries.u[1, v, l, boundary] = u[v, nnodes(dg), l, element]
                end
            else # Element in +x direction of boundary
                for l in eachnode(dg), v in eachvariable(equations)
                    boundaries.u[2, v, l, boundary] = u[v, 1, l, element]
                end
            end
        else # if orientations[boundary] == 2
            # boundary in y-direction
            if neighbor_sides[boundary] == 1
                # element in -y direction of boundary
                for l in eachnode(dg), v in eachvariable(equations)
                    boundaries.u[1, v, l, boundary] = u[v, l, nnodes(dg), element]
                end
            else
                # element in +y direction of boundary
                for l in eachnode(dg), v in eachvariable(equations)
                    boundaries.u[2, v, l, boundary] = u[v, l, 1, element]
                end
            end
        end
    end

    return nothing
end

function calc_boundary_flux!(cache, t, boundary_conditions::NamedTuple,
                             mesh::TreeMesh{2}, equations, surface_integral, dg::DG)
    @unpack surface_flux_values = cache.elements
    @unpack n_boundaries_per_direction = cache.boundaries

    # Calculate indices
    lasts = accumulate(+, n_boundaries_per_direction)
    firsts = lasts - n_boundaries_per_direction .+ 1

    # Calc boundary fluxes in each direction
    calc_boundary_flux_by_direction!(surface_flux_values, t, boundary_conditions[1],
                                     have_nonconservative_terms(equations),
                                     equations, surface_integral, dg, cache,
                                     1, firsts[1], lasts[1])
    calc_boundary_flux_by_direction!(surface_flux_values, t, boundary_conditions[2],
                                     have_nonconservative_terms(equations),
                                     equations, surface_integral, dg, cache,
                                     2, firsts[2], lasts[2])
    calc_boundary_flux_by_direction!(surface_flux_values, t, boundary_conditions[3],
                                     have_nonconservative_terms(equations),
                                     equations, surface_integral, dg, cache,
                                     3, firsts[3], lasts[3])
    calc_boundary_flux_by_direction!(surface_flux_values, t, boundary_conditions[4],
                                     have_nonconservative_terms(equations),
                                     equations, surface_integral, dg, cache,
                                     4, firsts[4], lasts[4])

    return nothing
end

function calc_boundary_flux_by_direction!(surface_flux_values::AbstractArray{<:Any, 4},
                                          t,
                                          boundary_condition,
                                          have_nonconservative_terms::False, equations,
                                          surface_integral, dg::DG, cache,
                                          direction, first_boundary, last_boundary)
    @unpack surface_flux = surface_integral
    @unpack u, neighbor_ids, neighbor_sides, node_coordinates, orientations = cache.boundaries

    @threaded for boundary in first_boundary:last_boundary
        # Get neighboring element
        neighbor = neighbor_ids[boundary]

        for i in eachnode(dg)
            # Get boundary flux
            u_ll, u_rr = get_surface_node_vars(u, equations, dg, i, boundary)
            if neighbor_sides[boundary] == 1 # Element is on the left, boundary on the right
                u_inner = u_ll
            else # Element is on the right, boundary on the left
                u_inner = u_rr
            end
            x = get_node_coords(node_coordinates, equations, dg, i, boundary)
            flux = boundary_condition(u_inner, orientations[boundary], direction, x, t,
                                      surface_flux,
                                      equations)

            # Copy flux to left and right element storage
            for v in eachvariable(equations)
                surface_flux_values[v, i, direction, neighbor] = flux[v]
            end
        end
    end

    return nothing
end

function calc_boundary_flux_by_direction!(surface_flux_values::AbstractArray{<:Any, 4},
                                          t,
                                          boundary_condition,
                                          have_nonconservative_terms::True, equations,
                                          surface_integral, dg::DG, cache,
                                          direction, first_boundary, last_boundary)
    @unpack u, neighbor_ids, neighbor_sides, node_coordinates, orientations = cache.boundaries

    @threaded for boundary in first_boundary:last_boundary
        # Get neighboring element
        neighbor = neighbor_ids[boundary]

        for i in eachnode(dg)
            # Get boundary flux
            u_ll, u_rr = get_surface_node_vars(u, equations, dg, i, boundary)
            if neighbor_sides[boundary] == 1 # Element is on the left, boundary on the right
                u_inner = u_ll
            else # Element is on the right, boundary on the left
                u_inner = u_rr
            end
            x = get_node_coords(node_coordinates, equations, dg, i, boundary)
            flux, noncons_flux = boundary_condition(u_inner, orientations[boundary],
                                                    direction, x, t,
                                                    surface_integral.surface_flux,
                                                    equations)

            # Copy flux to left and right element storage
            for v in eachvariable(equations)
                surface_flux_values[v, i, direction, neighbor] = flux[v] +
                                                                 0.5f0 * noncons_flux[v]
            end
        end
    end

    return nothing
end

function prolong2mortars!(cache, u,
                          mesh::TreeMesh{2}, equations,
                          mortar_l2::LobattoLegendreMortarL2,
                          dg::DGSEM)
    @threaded for mortar in eachmortar(dg, cache)
        large_element = cache.mortars.neighbor_ids[3, mortar]
        upper_element = cache.mortars.neighbor_ids[2, mortar]
        lower_element = cache.mortars.neighbor_ids[1, mortar]

        # Copy solution small to small
        if cache.mortars.large_sides[mortar] == 1 # -> small elements on right side
            if cache.mortars.orientations[mortar] == 1
                # L2 mortars in x-direction
                for l in eachnode(dg)
                    for v in eachvariable(equations)
                        cache.mortars.u_upper[2, v, l, mortar] = u[v, 1, l,
                                                                   upper_element]
                        cache.mortars.u_lower[2, v, l, mortar] = u[v, 1, l,
                                                                   lower_element]
                    end
                end
            else
                # L2 mortars in y-direction
                for l in eachnode(dg)
                    for v in eachvariable(equations)
                        cache.mortars.u_upper[2, v, l, mortar] = u[v, l, 1,
                                                                   upper_element]
                        cache.mortars.u_lower[2, v, l, mortar] = u[v, l, 1,
                                                                   lower_element]
                    end
                end
            end
        else # large_sides[mortar] == 2 -> small elements on left side
            if cache.mortars.orientations[mortar] == 1
                # L2 mortars in x-direction
                for l in eachnode(dg)
                    for v in eachvariable(equations)
                        cache.mortars.u_upper[1, v, l, mortar] = u[v, nnodes(dg), l,
                                                                   upper_element]
                        cache.mortars.u_lower[1, v, l, mortar] = u[v, nnodes(dg), l,
                                                                   lower_element]
                    end
                end
            else
                # L2 mortars in y-direction
                for l in eachnode(dg)
                    for v in eachvariable(equations)
                        cache.mortars.u_upper[1, v, l, mortar] = u[v, l, nnodes(dg),
                                                                   upper_element]
                        cache.mortars.u_lower[1, v, l, mortar] = u[v, l, nnodes(dg),
                                                                   lower_element]
                    end
                end
            end
        end

        # Interpolate large element face data to small interface locations
        if cache.mortars.large_sides[mortar] == 1 # -> large element on left side
            leftright = 1
            if cache.mortars.orientations[mortar] == 1
                # L2 mortars in x-direction
                u_large = view(u, :, nnodes(dg), :, large_element)
                element_solutions_to_mortars!(cache.mortars, mortar_l2, leftright,
                                              mortar, u_large)
            else
                # L2 mortars in y-direction
                u_large = view(u, :, :, nnodes(dg), large_element)
                element_solutions_to_mortars!(cache.mortars, mortar_l2, leftright,
                                              mortar, u_large)
            end
        else # large_sides[mortar] == 2 -> large element on right side
            leftright = 2
            if cache.mortars.orientations[mortar] == 1
                # L2 mortars in x-direction
                u_large = view(u, :, 1, :, large_element)
                element_solutions_to_mortars!(cache.mortars, mortar_l2, leftright,
                                              mortar, u_large)
            else
                # L2 mortars in y-direction
                u_large = view(u, :, :, 1, large_element)
                element_solutions_to_mortars!(cache.mortars, mortar_l2, leftright,
                                              mortar, u_large)
            end
        end
    end

    return nothing
end

@inline function element_solutions_to_mortars!(mortars,
                                               mortar_l2::LobattoLegendreMortarL2,
                                               leftright, mortar,
                                               u_large::AbstractArray{<:Any, 2})
    multiply_dimensionwise!(view(mortars.u_upper, leftright, :, :, mortar),
                            mortar_l2.forward_upper, u_large)
    multiply_dimensionwise!(view(mortars.u_lower, leftright, :, :, mortar),
                            mortar_l2.forward_lower, u_large)
    return nothing
end

function calc_mortar_flux!(surface_flux_values,
                           mesh::TreeMesh{2},
                           have_nonconservative_terms::False, equations,
                           mortar_l2::LobattoLegendreMortarL2,
                           surface_integral, dg::DG, cache)
    @unpack surface_flux = surface_integral
    @unpack u_lower, u_upper, orientations = cache.mortars
    @unpack (fstar_primary_upper_threaded, fstar_primary_lower_threaded,
    fstar_secondary_upper_threaded, fstar_secondary_lower_threaded) = cache

    @threaded for mortar in eachmortar(dg, cache)
        # Choose thread-specific pre-allocated container
        fstar_primary_upper = fstar_primary_upper_threaded[Threads.threadid()]
        fstar_primary_lower = fstar_primary_lower_threaded[Threads.threadid()]
        fstar_secondary_upper = fstar_secondary_upper_threaded[Threads.threadid()]
        fstar_secondary_lower = fstar_secondary_lower_threaded[Threads.threadid()]

        # Calculate fluxes
        orientation = orientations[mortar]
        calc_fstar!(fstar_primary_upper, equations, surface_flux, dg, u_upper, mortar,
                    orientation)
        calc_fstar!(fstar_primary_lower, equations, surface_flux, dg, u_lower, mortar,
                    orientation)
        calc_fstar!(fstar_secondary_upper, equations, surface_flux, dg, u_upper, mortar,
                    orientation)
        calc_fstar!(fstar_secondary_lower, equations, surface_flux, dg, u_lower, mortar,
                    orientation)

        mortar_fluxes_to_elements!(surface_flux_values,
                                   mesh, equations, mortar_l2, dg, cache,
                                   mortar, fstar_primary_upper, fstar_primary_lower,
                                   fstar_secondary_upper, fstar_secondary_lower)
    end

    return nothing
end

function calc_mortar_flux!(surface_flux_values,
                           mesh::TreeMesh{2},
                           have_nonconservative_terms::True, equations,
                           mortar_l2::LobattoLegendreMortarL2,
                           surface_integral, dg::DG, cache)
    surface_flux, nonconservative_flux = surface_integral.surface_flux
    @unpack u_lower, u_upper, orientations, large_sides = cache.mortars
    @unpack (fstar_primary_upper_threaded, fstar_primary_lower_threaded,
    fstar_secondary_upper_threaded, fstar_secondary_lower_threaded) = cache

    @threaded for mortar in eachmortar(dg, cache)
        # Choose thread-specific pre-allocated container
        fstar_primary_upper = fstar_primary_upper_threaded[Threads.threadid()]
        fstar_primary_lower = fstar_primary_lower_threaded[Threads.threadid()]
        fstar_secondary_upper = fstar_secondary_upper_threaded[Threads.threadid()]
        fstar_secondary_lower = fstar_secondary_lower_threaded[Threads.threadid()]

        # Calculate fluxes
        orientation = orientations[mortar]
        calc_fstar!(fstar_primary_upper, equations, surface_flux, dg, u_upper, mortar,
                    orientation)
        calc_fstar!(fstar_primary_lower, equations, surface_flux, dg, u_lower, mortar,
                    orientation)
        calc_fstar!(fstar_secondary_upper, equations, surface_flux, dg, u_upper, mortar,
                    orientation)
        calc_fstar!(fstar_secondary_lower, equations, surface_flux, dg, u_lower, mortar,
                    orientation)

        # Add nonconservative fluxes.
        # These need to be adapted on the geometry (left/right) since the order of
        # the arguments matters, based on the global SBP operator interpretation.
        # The same interpretation (global SBP operators coupled discontinuously via
        # central fluxes/SATs) explains why we need the factor 0.5.
        # Alternatively, you can also follow the argumentation of Bohm et al. 2018
        # ("nonconservative diamond flux")
        if large_sides[mortar] == 1 # -> small elements on right side
            for i in eachnode(dg)
                # Pull the left and right solutions
                u_upper_ll, u_upper_rr = get_surface_node_vars(u_upper, equations, dg,
                                                               i, mortar)
                u_lower_ll, u_lower_rr = get_surface_node_vars(u_lower, equations, dg,
                                                               i, mortar)
                # Call pointwise nonconservative term
                noncons_primary_upper = nonconservative_flux(u_upper_ll, u_upper_rr,
                                                             orientation, equations)
                noncons_primary_lower = nonconservative_flux(u_lower_ll, u_lower_rr,
                                                             orientation, equations)
                noncons_secondary_upper = nonconservative_flux(u_upper_rr, u_upper_ll,
                                                               orientation, equations)
                noncons_secondary_lower = nonconservative_flux(u_lower_rr, u_lower_ll,
                                                               orientation, equations)
                # Add to primary and secondary temporary storage
                multiply_add_to_node_vars!(fstar_primary_upper, 0.5f0,
                                           noncons_primary_upper, equations,
                                           dg, i)
                multiply_add_to_node_vars!(fstar_primary_lower, 0.5f0,
                                           noncons_primary_lower, equations,
                                           dg, i)
                multiply_add_to_node_vars!(fstar_secondary_upper, 0.5f0,
                                           noncons_secondary_upper, equations,
                                           dg, i)
                multiply_add_to_node_vars!(fstar_secondary_lower, 0.5f0,
                                           noncons_secondary_lower, equations,
                                           dg, i)
            end
        else # large_sides[mortar] == 2 -> small elements on the left
            for i in eachnode(dg)
                # Pull the left and right solutions
                u_upper_ll, u_upper_rr = get_surface_node_vars(u_upper, equations, dg,
                                                               i, mortar)
                u_lower_ll, u_lower_rr = get_surface_node_vars(u_lower, equations, dg,
                                                               i, mortar)
                # Call pointwise nonconservative term
                noncons_primary_upper = nonconservative_flux(u_upper_rr, u_upper_ll,
                                                             orientation, equations)
                noncons_primary_lower = nonconservative_flux(u_lower_rr, u_lower_ll,
                                                             orientation, equations)
                noncons_secondary_upper = nonconservative_flux(u_upper_ll, u_upper_rr,
                                                               orientation, equations)
                noncons_secondary_lower = nonconservative_flux(u_lower_ll, u_lower_rr,
                                                               orientation, equations)
                # Add to primary and secondary temporary storage
                multiply_add_to_node_vars!(fstar_primary_upper, 0.5f0,
                                           noncons_primary_upper, equations,
                                           dg, i)
                multiply_add_to_node_vars!(fstar_primary_lower, 0.5f0,
                                           noncons_primary_lower, equations,
                                           dg, i)
                multiply_add_to_node_vars!(fstar_secondary_upper, 0.5f0,
                                           noncons_secondary_upper, equations,
                                           dg, i)
                multiply_add_to_node_vars!(fstar_secondary_lower, 0.5f0,
                                           noncons_secondary_lower, equations,
                                           dg, i)
            end
        end

        mortar_fluxes_to_elements!(surface_flux_values,
                                   mesh, equations, mortar_l2, dg, cache,
                                   mortar, fstar_primary_upper, fstar_primary_lower,
                                   fstar_secondary_upper, fstar_secondary_lower)
    end

    return nothing
end

@inline function calc_fstar!(destination::AbstractArray{<:Any, 2}, equations,
                             surface_flux, dg::DGSEM,
                             u_interfaces, interface, orientation)
    for i in eachnode(dg)
        # Call pointwise two-point numerical flux function
        u_ll, u_rr = get_surface_node_vars(u_interfaces, equations, dg, i, interface)
        flux = surface_flux(u_ll, u_rr, orientation, equations)

        # Copy flux to left and right element storage
        set_node_vars!(destination, flux, equations, dg, i)
    end

    return nothing
end

@inline function mortar_fluxes_to_elements!(surface_flux_values,
                                            mesh::TreeMesh{2}, equations,
                                            mortar_l2::LobattoLegendreMortarL2,
                                            dg::DGSEM, cache,
                                            mortar, fstar_primary_upper,
                                            fstar_primary_lower,
                                            fstar_secondary_upper,
                                            fstar_secondary_lower)
    large_element = cache.mortars.neighbor_ids[3, mortar]
    upper_element = cache.mortars.neighbor_ids[2, mortar]
    lower_element = cache.mortars.neighbor_ids[1, mortar]

    # Copy flux small to small
    if cache.mortars.large_sides[mortar] == 1 # -> small elements on right side
        if cache.mortars.orientations[mortar] == 1
            # L2 mortars in x-direction
            direction = 1
        else
            # L2 mortars in y-direction
            direction = 3
        end
    else # large_sides[mortar] == 2 -> small elements on left side
        if cache.mortars.orientations[mortar] == 1
            # L2 mortars in x-direction
            direction = 2
        else
            # L2 mortars in y-direction
            direction = 4
        end
    end
    surface_flux_values[:, :, direction, upper_element] .= fstar_primary_upper
    surface_flux_values[:, :, direction, lower_element] .= fstar_primary_lower

    # Project small fluxes to large element
    if cache.mortars.large_sides[mortar] == 1 # -> large element on left side
        if cache.mortars.orientations[mortar] == 1
            # L2 mortars in x-direction
            direction = 2
        else
            # L2 mortars in y-direction
            direction = 4
        end
    else # large_sides[mortar] == 2 -> large element on right side
        if cache.mortars.orientations[mortar] == 1
            # L2 mortars in x-direction
            direction = 1
        else
            # L2 mortars in y-direction
            direction = 3
        end
    end

    # TODO: Taal performance
    # for v in eachvariable(equations)
    #   # The code below is semantically equivalent to
    #   # surface_flux_values[v, :, direction, large_element] .=
    #   #   (mortar_l2.reverse_upper * fstar_upper[v, :] + mortar_l2.reverse_lower * fstar_lower[v, :])
    #   # but faster and does not allocate.
    #   # Note that `true * some_float == some_float` in Julia, i.e. `true` acts as
    #   # a universal `one`. Hence, the second `mul!` means "add the matrix-vector
    #   # product to the current value of the destination".
    #   @views mul!(surface_flux_values[v, :, direction, large_element],
    #               mortar_l2.reverse_upper, fstar_upper[v, :])
    #   @views mul!(surface_flux_values[v, :, direction, large_element],
    #               mortar_l2.reverse_lower, fstar_lower[v, :], true, true)
    # end
    # The code above could be replaced by the following code. However, the relative efficiency
    # depends on the types of fstar_upper/fstar_lower and dg.l2mortar_reverse_upper.
    # Using StaticArrays for both makes the code above faster for common test cases.
    multiply_dimensionwise!(view(surface_flux_values, :, :, direction, large_element),
                            mortar_l2.reverse_upper, fstar_secondary_upper,
                            mortar_l2.reverse_lower, fstar_secondary_lower)

    return nothing
end

function calc_surface_integral!(du, u,
                                mesh::Union{TreeMesh{2}, StructuredMesh{2},
                                            StructuredMeshView{2}},
                                equations, surface_integral::SurfaceIntegralWeakForm,
                                dg::DG, cache)
    @unpack boundary_interpolation = dg.basis
    @unpack surface_flux_values = cache.elements

    # Note that all fluxes have been computed with outward-pointing normal vectors.
    # Access the factors only once before beginning the loop to increase performance.
    # We also use explicit assignments instead of `+=` to let `@muladd` turn these
    # into FMAs (see comment at the top of the file).
    factor_1 = boundary_interpolation[1, 1]
    factor_2 = boundary_interpolation[nnodes(dg), 2]
    @threaded for element in eachelement(dg, cache)
        for l in eachnode(dg)
            for v in eachvariable(equations)
                # surface at -x
                du[v, 1, l, element] = (du[v, 1, l, element] -
                                        surface_flux_values[v, l, 1, element] *
                                        factor_1)

                # surface at +x
                du[v, nnodes(dg), l, element] = (du[v, nnodes(dg), l, element] +
                                                 surface_flux_values[v, l, 2, element] *
                                                 factor_2)

                # surface at -y
                du[v, l, 1, element] = (du[v, l, 1, element] -
                                        surface_flux_values[v, l, 3, element] *
                                        factor_1)

                # surface at +y
                du[v, l, nnodes(dg), element] = (du[v, l, nnodes(dg), element] +
                                                 surface_flux_values[v, l, 4, element] *
                                                 factor_2)
            end
        end
    end

    return nothing
end

function apply_jacobian!(du, mesh::TreeMesh{2},
                         equations, dg::DG, cache)
    @unpack inverse_jacobian = cache.elements

    @threaded for element in eachelement(dg, cache)
        factor = -inverse_jacobian[element]

        for j in eachnode(dg), i in eachnode(dg)
            for v in eachvariable(equations)
                du[v, i, j, element] *= factor
            end
        end
    end

    return nothing
end

# Need dimension specific version to avoid error at dispatching
function calc_sources!(du, u, t, source_terms::Nothing,
                       equations::AbstractEquations{2}, dg::DG, cache)
    return nothing
end

function calc_sources!(du, u, t, source_terms,
                       equations::AbstractEquations{2}, dg::DG, cache)
    @unpack node_coordinates = cache.elements

    @threaded for element in eachelement(dg, cache)
        for j in eachnode(dg), i in eachnode(dg)
            u_local = get_node_vars(u, equations, dg, i, j, element)
            x_local = get_node_coords(node_coordinates, equations, dg,
                                      i, j, element)
            du_local = source_terms(u_local, x_local, t, equations)
            add_to_node_vars!(du, du_local, equations, dg, i, j, element)
        end
    end

    return nothing
end
end # @muladd<|MERGE_RESOLUTION|>--- conflicted
+++ resolved
@@ -36,40 +36,9 @@
 
 function create_cache(mesh::Union{TreeMesh{2}, StructuredMesh{2}, UnstructuredMesh2D,
                                   P4estMesh{2}, T8codeMesh{2}}, equations,
-<<<<<<< HEAD
-                      volume_integral::Union{VolumeIntegralPureLGLFiniteVolume,
+                      volume_integral::Union{AbstractVolumeIntegralPureLGLFiniteVolume,
                                              VolumeIntegralShockCapturingHG}, dg::DG,
                       uEltype)
-=======
-                      volume_integral::VolumeIntegralShockCapturingHG, dg::DG, uEltype)
-    cache = create_cache(mesh, equations,
-                         VolumeIntegralFluxDifferencing(volume_integral.volume_flux_dg),
-                         dg, uEltype)
-
-    A3d = Array{uEltype, 3}
-
-    fstar1_L_threaded = A3d[A3d(undef, nvariables(equations),
-                                nnodes(dg) + 1, nnodes(dg))
-                            for _ in 1:Threads.maxthreadid()]
-    fstar1_R_threaded = A3d[A3d(undef, nvariables(equations),
-                                nnodes(dg) + 1, nnodes(dg))
-                            for _ in 1:Threads.maxthreadid()]
-    fstar2_L_threaded = A3d[A3d(undef, nvariables(equations),
-                                nnodes(dg), nnodes(dg) + 1)
-                            for _ in 1:Threads.maxthreadid()]
-    fstar2_R_threaded = A3d[A3d(undef, nvariables(equations),
-                                nnodes(dg), nnodes(dg) + 1)
-                            for _ in 1:Threads.maxthreadid()]
-
-    return (; cache...,
-            fstar1_L_threaded, fstar1_R_threaded, fstar2_L_threaded, fstar2_R_threaded)
-end
-
-function create_cache(mesh::Union{TreeMesh{2}, StructuredMesh{2}, UnstructuredMesh2D,
-                                  P4estMesh{2}, T8codeMesh{2}}, equations,
-                      volume_integral::AbstractVolumeIntegralPureLGLFiniteVolume,
-                      dg::DG, uEltype)
->>>>>>> 355bf59f
     A3d = Array{uEltype, 3}
 
     fstar1_L_threaded = A3d[A3d(undef, nvariables(equations),
@@ -336,11 +305,6 @@
                                 have_nonconservative_terms::False,
                                 equations, volume_flux_fv, dg::DGSEM, element, cache,
                                 x_interfaces, reconstruction_mode, slope_limiter)
-    fstar1_L[:, 1, :] .= zero(eltype(fstar1_L))
-    fstar1_L[:, nnodes(dg) + 1, :] .= zero(eltype(fstar1_L))
-    fstar1_R[:, 1, :] .= zero(eltype(fstar1_R))
-    fstar1_R[:, nnodes(dg) + 1, :] .= zero(eltype(fstar1_R))
-
     for j in eachnode(dg), i in 2:nnodes(dg)
         # We compute FV02 fluxes at the (nnodes(dg) - 1) subcell boundaries
         # See `calcflux_fvO2!` in dg_1d.jl for a schematic of how it works
@@ -377,11 +341,6 @@
         set_node_vars!(fstar1_L, flux, equations, dg, i, j)
         set_node_vars!(fstar1_R, flux, equations, dg, i, j)
     end
-
-    fstar2_L[:, :, 1] .= zero(eltype(fstar2_L))
-    fstar2_L[:, :, nnodes(dg) + 1] .= zero(eltype(fstar2_L))
-    fstar2_R[:, :, 1] .= zero(eltype(fstar2_R))
-    fstar2_R[:, :, nnodes(dg) + 1] .= zero(eltype(fstar2_R))
 
     for j in 2:nnodes(dg), i in eachnode(dg)
         u_ll = cons2prim(get_node_vars(u, equations, dg, i, max(1, j - 2), element),
