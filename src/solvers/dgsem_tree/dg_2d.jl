--- conflicted
+++ resolved
@@ -36,7 +36,6 @@
     return cache
 end
 
-<<<<<<< HEAD
 # The methods below are specialized on the volume integral type
 # and called from the basic `create_cache` method at the top.
 function create_cache(mesh::Union{TreeMesh{2}, StructuredMesh{2}, StructuredMeshView{2},
@@ -94,51 +93,6 @@
 
     return (; fstar1_L_threaded, fstar1_R_threaded, fstar2_L_threaded,
             fstar2_R_threaded)
-=======
-function create_f_threaded(mesh::AbstractMesh{2}, equations,
-                           dg::DG, uEltype)
-    A3d = Array{uEltype, 3}
-
-    f1_L_threaded = A3d[A3d(undef, nvariables(equations),
-                            nnodes(dg) + 1, nnodes(dg))
-                        for _ in 1:Threads.maxthreadid()]
-    f1_R_threaded = A3d[A3d(undef, nvariables(equations),
-                            nnodes(dg) + 1, nnodes(dg))
-                        for _ in 1:Threads.maxthreadid()]
-    f2_L_threaded = A3d[A3d(undef, nvariables(equations),
-                            nnodes(dg), nnodes(dg) + 1)
-                        for _ in 1:Threads.maxthreadid()]
-    f2_R_threaded = A3d[A3d(undef, nvariables(equations),
-                            nnodes(dg), nnodes(dg) + 1)
-                        for _ in 1:Threads.maxthreadid()]
-
-    @threaded for t in eachindex(f1_L_threaded)
-        f1_L_threaded[t][:, 1, :] .= zero(uEltype)
-        f1_R_threaded[t][:, 1, :] .= zero(uEltype)
-        f1_L_threaded[t][:, nnodes(dg) + 1, :] .= zero(uEltype)
-        f1_R_threaded[t][:, nnodes(dg) + 1, :] .= zero(uEltype)
-
-        f2_L_threaded[t][:, :, 1] .= zero(uEltype)
-        f2_R_threaded[t][:, :, 1] .= zero(uEltype)
-        f2_L_threaded[t][:, :, nnodes(dg) + 1] .= zero(uEltype)
-        f2_R_threaded[t][:, :, nnodes(dg) + 1] .= zero(uEltype)
-    end
-
-    return f1_L_threaded, f1_R_threaded,
-           f2_L_threaded, f2_R_threaded
-end
-
-function create_cache(mesh::TreeMesh{2}, equations,
-                      volume_integral::Union{AbstractVolumeIntegralPureLGLFiniteVolume,
-                                             VolumeIntegralShockCapturingHG},
-                      dg::DG, cache_containers, uEltype)
-    fstar1_L_threaded, fstar1_R_threaded,
-    fstar2_L_threaded, fstar2_R_threaded = create_f_threaded(mesh, equations, dg,
-                                                             uEltype)
-
-    return (; fstar1_L_threaded, fstar1_R_threaded,
-            fstar2_L_threaded, fstar2_R_threaded)
->>>>>>> c16000f8
 end
 
 # The methods below are specialized on the mortar type
