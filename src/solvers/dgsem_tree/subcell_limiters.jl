# By default, Julia/LLVM does not use fused multiply-add operations (FMAs).
# Since these FMAs can increase the performance of many numerical algorithms,
# we need to opt-in explicitly.
# See https://ranocha.de/blog/Optimizing_EC_Trixi for further details.
@muladd begin
#! format: noindent

abstract type AbstractSubcellLimiter end

function create_cache(typ::Type{LimiterType},
                      semi) where {LimiterType <: AbstractSubcellLimiter}
    create_cache(typ, mesh_equations_solver_cache(semi)...)
end

"""
    SubcellLimiterIDP(equations::AbstractEquations, basis;
                      local_minmax_variables_cons = [],
                      positivity_variables_cons = [],
                      positivity_correction_factor = 0.1)

Subcell invariant domain preserving (IDP) limiting used with [`VolumeIntegralSubcellLimiting`](@ref)
including:
- maximum/minimum Zalesak-type limiting for conservative variables (`local_minmax_variables_cons`)
- positivity limiting for conservative variables (`positivity_variables_cons`)

The bounds are calculated using the low-order FV solution. The positivity limiter uses
`positivity_correction_factor` such that `u^new >= positivity_correction_factor * u^FV`.

!!! note
    This limiter and the correction callback [`SubcellLimiterIDPCorrection`](@ref) only work together.
    Without the callback, no correction takes place, leading to a standard low-order FV scheme.

## References

- Rueda-Ramírez, Pazner, Gassner (2022)
  Subcell Limiting Strategies for Discontinuous Galerkin Spectral Element Methods
  [DOI: 10.1016/j.compfluid.2022.105627](https://doi.org/10.1016/j.compfluid.2022.105627)
- Pazner (2020)
  Sparse invariant domain preserving discontinuous Galerkin methods with subcell convex limiting
  [DOI: 10.1016/j.cma.2021.113876](https://doi.org/10.1016/j.cma.2021.113876)

!!! warning "Experimental implementation"
    This is an experimental feature and may change in future releases.
"""
struct SubcellLimiterIDP{RealT <: Real, Cache} <: AbstractSubcellLimiter
    local_minmax::Bool
    local_minmax_variables_cons::Vector{Int}                   # Local mininum/maximum principles for conservative variables
    positivity::Bool
    positivity_variables_cons::Vector{Int}                     # Positivity for conservative variables
    positivity_correction_factor::RealT
    cache::Cache
end

# this method is used when the limiter is constructed as for shock-capturing volume integrals
function SubcellLimiterIDP(equations::AbstractEquations, basis;
                           local_minmax_variables_cons = [],
                           positivity_variables_cons = [],
                           positivity_correction_factor = 0.1)
    local_minmax = (length(local_minmax_variables_cons) > 0)
    positivity = (length(positivity_variables_cons) > 0)

<<<<<<< HEAD
    bound_keys = ()
    if local_minmax
        for v in local_minmax_variables_cons
            bound_keys = (bound_keys..., Symbol(string(v), "_min"),
                          Symbol(string(v), "_max"))
        end
    end
    for v in positivity_variables_cons
        if !(v in local_minmax_variables_cons)
            bound_keys = (bound_keys..., Symbol(string(v), "_min"))
        end
    end
=======
    bound_keys = Tuple(Symbol(string(v), "_min") for v in positivity_variables_cons)
>>>>>>> fc00ac1b

    cache = create_cache(SubcellLimiterIDP, equations, basis, bound_keys)

    SubcellLimiterIDP{typeof(positivity_correction_factor),
                      typeof(cache)}(local_minmax, local_minmax_variables_cons,
                                     positivity, positivity_variables_cons,
                                     positivity_correction_factor, cache)
end

function Base.show(io::IO, limiter::SubcellLimiterIDP)
    @nospecialize limiter # reduce precompilation time
    (; local_minmax, positivity) = limiter

    print(io, "SubcellLimiterIDP(")
    if !(local_minmax || positivity)
        print(io, "No limiter selected => pure DG method")
    else
        print(io, "limiter=(")
        local_minmax && print(io, "min/max limiting, ")
        positivity && print(io, "positivity")
        print(io, "), ")
    end
    print(io, "Local bounds with FV solution")
    print(io, ")")
end

function Base.show(io::IO, ::MIME"text/plain", limiter::SubcellLimiterIDP)
    @nospecialize limiter # reduce precompilation time
    (; local_minmax, positivity) = limiter

    if get(io, :compact, false)
        show(io, limiter)
    else
        if !(local_minmax || positivity)
            setup = ["limiter" => "No limiter selected => pure DG method"]
        else
            setup = ["limiter" => ""]
            if local_minmax
                setup = [
                    setup...,
                    "" => "local maximum/minimum bounds for conservative variables $(limiter.local_minmax_variables_cons)",
                ]
            end
            if positivity
                string = "positivity for conservative variables $(limiter.positivity_variables_cons)"
                setup = [setup..., "" => string]
                setup = [
                    setup...,
                    "" => "   positivity correction factor = $(limiter.positivity_correction_factor)",
                ]
            end
            setup = [
                setup...,
                "Local bounds" => "FV solution",
            ]
        end
        summary_box(io, "SubcellLimiterIDP", setup)
    end
end

function get_node_variables!(node_variables, limiter::SubcellLimiterIDP,
                             ::VolumeIntegralSubcellLimiting, equations)
    node_variables[:limiting_coefficient] = limiter.cache.subcell_limiter_coefficients.alpha

    return nothing
end
end # @muladd<|MERGE_RESOLUTION|>--- conflicted
+++ resolved
@@ -59,7 +59,6 @@
     local_minmax = (length(local_minmax_variables_cons) > 0)
     positivity = (length(positivity_variables_cons) > 0)
 
-<<<<<<< HEAD
     bound_keys = ()
     if local_minmax
         for v in local_minmax_variables_cons
@@ -72,9 +71,6 @@
             bound_keys = (bound_keys..., Symbol(string(v), "_min"))
         end
     end
-=======
-    bound_keys = Tuple(Symbol(string(v), "_min") for v in positivity_variables_cons)
->>>>>>> fc00ac1b
 
     cache = create_cache(SubcellLimiterIDP, equations, basis, bound_keys)
 
