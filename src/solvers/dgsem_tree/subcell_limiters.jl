# By default, Julia/LLVM does not use fused multiply-add operations (FMAs).
# Since these FMAs can increase the performance of many numerical algorithms,
# we need to opt-in explicitly.
# See https://ranocha.de/blog/Optimizing_EC_Trixi for further details.
@muladd begin
#! format: noindent

abstract type AbstractSubcellLimiter end

function create_cache(typ::Type{LimiterType},
                      semi) where {LimiterType <: AbstractSubcellLimiter}
    create_cache(typ, mesh_equations_solver_cache(semi)...)
end

function get_element_variables!(element_variables, limiter::AbstractSubcellLimiter,
                                ::VolumeIntegralSubcellLimiting)
    element_variables[:smooth_indicator_elementwise] = limiter.IndicatorHG.cache.alpha
    return nothing
end

"""
    SubcellLimiterIDP(equations::AbstractEquations, basis;
                      local_twosided_variables_cons = String[],
                      positivity_variables_cons = String[],
                      positivity_variables_nonlinear = [],
                      positivity_correction_factor = 0.1,
                      local_onesided_variables_nonlinear = [],
                      bar_states = true,
                      max_iterations_newton = 10,
                      newton_tolerances = (1.0e-12, 1.0e-14),
                      gamma_constant_newton = 2 * ndims(equations),
                      smoothness_indicator = false,
                      threshold_smoothness_indicator = 0.1,
                      variable_smoothness_indicator = density_pressure)

Subcell invariant domain preserving (IDP) limiting used with [`VolumeIntegralSubcellLimiting`](@ref)
including:
- Local two-sided Zalesak-type limiting for conservative variables (`local_twosided_variables_cons`)
- Positivity limiting for conservative variables (`positivity_variables_cons`) and nonlinear variables
(`positivity_variables_nonlinear`)
- Local one-sided limiting for nonlinear variables, e.g. `entropy_guermond_etal` and `entropy_math`
with `local_onesided_variables_nonlinear`

To use these three limiting options use the following structure:

***Conservative variables*** to be limited are passed as a vector of strings, e.g.
`local_twosided_variables_cons = ["rho"]` and `positivity_variables_cons = ["rho"]`.
For ***nonlinear variables***, the wanted variable functions are passed within a vector: To ensure
positivity use a plain vector including the desired variables, e.g. `positivity_variables_nonlinear = [pressure]`.
For local one-sided limiting pass the variable function combined with the requested bound
(`min` or `max`) as a tuple. For instance, to impose a lower local bound on the modified specific
entropy by Guermond et al. use `local_onesided_variables_nonlinear = [(Trixi.entropy_guermond_etal, min)]`.

The bounds can be calculated using the `bar_states` or the low-order FV solution. The positivity
limiter uses `positivity_correction_factor` such that `u^new >= positivity_correction_factor * u^FV`.
Local and global limiting of nonlinear variables uses a Newton-bisection method with a maximum of
`max_iterations_newton` iterations, relative and absolute tolerances of `newton_tolerances`
and a provisional update constant `gamma_constant_newton` (`gamma_constant_newton>=2*d`,
where `d = #dimensions`). See equation (20) of Pazner (2020) and equation (30) of Rueda-Ramírez et al. (2022).

A hard-switch [`IndicatorHennemannGassner`](@ref) can be activated (`smoothness_indicator`) with
`variable_smoothness_indicator`, which disables subcell blending for element-wise
indicator values <= `threshold_smoothness_indicator`.

!!! note
    This limiter and the correction callback [`SubcellLimiterIDPCorrection`](@ref) only work together.
    Without the callback, no correction takes place, leading to a standard low-order FV scheme.

## References

- Rueda-Ramírez, Pazner, Gassner (2022)
  Subcell Limiting Strategies for Discontinuous Galerkin Spectral Element Methods
  [DOI: 10.1016/j.compfluid.2022.105627](https://doi.org/10.1016/j.compfluid.2022.105627)
- Pazner (2020)
  Sparse invariant domain preserving discontinuous Galerkin methods with subcell convex limiting
  [DOI: 10.1016/j.cma.2021.113876](https://doi.org/10.1016/j.cma.2021.113876)
"""
struct SubcellLimiterIDP{RealT <: Real, LimitingVariablesNonlinear,
                         LimitingOnesidedVariablesNonlinear, Cache,
                         Indicator} <: AbstractSubcellLimiter
    local_twosided::Bool
    local_twosided_variables_cons::Vector{Int}                 # Local two-sided limiting for conservative variables
    positivity::Bool
    positivity_variables_cons::Vector{Int}                     # Positivity for conservative variables
    positivity_variables_nonlinear::LimitingVariablesNonlinear # Positivity for nonlinear variables
    positivity_correction_factor::RealT
    local_onesided::Bool
    local_onesided_variables_nonlinear::LimitingOnesidedVariablesNonlinear # Local one-sided limiting for nonlinear variables
    bar_states::Bool
    cache::Cache
    max_iterations_newton::Int
    newton_tolerances::Tuple{RealT, RealT}  # Relative and absolute tolerances for Newton's method
    gamma_constant_newton::RealT            # Constant for the subcell limiting of convex (nonlinear) constraints
    smoothness_indicator::Bool
    threshold_smoothness_indicator::RealT
    IndicatorHG::Indicator
end

# this method is used when the limiter is constructed as for shock-capturing volume integrals
function SubcellLimiterIDP(equations::AbstractEquations, basis;
                           local_twosided_variables_cons = String[],
                           positivity_variables_cons = String[],
                           positivity_variables_nonlinear = [],
                           positivity_correction_factor = 0.1,
                           local_onesided_variables_nonlinear = [],
                           bar_states = true,
                           max_iterations_newton = 10,
                           newton_tolerances = (1.0e-12, 1.0e-14),
                           gamma_constant_newton = 2 * ndims(equations),
                           smoothness_indicator = false,
                           threshold_smoothness_indicator = 0.1,
                           variable_smoothness_indicator = density_pressure)
    local_twosided = (length(local_twosided_variables_cons) > 0)
    local_onesided = (length(local_onesided_variables_nonlinear) > 0)
    positivity = (length(positivity_variables_cons) +
                  length(positivity_variables_nonlinear) > 0)

    # When passing `min` or `max` in the elixir, the specific function of Base is used.
    # To speed up the simulation, we replace it with `Trixi.min` and `Trixi.max` respectively.
    local_onesided_variables_nonlinear_ = Tuple{Function, Function}[]
    for (variable, min_or_max) in local_onesided_variables_nonlinear
        if min_or_max === Base.max
            push!(local_onesided_variables_nonlinear_, (variable, max))
        elseif min_or_max === Base.min
            push!(local_onesided_variables_nonlinear_, (variable, min))
        elseif min_or_max === Trixi.max || min_or_max === Trixi.min
            push!(local_onesided_variables_nonlinear_, (variable, min_or_max))
        else
            error("Parameter $min_or_max is not a valid input. Use `max` or `min` instead.")
        end
    end
    local_onesided_variables_nonlinear_ = Tuple(local_onesided_variables_nonlinear_)
    positivity_variables_nonlinear = Tuple(positivity_variables_nonlinear)

    local_twosided_variables_cons_ = get_variable_index.(local_twosided_variables_cons,
                                                         equations)
    positivity_variables_cons_ = get_variable_index.(positivity_variables_cons,
                                                     equations)

    bound_keys = ()
    if local_twosided
        for v in local_twosided_variables_cons_
            v_string = string(v)
            bound_keys = (bound_keys..., Symbol(v_string, "_min"),
                          Symbol(v_string, "_max"))
        end
    end
    if local_onesided
        for (variable, min_or_max) in local_onesided_variables_nonlinear_
            bound_keys = (bound_keys...,
                          Symbol(string(variable), "_", string(min_or_max)))
        end
    end
    for v in positivity_variables_cons_
        if !(v in local_twosided_variables_cons_)
            bound_keys = (bound_keys..., Symbol(string(v), "_min"))
        end
    end
    for variable in positivity_variables_nonlinear
        bound_keys = (bound_keys..., Symbol(string(variable), "_min"))
    end

    cache = create_cache(SubcellLimiterIDP, equations, basis, bound_keys, bar_states)

    if smoothness_indicator
        IndicatorHG = IndicatorHennemannGassner(equations, basis, alpha_max = 1.0,
                                                alpha_smooth = false,
                                                variable = variable_smoothness_indicator)
    else
        IndicatorHG = nothing
    end
    SubcellLimiterIDP{typeof(positivity_correction_factor),
                      typeof(positivity_variables_nonlinear),
                      typeof(local_onesided_variables_nonlinear_),
                      typeof(cache),
                      typeof(IndicatorHG)}(local_twosided,
                                           local_twosided_variables_cons_,
                                           positivity, positivity_variables_cons_,
                                           positivity_variables_nonlinear,
                                           positivity_correction_factor,
                                           local_onesided,
                                           local_onesided_variables_nonlinear_,
                                           bar_states, cache,
                                           max_iterations_newton, newton_tolerances,
                                           gamma_constant_newton,
                                           smoothness_indicator,
                                           threshold_smoothness_indicator,
                                           IndicatorHG)
end

function Base.show(io::IO, limiter::SubcellLimiterIDP)
    @nospecialize limiter # reduce precompilation time
    (; local_twosided, positivity, local_onesided) = limiter

    print(io, "SubcellLimiterIDP(")
    if !(local_twosided || positivity || local_onesided)
        print(io, "No limiter selected => pure DG method")
    else
        features = String[]
        if local_twosided
            push!(features, "local min/max")
        end
        if positivity
            push!(features, "positivity")
        end
        if local_onesided
            push!(features, "local onesided")
        end
        join(io, features, ", ")
        print(io, "Limiter=($features), ")
    end
    limiter.smoothness_indicator &&
        print(io, ", Smoothness indicator: ", limiter.IndicatorHG,
              " with threshold ", limiter.threshold_smoothness_indicator, "), ")
    print(io,
          "Local bounds with $(limiter.bar_states ? "Bar States" : "FV solution")")
    print(io, ")")
end

function Base.show(io::IO, ::MIME"text/plain", limiter::SubcellLimiterIDP)
    @nospecialize limiter # reduce precompilation time
    (; local_twosided, positivity, local_onesided) = limiter

    if get(io, :compact, false)
        show(io, limiter)
    else
        if !(local_twosided || positivity || local_onesided)
            setup = ["Limiter" => "No limiter selected => pure DG method"]
        else
            setup = ["Limiter" => ""]
            if local_twosided
                push!(setup,
                      "" => "Local two-sided limiting for conservative variables $(limiter.local_twosided_variables_cons)")
            end
            if positivity
                if !isempty(limiter.positivity_variables_cons)
                    string = "conservative variables $(limiter.positivity_variables_cons)"
                    push!(setup, "" => "Positivity limiting for " * string)
                end
                if !isempty(limiter.positivity_variables_nonlinear)
                    string = "$(limiter.positivity_variables_nonlinear)"
                    push!(setup, "" => "Positivity limiting for " * string)
                end
                push!(setup,
                      "" => "- with positivity correction factor = $(limiter.positivity_correction_factor)")
            end
            if local_onesided
                for (variable, min_or_max) in limiter.local_onesided_variables_nonlinear
                    push!(setup, "" => "Local $min_or_max limiting for $variable")
                end
            end
            push!(setup,
                  "Local bounds with" => (limiter.bar_states ? "Bar States" :
                                          "FV solution"))
            if limiter.smoothness_indicator
                push!(setup,
                      "Smoothness indicator" => "$(limiter.IndicatorHG) using threshold $(limiter.threshold_smoothness_indicator)")
            end
        end
        summary_box(io, "SubcellLimiterIDP", setup)
    end
end

# While for the element-wise limiting with `VolumeIntegralShockCapturingHG` the indicator is
# called here to get up-to-date values for IO, this is not easily possible in this case
# because the calculation is very integrated into the method.
# See also https://github.com/trixi-framework/Trixi.jl/pull/1611#discussion_r1334553206.
# Therefore, the coefficients at `t=t^{n-1}` are saved. Thus, the coefficients of the first
# stored solution (initial condition) are not yet defined and were manually set to `NaN`.
function get_node_variable(::Val{:limiting_coefficient}, u, mesh, equations, dg, cache)
    return dg.volume_integral.limiter.cache.subcell_limiter_coefficients.alpha
end
function get_node_variable(::Val{:limiting_coefficient}, u, mesh, equations, dg, cache,
                           equations_parabolic, cache_parabolic)
    get_node_variable(Val(:limiting_coefficient), u, mesh, equations, dg, cache)
end

###############################################################################
# Local minimum and maximum limiting (conservative variables)

@inline function idp_local_twosided!(alpha, limiter, u, t, dt, semi, elements)
    for variable in limiter.local_twosided_variables_cons
        idp_local_twosided!(alpha, limiter, u, t, dt, semi, elements, variable)
    end

    return nothing
end

##############################################################################
# Local minimum or maximum limiting (nonlinear variables)

@inline function idp_local_onesided!(alpha, limiter, u, t, dt, semi, elements)
    for (variable, min_or_max) in limiter.local_onesided_variables_nonlinear
        idp_local_onesided!(alpha, limiter, u, t, dt, semi, elements,
                            variable, min_or_max)
    end

    return nothing
end

###############################################################################
# Global positivity limiting (conservative and nonlinear variables)

@inline function idp_positivity!(alpha, limiter, u, dt, semi, elements)
    # Conservative variables
<<<<<<< HEAD
    for variable in limiter.positivity_variables_cons
        @trixi_timeit timer() "conservative variables" idp_positivity_conservative!(alpha,
                                                                                    limiter,
                                                                                    u,
                                                                                    dt,
                                                                                    semi,
                                                                                    elements,
                                                                                    variable)
    end

    # Nonlinear variables
    for variable in limiter.positivity_variables_nonlinear
        @trixi_timeit timer() "nonlinear variables" idp_positivity_nonlinear!(alpha,
                                                                              limiter,
                                                                              u,
                                                                              dt,
                                                                              semi,
                                                                              elements,
                                                                              variable)
=======
    @trixi_timeit timer() "conservative variables" for variable in limiter.positivity_variables_cons
        idp_positivity_conservative!(alpha, limiter, u, dt, semi, variable)
    end

    # Nonlinear variables
    @trixi_timeit timer() "nonlinear variables" for variable in limiter.positivity_variables_nonlinear
        idp_positivity_nonlinear!(alpha, limiter, u, dt, semi, variable)
>>>>>>> b15c6ea8
    end

    return nothing
end

###############################################################################
# Newton-bisection method

@inline function newton_loop!(alpha, bound, u, indices, variable, min_or_max,
                              initial_check, final_check,
                              equations, dt, limiter, antidiffusive_flux)
    newton_reltol, newton_abstol = limiter.newton_tolerances

    beta = 1 - alpha[indices...]

    beta_L = 0 # alpha = 1
    beta_R = beta # No higher beta (lower alpha) than the current one

    u_curr = u + beta * dt * antidiffusive_flux

    # If state is valid, perform initial check and return if correction is not needed
    if isvalid(u_curr, equations)
        goal = goal_function_newton_idp(variable, bound, u_curr, equations)

        initial_check(min_or_max, bound, goal, newton_abstol) && return nothing
    end

    # Newton iterations
    for iter in 1:(limiter.max_iterations_newton)
        beta_old = beta

        # If the state is valid, evaluate d(goal)/d(beta)
        if isvalid(u_curr, equations)
            dgoal_dbeta = dgoal_function_newton_idp(variable, u_curr, dt,
                                                    antidiffusive_flux, equations)
        else # Otherwise, perform a bisection step
            dgoal_dbeta = 0
        end

        if dgoal_dbeta != 0
            # Update beta with Newton's method
            beta = beta - goal / dgoal_dbeta
        end

        # Check bounds
        if (beta < beta_L) || (beta > beta_R) || (dgoal_dbeta == 0) || isnan(beta)
            # Out of bounds, do a bisection step
            beta = 0.5f0 * (beta_L + beta_R)
            # Get new u
            u_curr = u + beta * dt * antidiffusive_flux

            # If the state is invalid, finish bisection step without checking tolerance and iterate further
            if !isvalid(u_curr, equations)
                beta_R = beta
                continue
            end

            # Check new beta for condition and update bounds
            goal = goal_function_newton_idp(variable, bound, u_curr, equations)
            if initial_check(min_or_max, bound, goal, newton_abstol)
                # New beta fulfills condition
                beta_L = beta
            else
                # New beta does not fulfill condition
                beta_R = beta
            end
        else
            # Get new u
            u_curr = u + beta * dt * antidiffusive_flux

            # If the state is invalid, redefine right bound without checking tolerance and iterate further
            if !isvalid(u_curr, equations)
                beta_R = beta
                continue
            end

            # Evaluate goal function
            goal = goal_function_newton_idp(variable, bound, u_curr, equations)
        end

        # Check relative tolerance
        if abs(beta_old - beta) <= newton_reltol
            break
        end

        # Check absolute tolerance
        if final_check(bound, goal, newton_abstol)
            break
        end
    end

    alpha[indices...] = 1 - beta # new alpha

    return nothing
end

### Auxiliary routines for Newton's bisection method ###
# Initial checks
@inline function initial_check_local_onesided_newton_idp(::typeof(min), bound,
                                                         goal, newton_abstol)
    return goal <= max(newton_abstol, abs(bound) * newton_abstol)
end

@inline function initial_check_local_onesided_newton_idp(::typeof(max), bound,
                                                         goal, newton_abstol)
    return goal >= -max(newton_abstol, abs(bound) * newton_abstol)
end

@inline initial_check_nonnegative_newton_idp(min_or_max, bound, goal, newton_abstol) = goal <=
                                                                                       0

# Goal and d(Goal)/d(u) function
@inline goal_function_newton_idp(variable, bound, u, equations) = bound -
                                                                  variable(u, equations)
@inline function dgoal_function_newton_idp(variable, u, dt, antidiffusive_flux,
                                           equations)
    return -dot(gradient_conservative(variable, u, equations), dt * antidiffusive_flux)
end

# Final checks
# final check for one-sided local limiting
@inline function final_check_local_onesided_newton_idp(bound, goal, newton_abstol)
    return abs(goal) < max(newton_abstol, abs(bound) * newton_abstol)
end

# final check for nonnegativity limiting
@inline function final_check_nonnegative_newton_idp(bound, goal, newton_abstol)
    return (goal <= eps()) && (goal > -max(newton_abstol, abs(bound) * newton_abstol))
end

"""
    SubcellLimiterMCL(equations::AbstractEquations, basis;
                      density_limiter = true,
                      density_coefficient_for_all = false,
                      sequential_limiter = true,
                      conservative_limiter = false,
                      positivity_limiter_pressure = false,
                      positivity_limiter_pressure_exact = true,
                      positivity_limiter_density = false,
                      positivity_limiter_correction_factor = 0.0,
                      entropy_limiter_semidiscrete = false,
                      smoothness_indicator = false,
                      threshold_smoothness_indicator = 0.1,
                      variable_smoothness_indicator = density_pressure,
                      Plotting = true)

Subcell monolithic convex limiting (MCL) used with [`VolumeIntegralSubcellLimiting`](@ref) including:
- local two-sided limiting for `cons(1)` (`density_limiter`)
- transfer amount of `density_limiter` to all quantities (`density_coefficient_for_all`)
- local two-sided limiting for variables `phi:=cons(i)/cons(1)` (`sequential_limiter`)
- local two-sided limiting for conservative variables (`conservative_limiter`)
- positivity limiting for `cons(1)` (`positivity_limiter_density`)
- positivity limiting pressure à la Kuzmin (`positivity_limiter_pressure`)
- semidiscrete entropy fix (`entropy_limiter_semidiscrete`)

The pressure positivity limiting preserves a sharp version (`positivity_limiter_pressure_exact`)
and a more cautious one. The density positivity limiter uses a `positivity_limiter_correction_factor`
such that `u^new >= positivity_limiter_correction_factor * u^FV`. All additional analyses for plotting
routines can be disabled via `Plotting=false` (see `save_alpha` and `update_alpha_max_avg!`).

A hard-switch [`IndicatorHennemannGassner`](@ref) can be activated (`smoothness_indicator`) with
`variable_smoothness_indicator`, which disables subcell blending for element-wise
indicator values <= `threshold_smoothness_indicator`.

## References

- Rueda-Ramírez, Bolm, Kuzmin, Gassner (2023)
  Monolithic Convex Limiting for Legendre-Gauss-Lobatto Discontinuous Galerkin Spectral Element Methods
  [arXiv:2303.00374](https://doi.org/10.48550/arXiv.2303.00374)
- Kuzmin (2020)
  Monolithic convex limiting for continuous finite element discretizations of hyperbolic conservation laws
  [DOI: 10.1016/j.cma.2019.112804](https://doi.org/10.1016/j.cma.2019.112804)

!!! warning "Experimental implementation"
    This is an experimental feature and may change in future releases.
"""
struct SubcellLimiterMCL{RealT <: Real, Cache, Indicator} <: AbstractSubcellLimiter
    cache::Cache
    density_limiter::Bool               # Impose local maximum/minimum for cons(1) based on bar states
    density_coefficient_for_all::Bool   # Use the cons(1) blending coefficient for all quantities
    sequential_limiter::Bool    # Impose local maximum/minimum for variables phi:=cons(i)/cons(1) i 2:nvariables based on bar states
    conservative_limiter::Bool  # Impose local maximum/minimum for conservative variables 2:nvariables based on bar states
    positivity_limiter_pressure::Bool       # Impose positivity for pressure  la Kuzmin
    positivity_limiter_pressure_exact::Bool # Only for positivity_limiter_pressure=true: Use the sharp calculation of factor
    positivity_limiter_density::Bool        # Impose positivity for cons(1)
    positivity_limiter_correction_factor::RealT  # Correction Factor for positivity_limiter_density in [0,1)
    entropy_limiter_semidiscrete::Bool      # synchronized semidiscrete entropy fix
    smoothness_indicator::Bool              # activates smoothness indicator: IndicatorHennemannGassner
    threshold_smoothness_indicator::RealT   # threshold for smoothness indicator
    IndicatorHG::Indicator
    Plotting::Bool
end

# this method is used when the limiter is constructed as for shock-capturing volume integrals
function SubcellLimiterMCL(equations::AbstractEquations, basis;
                           density_limiter = true,
                           density_coefficient_for_all = false,
                           sequential_limiter = true,
                           conservative_limiter = false,
                           positivity_limiter_pressure = false,
                           positivity_limiter_pressure_exact = true,
                           positivity_limiter_density = false,
                           positivity_limiter_correction_factor = 0.0,
                           entropy_limiter_semidiscrete = false,
                           smoothness_indicator = false,
                           threshold_smoothness_indicator = 0.1,
                           variable_smoothness_indicator = density_pressure,
                           Plotting = true)
    if sequential_limiter && conservative_limiter
        error("Only one of the two can be selected: sequential_limiter/conservative_limiter")
    end
    cache = create_cache(SubcellLimiterMCL, equations, basis,
                         positivity_limiter_pressure)
    if smoothness_indicator
        IndicatorHG = IndicatorHennemannGassner(equations, basis, alpha_smooth = false,
                                                variable = variable_smoothness_indicator)
    else
        IndicatorHG = nothing
    end
    SubcellLimiterMCL{typeof(threshold_smoothness_indicator), typeof(cache),
                      typeof(IndicatorHG)}(cache,
                                           density_limiter, density_coefficient_for_all,
                                           sequential_limiter, conservative_limiter,
                                           positivity_limiter_pressure,
                                           positivity_limiter_pressure_exact,
                                           positivity_limiter_density,
                                           positivity_limiter_correction_factor,
                                           entropy_limiter_semidiscrete,
                                           smoothness_indicator,
                                           threshold_smoothness_indicator, IndicatorHG,
                                           Plotting)
end

function Base.show(io::IO, limiter::SubcellLimiterMCL)
    @nospecialize limiter # reduce precompilation time

    print(io, "SubcellLimiterMCL(")
    limiter.density_limiter && print(io, "; dens")
    limiter.density_coefficient_for_all && print(io, "; dens alpha ∀")
    limiter.sequential_limiter && print(io, "; seq")
    limiter.conservative_limiter && print(io, "; cons")
    if limiter.positivity_limiter_pressure
        print(io,
              "; $(limiter.positivity_limiter_pressure_exact ? "pres (sharp)" : "pres (cautious)")")
    end
    limiter.positivity_limiter_density && print(io, "; dens pos")
    if limiter.positivity_limiter_correction_factor != 0
        print(io,
              " with correction factor $(limiter.positivity_limiter_correction_factor)")
    end
    limiter.entropy_limiter_semidiscrete && print(io, "; semid. entropy")
    limiter.smoothness_indicator &&
        print(io, "; Smoothness indicator: ", limiter.IndicatorHG,
              " with threshold ", limiter.threshold_smoothness_indicator)
    print(io, ")")
end

function Base.show(io::IO, ::MIME"text/plain", limiter::SubcellLimiterMCL)
    @nospecialize limiter # reduce precompilation time
    @unpack density_limiter, density_coefficient_for_all, sequential_limiter, conservative_limiter,
    positivity_limiter_pressure_exact, positivity_limiter_density, entropy_limiter_semidiscrete = limiter

    if get(io, :compact, false)
        show(io, limiter)
    else
        setup = ["limiter" => ""]
        density_limiter && (setup = [setup..., "" => "Density Limiter"])
        density_coefficient_for_all &&
            (setup = [setup..., "" => "Transfer density coefficient to all quantities"])
        sequential_limiter && (setup = [setup..., "" => "Sequential Limiter"])
        conservative_limiter && (setup = [setup..., "" => "Conservative Limiter"])
        if limiter.positivity_limiter_pressure
            setup = [
                setup...,
                "" => "$(positivity_limiter_pressure_exact ? "(Sharp)" : "(Cautious)") positivity limiter for Pressure à la Kuzmin"
            ]
        end
        if positivity_limiter_density
            if limiter.positivity_limiter_correction_factor != 0.0
                setup = [
                    setup...,
                    "" => "Positivity Limiter for Density with correction factor $(limiter.positivity_limiter_correction_factor)"
                ]
            else
                setup = [setup..., "" => "Positivity Limiter for Density"]
            end
        end
        entropy_limiter_semidiscrete &&
            (setup = [setup..., "" => "Semidiscrete Entropy Limiter"])
        if limiter.smoothness_indicator
            setup = [
                setup...,
                "Smoothness indicator" => "$(limiter.IndicatorHG) using threshold $(limiter.threshold_smoothness_indicator)"
            ]
        end
        summary_box(io, "SubcellLimiterMCL", setup)
    end
end

function get_node_variable(::Val{:limiting_coefficient_rho}, u,
                           mesh, equations, dg, cache)
    (; limiter) = dg.volume_integral
    if !limiter.Plotting
        error("Activate `limiter.Plotting` to allow saving of limiting coefficients for MCL.")
    end
    (; alpha) = limiter.cache.subcell_limiter_coefficients
    return alpha[1, ntuple(_ -> :, size(alpha, 2) + 1)...]
end

function get_node_variable(::Val{:limiting_coefficient_rho_v1}, u,
                           mesh, equations, dg, cache)
    (; limiter) = dg.volume_integral
    if !limiter.Plotting
        error("Activate `limiter.Plotting` to allow saving of limiting coefficients for MCL.")
    end
    (; alpha) = limiter.cache.subcell_limiter_coefficients
    return alpha[2, ntuple(_ -> :, size(alpha, 2) + 1)...]
end

function get_node_variable(::Val{:limiting_coefficient_rho_v2}, u,
                           mesh, equations, dg, cache)
    (; limiter) = dg.volume_integral
    if !limiter.Plotting
        error("Activate `limiter.Plotting` to allow saving of limiting coefficients for MCL.")
    end
    (; alpha) = limiter.cache.subcell_limiter_coefficients
    return alpha[3, ntuple(_ -> :, size(alpha, 2) + 1)...]
end

function get_node_variable(::Val{:limiting_coefficient_rho_e}, u,
                           mesh, equations, dg, cache)
    (; limiter) = dg.volume_integral
    if !limiter.Plotting
        error("Activate `limiter.Plotting` to allow saving of limiting coefficients for MCL.")
    end
    (; alpha) = limiter.cache.subcell_limiter_coefficients
    return alpha[4, ntuple(_ -> :, size(alpha, 2) + 1)...]
end

function get_node_variable(::Val{:limiting_coefficient_pressure}, u,
                           mesh, equations, dg, cache)
    (; limiter) = dg.volume_integral
    if !limiter.Plotting
        error("Activate `limiter.Plotting` to allow saving of limiting coefficients for MCL.")
    end
    (; alpha_pressure) = limiter.cache.subcell_limiter_coefficients
    return alpha_pressure
end

function get_node_variable(::Val{:limiting_coefficient_entropy}, u,
                           mesh, equations, dg, cache)
    (; limiter) = dg.volume_integral
    if !limiter.Plotting
        error("Activate `limiter.Plotting` to allow saving of limiting coefficients for MCL.")
    end
    (; alpha_entropy) = limiter.cache.subcell_limiter_coefficients
    return alpha_entropy
end

function get_node_variable(::Val{:limiting_coefficient_mean_rho}, u,
                           mesh, equations, dg, cache)
    (; limiter) = dg.volume_integral
    if !limiter.Plotting
        error("Activate `limiter.Plotting` to allow saving of limiting coefficients for MCL.")
    end
    (; alpha_mean) = limiter.cache.subcell_limiter_coefficients
    return alpha_mean[1, ntuple(_ -> :, size(alpha_mean, 2) + 1)...]
end

function get_node_variable(::Val{:limiting_coefficient_mean_rho_v1}, u,
                           mesh, equations, dg, cache)
    (; limiter) = dg.volume_integral
    if !limiter.Plotting
        error("Activate `limiter.Plotting` to allow saving of limiting coefficients for MCL.")
    end
    (; alpha_mean) = limiter.cache.subcell_limiter_coefficients
    return alpha_mean[2, ntuple(_ -> :, size(alpha_mean, 2) + 1)...]
end

function get_node_variable(::Val{:limiting_coefficient_mean_rho_v2}, u,
                           mesh, equations, dg, cache)
    (; limiter) = dg.volume_integral
    if !limiter.Plotting
        error("Activate `limiter.Plotting` to allow saving of limiting coefficients for MCL.")
    end
    (; alpha_mean) = limiter.cache.subcell_limiter_coefficients
    return alpha_mean[3, ntuple(_ -> :, size(alpha_mean, 2) + 1)...]
end

function get_node_variable(::Val{:limiting_coefficient_mean_rho_e}, u,
                           mesh, equations, dg, cache)
    (; limiter) = dg.volume_integral
    if !limiter.Plotting
        error("Activate `limiter.Plotting` to allow saving of limiting coefficients for MCL.")
    end
    (; alpha_mean) = limiter.cache.subcell_limiter_coefficients
    return alpha_mean[4, ntuple(_ -> :, size(alpha_mean, 2) + 1)...]
end

function get_node_variable(::Val{:limiting_coefficient_mean_pressure}, u,
                           mesh, equations, dg, cache)
    (; limiter) = dg.volume_integral
    if !limiter.Plotting
        error("Activate `limiter.Plotting` to allow saving of limiting coefficients for MCL.")
    end
    (; alpha_mean_pressure) = limiter.cache.subcell_limiter_coefficients
    return alpha_mean_pressure
end

function get_node_variable(::Val{:limiting_coefficient_mean_entropy}, u,
                           mesh, equations, dg, cache)
    (; limiter) = dg.volume_integral
    if !limiter.Plotting
        error("Activate `limiter.Plotting` to allow saving of limiting coefficients for MCL.")
    end
    (; alpha_mean_entropy) = limiter.cache.subcell_limiter_coefficients
    return alpha_mean_entropy
end
end # @muladd<|MERGE_RESOLUTION|>--- conflicted
+++ resolved
@@ -303,35 +303,13 @@
 
 @inline function idp_positivity!(alpha, limiter, u, dt, semi, elements)
     # Conservative variables
-<<<<<<< HEAD
-    for variable in limiter.positivity_variables_cons
-        @trixi_timeit timer() "conservative variables" idp_positivity_conservative!(alpha,
-                                                                                    limiter,
-                                                                                    u,
-                                                                                    dt,
-                                                                                    semi,
-                                                                                    elements,
-                                                                                    variable)
-    end
-
-    # Nonlinear variables
-    for variable in limiter.positivity_variables_nonlinear
-        @trixi_timeit timer() "nonlinear variables" idp_positivity_nonlinear!(alpha,
-                                                                              limiter,
-                                                                              u,
-                                                                              dt,
-                                                                              semi,
-                                                                              elements,
-                                                                              variable)
-=======
     @trixi_timeit timer() "conservative variables" for variable in limiter.positivity_variables_cons
-        idp_positivity_conservative!(alpha, limiter, u, dt, semi, variable)
+        idp_positivity_conservative!(alpha, limiter, u, dt, semi, elements, variable)
     end
 
     # Nonlinear variables
     @trixi_timeit timer() "nonlinear variables" for variable in limiter.positivity_variables_nonlinear
-        idp_positivity_nonlinear!(alpha, limiter, u, dt, semi, variable)
->>>>>>> b15c6ea8
+        idp_positivity_nonlinear!(alpha, limiter, u, dt, semi, elements, variable)
     end
 
     return nothing
