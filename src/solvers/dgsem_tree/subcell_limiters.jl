# By default, Julia/LLVM does not use fused multiply-add operations (FMAs).
# Since these FMAs can increase the performance of many numerical algorithms,
# we need to opt-in explicitly.
# See https://ranocha.de/blog/Optimizing_EC_Trixi for further details.
@muladd begin
#! format: noindent

abstract type AbstractSubcellLimiter end

function create_cache(typ::Type{LimiterType},
                      semi) where {LimiterType <: AbstractSubcellLimiter}
    create_cache(typ, mesh_equations_solver_cache(semi)...)
end

function get_element_variables!(element_variables, limiter::AbstractSubcellLimiter,
                                ::VolumeIntegralSubcellLimiting)
    element_variables[:smooth_indicator_elementwise] = limiter.IndicatorHG.cache.alpha
    return nothing
end

"""
    SubcellLimiterIDP(equations::AbstractEquations, basis;
<<<<<<< HEAD
                      local_minmax_variables_cons = [],
                      positivity_variables_cons = [],
                      positivity_variables_nonlinear = [],
                      positivity_correction_factor = 0.1,
                      spec_entropy = false,
                      math_entropy = false,
                      bar_states = true,
                      max_iterations_newton = 10,
                      newton_tolerances = (1.0e-12, 1.0e-14),
                      gamma_constant_newton = 2 * ndims(equations),
                      smoothness_indicator = false,
                      threshold_smoothness_indicator = 0.1,
                      variable_smoothness_indicator = density_pressure)

Subcell invariant domain preserving (IDP) limiting used with [`VolumeIntegralSubcellLimiting`](@ref)
including:
- maximum/minimum Zalesak-type limiting for conservative variables (`local_minmax_variables_cons`)
- positivity limiting for conservative (`positivity_variables_cons`) and non-linear variables (`positivity_variables_nonlinear`)
- one-sided limiting for specific and mathematical entropy (`spec_entropy`, `math_entropy`)
=======
                      local_minmax_variables_cons = String[],
                      positivity_variables_cons = String[],
                      positivity_correction_factor = 0.1)

Subcell invariant domain preserving (IDP) limiting used with [`VolumeIntegralSubcellLimiting`](@ref)
including:
- Local maximum/minimum Zalesak-type limiting for conservative variables (`local_minmax_variables_cons`)
- Positivity limiting for conservative variables (`positivity_variables_cons`)

Conservative variables to be limited are passed as a vector of strings, e.g. `local_minmax_variables_cons = ["rho"]`
and `positivity_variables_cons = ["rho"]`.
>>>>>>> 5e815309

Conservative variables to be limited are passed as a strings, e.g. `local_minmax_variables_cons = ["rho"]`
and `positivity_variables_nonlinear = ["rho"]`. For the non-linear variables the specific function is
passed, e.g. `positivity_variables_nonlinear = [pressure]`.

The bounds can be calculated using the `bar_states` or the low-order FV solution. The positivity
limiter uses `positivity_correction_factor` such that `u^new >= positivity_correction_factor * u^FV`.
The Newton-bisection method for the limiting of non-linear variables uses maximal `max_iterations_newton`
iterations, tolerances `newton_tolerances` and the gamma constant `gamma_constant_newton`
(gamma_constant_newton>=2*d, where d=#dimensions).

A hard-switch [`IndicatorHennemannGassner`](@ref) can be activated (`smoothness_indicator`) with
`variable_smoothness_indicator`, which disables subcell blending for element-wise
indicator values <= `threshold_smoothness_indicator`.

!!! note
    This limiter and the correction callback [`SubcellLimiterIDPCorrection`](@ref) only work together.
    Without the callback, no correction takes place, leading to a standard low-order FV scheme.

## References

- Rueda-Ramírez, Pazner, Gassner (2022)
  Subcell Limiting Strategies for Discontinuous Galerkin Spectral Element Methods
  [DOI: 10.1016/j.compfluid.2022.105627](https://doi.org/10.1016/j.compfluid.2022.105627)
- Pazner (2020)
  Sparse invariant domain preserving discontinuous Galerkin methods with subcell convex limiting
  [DOI: 10.1016/j.cma.2021.113876](https://doi.org/10.1016/j.cma.2021.113876)

!!! warning "Experimental implementation"
    This is an experimental feature and may change in future releases.
"""
<<<<<<< HEAD
struct SubcellLimiterIDP{RealT <: Real, LimitingVariablesNonlinear,
                         Cache, Indicator} <: AbstractSubcellLimiter
=======
struct SubcellLimiterIDP{RealT <: Real, Cache} <: AbstractSubcellLimiter
>>>>>>> 5e815309
    local_minmax::Bool
    local_minmax_variables_cons::Vector{Int}                   # Local mininum/maximum principles for conservative variables
    positivity::Bool
    positivity_variables_cons::Vector{Int}                     # Positivity for conservative variables
    positivity_variables_nonlinear::LimitingVariablesNonlinear # Positivity for nonlinear variables
    positivity_correction_factor::RealT
    spec_entropy::Bool
    math_entropy::Bool
    bar_states::Bool
    cache::Cache
    max_iterations_newton::Int
    newton_tolerances::Tuple{RealT, RealT}          # Relative and absolute tolerances for Newton's method
    gamma_constant_newton::RealT                    # Constant for the subcell limiting of convex (nonlinear) constraints
    smoothness_indicator::Bool
    threshold_smoothness_indicator::RealT
    IndicatorHG::Indicator
end

# this method is used when the limiter is constructed as for shock-capturing volume integrals
function SubcellLimiterIDP(equations::AbstractEquations, basis;
<<<<<<< HEAD
                           local_minmax_variables_cons = [],
                           positivity_variables_cons = [],
                           positivity_variables_nonlinear = [],
                           positivity_correction_factor = 0.1,
                           spec_entropy = false,
                           math_entropy = false,
                           bar_states = true,
                           max_iterations_newton = 10,
                           newton_tolerances = (1.0e-12, 1.0e-14),
                           gamma_constant_newton = 2 * ndims(equations),
                           smoothness_indicator = false,
                           threshold_smoothness_indicator = 0.1,
                           variable_smoothness_indicator = density_pressure)
    local_minmax = (length(local_minmax_variables_cons) > 0)
    positivity = (length(positivity_variables_cons) +
                  length(positivity_variables_nonlinear) > 0)
    if math_entropy && spec_entropy
        error("Only one of the two can be selected: math_entropy/spec_entropy")
    end

    variables = varnames(cons2cons, equations)
    local_minmax_variables_cons_ = Vector{Int}(undef,
                                               length(local_minmax_variables_cons))
    positivity_variables_cons_ = Vector{Int}(undef, length(positivity_variables_cons))
    for (i, variable) in enumerate(local_minmax_variables_cons)
        local_minmax_variables_cons_[i] = get_variable_index(variable, variables)
    end
    for (i, variable) in enumerate(positivity_variables_cons)
        positivity_variables_cons_[i] = get_variable_index(variable, variables)
=======
                           local_minmax_variables_cons = String[],
                           positivity_variables_cons = String[],
                           positivity_correction_factor = 0.1)
    local_minmax = (length(local_minmax_variables_cons) > 0)
    positivity = (length(positivity_variables_cons) > 0)

    local_minmax_variables_cons_ = get_variable_index.(local_minmax_variables_cons,
                                                       equations)
    positivity_variables_cons_ = get_variable_index.(positivity_variables_cons,
                                                     equations)

    bound_keys = ()
    if local_minmax
        for v in local_minmax_variables_cons_
            v_string = string(v)
            bound_keys = (bound_keys..., Symbol(v_string, "_min"),
                          Symbol(v_string, "_max"))
        end
    end
    for v in positivity_variables_cons_
        if !(v in local_minmax_variables_cons_)
            bound_keys = (bound_keys..., Symbol(string(v), "_min"))
        end
>>>>>>> 5e815309
    end

    bound_keys = ()
    if local_minmax
        for v in local_minmax_variables_cons_
            v_string = string(v)
            bound_keys = (bound_keys..., Symbol(v_string, "_min"),
                          Symbol(v_string, "_max"))
        end
    end
    if spec_entropy
        bound_keys = (bound_keys..., :spec_entropy_min)
    end
    if math_entropy
        bound_keys = (bound_keys..., :math_entropy_max)
    end
    for v in positivity_variables_cons_
        if !(v in local_minmax_variables_cons_)
            bound_keys = (bound_keys..., Symbol(string(v), "_min"))
        end
    end
    for variable in positivity_variables_nonlinear
        bound_keys = (bound_keys..., Symbol(string(variable), "_min"))
    end

<<<<<<< HEAD
    cache = create_cache(SubcellLimiterIDP, equations, basis, bound_keys, bar_states)

    if smoothness_indicator
        IndicatorHG = IndicatorHennemannGassner(equations, basis, alpha_max = 1.0,
                                                alpha_smooth = false,
                                                variable = variable_smoothness_indicator)
    else
        IndicatorHG = nothing
    end
    SubcellLimiterIDP{typeof(positivity_correction_factor),
                      typeof(positivity_variables_nonlinear),
                      typeof(cache), typeof(IndicatorHG)}(local_minmax,
                                                          local_minmax_variables_cons_,
                                                          positivity,
                                                          positivity_variables_cons_,
                                                          positivity_variables_nonlinear,
                                                          positivity_correction_factor,
                                                          spec_entropy, math_entropy,
                                                          bar_states,
                                                          cache,
                                                          max_iterations_newton,
                                                          newton_tolerances,
                                                          gamma_constant_newton,
                                                          smoothness_indicator,
                                                          threshold_smoothness_indicator,
                                                          IndicatorHG)
=======
    SubcellLimiterIDP{typeof(positivity_correction_factor),
                      typeof(cache)}(local_minmax, local_minmax_variables_cons_,
                                     positivity, positivity_variables_cons_,
                                     positivity_correction_factor, cache)
>>>>>>> 5e815309
end

function Base.show(io::IO, limiter::SubcellLimiterIDP)
    @nospecialize limiter # reduce precompilation time
<<<<<<< HEAD
    @unpack local_minmax, positivity, spec_entropy, math_entropy = limiter

    print(io, "SubcellLimiterIDP(")
    if !(local_minmax || positivity || spec_entropy || math_entropy)
=======
    (; local_minmax, positivity) = limiter

    print(io, "SubcellLimiterIDP(")
    if !(local_minmax || positivity)
>>>>>>> 5e815309
        print(io, "No limiter selected => pure DG method")
    else
        print(io, "limiter=(")
        local_minmax && print(io, "min/max limiting, ")
<<<<<<< HEAD
        positivity && print(io, "positivity, ")
        spec_entropy && print(io, "specific entropy, ")
        math_entropy && print(io, "mathematical entropy, ")
        print(io, "), ")
    end
    limiter.smoothness_indicator &&
        print(io, ", Smoothness indicator: ", limiter.IndicatorHG,
              " with threshold ", limiter.threshold_smoothness_indicator, "), ")
    print(io,
          "Local bounds with $(limiter.bar_states ? "Bar States" : "FV solution")")
=======
        positivity && print(io, "positivity")
        print(io, "), ")
    end
    print(io, "Local bounds with FV solution")
>>>>>>> 5e815309
    print(io, ")")
end

function Base.show(io::IO, ::MIME"text/plain", limiter::SubcellLimiterIDP)
    @nospecialize limiter # reduce precompilation time
<<<<<<< HEAD
    @unpack local_minmax, positivity, spec_entropy, math_entropy = limiter
=======
    (; local_minmax, positivity) = limiter
>>>>>>> 5e815309

    if get(io, :compact, false)
        show(io, limiter)
    else
<<<<<<< HEAD
        if !(local_minmax || positivity || spec_entropy || math_entropy)
=======
        if !(local_minmax || positivity)
>>>>>>> 5e815309
            setup = ["limiter" => "No limiter selected => pure DG method"]
        else
            setup = ["limiter" => ""]
            if local_minmax
                setup = [
                    setup...,
                    "" => "local maximum/minimum bounds for conservative variables $(limiter.local_minmax_variables_cons)",
                ]
            end
            if positivity
<<<<<<< HEAD
                string = "positivity for conservative variables $(limiter.positivity_variables_cons) and $(limiter.positivity_variables_nonlinear)"
=======
                string = "positivity for conservative variables $(limiter.positivity_variables_cons)"
>>>>>>> 5e815309
                setup = [setup..., "" => string]
                setup = [
                    setup...,
                    "" => "   positivity correction factor = $(limiter.positivity_correction_factor)",
                ]
            end
<<<<<<< HEAD
            if spec_entropy
                setup = [setup..., "" => "local minimum bound for specific entropy"]
            end
            if math_entropy
                setup = [setup..., "" => "local maximum bound for mathematical entropy"]
            end
            setup = [
                setup...,
                "Local bounds" => (limiter.bar_states ? "Bar States" : "FV solution"),
            ]
            if limiter.smoothness_indicator
                setup = [
                    setup...,
                    "Smoothness indicator" => "$(limiter.IndicatorHG) using threshold $(limiter.threshold_smoothness_indicator)",
                ]
            end
            summary_box(io, "SubcellLimiterIDP", setup)
=======
            setup = [
                setup...,
                "Local bounds" => "FV solution",
            ]
>>>>>>> 5e815309
        end
    end
end

function get_node_variables!(node_variables, limiter::SubcellLimiterIDP,
                             ::VolumeIntegralSubcellLimiting, equations)
    node_variables[:alpha_limiter] = limiter.cache.subcell_limiter_coefficients.alpha

    return nothing
end

@inline function get_variable_index(variable, variable_names)
    for (i_, variable_) in enumerate(variable_names)
        if variable == variable_
            return i_
        end
    end
    error("$variable is no valid variable.")
end

"""
    SubcellLimiterMCL(equations::AbstractEquations, basis;
                      DensityLimiter = true,
                      DensityAlphaForAll = false,
                      SequentialLimiter = true,
                      ConservativeLimiter = false,
                      PressurePositivityLimiterKuzmin = false,
                      PressurePositivityLimiterKuzminExact = true,
                      DensityPositivityLimiter = false,
                      DensityPositivityCorrectionFactor = 0.0,
                      SemiDiscEntropyLimiter = false,
                      smoothness_indicator = false,
                      threshold_smoothness_indicator = 0.1,
                      variable_smoothness_indicator = density_pressure,
                      Plotting = true)

Subcell monolithic convex limiting (MCL) used with [`VolumeIntegralSubcellLimiting`](@ref) including:
- local two-sided limiting for `cons(1)` (`DensityLimiter`)
- transfer amount of `DensityLimiter` to all quantities (`DensityAlphaForAll`)
- local two-sided limiting for variables `phi:=cons(i)/cons(1)` (`SequentialLimiter`)
- local two-sided limiting for conservative variables (`ConservativeLimiter`)
- positivity limiting for `cons(1)` (`DensityPositivityLimiter`) and pressure (`PressurePositivityLimiterKuzmin`)
- semidiscrete entropy fix (`SemiDiscEntropyLimiter`)

The pressure positivity limiting preserves a sharp version (`PressurePositivityLimiterKuzminExact`)
and a more cautious one. The density positivity limiter uses a `DensityPositivityCorrectionFactor`
such that `u^new >= positivity_correction_factor * u^FV`. All additional analyses for plotting routines
can be disabled via `Plotting=false` (see `save_alpha` and `update_alpha_max_avg!`).

A hard-switch [`IndicatorHennemannGassner`](@ref) can be activated (`smoothness_indicator`) with
`variable_smoothness_indicator`, which disables subcell blending for element-wise
indicator values <= `threshold_smoothness_indicator`.

## References

- Rueda-Ramírez, Bolm, Kuzmin, Gassner (2023)
  Monolithic Convex Limiting for Legendre-Gauss-Lobatto Discontinuous Galerkin Spectral Element Methods
  [arXiv:2303.00374](https://doi.org/10.48550/arXiv.2303.00374)
- Kuzmin (2020)
  Monolithic convex limiting for continuous finite element discretizations of hyperbolic conservation laws
  [DOI: 10.1016/j.cma.2019.112804](https://doi.org/10.1016/j.cma.2019.112804)

!!! warning "Experimental implementation"
    This is an experimental feature and may change in future releases.
"""
struct SubcellLimiterMCL{RealT <: Real, Cache, Indicator} <: AbstractSubcellLimiter
    cache::Cache
    DensityLimiter::Bool        # Impose local maximum/minimum for cons(1) based on bar states
    DensityAlphaForAll::Bool    # Use the cons(1) blending coefficient for all quantities
    SequentialLimiter::Bool     # Impose local maximum/minimum for variables phi:=cons(i)/cons(1) i 2:nvariables based on bar states
    ConservativeLimiter::Bool   # Impose local maximum/minimum for conservative variables 2:nvariables based on bar states
    PressurePositivityLimiterKuzmin::Bool       # Impose positivity for pressure â la Kuzmin
    PressurePositivityLimiterKuzminExact::Bool  # Only for PressurePositivityLimiterKuzmin=true: Use the exact calculation of alpha
    DensityPositivityLimiter::Bool              # Impose positivity for cons(1)
    DensityPositivityCorrectionFactor::RealT    # Correction Factor for DensityPositivityLimiter in [0,1)
    SemiDiscEntropyLimiter::Bool                # synchronized semidiscrete entropy fix
    smoothness_indicator::Bool                  # activates smoothness indicator: IndicatorHennemannGassner
    threshold_smoothness_indicator::RealT       # threshold for smoothness indicator
    IndicatorHG::Indicator
    Plotting::Bool
end

# this method is used when the limiter is constructed as for shock-capturing volume integrals
function SubcellLimiterMCL(equations::AbstractEquations, basis;
                           DensityLimiter = true,
                           DensityAlphaForAll = false,
                           SequentialLimiter = true,
                           ConservativeLimiter = false,
                           PressurePositivityLimiterKuzmin = false,
                           PressurePositivityLimiterKuzminExact = true,
                           DensityPositivityLimiter = false,
                           DensityPositivityCorrectionFactor = 0.0,
                           SemiDiscEntropyLimiter = false,
                           smoothness_indicator = false,
                           threshold_smoothness_indicator = 0.1,
                           variable_smoothness_indicator = density_pressure,
                           Plotting = true)
    if SequentialLimiter && ConservativeLimiter
        error("Only one of the two can be selected: SequentialLimiter/ConservativeLimiter")
    end
    cache = create_cache(SubcellLimiterMCL, equations, basis,
                         PressurePositivityLimiterKuzmin)
    if smoothness_indicator
        IndicatorHG = IndicatorHennemannGassner(equations, basis, alpha_smooth = false,
                                                variable = variable_smoothness_indicator)
    else
        IndicatorHG = nothing
    end
    SubcellLimiterMCL{typeof(threshold_smoothness_indicator), typeof(cache),
                      typeof(IndicatorHG)}(cache,
                                           DensityLimiter, DensityAlphaForAll,
                                           SequentialLimiter, ConservativeLimiter,
                                           PressurePositivityLimiterKuzmin,
                                           PressurePositivityLimiterKuzminExact,
                                           DensityPositivityLimiter,
                                           DensityPositivityCorrectionFactor,
                                           SemiDiscEntropyLimiter,
                                           smoothness_indicator,
                                           threshold_smoothness_indicator, IndicatorHG,
                                           Plotting)
end

function Base.show(io::IO, limiter::SubcellLimiterMCL)
    @nospecialize limiter # reduce precompilation time

    print(io, "SubcellLimiterMCL(")
    limiter.DensityLimiter && print(io, "; dens")
    limiter.DensityAlphaForAll && print(io, "; dens alpha ∀")
    limiter.SequentialLimiter && print(io, "; seq")
    limiter.ConservativeLimiter && print(io, "; cons")
    if limiter.PressurePositivityLimiterKuzmin
        print(io,
              "; $(limiter.PressurePositivityLimiterKuzminExact ? "pres (Kuzmin ex)" : "pres (Kuzmin)")")
    end
    limiter.DensityPositivityLimiter && print(io, "; dens pos")
    if limiter.DensityPositivityCorrectionFactor != 0
        print(io,
              " with correction factor $(limiter.DensityPositivityCorrectionFactor)")
    end
    limiter.SemiDiscEntropyLimiter && print(io, "; semid. entropy")
    limiter.smoothness_indicator &&
        print(io, "; Smoothness indicator: ", limiter.IndicatorHG,
              " with threshold ", limiter.threshold_smoothness_indicator)
    print(io, ")")
end

function Base.show(io::IO, ::MIME"text/plain", limiter::SubcellLimiterMCL)
    @nospecialize limiter # reduce precompilation time
    @unpack DensityLimiter, DensityAlphaForAll, SequentialLimiter, ConservativeLimiter,
    PressurePositivityLimiterKuzminExact, DensityPositivityLimiter, SemiDiscEntropyLimiter = limiter

    if get(io, :compact, false)
        show(io, limiter)
    else
        setup = ["limiter" => ""]
        DensityLimiter && (setup = [setup..., "" => "DensityLimiter"])
        DensityAlphaForAll && (setup = [setup..., "" => "DensityAlphaForAll"])
        SequentialLimiter && (setup = [setup..., "" => "SequentialLimiter"])
        ConservativeLimiter && (setup = [setup..., "" => "ConservativeLimiter"])
        if limiter.PressurePositivityLimiterKuzmin
            setup = [
                setup...,
                "" => "PressurePositivityLimiterKuzmin $(PressurePositivityLimiterKuzminExact ? "(exact)" : "")",
            ]
        end
        if DensityPositivityLimiter
            if limiter.DensityPositivityCorrectionFactor != 0.0
                setup = [
                    setup...,
                    "" => "DensityPositivityLimiter with correction factor $(limiter.DensityPositivityCorrectionFactor)",
                ]
            else
                setup = [setup..., "" => "DensityPositivityLimiter"]
            end
        end
        SemiDiscEntropyLimiter && (setup = [setup..., "" => "SemiDiscEntropyLimiter"])
        if limiter.smoothness_indicator
            setup = [
                setup...,
                "Smoothness indicator" => "$(limiter.IndicatorHG) using threshold $(limiter.threshold_smoothness_indicator)",
            ]
        end
        summary_box(io, "SubcellLimiterMCL", setup)
    end
end

function get_node_variables!(node_variables, limiter::SubcellLimiterMCL,
                             ::VolumeIntegralSubcellLimiting, equations)
    if !limiter.Plotting
        return nothing
    end
    @unpack alpha = limiter.cache.subcell_limiter_coefficients
    variables = varnames(cons2cons, equations)
    for v in eachvariable(equations)
        s = Symbol("alpha_", variables[v])
        node_variables[s] = alpha[v, ntuple(_ -> :, size(alpha, 2) + 1)...]
    end

    if limiter.PressurePositivityLimiterKuzmin
        @unpack alpha_pressure = limiter.cache.subcell_limiter_coefficients
        node_variables[:alpha_pressure] = alpha_pressure
    end

    if limiter.SemiDiscEntropyLimiter
        @unpack alpha_entropy = limiter.cache.subcell_limiter_coefficients
        node_variables[:alpha_entropy] = alpha_entropy
    end

    for v in eachvariable(equations)
        @unpack alpha_mean = limiter.cache.subcell_limiter_coefficients
        s = Symbol("alpha_mean_", variables[v])
        node_variables[s] = copy(alpha_mean[v, ntuple(_ -> :, size(alpha, 2) + 1)...])
    end

    if limiter.PressurePositivityLimiterKuzmin
        @unpack alpha_mean_pressure = limiter.cache.subcell_limiter_coefficients
        node_variables[:alpha_mean_pressure] = alpha_mean_pressure
    end

    if limiter.SemiDiscEntropyLimiter
        @unpack alpha_mean_entropy = limiter.cache.subcell_limiter_coefficients
        node_variables[:alpha_mean_entropy] = alpha_mean_entropy
    end

    return nothing
end
end # @muladd<|MERGE_RESOLUTION|>--- conflicted
+++ resolved
@@ -20,9 +20,8 @@
 
 """
     SubcellLimiterIDP(equations::AbstractEquations, basis;
-<<<<<<< HEAD
-                      local_minmax_variables_cons = [],
-                      positivity_variables_cons = [],
+                      local_minmax_variables_cons = String[],
+                      positivity_variables_cons = String[],
                       positivity_variables_nonlinear = [],
                       positivity_correction_factor = 0.1,
                       spec_entropy = false,
@@ -37,26 +36,13 @@
 
 Subcell invariant domain preserving (IDP) limiting used with [`VolumeIntegralSubcellLimiting`](@ref)
 including:
-- maximum/minimum Zalesak-type limiting for conservative variables (`local_minmax_variables_cons`)
-- positivity limiting for conservative (`positivity_variables_cons`) and non-linear variables (`positivity_variables_nonlinear`)
-- one-sided limiting for specific and mathematical entropy (`spec_entropy`, `math_entropy`)
-=======
-                      local_minmax_variables_cons = String[],
-                      positivity_variables_cons = String[],
-                      positivity_correction_factor = 0.1)
-
-Subcell invariant domain preserving (IDP) limiting used with [`VolumeIntegralSubcellLimiting`](@ref)
-including:
 - Local maximum/minimum Zalesak-type limiting for conservative variables (`local_minmax_variables_cons`)
-- Positivity limiting for conservative variables (`positivity_variables_cons`)
+- Positivity limiting for conservative (`positivity_variables_cons`) and non-linear variables (`positivity_variables_nonlinear`)
+- One-sided limiting for specific and mathematical entropy (`spec_entropy`, `math_entropy`)
 
 Conservative variables to be limited are passed as a vector of strings, e.g. `local_minmax_variables_cons = ["rho"]`
-and `positivity_variables_cons = ["rho"]`.
->>>>>>> 5e815309
-
-Conservative variables to be limited are passed as a strings, e.g. `local_minmax_variables_cons = ["rho"]`
-and `positivity_variables_nonlinear = ["rho"]`. For the non-linear variables the specific function is
-passed, e.g. `positivity_variables_nonlinear = [pressure]`.
+and `positivity_variables_cons = ["rho"]`. For the non-linear variables the specific function is
+passed in a vector, e.g. `positivity_variables_nonlinear = [pressure]`.
 
 The bounds can be calculated using the `bar_states` or the low-order FV solution. The positivity
 limiter uses `positivity_correction_factor` such that `u^new >= positivity_correction_factor * u^FV`.
@@ -84,12 +70,8 @@
 !!! warning "Experimental implementation"
     This is an experimental feature and may change in future releases.
 """
-<<<<<<< HEAD
 struct SubcellLimiterIDP{RealT <: Real, LimitingVariablesNonlinear,
                          Cache, Indicator} <: AbstractSubcellLimiter
-=======
-struct SubcellLimiterIDP{RealT <: Real, Cache} <: AbstractSubcellLimiter
->>>>>>> 5e815309
     local_minmax::Bool
     local_minmax_variables_cons::Vector{Int}                   # Local mininum/maximum principles for conservative variables
     positivity::Bool
@@ -110,9 +92,8 @@
 
 # this method is used when the limiter is constructed as for shock-capturing volume integrals
 function SubcellLimiterIDP(equations::AbstractEquations, basis;
-<<<<<<< HEAD
-                           local_minmax_variables_cons = [],
-                           positivity_variables_cons = [],
+                           local_minmax_variables_cons = String[],
+                           positivity_variables_cons = String[],
                            positivity_variables_nonlinear = [],
                            positivity_correction_factor = 0.1,
                            spec_entropy = false,
@@ -131,22 +112,6 @@
         error("Only one of the two can be selected: math_entropy/spec_entropy")
     end
 
-    variables = varnames(cons2cons, equations)
-    local_minmax_variables_cons_ = Vector{Int}(undef,
-                                               length(local_minmax_variables_cons))
-    positivity_variables_cons_ = Vector{Int}(undef, length(positivity_variables_cons))
-    for (i, variable) in enumerate(local_minmax_variables_cons)
-        local_minmax_variables_cons_[i] = get_variable_index(variable, variables)
-    end
-    for (i, variable) in enumerate(positivity_variables_cons)
-        positivity_variables_cons_[i] = get_variable_index(variable, variables)
-=======
-                           local_minmax_variables_cons = String[],
-                           positivity_variables_cons = String[],
-                           positivity_correction_factor = 0.1)
-    local_minmax = (length(local_minmax_variables_cons) > 0)
-    positivity = (length(positivity_variables_cons) > 0)
-
     local_minmax_variables_cons_ = get_variable_index.(local_minmax_variables_cons,
                                                        equations)
     positivity_variables_cons_ = get_variable_index.(positivity_variables_cons,
@@ -160,37 +125,21 @@
                           Symbol(v_string, "_max"))
         end
     end
+    if spec_entropy
+        bound_keys = (bound_keys..., :spec_entropy_min)
+    end
+    if math_entropy
+        bound_keys = (bound_keys..., :math_entropy_max)
+    end
     for v in positivity_variables_cons_
         if !(v in local_minmax_variables_cons_)
             bound_keys = (bound_keys..., Symbol(string(v), "_min"))
         end
->>>>>>> 5e815309
-    end
-
-    bound_keys = ()
-    if local_minmax
-        for v in local_minmax_variables_cons_
-            v_string = string(v)
-            bound_keys = (bound_keys..., Symbol(v_string, "_min"),
-                          Symbol(v_string, "_max"))
-        end
-    end
-    if spec_entropy
-        bound_keys = (bound_keys..., :spec_entropy_min)
-    end
-    if math_entropy
-        bound_keys = (bound_keys..., :math_entropy_max)
-    end
-    for v in positivity_variables_cons_
-        if !(v in local_minmax_variables_cons_)
-            bound_keys = (bound_keys..., Symbol(string(v), "_min"))
-        end
     end
     for variable in positivity_variables_nonlinear
         bound_keys = (bound_keys..., Symbol(string(variable), "_min"))
     end
 
-<<<<<<< HEAD
     cache = create_cache(SubcellLimiterIDP, equations, basis, bound_keys, bar_states)
 
     if smoothness_indicator
@@ -217,32 +166,18 @@
                                                           smoothness_indicator,
                                                           threshold_smoothness_indicator,
                                                           IndicatorHG)
-=======
-    SubcellLimiterIDP{typeof(positivity_correction_factor),
-                      typeof(cache)}(local_minmax, local_minmax_variables_cons_,
-                                     positivity, positivity_variables_cons_,
-                                     positivity_correction_factor, cache)
->>>>>>> 5e815309
 end
 
 function Base.show(io::IO, limiter::SubcellLimiterIDP)
     @nospecialize limiter # reduce precompilation time
-<<<<<<< HEAD
     @unpack local_minmax, positivity, spec_entropy, math_entropy = limiter
 
     print(io, "SubcellLimiterIDP(")
     if !(local_minmax || positivity || spec_entropy || math_entropy)
-=======
-    (; local_minmax, positivity) = limiter
-
-    print(io, "SubcellLimiterIDP(")
-    if !(local_minmax || positivity)
->>>>>>> 5e815309
         print(io, "No limiter selected => pure DG method")
     else
         print(io, "limiter=(")
         local_minmax && print(io, "min/max limiting, ")
-<<<<<<< HEAD
         positivity && print(io, "positivity, ")
         spec_entropy && print(io, "specific entropy, ")
         math_entropy && print(io, "mathematical entropy, ")
@@ -253,31 +188,17 @@
               " with threshold ", limiter.threshold_smoothness_indicator, "), ")
     print(io,
           "Local bounds with $(limiter.bar_states ? "Bar States" : "FV solution")")
-=======
-        positivity && print(io, "positivity")
-        print(io, "), ")
-    end
-    print(io, "Local bounds with FV solution")
->>>>>>> 5e815309
     print(io, ")")
 end
 
 function Base.show(io::IO, ::MIME"text/plain", limiter::SubcellLimiterIDP)
     @nospecialize limiter # reduce precompilation time
-<<<<<<< HEAD
-    @unpack local_minmax, positivity, spec_entropy, math_entropy = limiter
-=======
-    (; local_minmax, positivity) = limiter
->>>>>>> 5e815309
+    (; local_minmax, positivity, spec_entropy, math_entropy) = limiter
 
     if get(io, :compact, false)
         show(io, limiter)
     else
-<<<<<<< HEAD
         if !(local_minmax || positivity || spec_entropy || math_entropy)
-=======
-        if !(local_minmax || positivity)
->>>>>>> 5e815309
             setup = ["limiter" => "No limiter selected => pure DG method"]
         else
             setup = ["limiter" => ""]
@@ -288,18 +209,13 @@
                 ]
             end
             if positivity
-<<<<<<< HEAD
                 string = "positivity for conservative variables $(limiter.positivity_variables_cons) and $(limiter.positivity_variables_nonlinear)"
-=======
-                string = "positivity for conservative variables $(limiter.positivity_variables_cons)"
->>>>>>> 5e815309
                 setup = [setup..., "" => string]
                 setup = [
                     setup...,
                     "" => "   positivity correction factor = $(limiter.positivity_correction_factor)",
                 ]
             end
-<<<<<<< HEAD
             if spec_entropy
                 setup = [setup..., "" => "local minimum bound for specific entropy"]
             end
@@ -317,12 +233,6 @@
                 ]
             end
             summary_box(io, "SubcellLimiterIDP", setup)
-=======
-            setup = [
-                setup...,
-                "Local bounds" => "FV solution",
-            ]
->>>>>>> 5e815309
         end
     end
 end
@@ -332,15 +242,6 @@
     node_variables[:alpha_limiter] = limiter.cache.subcell_limiter_coefficients.alpha
 
     return nothing
-end
-
-@inline function get_variable_index(variable, variable_names)
-    for (i_, variable_) in enumerate(variable_names)
-        if variable == variable_
-            return i_
-        end
-    end
-    error("$variable is no valid variable.")
 end
 
 """
