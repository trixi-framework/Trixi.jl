--- conflicted
+++ resolved
@@ -70,22 +70,6 @@
                                                   _surface_flux_values)
 end
 
-<<<<<<< HEAD
-# Return number of elements
-nelements(elements::ElementContainer3D) = length(elements.cell_ids)
-# TODO: Taal performance, 1:nelements(elements) vs. Base.OneTo(nelements(elements))
-"""
-    eachelement(elements::ElementContainer3D)
-
-Return an iterator over the indices that specify the location in relevant data structures
-for the elements in `elements`.
-In particular, not the elements themselves are returned.
-"""
-@inline eachelement(elements::ElementContainer3D) = Base.OneTo(nelements(elements))
-@inline Base.real(elements::ElementContainer3D) = eltype(elements.node_coordinates)
-
-=======
->>>>>>> 970db9f9
 # Create element container and initialize element data
 function init_elements(cell_ids, mesh::TreeMesh3D,
                        equations::AbstractEquations{3},
