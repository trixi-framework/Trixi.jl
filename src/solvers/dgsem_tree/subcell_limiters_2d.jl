# By default, Julia/LLVM does not use fused multiply-add operations (FMAs).
# Since these FMAs can increase the performance of many numerical algorithms,
# we need to opt-in explicitly.
# See https://ranocha.de/blog/Optimizing_EC_Trixi for further details.
@muladd begin
#! format: noindent

###############################################################################
# IDP Limiting
###############################################################################

# this method is used when the limiter is constructed as for shock-capturing volume integrals
function create_cache(limiter::Type{SubcellLimiterIDP}, equations::AbstractEquations{2},
                      basis::LobattoLegendreBasis, bound_keys)
    subcell_limiter_coefficients = Trixi.ContainerSubcellLimiterIDP2D{real(basis)}(0,
                                                                                   nnodes(basis),
                                                                                   bound_keys)

    # Memory for bounds checking routine with `BoundsCheckCallback`.
    # Local variable contains the maximum deviation since the last export.
    idp_bounds_delta_local = Dict{Symbol, real(basis)}()
    # Global variable contains the total maximum deviation.
    idp_bounds_delta_global = Dict{Symbol, real(basis)}()
    for key in bound_keys
        idp_bounds_delta_local[key] = zero(real(basis))
        idp_bounds_delta_global[key] = zero(real(basis))
    end

    return (; subcell_limiter_coefficients, idp_bounds_delta_local,
            idp_bounds_delta_global)
end

function (limiter::SubcellLimiterIDP)(u::AbstractArray{<:Any, 4},
                                      semi, equations, dg::DGSEM,
                                      t, dt;
                                      kwargs...)
    @unpack alpha = limiter.cache.subcell_limiter_coefficients
    # TODO: Do not abuse `reset_du!` but maybe implement a generic `set_zero!`
    @trixi_timeit timer() "reset alpha" reset_du!(alpha, dg, semi.cache)

    if limiter.local_twosided
        @trixi_timeit timer() "local twosided" idp_local_twosided!(alpha, limiter,
                                                                   u, t, dt, semi)
    end
    if limiter.positivity
        @trixi_timeit timer() "positivity" idp_positivity!(alpha, limiter, u, dt, semi)
    end
    if limiter.local_onesided
        @trixi_timeit timer() "local onesided" idp_local_onesided!(alpha, limiter,
                                                                   u, t, dt, semi)
    end

    # Calculate alpha1 and alpha2
    @unpack alpha1, alpha2 = limiter.cache.subcell_limiter_coefficients
    @threaded for element in eachelement(dg, semi.cache)
        for j in eachnode(dg), i in 2:nnodes(dg)
            alpha1[i, j, element] = max(alpha[i - 1, j, element], alpha[i, j, element])
        end
        for j in 2:nnodes(dg), i in eachnode(dg)
            alpha2[i, j, element] = max(alpha[i, j - 1, element], alpha[i, j, element])
        end
        alpha1[1, :, element] .= zero(eltype(alpha1))
        alpha1[nnodes(dg) + 1, :, element] .= zero(eltype(alpha1))
        alpha2[:, 1, element] .= zero(eltype(alpha2))
        alpha2[:, nnodes(dg) + 1, element] .= zero(eltype(alpha2))
    end

    return nothing
end

###############################################################################
# Calculation of local bounds using low-order FV solution

@inline function calc_bounds_twosided!(var_min, var_max, variable,
                                       u::AbstractArray{<:Any, 4}, t, semi, equations)
    mesh, _, dg, cache = mesh_equations_solver_cache(semi)
    # Calc bounds inside elements
    @threaded for element in eachelement(dg, cache)
        var_min[:, :, element] .= typemax(eltype(var_min))
        var_max[:, :, element] .= typemin(eltype(var_max))
        # Calculate bounds at Gauss-Lobatto nodes using u
        for j in eachnode(dg), i in eachnode(dg)
            var = u[variable, i, j, element]
            var_min[i, j, element] = min(var_min[i, j, element], var)
            var_max[i, j, element] = max(var_max[i, j, element], var)

            if i > 1
                var_min[i - 1, j, element] = min(var_min[i - 1, j, element], var)
                var_max[i - 1, j, element] = max(var_max[i - 1, j, element], var)
            end
            if i < nnodes(dg)
                var_min[i + 1, j, element] = min(var_min[i + 1, j, element], var)
                var_max[i + 1, j, element] = max(var_max[i + 1, j, element], var)
            end
            if j > 1
                var_min[i, j - 1, element] = min(var_min[i, j - 1, element], var)
                var_max[i, j - 1, element] = max(var_max[i, j - 1, element], var)
            end
            if j < nnodes(dg)
                var_min[i, j + 1, element] = min(var_min[i, j + 1, element], var)
                var_max[i, j + 1, element] = max(var_max[i, j + 1, element], var)
            end
        end
    end

    # Values at element boundary
    calc_bounds_twosided_interface!(var_min, var_max, variable,
                                    u, t, semi, mesh, equations)
    return nothing
end

@inline function calc_bounds_twosided_interface!(var_min, var_max, variable,
                                                 u, t, semi, mesh::TreeMesh2D,
                                                 equations)
    _, _, dg, cache = mesh_equations_solver_cache(semi)
    (; boundary_conditions) = semi
    # Calc bounds at interfaces and periodic boundaries
    for interface in eachinterface(dg, cache)
        # Get neighboring element ids
        left = cache.interfaces.neighbor_ids[1, interface]
        right = cache.interfaces.neighbor_ids[2, interface]

        orientation = cache.interfaces.orientations[interface]

        for i in eachnode(dg)
            index_left = (nnodes(dg), i)
            index_right = (1, i)
            if orientation == 2
                index_left = reverse(index_left)
                index_right = reverse(index_right)
            end
            var_left = u[variable, index_left..., left]
            var_right = u[variable, index_right..., right]

            var_min[index_right..., right] = min(var_min[index_right..., right],
                                                 var_left)
            var_max[index_right..., right] = max(var_max[index_right..., right],
                                                 var_left)

            var_min[index_left..., left] = min(var_min[index_left..., left], var_right)
            var_max[index_left..., left] = max(var_max[index_left..., left], var_right)
        end
    end

    # TODO: How to include values at mortar interfaces?
    # - For LobattoLegendreMortarIDP: include only values of nodes with nonnegative local weights
    # - For LobattoLegendreMortarL2: include all neighboring values (TODO?)
    for mortar in eachmortar(dg, cache)
        large_element = cache.mortars.neighbor_ids[3, mortar]
        upper_element = cache.mortars.neighbor_ids[2, mortar]
        lower_element = cache.mortars.neighbor_ids[1, mortar]

        orientation = cache.mortars.orientations[mortar]

        for i in eachnode(dg)
            if cache.mortars.large_sides[mortar] == 1 # -> small elements on right side
                if orientation == 1
                    # L2 mortars in x-direction
                    indices_small = (1, i)
                    indices_large = (nnodes(dg), i)
                else
                    # L2 mortars in y-direction
                    indices_small = (i, 1)
                    indices_large = (i, nnodes(dg))
                end
            else # large_sides[mortar] == 2 -> small elements on left side
                if orientation == 1
                    # L2 mortars in x-direction
                    indices_small = (nnodes(dg), i)
                    indices_large = (1, i)
                else
                    # L2 mortars in y-direction
                    indices_small = (i, nnodes(dg))
                    indices_large = (i, 1)
                end
            end
            u_lower = get_node_vars(u, equations, dg, indices_small...,
                                    lower_element)
            u_upper = get_node_vars(u, equations, dg, indices_small...,
                                    upper_element)
            u_large = get_node_vars(u, equations, dg, indices_large...,
                                    large_element)
            var_lower = u_lower[variable]
            var_upper = u_upper[variable]
            var_large = u_large[variable]

            for j in eachnode(dg)
                if cache.mortars.large_sides[mortar] == 1 # -> small elements on right side
                    if orientation == 1
                        # L2 mortars in x-direction
                        indices_small = (1, j)
                        indices_large = (nnodes(dg), j)
                    else
                        # L2 mortars in y-direction
                        indices_small = (j, 1)
                        indices_large = (j, nnodes(dg))
                    end
                else # large_sides[mortar] == 2 -> small elements on left side
                    if orientation == 1
                        # L2 mortars in x-direction
                        indices_small = (nnodes(dg), j)
                        indices_large = (1, j)
                    else
                        # L2 mortars in y-direction
                        indices_small = (j, nnodes(dg))
                        indices_large = (j, 1)
                    end
                end

                l2_mortars = dg.mortar isa LobattoLegendreMortarL2
                if l2_mortars || dg.mortar.mortar_weights[i, j] > 0
                    var_min[indices_small..., lower_element] = min(var_min[indices_small...,
                                                                           lower_element],
                                                                   var_large)
                    var_max[indices_small..., lower_element] = max(var_max[indices_small...,
                                                                           lower_element],
                                                                   var_large)
                end
                if l2_mortars || dg.mortar.mortar_weights[j, i] > 0
                    var_min[indices_large..., large_element] = min(var_min[indices_large...,
                                                                           large_element],
                                                                   var_lower)
                    var_max[indices_large..., large_element] = max(var_max[indices_large...,
                                                                           large_element],
                                                                   var_lower)
                end
                if l2_mortars || dg.mortar.mortar_weights[i, j + nnodes(dg)] > 0
                    var_min[indices_small..., upper_element] = min(var_min[indices_small...,
                                                                           upper_element],
                                                                   var_large)
                    var_max[indices_small..., upper_element] = max(var_max[indices_small...,
                                                                           upper_element],
                                                                   var_large)
                end
                if l2_mortars || dg.mortar.mortar_weights[j, i + nnodes(dg)] > 0
                    var_min[indices_large..., large_element] = min(var_min[indices_large...,
                                                                           large_element],
                                                                   var_upper)
                    var_max[indices_large..., large_element] = max(var_max[indices_large...,
                                                                           large_element],
                                                                   var_upper)
                end
            end
        end
    end

    # Calc bounds at physical boundaries
    for boundary in eachboundary(dg, cache)
        element = cache.boundaries.neighbor_ids[boundary]
        orientation = cache.boundaries.orientations[boundary]
        neighbor_side = cache.boundaries.neighbor_sides[boundary]

        for i in eachnode(dg)
            if neighbor_side == 2 # Element is on the right, boundary on the left
                index = (1, i)
                boundary_index = 1
            else # Element is on the left, boundary on the right
                index = (nnodes(dg), i)
                boundary_index = 2
            end
            if orientation == 2
                index = reverse(index)
                boundary_index += 2
            end
            u_inner = get_node_vars(u, equations, dg, index..., element)
            u_outer = get_boundary_outer_state(u_inner, t,
                                               boundary_conditions[boundary_index],
                                               orientation, boundary_index,
                                               mesh, equations, dg, cache,
                                               index..., element)
            var_outer = u_outer[variable]

            var_min[index..., element] = min(var_min[index..., element], var_outer)
            var_max[index..., element] = max(var_max[index..., element], var_outer)
        end
    end

    return nothing
end

@inline function calc_bounds_onesided!(var_minmax, min_or_max, variable,
                                       u::AbstractArray{<:Any, 4}, t, semi)
    mesh, equations, dg, cache = mesh_equations_solver_cache(semi)
    # Calc bounds inside elements
    @threaded for element in eachelement(dg, cache)
        # Reset bounds
        for j in eachnode(dg), i in eachnode(dg)
            if min_or_max === max
                var_minmax[i, j, element] = typemin(eltype(var_minmax))
            else
                var_minmax[i, j, element] = typemax(eltype(var_minmax))
            end
        end

        # Calculate bounds at Gauss-Lobatto nodes using u
        for j in eachnode(dg), i in eachnode(dg)
            var = variable(get_node_vars(u, equations, dg, i, j, element), equations)
            var_minmax[i, j, element] = min_or_max(var_minmax[i, j, element], var)

            if i > 1
                var_minmax[i - 1, j, element] = min_or_max(var_minmax[i - 1, j,
                                                                      element], var)
            end
            if i < nnodes(dg)
                var_minmax[i + 1, j, element] = min_or_max(var_minmax[i + 1, j,
                                                                      element], var)
            end
            if j > 1
                var_minmax[i, j - 1, element] = min_or_max(var_minmax[i, j - 1,
                                                                      element], var)
            end
            if j < nnodes(dg)
                var_minmax[i, j + 1, element] = min_or_max(var_minmax[i, j + 1,
                                                                      element], var)
            end
        end
    end

    # Values at element boundary
    calc_bounds_onesided_interface!(var_minmax, min_or_max, variable, u, t, semi, mesh)

    return nothing
end

@inline function calc_bounds_onesided_interface!(var_minmax, min_or_max, variable, u, t,
                                                 semi, mesh::TreeMesh2D)
    _, equations, dg, cache = mesh_equations_solver_cache(semi)
    (; boundary_conditions) = semi
    # Calc bounds at interfaces and periodic boundaries
    for interface in eachinterface(dg, cache)
        # Get neighboring element ids
        left = cache.interfaces.neighbor_ids[1, interface]
        right = cache.interfaces.neighbor_ids[2, interface]

        orientation = cache.interfaces.orientations[interface]

        for i in eachnode(dg)
            index_left = (nnodes(dg), i)
            index_right = (1, i)
            if orientation == 2
                index_left = reverse(index_left)
                index_right = reverse(index_right)
            end
            var_left = variable(get_node_vars(u, equations, dg, index_left..., left),
                                equations)
            var_right = variable(get_node_vars(u, equations, dg, index_right..., right),
                                 equations)

            var_minmax[index_right..., right] = min_or_max(var_minmax[index_right...,
                                                                      right], var_left)
            var_minmax[index_left..., left] = min_or_max(var_minmax[index_left...,
                                                                    left], var_right)
        end
    end

    # Calc bounds at physical boundaries
    for boundary in eachboundary(dg, cache)
        element = cache.boundaries.neighbor_ids[boundary]
        orientation = cache.boundaries.orientations[boundary]
        neighbor_side = cache.boundaries.neighbor_sides[boundary]

        for i in eachnode(dg)
            if neighbor_side == 2 # Element is on the right, boundary on the left
                index = (1, i)
                boundary_index = 1
            else # Element is on the left, boundary on the right
                index = (nnodes(dg), i)
                boundary_index = 2
            end
            if orientation == 2
                index = reverse(index)
                boundary_index += 2
            end
            u_inner = get_node_vars(u, equations, dg, index..., element)
            u_outer = get_boundary_outer_state(u_inner, t,
                                               boundary_conditions[boundary_index],
                                               orientation, boundary_index,
                                               mesh, equations, dg, cache,
                                               index..., element)
            var_outer = variable(u_outer, equations)

            var_minmax[index..., element] = min_or_max(var_minmax[index..., element],
                                                       var_outer)
        end
    end

    return nothing
end

###############################################################################
# Local minimum and maximum limiting of conservative variables

@inline function idp_local_twosided!(alpha, limiter, u::AbstractArray{<:Any, 4}, t, dt,
                                     semi, variable)
    mesh, equations, dg, cache = mesh_equations_solver_cache(semi)
    (; antidiffusive_flux1_L, antidiffusive_flux2_L, antidiffusive_flux1_R, antidiffusive_flux2_R) = cache.antidiffusive_fluxes
    (; inverse_weights) = dg.basis

    (; variable_bounds) = limiter.cache.subcell_limiter_coefficients
    variable_string = string(variable)
    var_min = variable_bounds[Symbol(variable_string, "_min")]
    var_max = variable_bounds[Symbol(variable_string, "_max")]
    calc_bounds_twosided!(var_min, var_max, variable, u, t, semi, equations)

    @threaded for element in eachelement(dg, semi.cache)
        for j in eachnode(dg), i in eachnode(dg)
            inverse_jacobian = get_inverse_jacobian(cache.elements.inverse_jacobian,
                                                    mesh, i, j, element)
            var = u[variable, i, j, element]
            # Real Zalesak type limiter
            #   * Zalesak (1979). "Fully multidimensional flux-corrected transport algorithms for fluids"
            #   * Kuzmin et al. (2010). "Failsafe flux limiting and constrained data projections for equations of gas dynamics"
            #   Note: The Zalesak limiter has to be computed, even if the state is valid, because the correction is
            #         for each interface, not each node

            Qp = max(0, (var_max[i, j, element] - var) / dt)
            Qm = min(0, (var_min[i, j, element] - var) / dt)

            # Calculate Pp and Pm
            # Note: Boundaries of antidiffusive_flux1/2 are constant 0, so they make no difference here.
            val_flux1_local = inverse_weights[i] *
                              antidiffusive_flux1_R[variable, i, j, element]
            val_flux1_local_ip1 = -inverse_weights[i] *
                                  antidiffusive_flux1_L[variable, i + 1, j, element]
            val_flux2_local = inverse_weights[j] *
                              antidiffusive_flux2_R[variable, i, j, element]
            val_flux2_local_jp1 = -inverse_weights[j] *
                                  antidiffusive_flux2_L[variable, i, j + 1, element]

            Pp = max(0, val_flux1_local) + max(0, val_flux1_local_ip1) +
                 max(0, val_flux2_local) + max(0, val_flux2_local_jp1)
            Pm = min(0, val_flux1_local) + min(0, val_flux1_local_ip1) +
                 min(0, val_flux2_local) + min(0, val_flux2_local_jp1)

            Pp = inverse_jacobian * Pp
            Pm = inverse_jacobian * Pm

            # Compute blending coefficient avoiding division by zero
            # (as in paper of [Guermond, Nazarov, Popov, Thomas] (4.8))
            Qp = abs(Qp) /
                 (abs(Pp) + eps(typeof(Qp)) * 100 * abs(var_max[i, j, element]))
            Qm = abs(Qm) /
                 (abs(Pm) + eps(typeof(Qm)) * 100 * abs(var_max[i, j, element]))

            # Calculate alpha at nodes
            alpha[i, j, element] = max(alpha[i, j, element], 1 - min(1, Qp, Qm))
        end
    end

    return nothing
end

##############################################################################
# Local minimum or maximum limiting of nonlinear variables

@inline function idp_local_onesided!(alpha, limiter, u::AbstractArray{<:Real, 4}, t, dt,
                                     semi, variable, min_or_max)
    mesh, equations, dg, cache = mesh_equations_solver_cache(semi)
    (; variable_bounds) = limiter.cache.subcell_limiter_coefficients
    var_minmax = variable_bounds[Symbol(string(variable), "_", string(min_or_max))]
    calc_bounds_onesided!(var_minmax, min_or_max, variable, u, t, semi)

    # Perform Newton's bisection method to find new alpha
    @threaded for element in eachelement(dg, cache)
        for j in eachnode(dg), i in eachnode(dg)
            inverse_jacobian = get_inverse_jacobian(cache.elements.inverse_jacobian,
                                                    mesh, i, j, element)
            u_local = get_node_vars(u, equations, dg, i, j, element)
            newton_loops_alpha!(alpha, var_minmax[i, j, element], u_local,
                                i, j, element, variable, min_or_max,
                                initial_check_local_onesided_newton_idp,
                                final_check_local_onesided_newton_idp, inverse_jacobian,
                                dt, equations, dg, cache, limiter)
        end
    end

    return nothing
end

###############################################################################
# Global positivity limiting of conservative variables

@inline function idp_positivity_conservative!(alpha, limiter,
                                              u::AbstractArray{<:Real, 4},
                                              dt, semi, variable)
    mesh, _, dg, cache = mesh_equations_solver_cache(semi)
    (; antidiffusive_flux1_L, antidiffusive_flux2_L, antidiffusive_flux1_R, antidiffusive_flux2_R) = cache.antidiffusive_fluxes
    (; inverse_weights) = dg.basis
    (; positivity_correction_factor) = limiter

    (; variable_bounds) = limiter.cache.subcell_limiter_coefficients
    var_min = variable_bounds[Symbol(string(variable), "_min")]

    @threaded for element in eachelement(dg, semi.cache)
        for j in eachnode(dg), i in eachnode(dg)
            inverse_jacobian = get_inverse_jacobian(cache.elements.inverse_jacobian,
                                                    mesh, i, j, element)
            var = u[variable, i, j, element]
            if var < 0
                error("Safe low-order method produces negative value for conservative variable $variable. Try a smaller time step.")
            end

            # Compute bound
            if limiter.local_twosided &&
               variable in limiter.local_twosided_variables_cons &&
               var_min[i, j, element] >= positivity_correction_factor * var
                # Local limiting is more restrictive that positivity limiting
                # => Skip positivity limiting for this node
                continue
            end
            var_min[i, j, element] = positivity_correction_factor * var

            # Real one-sided Zalesak-type limiter
            # * Zalesak (1979). "Fully multidimensional flux-corrected transport algorithms for fluids"
            # * Kuzmin et al. (2010). "Failsafe flux limiting and constrained data projections for equations of gas dynamics"
            # Note: The Zalesak limiter has to be computed, even if the state is valid, because the correction is
            #       for each interface, not each node
            Qm = min(0, (var_min[i, j, element] - var) / dt)

            # Calculate Pm
            # Note: Boundaries of antidiffusive_flux1/2 are constant 0, so they make no difference here.
            val_flux1_local = inverse_weights[i] *
                              antidiffusive_flux1_R[variable, i, j, element]
            val_flux1_local_ip1 = -inverse_weights[i] *
                                  antidiffusive_flux1_L[variable, i + 1, j, element]
            val_flux2_local = inverse_weights[j] *
                              antidiffusive_flux2_R[variable, i, j, element]
            val_flux2_local_jp1 = -inverse_weights[j] *
                                  antidiffusive_flux2_L[variable, i, j + 1, element]

            Pm = min(0, val_flux1_local) + min(0, val_flux1_local_ip1) +
                 min(0, val_flux2_local) + min(0, val_flux2_local_jp1)
            Pm = inverse_jacobian * Pm

            # Compute blending coefficient avoiding division by zero
            # (as in paper of [Guermond, Nazarov, Popov, Thomas] (4.8))
            Qm = abs(Qm) / (abs(Pm) + eps(typeof(Qm)) * 100)

            # Calculate alpha
            alpha[i, j, element] = max(alpha[i, j, element], 1 - Qm)
        end
    end

    return nothing
end

###############################################################################
# Global positivity limiting of nonlinear variables

@inline function idp_positivity_nonlinear!(alpha, limiter,
                                           u::AbstractArray{<:Real, 4},
                                           dt, semi, variable)
    mesh, equations, dg, cache = mesh_equations_solver_cache(semi)
    (; positivity_correction_factor) = limiter

    (; variable_bounds) = limiter.cache.subcell_limiter_coefficients
    var_min = variable_bounds[Symbol(string(variable), "_min")]

    @threaded for element in eachelement(dg, semi.cache)
        for j in eachnode(dg), i in eachnode(dg)
            inverse_jacobian = get_inverse_jacobian(cache.elements.inverse_jacobian,
                                                    mesh, i, j, element)

            # Compute bound
            u_local = get_node_vars(u, equations, dg, i, j, element)
            var = variable(u_local, equations)
            if var < 0
                error("Safe low-order method produces negative value for variable $variable. Try a smaller time step.")
            end
            var_min[i, j, element] = positivity_correction_factor * var

            # Perform Newton's bisection method to find new alpha
            newton_loops_alpha!(alpha, var_min[i, j, element], u_local, i, j, element,
                                variable, min, initial_check_nonnegative_newton_idp,
                                final_check_nonnegative_newton_idp, inverse_jacobian,
                                dt, equations, dg, cache, limiter)
        end
    end

    return nothing
end

###############################################################################
# IDP mortar limiting
###############################################################################

@inline function calc_mortar_limiting_factor!(u, semi, t, dt)
    mesh, _, solver, cache = mesh_equations_solver_cache(semi)
    (; positivity_variables_cons) = solver.mortar
    (; limiting_factor) = cache.mortars
    @trixi_timeit timer() "reset alpha" limiting_factor.=zeros(eltype(limiting_factor))

    @trixi_timeit timer() "conservative variables" for var_index in positivity_variables_cons
        limiting_positivity_conservative!(limiting_factor, u, dt, semi, mesh, var_index)
    end

    return nothing
end

###############################################################################
# Local two-sided limiting of conservative variables
@inline function limiting_positivity_conservative!(limiting_factor, u, dt, semi,
                                                   mesh::TreeMesh{2}, var_index)
    _, _, dg, cache = mesh_equations_solver_cache(semi)

    (; orientations) = cache.mortars
    (; surface_flux_values) = cache.elements
    (; surface_flux_values_high_order) = cache.antidiffusive_fluxes
    (; boundary_interpolation) = dg.basis

    (; positivity_correction_factor) = dg.volume_integral.limiter

    for mortar in eachmortar(dg, cache)
        large_element = cache.mortars.neighbor_ids[3, mortar]
        upper_element = cache.mortars.neighbor_ids[2, mortar]
        lower_element = cache.mortars.neighbor_ids[1, mortar]

        # Calc minimal low-order solution
        var_min_upper = typemax(eltype(surface_flux_values))
        var_min_lower = typemax(eltype(surface_flux_values))
        var_min_large = typemax(eltype(surface_flux_values))
        for i in eachnode(dg)
            if cache.mortars.large_sides[mortar] == 1 # -> small elements on right side
                if orientations[mortar] == 1
                    # L2 mortars in x-direction
                    indices_small = (1, i)
                    indices_large = (nnodes(dg), i)
                else
                    # L2 mortars in y-direction
                    indices_small = (i, 1)
                    indices_large = (i, nnodes(dg))
                end
            else # large_sides[mortar] == 2 -> small elements on left side
                if orientations[mortar] == 1
                    # L2 mortars in x-direction
                    indices_small = (nnodes(dg), i)
                    indices_large = (1, i)
                else
                    # L2 mortars in y-direction
                    indices_small = (i, nnodes(dg))
                    indices_large = (i, 1)
                end
            end
            var_upper = u[var_index, indices_small..., upper_element]
            var_lower = u[var_index, indices_small..., lower_element]
            var_large = u[var_index, indices_large..., large_element]
            var_min_upper = min(var_min_upper, var_upper)
            var_min_lower = min(var_min_lower, var_lower)
            var_min_large = min(var_min_large, var_large)
        end
        var_min_upper = positivity_correction_factor * var_min_upper
        var_min_lower = positivity_correction_factor * var_min_lower
        var_min_large = positivity_correction_factor * var_min_large

        for i in eachnode(dg)
            if cache.mortars.large_sides[mortar] == 1 # -> small elements on right side
                if orientations[mortar] == 1
                    # L2 mortars in x-direction
                    indices_small = (1, i)
                    indices_large = (nnodes(dg), i)
                    direction_small = 1
                    direction_large = 2
                else
                    # L2 mortars in y-direction
                    indices_small = (i, 1)
                    indices_large = (i, nnodes(dg))
                    direction_small = 3
                    direction_large = 4
                end
                factor_small = boundary_interpolation[1, 1]
                factor_large = -boundary_interpolation[nnodes(dg), 2]
            else # large_sides[mortar] == 2 -> small elements on left side
                if orientations[mortar] == 1
                    # L2 mortars in x-direction
                    indices_small = (nnodes(dg), i)
                    indices_large = (1, i)
                    direction_small = 2
                    direction_large = 1
                else
                    # L2 mortars in y-direction
                    indices_small = (i, nnodes(dg))
                    indices_large = (i, 1)
                    direction_small = 4
                    direction_large = 3
                end
                factor_large = boundary_interpolation[1, 1]
                factor_small = -boundary_interpolation[nnodes(dg), 2]
            end
            # In `apply_jacobian`, `du` is multiplied with inverse jacobian and a negative sign.
            # This sign switch is directly applied to the boundary interpolation factors here.

            var_upper = u[var_index, indices_small..., upper_element]
            var_lower = u[var_index, indices_small..., lower_element]
            var_large = u[var_index, indices_large..., large_element]

            if min(var_upper, var_lower, var_large) < 0
                error("Safe low-order method produces negative value for conservative variable rho. Try a smaller time step.")
            end

            inverse_jacobian_upper = get_inverse_jacobian(cache.elements.inverse_jacobian,
                                                          mesh, indices_small...,
                                                          upper_element)
            inverse_jacobian_lower = get_inverse_jacobian(cache.elements.inverse_jacobian,
                                                          mesh, indices_small...,
                                                          lower_element)
            inverse_jacobian_large = get_inverse_jacobian(cache.elements.inverse_jacobian,
                                                          mesh, indices_large...,
                                                          large_element)

            # Calculate Pm
            flux_lower_high_order = surface_flux_values_high_order[var_index, i,
                                                                   direction_small,
                                                                   lower_element]
            flux_lower_low_order = surface_flux_values[var_index, i, direction_small,
                                                       lower_element]
            flux_difference_lower = factor_small *
                                    (flux_lower_high_order - flux_lower_low_order)

            flux_upper_high_order = surface_flux_values_high_order[var_index, i,
                                                                   direction_small,
                                                                   upper_element]
            flux_upper_low_order = surface_flux_values[var_index, i, direction_small,
                                                       upper_element]
            flux_difference_upper = factor_small *
                                    (flux_upper_high_order - flux_upper_low_order)

            flux_large_high_order = surface_flux_values_high_order[var_index, i,
                                                                   direction_large,
                                                                   large_element]
            flux_large_low_order = surface_flux_values_high_order[var_index, i,
                                                                  direction_large,
                                                                  large_element]
            flux_difference_large = factor_large *
                                    (flux_large_high_order - flux_large_low_order)

            # Check if high-order fluxes are finite. Otherwise, use pure low-order fluxes.
            if !all(isfinite.(flux_lower_high_order)) ||
               !all(isfinite(flux_upper_high_order)) ||
               !all(isfinite.(flux_large_high_order))
                limiting_factor[mortar] = 1
                continue
            end

            Qm_upper = min(0, var_min_upper - var_upper)
            Qm_lower = min(0, var_min_lower - var_lower)
            Qm_large = min(0, var_min_large - var_large)

            Pm_upper = min(0, flux_difference_upper)
            Pm_lower = min(0, flux_difference_lower)
            Pm_large = min(0, flux_difference_large)

            Pm_upper = dt * inverse_jacobian_upper * Pm_upper
            Pm_lower = dt * inverse_jacobian_lower * Pm_lower
            Pm_large = dt * inverse_jacobian_large * Pm_large

            # Compute blending coefficient avoiding division by zero
            # (as in paper of [Guermond, Nazarov, Popov, Thomas] (4.8))
            Qm_upper = abs(Qm_upper) / (abs(Pm_upper) + eps(typeof(Qm_upper)) * 100)
            Qm_lower = abs(Qm_lower) / (abs(Pm_lower) + eps(typeof(Qm_lower)) * 100)
            Qm_large = abs(Qm_large) / (abs(Pm_large) + eps(typeof(Qm_large)) * 100)

            limiting_factor[mortar] = max(limiting_factor[mortar], 1 - Qm_upper,
                                          1 - Qm_lower, 1 - Qm_large)
        end
    end

    return nothing
end

###############################################################################
# Newton-bisection method

# 2D version
<<<<<<< HEAD
@inline function newton_loops_alpha!(alpha, bound, u, i, j, element, variable,
                                     min_or_max, initial_check, final_check,
                                     inverse_jacobian, dt,
                                     equations::AbstractEquations{2},
                                     dg, cache, limiter)
=======
@inline function newton_loops_alpha!(alpha, bound, u, i, j, element,
                                     variable, min_or_max,
                                     initial_check, final_check,
                                     inverse_jacobian, dt,
                                     equations, dg, cache, limiter)
>>>>>>> 0c8553b5
    (; inverse_weights) = dg.basis
    (; antidiffusive_flux1_L, antidiffusive_flux2_L, antidiffusive_flux1_R, antidiffusive_flux2_R) = cache.antidiffusive_fluxes

    (; gamma_constant_newton) = limiter

    indices = (i, j, element)

    # negative xi direction
    antidiffusive_flux = gamma_constant_newton * inverse_jacobian * inverse_weights[i] *
                         get_node_vars(antidiffusive_flux1_R, equations, dg,
                                       i, j, element)
    newton_loop!(alpha, bound, u, indices, variable, min_or_max, initial_check,
                 final_check, equations, dt, limiter, antidiffusive_flux)

    # positive xi direction
    antidiffusive_flux = -gamma_constant_newton * inverse_jacobian *
                         inverse_weights[i] *
                         get_node_vars(antidiffusive_flux1_L, equations, dg,
                                       i + 1, j, element)
    newton_loop!(alpha, bound, u, indices, variable, min_or_max, initial_check,
                 final_check, equations, dt, limiter, antidiffusive_flux)

    # negative eta direction
    antidiffusive_flux = gamma_constant_newton * inverse_jacobian * inverse_weights[j] *
                         get_node_vars(antidiffusive_flux2_R, equations, dg,
                                       i, j, element)
    newton_loop!(alpha, bound, u, indices, variable, min_or_max, initial_check,
                 final_check, equations, dt, limiter, antidiffusive_flux)

    # positive eta direction
    antidiffusive_flux = -gamma_constant_newton * inverse_jacobian *
                         inverse_weights[j] *
                         get_node_vars(antidiffusive_flux2_L, equations, dg,
                                       i, j + 1, element)
    newton_loop!(alpha, bound, u, indices, variable, min_or_max, initial_check,
                 final_check, equations, dt, limiter, antidiffusive_flux)

    return nothing
end
end # @muladd<|MERGE_RESOLUTION|>--- conflicted
+++ resolved
@@ -771,19 +771,12 @@
 # Newton-bisection method
 
 # 2D version
-<<<<<<< HEAD
-@inline function newton_loops_alpha!(alpha, bound, u, i, j, element, variable,
-                                     min_or_max, initial_check, final_check,
-                                     inverse_jacobian, dt,
-                                     equations::AbstractEquations{2},
-                                     dg, cache, limiter)
-=======
 @inline function newton_loops_alpha!(alpha, bound, u, i, j, element,
                                      variable, min_or_max,
                                      initial_check, final_check,
                                      inverse_jacobian, dt,
-                                     equations, dg, cache, limiter)
->>>>>>> 0c8553b5
+                                     equations::AbstractEquations{2},
+                                     dg, cache, limiter)
     (; inverse_weights) = dg.basis
     (; antidiffusive_flux1_L, antidiffusive_flux2_L, antidiffusive_flux1_R, antidiffusive_flux2_R) = cache.antidiffusive_fluxes
 
