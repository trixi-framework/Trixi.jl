# By default, Julia/LLVM does not use fused multiply-add operations (FMAs).
# Since these FMAs can increase the performance of many numerical algorithms,
# we need to opt-in explicitly.
# See https://ranocha.de/blog/Optimizing_EC_Trixi for further details.
@muladd begin
#! format: noindent

# this method is used when the limiter is constructed as for shock-capturing volume integrals
function create_cache(limiter::Type{SubcellLimiterIDP}, equations::AbstractEquations{2},
                      basis::LobattoLegendreBasis, bound_keys, bar_states)
    subcell_limiter_coefficients = Trixi.ContainerSubcellLimiterIDP2D{real(basis)
                                                                      }(0,
                                                                        nnodes(basis),
                                                                        bound_keys)

    cache = (;)
    if bar_states
        container_bar_states = Trixi.ContainerBarStates{real(basis)}(0,
                                                                     nvariables(equations),
                                                                     nnodes(basis))
        cache = (; cache..., container_bar_states)
    end

    # Memory for bounds checking routine with `BoundsCheckCallback`.
    # The first entry of each vector contains the maximum deviation since the last export.
    # The second one contains the total maximum deviation.
    idp_bounds_delta = Dict{Symbol, Vector{real(basis)}}()
    for key in bound_keys
        idp_bounds_delta[key] = zeros(real(basis), 2)
    end

    return (; cache..., subcell_limiter_coefficients, idp_bounds_delta)
end

function (limiter::SubcellLimiterIDP)(u::AbstractArray{<:Any, 4}, semi, dg::DGSEM, t,
                                      dt;
                                      kwargs...)
    @unpack alpha = limiter.cache.subcell_limiter_coefficients
    @trixi_timeit timer() "reset alpha" @threaded for element in eachelement(dg, semi.cache)
        alpha[.., element] .= zero(eltype(alpha))
    end
    if limiter.smoothness_indicator
        elements = semi.cache.element_ids_dgfv
    else
        elements = eachelement(dg, semi.cache)
    end

    if limiter.local_minmax
<<<<<<< HEAD
        @trixi_timeit timer() "local min/max limiting" idp_local_minmax!(alpha,
                                                                         limiter, u,
                                                                         t, dt,
                                                                         semi, elements)
=======
        @trixi_timeit timer() "local min/max limiting" idp_local_minmax!(alpha, limiter,
                                                                         u, t, dt, semi)
>>>>>>> 7bb3b463
    end
    if limiter.positivity
        @trixi_timeit timer() "positivity" idp_positivity!(alpha, limiter, u, dt,
                                                           semi, elements)
    end
    if limiter.spec_entropy
        @trixi_timeit timer() "spec_entropy" idp_spec_entropy!(alpha, limiter, u, t,
                                                               dt,
                                                               semi, elements)
    end
    if limiter.math_entropy
        @trixi_timeit timer() "math_entropy" idp_math_entropy!(alpha, limiter, u, t,
                                                               dt,
                                                               semi, elements)
    end

    # Calculate alpha1 and alpha2
    @unpack alpha1, alpha2 = limiter.cache.subcell_limiter_coefficients
    @threaded for element in elements
        for j in eachnode(dg), i in 2:nnodes(dg)
            alpha1[i, j, element] = max(alpha[i - 1, j, element], alpha[i, j, element])
        end
        for j in 2:nnodes(dg), i in eachnode(dg)
            alpha2[i, j, element] = max(alpha[i, j - 1, element], alpha[i, j, element])
        end
        for i in eachnode(dg)
            alpha1[1, i, element] = zero(eltype(alpha1))
            alpha1[nnodes(dg) + 1, i, element] = zero(eltype(alpha1))
            alpha2[i, 1, element] = zero(eltype(alpha2))
            alpha2[i, nnodes(dg) + 1, element] = zero(eltype(alpha2))
        end
    end

    return nothing
end

@inline function calc_bounds_twosided!(var_min, var_max, variable, u, t, semi)
    mesh, equations, dg, cache = mesh_equations_solver_cache(semi)
    # Calc bounds inside elements
    @threaded for element in eachelement(dg, cache)
        for j in eachnode(dg), i in eachnode(dg)
            var_min[i, j, element] = typemax(eltype(var_min))
            var_max[i, j, element] = typemin(eltype(var_max))
        end
        # Calculate bounds at Gauss-Lobatto nodes using u
        for j in eachnode(dg), i in eachnode(dg)
            var = u[variable, i, j, element]
            var_min[i, j, element] = min(var_min[i, j, element], var)
            var_max[i, j, element] = max(var_max[i, j, element], var)

            if i > 1
                var_min[i - 1, j, element] = min(var_min[i - 1, j, element], var)
                var_max[i - 1, j, element] = max(var_max[i - 1, j, element], var)
            end
            if i < nnodes(dg)
                var_min[i + 1, j, element] = min(var_min[i + 1, j, element], var)
                var_max[i + 1, j, element] = max(var_max[i + 1, j, element], var)
            end
            if j > 1
                var_min[i, j - 1, element] = min(var_min[i, j - 1, element], var)
                var_max[i, j - 1, element] = max(var_max[i, j - 1, element], var)
            end
            if j < nnodes(dg)
                var_min[i, j + 1, element] = min(var_min[i, j + 1, element], var)
                var_max[i, j + 1, element] = max(var_max[i, j + 1, element], var)
            end
        end
    end

    # Values at element boundary
    calc_bounds_twosided_interface!(var_min, var_max, variable, u, t, semi, mesh)
end

@inline function calc_bounds_twosided_interface!(var_min, var_max, variable, u, t, semi,
                                                 mesh::TreeMesh2D)
    _, equations, dg, cache = mesh_equations_solver_cache(semi)
    (; boundary_conditions) = semi
    # Calc bounds at interfaces and periodic boundaries
    for interface in eachinterface(dg, cache)
        # Get neighboring element ids
        left = cache.interfaces.neighbor_ids[1, interface]
        right = cache.interfaces.neighbor_ids[2, interface]

        orientation = cache.interfaces.orientations[interface]

        for i in eachnode(dg)
            index_left = (nnodes(dg), i)
            index_right = (1, i)
            if orientation == 2
                index_left = reverse(index_left)
                index_right = reverse(index_right)
            end
            var_left = u[variable, index_left..., left]
            var_right = u[variable, index_right..., right]

            var_min[index_right..., right] = min(var_min[index_right..., right],
                                                 var_left)
            var_max[index_right..., right] = max(var_max[index_right..., right],
                                                 var_left)

            var_min[index_left..., left] = min(var_min[index_left..., left], var_right)
            var_max[index_left..., left] = max(var_max[index_left..., left], var_right)
        end
    end

    # Calc bounds at physical boundaries
    for boundary in eachboundary(dg, cache)
        element = cache.boundaries.neighbor_ids[boundary]
        orientation = cache.boundaries.orientations[boundary]
        neighbor_side = cache.boundaries.neighbor_sides[boundary]

        for i in eachnode(dg)
            if neighbor_side == 2 # Element is on the right, boundary on the left
                index = (1, i)
                boundary_index = 1
            else # Element is on the left, boundary on the right
                index = (nnodes(dg), i)
                boundary_index = 2
            end
            if orientation == 2
                index = reverse(index)
                boundary_index += 2
            end
            u_inner = get_node_vars(u, equations, dg, index..., element)
            u_outer = get_boundary_outer_state(u_inner, cache, t,
                                               boundary_conditions[boundary_index],
                                               orientation, boundary_index,
                                               equations, dg, index..., element)
            var_outer = u_outer[variable]

            var_min[index..., element] = min(var_min[index..., element], var_outer)
            var_max[index..., element] = max(var_max[index..., element], var_outer)
        end
    end

    return nothing
end

@inline function calc_bounds_onesided!(var_minmax, minmax, typeminmax, variable, u, t,
                                       semi)
    mesh, equations, dg, cache = mesh_equations_solver_cache(semi)
    # Calc bounds inside elements
    @threaded for element in eachelement(dg, cache)
        for j in eachnode(dg), i in eachnode(dg)
            var_minmax[i, j, element] = typeminmax(eltype(var_minmax))
        end

        # Calculate bounds at Gauss-Lobatto nodes using u
        for j in eachnode(dg), i in eachnode(dg)
            var = variable(get_node_vars(u, equations, dg, i, j, element), equations)
            var_minmax[i, j, element] = minmax(var_minmax[i, j, element], var)

            if i > 1
                var_minmax[i - 1, j, element] = minmax(var_minmax[i - 1, j, element],
                                                       var)
            end
            if i < nnodes(dg)
                var_minmax[i + 1, j, element] = minmax(var_minmax[i + 1, j, element],
                                                       var)
            end
            if j > 1
                var_minmax[i, j - 1, element] = minmax(var_minmax[i, j - 1, element],
                                                       var)
            end
            if j < nnodes(dg)
                var_minmax[i, j + 1, element] = minmax(var_minmax[i, j + 1, element],
                                                       var)
            end
        end
    end

    # Values at element boundary
    calc_bounds_onesided_interface!(var_minmax, minmax, variable, u, t, semi, mesh)
end

@inline function calc_bounds_onesided_interface!(var_minmax, minmax, variable, u, t,
                                                 semi, mesh::TreeMesh2D)
    _, equations, dg, cache = mesh_equations_solver_cache(semi)
    (; boundary_conditions) = semi
    # Calc bounds at interfaces and periodic boundaries
    for interface in eachinterface(dg, cache)
        # Get neighboring element ids
        left = cache.interfaces.neighbor_ids[1, interface]
        right = cache.interfaces.neighbor_ids[2, interface]

        orientation = cache.interfaces.orientations[interface]

        if orientation == 1
            for j in eachnode(dg)
                var_left = variable(get_node_vars(u, equations, dg, nnodes(dg), j,
                                                  left), equations)
                var_right = variable(get_node_vars(u, equations, dg, 1, j, right),
                                     equations)

                var_minmax[1, j, right] = minmax(var_minmax[1, j, right], var_left)
                var_minmax[nnodes(dg), j, left] = minmax(var_minmax[nnodes(dg), j,
                                                                    left], var_right)
            end
        else # orientation == 2
            for i in eachnode(dg)
                var_left = variable(get_node_vars(u, equations, dg, i, nnodes(dg),
                                                  left), equations)
                var_right = variable(get_node_vars(u, equations, dg, i, 1, right),
                                     equations)

                var_minmax[i, 1, right] = minmax(var_minmax[i, 1, right], var_left)
                var_minmax[i, nnodes(dg), left] = minmax(var_minmax[i, nnodes(dg),
                                                                    left], var_right)
            end
        end
    end

    # Calc bounds at physical boundaries
    for boundary in eachboundary(dg, cache)
        element = cache.boundaries.neighbor_ids[boundary]
        orientation = cache.boundaries.orientations[boundary]
        neighbor_side = cache.boundaries.neighbor_sides[boundary]

        if orientation == 1
            if neighbor_side == 2 # Element is on the right, boundary on the left
                for j in eachnode(dg)
                    u_inner = get_node_vars(u, equations, dg, 1, j, element)
                    u_outer = get_boundary_outer_state(u_inner, cache, t,
                                                       boundary_conditions[1],
                                                       orientation, 1,
                                                       equations, dg, 1, j, element)
                    var_outer = variable(u_outer, equations)

                    var_minmax[1, j, element] = minmax(var_minmax[1, j, element],
                                                       var_outer)
                end
            else # Element is on the left, boundary on the right
                for j in eachnode(dg)
                    u_inner = get_node_vars(u, equations, dg, nnodes(dg), j, element)
                    u_outer = get_boundary_outer_state(u_inner, cache, t,
                                                       boundary_conditions[2],
                                                       orientation, 2,
                                                       equations, dg, nnodes(dg), j,
                                                       element)
                    var_outer = variable(u_outer, equations)

                    var_minmax[nnodes(dg), j, element] = minmax(var_minmax[nnodes(dg),
                                                                           j, element],
                                                                var_outer)
                end
            end
        else # orientation == 2
            if neighbor_side == 2 # Element is on the right, boundary on the left
                for i in eachnode(dg)
                    u_inner = get_node_vars(u, equations, dg, i, 1, element)
                    u_outer = get_boundary_outer_state(u_inner, cache, t,
                                                       boundary_conditions[3],
                                                       orientation, 3,
                                                       equations, dg, i, 1, element)
                    var_outer = variable(u_outer, equations)

                    var_minmax[i, 1, element] = minmax(var_minmax[i, 1, element],
                                                       var_outer)
                end
            else # Element is on the left, boundary on the right
                for i in eachnode(dg)
                    u_inner = get_node_vars(u, equations, dg, i, nnodes(dg), element)
                    u_outer = get_boundary_outer_state(u_inner, cache, t,
                                                       boundary_conditions[4],
                                                       orientation, 4,
                                                       equations, dg, i, nnodes(dg),
                                                       element)
                    var_outer = variable(u_outer, equations)

                    var_minmax[i, nnodes(dg), element] = minmax(var_minmax[i,
                                                                           nnodes(dg),
                                                                           element],
                                                                var_outer)
                end
            end
        end
    end

    return nothing
end

@inline function idp_local_minmax!(alpha, limiter, u, t, dt, semi, elements)
    for variable in limiter.local_minmax_variables_cons
        idp_local_minmax!(alpha, limiter, u, t, dt, semi, elements, variable)
    end

    return nothing
end

@inline function idp_local_minmax!(alpha, limiter, u, t, dt, semi, elements, variable)
    mesh, _, dg, cache = mesh_equations_solver_cache(semi)
    (; antidiffusive_flux1_L, antidiffusive_flux2_L, antidiffusive_flux1_R, antidiffusive_flux2_R) = cache.antidiffusive_fluxes
    (; inverse_weights) = dg.basis

    (; variable_bounds) = limiter.cache.subcell_limiter_coefficients
    variable_string = string(variable)
    var_min = variable_bounds[Symbol(variable_string, "_min")]
    var_max = variable_bounds[Symbol(variable_string, "_max")]
    if !limiter.bar_states
        calc_bounds_twosided!(var_min, var_max, variable, u, t, semi)
    end

    @threaded for element in elements
        if mesh isa TreeMesh
            inverse_jacobian = cache.elements.inverse_jacobian[element]
        end
        for j in eachnode(dg), i in eachnode(dg)
            if mesh isa StructuredMesh
                inverse_jacobian = cache.elements.inverse_jacobian[i, j, element]
            end
            var = u[variable, i, j, element]
            # Real Zalesak type limiter
            #   * Zalesak (1979). "Fully multidimensional flux-corrected transport algorithms for fluids"
            #   * Kuzmin et al. (2010). "Failsafe flux limiting and constrained data projections for equations of gas dynamics"
            #   Note: The Zalesak limiter has to be computed, even if the state is valid, because the correction is
            #         for each interface, not each node

            Qp = max(0, (var_max[i, j, element] - var) / dt)
            Qm = min(0, (var_min[i, j, element] - var) / dt)

            # Calculate Pp and Pm
            # Note: Boundaries of antidiffusive_flux1/2 are constant 0, so they make no difference here.
            val_flux1_local = inverse_weights[i] *
                              antidiffusive_flux1_R[variable, i, j, element]
            val_flux1_local_ip1 = -inverse_weights[i] *
                                  antidiffusive_flux1_L[variable, i + 1, j, element]
            val_flux2_local = inverse_weights[j] *
                              antidiffusive_flux2_R[variable, i, j, element]
            val_flux2_local_jp1 = -inverse_weights[j] *
                                  antidiffusive_flux2_L[variable, i, j + 1, element]

            Pp = max(0, val_flux1_local) + max(0, val_flux1_local_ip1) +
                 max(0, val_flux2_local) + max(0, val_flux2_local_jp1)
            Pm = min(0, val_flux1_local) + min(0, val_flux1_local_ip1) +
                 min(0, val_flux2_local) + min(0, val_flux2_local_jp1)

            Qp = max(0, (var_max[i, j, element] - var) / dt)
            Qm = min(0, (var_min[i, j, element] - var) / dt)

            Pp = inverse_jacobian * Pp
            Pm = inverse_jacobian * Pm

            # Compute blending coefficient avoiding division by zero
            # (as in paper of [Guermond, Nazarov, Popov, Thomas] (4.8))
            Qp = abs(Qp) /
                 (abs(Pp) + eps(typeof(Qp)) * 100 * abs(var_max[i, j, element]))
            Qm = abs(Qm) /
                 (abs(Pm) + eps(typeof(Qm)) * 100 * abs(var_max[i, j, element]))

            # Calculate alpha at nodes
            alpha[i, j, element] = max(alpha[i, j, element], 1 - min(1, Qp, Qm))
        end
    end

    return nothing
end

@inline function idp_spec_entropy!(alpha, limiter, u, t, dt, semi, elements)
    mesh, equations, dg, cache = mesh_equations_solver_cache(semi)
    (; variable_bounds) = limiter.cache.subcell_limiter_coefficients
    s_min = variable_bounds[:spec_entropy_min]
    if !limiter.bar_states
        calc_bounds_onesided!(s_min, min, typemax, entropy_spec, u, t, semi)
    end

    # Perform Newton's bisection method to find new alpha
    @threaded for element in elements
        for j in eachnode(dg), i in eachnode(dg)
            u_local = get_node_vars(u, equations, dg, i, j, element)
            newton_loops_alpha!(alpha, s_min[i, j, element], u_local, i, j, element,
                                entropy_spec, initial_check_entropy_spec,
                                final_check_standard,
                                dt, mesh, equations, dg, cache, limiter)
        end
    end

    return nothing
end

@inline function idp_math_entropy!(alpha, limiter, u, t, dt, semi, elements)
    mesh, equations, dg, cache = mesh_equations_solver_cache(semi)
    (; variable_bounds) = limiter.cache.subcell_limiter_coefficients
    s_max = variable_bounds[:math_entropy_max]
    if !limiter.bar_states
        calc_bounds_onesided!(s_max, max, typemin, entropy_math, u, t, semi)
    end

    # Perform Newton's bisection method to find new alpha
    @threaded for element in elements
        for j in eachnode(dg), i in eachnode(dg)
            u_local = get_node_vars(u, equations, dg, i, j, element)
            newton_loops_alpha!(alpha, s_max[i, j, element], u_local, i, j, element,
                                entropy_math, initial_check_entropy_math,
                                final_check_standard,
                                dt, mesh, equations, dg, cache, limiter)
        end
    end

    return nothing
end

<<<<<<< HEAD
@inline function idp_positivity!(alpha, limiter, u, dt, semi, elements)
=======
@inline function calc_bounds_twosided!(var_min, var_max, variable, u, t, semi)
    mesh, equations, dg, cache = mesh_equations_solver_cache(semi)
    # Calc bounds inside elements
    @threaded for element in eachelement(dg, cache)
        var_min[:, :, element] .= typemax(eltype(var_min))
        var_max[:, :, element] .= typemin(eltype(var_max))
        # Calculate bounds at Gauss-Lobatto nodes using u
        for j in eachnode(dg), i in eachnode(dg)
            var = u[variable, i, j, element]
            var_min[i, j, element] = min(var_min[i, j, element], var)
            var_max[i, j, element] = max(var_max[i, j, element], var)

            if i > 1
                var_min[i - 1, j, element] = min(var_min[i - 1, j, element], var)
                var_max[i - 1, j, element] = max(var_max[i - 1, j, element], var)
            end
            if i < nnodes(dg)
                var_min[i + 1, j, element] = min(var_min[i + 1, j, element], var)
                var_max[i + 1, j, element] = max(var_max[i + 1, j, element], var)
            end
            if j > 1
                var_min[i, j - 1, element] = min(var_min[i, j - 1, element], var)
                var_max[i, j - 1, element] = max(var_max[i, j - 1, element], var)
            end
            if j < nnodes(dg)
                var_min[i, j + 1, element] = min(var_min[i, j + 1, element], var)
                var_max[i, j + 1, element] = max(var_max[i, j + 1, element], var)
            end
        end
    end

    # Values at element boundary
    calc_bounds_twosided_interface!(var_min, var_max, variable, u, t, semi, mesh)
end

@inline function calc_bounds_twosided_interface!(var_min, var_max, variable, u, t, semi,
                                                 mesh::TreeMesh2D)
    _, equations, dg, cache = mesh_equations_solver_cache(semi)
    (; boundary_conditions) = semi
    # Calc bounds at interfaces and periodic boundaries
    for interface in eachinterface(dg, cache)
        # Get neighboring element ids
        left = cache.interfaces.neighbor_ids[1, interface]
        right = cache.interfaces.neighbor_ids[2, interface]

        orientation = cache.interfaces.orientations[interface]

        for i in eachnode(dg)
            index_left = (nnodes(dg), i)
            index_right = (1, i)
            if orientation == 2
                index_left = reverse(index_left)
                index_right = reverse(index_right)
            end
            var_left = u[variable, index_left..., left]
            var_right = u[variable, index_right..., right]

            var_min[index_right..., right] = min(var_min[index_right..., right],
                                                 var_left)
            var_max[index_right..., right] = max(var_max[index_right..., right],
                                                 var_left)

            var_min[index_left..., left] = min(var_min[index_left..., left], var_right)
            var_max[index_left..., left] = max(var_max[index_left..., left], var_right)
        end
    end

    # Calc bounds at physical boundaries
    for boundary in eachboundary(dg, cache)
        element = cache.boundaries.neighbor_ids[boundary]
        orientation = cache.boundaries.orientations[boundary]
        neighbor_side = cache.boundaries.neighbor_sides[boundary]

        for i in eachnode(dg)
            if neighbor_side == 2 # Element is on the right, boundary on the left
                index = (1, i)
                boundary_index = 1
            else # Element is on the left, boundary on the right
                index = (nnodes(dg), i)
                boundary_index = 2
            end
            if orientation == 2
                index = reverse(index)
                boundary_index += 2
            end
            u_outer = get_boundary_outer_state(boundary_conditions[boundary_index],
                                               cache, t, equations, dg,
                                               index..., element)
            var_outer = u_outer[variable]

            var_min[index..., element] = min(var_min[index..., element], var_outer)
            var_max[index..., element] = max(var_max[index..., element], var_outer)
        end
    end

    return nothing
end

@inline function idp_local_minmax!(alpha, limiter, u, t, dt, semi)
    for variable in limiter.local_minmax_variables_cons
        idp_local_minmax!(alpha, limiter, u, t, dt, semi, variable)
    end

    return nothing
end

@inline function idp_local_minmax!(alpha, limiter, u, t, dt, semi, variable)
    _, _, dg, cache = mesh_equations_solver_cache(semi)
    (; antidiffusive_flux1_L, antidiffusive_flux2_L, antidiffusive_flux1_R, antidiffusive_flux2_R) = cache.antidiffusive_fluxes
    (; inverse_weights) = dg.basis

    (; variable_bounds) = limiter.cache.subcell_limiter_coefficients
    variable_string = string(variable)
    var_min = variable_bounds[Symbol(variable_string, "_min")]
    var_max = variable_bounds[Symbol(variable_string, "_max")]
    calc_bounds_twosided!(var_min, var_max, variable, u, t, semi)

    @threaded for element in eachelement(dg, semi.cache)
        inverse_jacobian = cache.elements.inverse_jacobian[element]
        for j in eachnode(dg), i in eachnode(dg)
            var = u[variable, i, j, element]
            # Real Zalesak type limiter
            #   * Zalesak (1979). "Fully multidimensional flux-corrected transport algorithms for fluids"
            #   * Kuzmin et al. (2010). "Failsafe flux limiting and constrained data projections for equations of gas dynamics"
            #   Note: The Zalesak limiter has to be computed, even if the state is valid, because the correction is
            #         for each interface, not each node

            Qp = max(0, (var_max[i, j, element] - var) / dt)
            Qm = min(0, (var_min[i, j, element] - var) / dt)

            # Calculate Pp and Pm
            # Note: Boundaries of antidiffusive_flux1/2 are constant 0, so they make no difference here.
            val_flux1_local = inverse_weights[i] *
                              antidiffusive_flux1_R[variable, i, j, element]
            val_flux1_local_ip1 = -inverse_weights[i] *
                                  antidiffusive_flux1_L[variable, i + 1, j, element]
            val_flux2_local = inverse_weights[j] *
                              antidiffusive_flux2_R[variable, i, j, element]
            val_flux2_local_jp1 = -inverse_weights[j] *
                                  antidiffusive_flux2_L[variable, i, j + 1, element]

            Pp = max(0, val_flux1_local) + max(0, val_flux1_local_ip1) +
                 max(0, val_flux2_local) + max(0, val_flux2_local_jp1)
            Pm = min(0, val_flux1_local) + min(0, val_flux1_local_ip1) +
                 min(0, val_flux2_local) + min(0, val_flux2_local_jp1)

            Qp = max(0, (var_max[i, j, element] - var) / dt)
            Qm = min(0, (var_min[i, j, element] - var) / dt)

            Pp = inverse_jacobian * Pp
            Pm = inverse_jacobian * Pm

            # Compute blending coefficient avoiding division by zero
            # (as in paper of [Guermond, Nazarov, Popov, Thomas] (4.8))
            Qp = abs(Qp) /
                 (abs(Pp) + eps(typeof(Qp)) * 100 * abs(var_max[i, j, element]))
            Qm = abs(Qm) /
                 (abs(Pm) + eps(typeof(Qm)) * 100 * abs(var_max[i, j, element]))

            # Calculate alpha at nodes
            alpha[i, j, element] = max(alpha[i, j, element], 1 - min(1, Qp, Qm))
        end
    end

    return nothing
end

@inline function idp_positivity!(alpha, limiter, u, dt, semi)
>>>>>>> 7bb3b463
    # Conservative variables
    for variable in limiter.positivity_variables_cons
        idp_positivity!(alpha, limiter, u, dt, semi, elements, variable)
    end

    # Nonlinear variables
    for variable in limiter.positivity_variables_nonlinear
        idp_positivity_nonlinear!(alpha, limiter, u, dt, semi, elements, variable)
    end

    return nothing
end

@inline function idp_positivity!(alpha, limiter, u, dt, semi, elements, variable)
    mesh, equations, dg, cache = mesh_equations_solver_cache(semi)
    (; antidiffusive_flux1_L, antidiffusive_flux2_L, antidiffusive_flux1_R, antidiffusive_flux2_R) = cache.antidiffusive_fluxes
    (; inverse_weights) = dg.basis
    (; positivity_correction_factor) = limiter

    (; variable_bounds) = limiter.cache.subcell_limiter_coefficients
    var_min = variable_bounds[Symbol(string(variable), "_min")]

    @threaded for element in elements
        if mesh isa TreeMesh
            inverse_jacobian = cache.elements.inverse_jacobian[element]
        end
        for j in eachnode(dg), i in eachnode(dg)
            if mesh isa StructuredMesh
                inverse_jacobian = cache.elements.inverse_jacobian[i, j, element]
            end

            var = u[variable, i, j, element]
            if var < 0
                error("Safe $variable is not safe. element=$element, node: $i $j, value=$var")
            end

            # Compute bound
            if limiter.local_minmax &&
               variable in limiter.local_minmax_variables_cons &&
               var_min[i, j, element] >= positivity_correction_factor * var
                # Local limiting is more restrictive that positivity limiting
                # => Skip positivity limiting for this node
                continue
            end
            var_min[i, j, element] = positivity_correction_factor * var

            # Real one-sided Zalesak-type limiter
            # * Zalesak (1979). "Fully multidimensional flux-corrected transport algorithms for fluids"
            # * Kuzmin et al. (2010). "Failsafe flux limiting and constrained data projections for equations of gas dynamics"
            # Note: The Zalesak limiter has to be computed, even if the state is valid, because the correction is
            #       for each interface, not each node
            Qm = min(0, (var_min[i, j, element] - var) / dt)

            # Calculate Pm
            # Note: Boundaries of antidiffusive_flux1/2 are constant 0, so they make no difference here.
            val_flux1_local = inverse_weights[i] *
                              antidiffusive_flux1_R[variable, i, j, element]
            val_flux1_local_ip1 = -inverse_weights[i] *
                                  antidiffusive_flux1_L[variable, i + 1, j, element]
            val_flux2_local = inverse_weights[j] *
                              antidiffusive_flux2_R[variable, i, j, element]
            val_flux2_local_jp1 = -inverse_weights[j] *
                                  antidiffusive_flux2_L[variable, i, j + 1, element]

            Pm = min(0, val_flux1_local) + min(0, val_flux1_local_ip1) +
                 min(0, val_flux2_local) + min(0, val_flux2_local_jp1)
            Pm = inverse_jacobian * Pm

            # Compute blending coefficient avoiding division by zero
            # (as in paper of [Guermond, Nazarov, Popov, Thomas] (4.8))
            Qm = abs(Qm) / (abs(Pm) + eps(typeof(Qm)) * 100)

            # Calculate alpha
            alpha[i, j, element] = max(alpha[i, j, element], 1 - Qm)
        end
    end

    return nothing
end

@inline function idp_positivity_nonlinear!(alpha, limiter, u, dt, semi, elements,
                                           variable)
    mesh, equations, dg, cache = mesh_equations_solver_cache(semi)
    (; positivity_correction_factor) = limiter

    (; variable_bounds) = limiter.cache.subcell_limiter_coefficients
    var_min = variable_bounds[Symbol(string(variable), "_min")]

    @threaded for element in elements
        for j in eachnode(dg), i in eachnode(dg)
            # Compute bound
            u_local = get_node_vars(u, equations, dg, i, j, element)
            var = variable(u_local, equations)
            if var < 0
                error("Safe $variable is not safe. element=$element, node: $i $j, value=$var")
            end
            var_min[i, j, element] = positivity_correction_factor * var

            # Perform Newton's bisection method to find new alpha
            newton_loops_alpha!(alpha, var_min[i, j, element], u_local, i, j, element,
                                variable, initial_check_nonnegative,
                                final_check_nonnegative,
                                dt, mesh, equations, dg, cache, limiter)
        end
    end

    return nothing
end

@inline function newton_loops_alpha!(alpha, bound, u, i, j, element, variable,
                                     initial_check, final_check, dt, mesh, equations,
                                     dg, cache, limiter)
    @unpack inverse_weights = dg.basis
    @unpack antidiffusive_flux1_L, antidiffusive_flux2_L, antidiffusive_flux1_R, antidiffusive_flux2_R = cache.antidiffusive_fluxes
    if mesh isa TreeMesh
        inverse_jacobian = cache.elements.inverse_jacobian[element]
    else # mesh isa StructuredMesh
        inverse_jacobian = cache.elements.inverse_jacobian[i, j, element]
    end

    @unpack gamma_constant_newton = limiter

    # negative xi direction
    antidiffusive_flux = gamma_constant_newton * inverse_jacobian * inverse_weights[i] *
                         get_node_vars(antidiffusive_flux1_R, equations, dg, i, j,
                                       element)
    newton_loop!(alpha, bound, u, i, j, element, variable, initial_check, final_check,
                 equations, dt, limiter, antidiffusive_flux)

    # positive xi direction
    antidiffusive_flux = -gamma_constant_newton * inverse_jacobian *
                         inverse_weights[i] *
                         get_node_vars(antidiffusive_flux1_L, equations, dg, i + 1, j,
                                       element)
    newton_loop!(alpha, bound, u, i, j, element, variable, initial_check, final_check,
                 equations, dt, limiter, antidiffusive_flux)

    # negative eta direction
    antidiffusive_flux = gamma_constant_newton * inverse_jacobian * inverse_weights[j] *
                         get_node_vars(antidiffusive_flux2_R, equations, dg, i, j,
                                       element)
    newton_loop!(alpha, bound, u, i, j, element, variable, initial_check, final_check,
                 equations, dt, limiter, antidiffusive_flux)

    # positive eta direction
    antidiffusive_flux = -gamma_constant_newton * inverse_jacobian *
                         inverse_weights[j] *
                         get_node_vars(antidiffusive_flux2_L, equations, dg, i, j + 1,
                                       element)
    newton_loop!(alpha, bound, u, i, j, element, variable, initial_check, final_check,
                 equations, dt, limiter, antidiffusive_flux)

    return nothing
end

@inline function newton_loop!(alpha, bound, u, i, j, element, variable, initial_check,
                              final_check, equations, dt, limiter, antidiffusive_flux)
    newton_reltol, newton_abstol = limiter.newton_tolerances

    beta = 1 - alpha[i, j, element]

    beta_L = 0 # alpha = 1
    beta_R = beta # No higher beta (lower alpha) than the current one

    u_curr = u + beta * dt * antidiffusive_flux

    # If state is valid, perform initial check and return if correction is not needed
    if is_valid_state(u_curr, equations)
        as = goal_function(variable, bound, u_curr, equations)

        initial_check(bound, as, newton_abstol) && return nothing
    end

    # Newton iterations
    for iter in 1:(limiter.max_iterations_newton)
        beta_old = beta

        # If the state is valid, evaluate d(goal)/d(beta)
        if is_valid_state(u_curr, equations)
            dSdbeta = dgoal_function(variable, u_curr, dt, antidiffusive_flux,
                                     equations)
        else # Otherwise, perform a bisection step
            dSdbeta = 0
        end

        if dSdbeta != 0
            # Update beta with Newton's method
            beta = beta - as / dSdbeta
        end

        # Check bounds
        if (beta < beta_L) || (beta > beta_R) || (dSdbeta == 0) || isnan(beta)
            # Out of bounds, do a bisection step
            beta = 0.5 * (beta_L + beta_R)
            # Get new u
            u_curr = u + beta * dt * antidiffusive_flux

            # If the state is invalid, finish bisection step without checking tolerance and iterate further
            if !is_valid_state(u_curr, equations)
                beta_R = beta
                continue
            end

            # Check new beta for condition and update bounds
            as = goal_function(variable, bound, u_curr, equations)
            if initial_check(bound, as, newton_abstol)
                # New beta fulfills condition
                beta_L = beta
            else
                # New beta does not fulfill condition
                beta_R = beta
            end
        else
            # Get new u
            u_curr = u + beta * dt * antidiffusive_flux

            # If the state is invalid, redefine right bound without checking tolerance and iterate further
            if !is_valid_state(u_curr, equations)
                beta_R = beta
                continue
            end

            # Evaluate goal function
            as = goal_function(variable, bound, u_curr, equations)
        end

        # Check relative tolerance
        if abs(beta_old - beta) <= newton_reltol
            break
        end

        # Check absolute tolerance
        if final_check(bound, as, newton_abstol)
            break
        end
    end

    new_alpha = 1 - beta
    if alpha[i, j, element] > new_alpha + newton_abstol
        error("Alpha is getting smaller. old: $(alpha[i, j, element]), new: $new_alpha")
    else
        alpha[i, j, element] = new_alpha
    end

    return nothing
end

# Initial checks
@inline function initial_check_entropy_spec(bound, goal, newton_abstol)
    goal <= max(newton_abstol, abs(bound) * newton_abstol)
end

@inline function initial_check_entropy_math(bound, goal, newton_abstol)
    goal >= -max(newton_abstol, abs(bound) * newton_abstol)
end

@inline initial_check_nonnegative(bound, goal, newton_abstol) = goal <= 0

# Goal and d(Goal)d(u) function
@inline goal_function(variable, bound, u, equations) = bound - variable(u, equations)
@inline function dgoal_function(variable, u, dt, antidiffusive_flux, equations)
    -dot(variable(u, equations, True()), dt * antidiffusive_flux)
end

# Final check
@inline function final_check_standard(bound, goal, newton_abstol)
    abs(goal) < max(newton_abstol, abs(bound) * newton_abstol)
end

@inline function final_check_nonnegative(bound, goal, newton_abstol)
    (goal <= eps()) && (goal > -max(newton_abstol, abs(bound) * newton_abstol))
end

# this method is used when the limiter is constructed as for shock-capturing volume integrals
function create_cache(limiter::Type{SubcellLimiterMCL}, equations::AbstractEquations{2},
                      basis::LobattoLegendreBasis, PressurePositivityLimiterKuzmin)
    subcell_limiter_coefficients = Trixi.ContainerSubcellLimiterMCL2D{real(basis)
                                                                      }(0,
                                                                        nvariables(equations),
                                                                        nnodes(basis))
    container_bar_states = Trixi.ContainerBarStates{real(basis)}(0,
                                                                 nvariables(equations),
                                                                 nnodes(basis))

    # Memory for bounds checking routine with `BoundsCheckCallback`.
    # [maximum since the last export / total maximum, min / max, variable]
    mcl_bounds_delta = zeros(real(basis), 2, 2,
                             nvariables(equations) + PressurePositivityLimiterKuzmin)

    return (; subcell_limiter_coefficients, container_bar_states, mcl_bounds_delta)
end
end # @muladd<|MERGE_RESOLUTION|>--- conflicted
+++ resolved
@@ -36,7 +36,8 @@
                                       dt;
                                       kwargs...)
     @unpack alpha = limiter.cache.subcell_limiter_coefficients
-    @trixi_timeit timer() "reset alpha" @threaded for element in eachelement(dg, semi.cache)
+    @trixi_timeit timer() "reset alpha" @threaded for element in eachelement(dg,
+                                                                             semi.cache)
         alpha[.., element] .= zero(eltype(alpha))
     end
     if limiter.smoothness_indicator
@@ -46,15 +47,9 @@
     end
 
     if limiter.local_minmax
-<<<<<<< HEAD
-        @trixi_timeit timer() "local min/max limiting" idp_local_minmax!(alpha,
-                                                                         limiter, u,
-                                                                         t, dt,
-                                                                         semi, elements)
-=======
         @trixi_timeit timer() "local min/max limiting" idp_local_minmax!(alpha, limiter,
-                                                                         u, t, dt, semi)
->>>>>>> 7bb3b463
+                                                                         u, t, dt, semi,
+                                                                         elements)
     end
     if limiter.positivity
         @trixi_timeit timer() "positivity" idp_positivity!(alpha, limiter, u, dt,
@@ -456,178 +451,7 @@
     return nothing
 end
 
-<<<<<<< HEAD
 @inline function idp_positivity!(alpha, limiter, u, dt, semi, elements)
-=======
-@inline function calc_bounds_twosided!(var_min, var_max, variable, u, t, semi)
-    mesh, equations, dg, cache = mesh_equations_solver_cache(semi)
-    # Calc bounds inside elements
-    @threaded for element in eachelement(dg, cache)
-        var_min[:, :, element] .= typemax(eltype(var_min))
-        var_max[:, :, element] .= typemin(eltype(var_max))
-        # Calculate bounds at Gauss-Lobatto nodes using u
-        for j in eachnode(dg), i in eachnode(dg)
-            var = u[variable, i, j, element]
-            var_min[i, j, element] = min(var_min[i, j, element], var)
-            var_max[i, j, element] = max(var_max[i, j, element], var)
-
-            if i > 1
-                var_min[i - 1, j, element] = min(var_min[i - 1, j, element], var)
-                var_max[i - 1, j, element] = max(var_max[i - 1, j, element], var)
-            end
-            if i < nnodes(dg)
-                var_min[i + 1, j, element] = min(var_min[i + 1, j, element], var)
-                var_max[i + 1, j, element] = max(var_max[i + 1, j, element], var)
-            end
-            if j > 1
-                var_min[i, j - 1, element] = min(var_min[i, j - 1, element], var)
-                var_max[i, j - 1, element] = max(var_max[i, j - 1, element], var)
-            end
-            if j < nnodes(dg)
-                var_min[i, j + 1, element] = min(var_min[i, j + 1, element], var)
-                var_max[i, j + 1, element] = max(var_max[i, j + 1, element], var)
-            end
-        end
-    end
-
-    # Values at element boundary
-    calc_bounds_twosided_interface!(var_min, var_max, variable, u, t, semi, mesh)
-end
-
-@inline function calc_bounds_twosided_interface!(var_min, var_max, variable, u, t, semi,
-                                                 mesh::TreeMesh2D)
-    _, equations, dg, cache = mesh_equations_solver_cache(semi)
-    (; boundary_conditions) = semi
-    # Calc bounds at interfaces and periodic boundaries
-    for interface in eachinterface(dg, cache)
-        # Get neighboring element ids
-        left = cache.interfaces.neighbor_ids[1, interface]
-        right = cache.interfaces.neighbor_ids[2, interface]
-
-        orientation = cache.interfaces.orientations[interface]
-
-        for i in eachnode(dg)
-            index_left = (nnodes(dg), i)
-            index_right = (1, i)
-            if orientation == 2
-                index_left = reverse(index_left)
-                index_right = reverse(index_right)
-            end
-            var_left = u[variable, index_left..., left]
-            var_right = u[variable, index_right..., right]
-
-            var_min[index_right..., right] = min(var_min[index_right..., right],
-                                                 var_left)
-            var_max[index_right..., right] = max(var_max[index_right..., right],
-                                                 var_left)
-
-            var_min[index_left..., left] = min(var_min[index_left..., left], var_right)
-            var_max[index_left..., left] = max(var_max[index_left..., left], var_right)
-        end
-    end
-
-    # Calc bounds at physical boundaries
-    for boundary in eachboundary(dg, cache)
-        element = cache.boundaries.neighbor_ids[boundary]
-        orientation = cache.boundaries.orientations[boundary]
-        neighbor_side = cache.boundaries.neighbor_sides[boundary]
-
-        for i in eachnode(dg)
-            if neighbor_side == 2 # Element is on the right, boundary on the left
-                index = (1, i)
-                boundary_index = 1
-            else # Element is on the left, boundary on the right
-                index = (nnodes(dg), i)
-                boundary_index = 2
-            end
-            if orientation == 2
-                index = reverse(index)
-                boundary_index += 2
-            end
-            u_outer = get_boundary_outer_state(boundary_conditions[boundary_index],
-                                               cache, t, equations, dg,
-                                               index..., element)
-            var_outer = u_outer[variable]
-
-            var_min[index..., element] = min(var_min[index..., element], var_outer)
-            var_max[index..., element] = max(var_max[index..., element], var_outer)
-        end
-    end
-
-    return nothing
-end
-
-@inline function idp_local_minmax!(alpha, limiter, u, t, dt, semi)
-    for variable in limiter.local_minmax_variables_cons
-        idp_local_minmax!(alpha, limiter, u, t, dt, semi, variable)
-    end
-
-    return nothing
-end
-
-@inline function idp_local_minmax!(alpha, limiter, u, t, dt, semi, variable)
-    _, _, dg, cache = mesh_equations_solver_cache(semi)
-    (; antidiffusive_flux1_L, antidiffusive_flux2_L, antidiffusive_flux1_R, antidiffusive_flux2_R) = cache.antidiffusive_fluxes
-    (; inverse_weights) = dg.basis
-
-    (; variable_bounds) = limiter.cache.subcell_limiter_coefficients
-    variable_string = string(variable)
-    var_min = variable_bounds[Symbol(variable_string, "_min")]
-    var_max = variable_bounds[Symbol(variable_string, "_max")]
-    calc_bounds_twosided!(var_min, var_max, variable, u, t, semi)
-
-    @threaded for element in eachelement(dg, semi.cache)
-        inverse_jacobian = cache.elements.inverse_jacobian[element]
-        for j in eachnode(dg), i in eachnode(dg)
-            var = u[variable, i, j, element]
-            # Real Zalesak type limiter
-            #   * Zalesak (1979). "Fully multidimensional flux-corrected transport algorithms for fluids"
-            #   * Kuzmin et al. (2010). "Failsafe flux limiting and constrained data projections for equations of gas dynamics"
-            #   Note: The Zalesak limiter has to be computed, even if the state is valid, because the correction is
-            #         for each interface, not each node
-
-            Qp = max(0, (var_max[i, j, element] - var) / dt)
-            Qm = min(0, (var_min[i, j, element] - var) / dt)
-
-            # Calculate Pp and Pm
-            # Note: Boundaries of antidiffusive_flux1/2 are constant 0, so they make no difference here.
-            val_flux1_local = inverse_weights[i] *
-                              antidiffusive_flux1_R[variable, i, j, element]
-            val_flux1_local_ip1 = -inverse_weights[i] *
-                                  antidiffusive_flux1_L[variable, i + 1, j, element]
-            val_flux2_local = inverse_weights[j] *
-                              antidiffusive_flux2_R[variable, i, j, element]
-            val_flux2_local_jp1 = -inverse_weights[j] *
-                                  antidiffusive_flux2_L[variable, i, j + 1, element]
-
-            Pp = max(0, val_flux1_local) + max(0, val_flux1_local_ip1) +
-                 max(0, val_flux2_local) + max(0, val_flux2_local_jp1)
-            Pm = min(0, val_flux1_local) + min(0, val_flux1_local_ip1) +
-                 min(0, val_flux2_local) + min(0, val_flux2_local_jp1)
-
-            Qp = max(0, (var_max[i, j, element] - var) / dt)
-            Qm = min(0, (var_min[i, j, element] - var) / dt)
-
-            Pp = inverse_jacobian * Pp
-            Pm = inverse_jacobian * Pm
-
-            # Compute blending coefficient avoiding division by zero
-            # (as in paper of [Guermond, Nazarov, Popov, Thomas] (4.8))
-            Qp = abs(Qp) /
-                 (abs(Pp) + eps(typeof(Qp)) * 100 * abs(var_max[i, j, element]))
-            Qm = abs(Qm) /
-                 (abs(Pm) + eps(typeof(Qm)) * 100 * abs(var_max[i, j, element]))
-
-            # Calculate alpha at nodes
-            alpha[i, j, element] = max(alpha[i, j, element], 1 - min(1, Qp, Qm))
-        end
-    end
-
-    return nothing
-end
-
-@inline function idp_positivity!(alpha, limiter, u, dt, semi)
->>>>>>> 7bb3b463
     # Conservative variables
     for variable in limiter.positivity_variables_cons
         idp_positivity!(alpha, limiter, u, dt, semi, elements, variable)
