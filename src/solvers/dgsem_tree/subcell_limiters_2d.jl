# By default, Julia/LLVM does not use fused multiply-add operations (FMAs).
# Since these FMAs can increase the performance of many numerical algorithms,
# we need to opt-in explicitly.
# See https://ranocha.de/blog/Optimizing_EC_Trixi for further details.
@muladd begin
#! format: noindent

###############################################################################
# IDP Limiting
###############################################################################

# this method is used when the limiter is constructed as for shock-capturing volume integrals
function create_cache(limiter::Type{SubcellLimiterIDP}, equations::AbstractEquations{2},
                      basis::LobattoLegendreBasis, bound_keys, bar_states)
    subcell_limiter_coefficients = Trixi.ContainerSubcellLimiterIDP2D{real(basis)}(0,
                                                                                   nnodes(basis),
                                                                                   bound_keys)

    cache = (;)
    if bar_states
        container_bar_states = Trixi.ContainerBarStates{real(basis)}(0,
                                                                     nvariables(equations),
                                                                     nnodes(basis))
        cache = (; cache..., container_bar_states)
    end

    # Memory for bounds checking routine with `BoundsCheckCallback`.
    # Local variable contains the maximum deviation since the last export.
    idp_bounds_delta_local = Dict{Symbol, real(basis)}()
    # Global variable contains the total maximum deviation.
    idp_bounds_delta_global = Dict{Symbol, real(basis)}()
<<<<<<< HEAD
    stride_size = div(128, sizeof(eltype(basis.nodes))) # = n
=======
>>>>>>> 73da92c4
    for key in bound_keys
        idp_bounds_delta_local[key] = zero(real(basis))
        idp_bounds_delta_global[key] = zero(real(basis))
    end

    return (; cache..., subcell_limiter_coefficients, idp_bounds_delta_local,
            idp_bounds_delta_global)
end

function (limiter::SubcellLimiterIDP)(u::AbstractArray{<:Any, 4}, semi, dg::DGSEM, t,
                                      dt;
                                      kwargs...)
    mesh, _, _, _ = mesh_equations_solver_cache(semi)

    @unpack alpha = limiter.cache.subcell_limiter_coefficients
    # TODO: Do not abuse `reset_du!` but maybe implement a generic `set_zero!`
    @trixi_timeit timer() "reset alpha" reset_du!(alpha, dg, semi.cache)

    if limiter.smoothness_indicator
        elements = semi.cache.element_ids_dgfv
    else
        elements = eachelement(dg, semi.cache)
    end

    if limiter.local_minmax
        @trixi_timeit timer() "local min/max limiting" idp_local_minmax!(alpha, limiter,
                                                                         u, t, dt, semi,
                                                                         elements)
    end
    if limiter.positivity
        @trixi_timeit timer() "positivity" idp_positivity!(alpha, limiter, u, dt,
                                                           semi, elements)
    end
    if limiter.spec_entropy
        @trixi_timeit timer() "spec_entropy" idp_spec_entropy!(alpha, limiter, u, t,
                                                               dt, semi, mesh, elements)
    end
    if limiter.math_entropy
        @trixi_timeit timer() "math_entropy" idp_math_entropy!(alpha, limiter, u, t,
                                                               dt, semi, mesh, elements)
    end

    # Calculate alpha1 and alpha2
    @unpack alpha1, alpha2 = limiter.cache.subcell_limiter_coefficients
    @threaded for element in elements
        for j in eachnode(dg), i in 2:nnodes(dg)
            alpha1[i, j, element] = max(alpha[i - 1, j, element], alpha[i, j, element])
        end
        for j in 2:nnodes(dg), i in eachnode(dg)
            alpha2[i, j, element] = max(alpha[i, j - 1, element], alpha[i, j, element])
        end
        for i in eachnode(dg)
            alpha1[1, i, element] = zero(eltype(alpha1))
            alpha1[nnodes(dg) + 1, i, element] = zero(eltype(alpha1))
            alpha2[i, 1, element] = zero(eltype(alpha2))
            alpha2[i, nnodes(dg) + 1, element] = zero(eltype(alpha2))
        end
    end

    return nothing
end

###############################################################################
# Calculation of local bounds using low-order FV solution

@inline function calc_bounds_twosided!(var_min, var_max, variable, u, t, semi)
    mesh, equations, dg, cache = mesh_equations_solver_cache(semi)
    # Calc bounds inside elements
    @threaded for element in eachelement(dg, cache)
        for j in eachnode(dg), i in eachnode(dg)
            var_min[i, j, element] = typemax(eltype(var_min))
            var_max[i, j, element] = typemin(eltype(var_max))
        end
        # Calculate bounds at Gauss-Lobatto nodes using u
        for j in eachnode(dg), i in eachnode(dg)
            var = u[variable, i, j, element]
            var_min[i, j, element] = min(var_min[i, j, element], var)
            var_max[i, j, element] = max(var_max[i, j, element], var)

            if i > 1
                var_min[i - 1, j, element] = min(var_min[i - 1, j, element], var)
                var_max[i - 1, j, element] = max(var_max[i - 1, j, element], var)
            end
            if i < nnodes(dg)
                var_min[i + 1, j, element] = min(var_min[i + 1, j, element], var)
                var_max[i + 1, j, element] = max(var_max[i + 1, j, element], var)
            end
            if j > 1
                var_min[i, j - 1, element] = min(var_min[i, j - 1, element], var)
                var_max[i, j - 1, element] = max(var_max[i, j - 1, element], var)
            end
            if j < nnodes(dg)
                var_min[i, j + 1, element] = min(var_min[i, j + 1, element], var)
                var_max[i, j + 1, element] = max(var_max[i, j + 1, element], var)
            end
        end
    end

    # Values at element boundary
    calc_bounds_twosided_interface!(var_min, var_max, variable, u, t, semi, mesh)
end

@inline function calc_bounds_twosided_interface!(var_min, var_max, variable, u, t, semi,
                                                 mesh::TreeMesh2D)
    _, equations, dg, cache = mesh_equations_solver_cache(semi)
    (; boundary_conditions) = semi
    # Calc bounds at interfaces and periodic boundaries
    for interface in eachinterface(dg, cache)
        # Get neighboring element ids
        left = cache.interfaces.neighbor_ids[1, interface]
        right = cache.interfaces.neighbor_ids[2, interface]

        orientation = cache.interfaces.orientations[interface]

        for i in eachnode(dg)
            index_left = (nnodes(dg), i)
            index_right = (1, i)
            if orientation == 2
                index_left = reverse(index_left)
                index_right = reverse(index_right)
            end
            var_left = u[variable, index_left..., left]
            var_right = u[variable, index_right..., right]

            var_min[index_right..., right] = min(var_min[index_right..., right],
                                                 var_left)
            var_max[index_right..., right] = max(var_max[index_right..., right],
                                                 var_left)

            var_min[index_left..., left] = min(var_min[index_left..., left], var_right)
            var_max[index_left..., left] = max(var_max[index_left..., left], var_right)
        end
    end

    # Calc bounds at physical boundaries
    for boundary in eachboundary(dg, cache)
        element = cache.boundaries.neighbor_ids[boundary]
        orientation = cache.boundaries.orientations[boundary]
        neighbor_side = cache.boundaries.neighbor_sides[boundary]

        for i in eachnode(dg)
            if neighbor_side == 2 # Element is on the right, boundary on the left
                index = (1, i)
                boundary_index = 1
            else # Element is on the left, boundary on the right
                index = (nnodes(dg), i)
                boundary_index = 2
            end
            if orientation == 2
                index = reverse(index)
                boundary_index += 2
            end
            u_inner = get_node_vars(u, equations, dg, index..., element)
            u_outer = get_boundary_outer_state(u_inner, cache, t,
                                               boundary_conditions[boundary_index],
                                               orientation, boundary_index,
                                               mesh, equations, dg,
                                               index..., element)
            var_outer = u_outer[variable]

            var_min[index..., element] = min(var_min[index..., element], var_outer)
            var_max[index..., element] = max(var_max[index..., element], var_outer)
        end
    end

    return nothing
end

@inline function calc_bounds_onesided!(var_minmax, minmax, typeminmax, variable, u, t,
                                       semi)
    mesh, equations, dg, cache = mesh_equations_solver_cache(semi)
    # Calc bounds inside elements
    @threaded for element in eachelement(dg, cache)
        for j in eachnode(dg), i in eachnode(dg)
            var_minmax[i, j, element] = typeminmax(eltype(var_minmax))
        end

        # Calculate bounds at Gauss-Lobatto nodes using u
        for j in eachnode(dg), i in eachnode(dg)
            var = variable(get_node_vars(u, equations, dg, i, j, element), equations)
            var_minmax[i, j, element] = minmax(var_minmax[i, j, element], var)

            if i > 1
                var_minmax[i - 1, j, element] = minmax(var_minmax[i - 1, j, element],
                                                       var)
            end
            if i < nnodes(dg)
                var_minmax[i + 1, j, element] = minmax(var_minmax[i + 1, j, element],
                                                       var)
            end
            if j > 1
                var_minmax[i, j - 1, element] = minmax(var_minmax[i, j - 1, element],
                                                       var)
            end
            if j < nnodes(dg)
                var_minmax[i, j + 1, element] = minmax(var_minmax[i, j + 1, element],
                                                       var)
            end
        end
    end

    # Values at element boundary
    calc_bounds_onesided_interface!(var_minmax, minmax, variable, u, t, semi, mesh)
end

@inline function calc_bounds_onesided_interface!(var_minmax, minmax, variable, u, t,
                                                 semi, mesh::TreeMesh2D)
    _, equations, dg, cache = mesh_equations_solver_cache(semi)
    (; boundary_conditions) = semi
    # Calc bounds at interfaces and periodic boundaries
    for interface in eachinterface(dg, cache)
        # Get neighboring element ids
        left = cache.interfaces.neighbor_ids[1, interface]
        right = cache.interfaces.neighbor_ids[2, interface]

        orientation = cache.interfaces.orientations[interface]
        for i in eachnode(dg)
            index_left = (nnodes(dg), i)
            index_right = (1, i)
            if orientation == 2
                index_left = reverse(index_left)
                index_right = reverse(index_right)
            end
            var_left = variable(get_node_vars(u, equations, dg, index_left..., left),
                                equations)
            var_right = variable(get_node_vars(u, equations, dg, index_right..., right),
                                 equations)

            var_minmax[index_right..., right] = minmax(var_minmax[index_right...,
                                                                  right], var_left)
            var_minmax[index_left..., left] = minmax(var_minmax[index_left..., left],
                                                     var_right)
        end
    end

    # Calc bounds at physical boundaries
    for boundary in eachboundary(dg, cache)
        element = cache.boundaries.neighbor_ids[boundary]
        orientation = cache.boundaries.orientations[boundary]
        neighbor_side = cache.boundaries.neighbor_sides[boundary]

        for i in eachnode(dg)
            if neighbor_side == 2 # Element is on the right, boundary on the left
                index = (1, i)
                boundary_index = 1
            else # Element is on the left, boundary on the right
                index = (nnodes(dg), i)
                boundary_index = 2
            end
            if orientation == 2
                index = reverse(index)
                boundary_index += 2
            end
            u_inner = get_node_vars(u, equations, dg, index..., element)
            u_outer = get_boundary_outer_state(u_inner, cache, t,
                                               boundary_conditions[boundary_index],
                                               orientation, boundary_index,
                                               mesh, equations, dg,
                                               index..., element)
            var_outer = variable(u_outer, equations)

            var_minmax[index..., element] = minmax(var_minmax[index..., element],
                                                   var_outer)
        end
    end

    return nothing
end

###############################################################################
# Local minimum/maximum limiting

@inline function idp_local_minmax!(alpha, limiter, u, t, dt, semi, elements)
    mesh, _, _, _ = mesh_equations_solver_cache(semi)

    for variable in limiter.local_minmax_variables_cons
        idp_local_minmax!(alpha, limiter, u, t, dt, semi, mesh, elements, variable)
    end

    return nothing
end

@inline function idp_local_minmax!(alpha, limiter, u, t, dt, semi, mesh::TreeMesh{2},
                                   elements, variable)
    _, _, dg, cache = mesh_equations_solver_cache(semi)

    (; variable_bounds) = limiter.cache.subcell_limiter_coefficients
    variable_string = string(variable)
    var_min = variable_bounds[Symbol(variable_string, "_min")]
    var_max = variable_bounds[Symbol(variable_string, "_max")]
    if !limiter.bar_states
        calc_bounds_twosided!(var_min, var_max, variable, u, t, semi)
    end

    @threaded for element in elements
        inverse_jacobian = cache.elements.inverse_jacobian[element]
        for j in eachnode(dg), i in eachnode(dg)
            idp_local_minmax_inner!(alpha, inverse_jacobian, u, dt, dg, cache, variable,
                                    var_min, var_max, i, j, element)
        end
    end

    return nothing
end

@inline function idp_local_minmax!(alpha, limiter, u, t, dt, semi,
                                   mesh::Union{StructuredMesh{2}, P4estMesh{2}},
                                   elements, variable)
    _, _, dg, cache = mesh_equations_solver_cache(semi)

    (; variable_bounds) = limiter.cache.subcell_limiter_coefficients
    variable_string = string(variable)
    var_min = variable_bounds[Symbol(variable_string, "_min")]
    var_max = variable_bounds[Symbol(variable_string, "_max")]
    if !limiter.bar_states
        calc_bounds_twosided!(var_min, var_max, variable, u, t, semi)
    end

    @threaded for element in elements
        for j in eachnode(dg), i in eachnode(dg)
            inverse_jacobian = cache.elements.inverse_jacobian[i, j, element]
            idp_local_minmax_inner!(alpha, inverse_jacobian, u, dt, dg, cache, variable,
                                    var_min, var_max, i, j, element)
        end
    end

    return nothing
end

# Function barrier to dispatch outer function by mesh type
@inline function idp_local_minmax_inner!(alpha, inverse_jacobian, u, dt, dg, cache,
                                         variable, var_min, var_max, i, j, element)
    (; antidiffusive_flux1_L, antidiffusive_flux2_L, antidiffusive_flux1_R, antidiffusive_flux2_R) = cache.antidiffusive_fluxes
    (; inverse_weights) = dg.basis

    var = u[variable, i, j, element]
    # Real Zalesak type limiter
    #   * Zalesak (1979). "Fully multidimensional flux-corrected transport algorithms for fluids"
    #   * Kuzmin et al. (2010). "Failsafe flux limiting and constrained data projections for equations of gas dynamics"
    #   Note: The Zalesak limiter has to be computed, even if the state is valid, because the correction is
    #         for each interface, not each node

    Qp = max(0, (var_max[i, j, element] - var) / dt)
    Qm = min(0, (var_min[i, j, element] - var) / dt)

    # Calculate Pp and Pm
    # Note: Boundaries of antidiffusive_flux1/2 are constant 0, so they make no difference here.
    val_flux1_local = inverse_weights[i] *
                      antidiffusive_flux1_R[variable, i, j, element]
    val_flux1_local_ip1 = -inverse_weights[i] *
                          antidiffusive_flux1_L[variable, i + 1, j, element]
    val_flux2_local = inverse_weights[j] *
                      antidiffusive_flux2_R[variable, i, j, element]
    val_flux2_local_jp1 = -inverse_weights[j] *
                          antidiffusive_flux2_L[variable, i, j + 1, element]

    Pp = max(0, val_flux1_local) + max(0, val_flux1_local_ip1) +
         max(0, val_flux2_local) + max(0, val_flux2_local_jp1)
    Pm = min(0, val_flux1_local) + min(0, val_flux1_local_ip1) +
         min(0, val_flux2_local) + min(0, val_flux2_local_jp1)

    Qp = max(0, (var_max[i, j, element] - var) / dt)
    Qm = min(0, (var_min[i, j, element] - var) / dt)

    Pp = inverse_jacobian * Pp
    Pm = inverse_jacobian * Pm

    # Compute blending coefficient avoiding division by zero
    # (as in paper of [Guermond, Nazarov, Popov, Thomas] (4.8))
    Qp = abs(Qp) /
         (abs(Pp) + eps(typeof(Qp)) * 100 * abs(var_max[i, j, element]))
    Qm = abs(Qm) /
         (abs(Pm) + eps(typeof(Qm)) * 100 * abs(var_max[i, j, element]))

    # Calculate alpha at nodes
    alpha[i, j, element] = max(alpha[i, j, element], 1 - min(1, Qp, Qm))

    return nothing
end

###############################################################################
# Local minimum limiting of specific entropy

@inline function idp_spec_entropy!(alpha, limiter, u, t, dt, semi, mesh::TreeMesh{2},
                                   elements)
    _, equations, dg, cache = mesh_equations_solver_cache(semi)
    (; variable_bounds) = limiter.cache.subcell_limiter_coefficients
    s_min = variable_bounds[:spec_entropy_min]
    if !limiter.bar_states
        calc_bounds_onesided!(s_min, min, typemax, entropy_spec, u, t, semi)
    end

    # Perform Newton's bisection method to find new alpha
    @threaded for element in elements
        inverse_jacobian = cache.elements.inverse_jacobian[element]
        for j in eachnode(dg), i in eachnode(dg)
            u_local = get_node_vars(u, equations, dg, i, j, element)
            newton_loops_alpha!(alpha, s_min[i, j, element], u_local, inverse_jacobian,
                                i, j, element, dt, equations, dg, cache, limiter,
                                entropy_spec, initial_check_entropy_spec_newton_idp,
                                final_check_standard_newton_idp)
        end
    end

    return nothing
end

@inline function idp_spec_entropy!(alpha, limiter, u, t, dt, semi,
                                   mesh::Union{StructuredMesh{2}, P4estMesh{2}},
                                   elements)
    _, equations, dg, cache = mesh_equations_solver_cache(semi)
    (; variable_bounds) = limiter.cache.subcell_limiter_coefficients
    s_min = variable_bounds[:spec_entropy_min]
    if !limiter.bar_states
        calc_bounds_onesided!(s_min, min, typemax, entropy_spec, u, t, semi)
    end

    # Perform Newton's bisection method to find new alpha
    @threaded for element in elements
        for j in eachnode(dg), i in eachnode(dg)
            inverse_jacobian = cache.elements.inverse_jacobian[i, j, element]
            u_local = get_node_vars(u, equations, dg, i, j, element)
            newton_loops_alpha!(alpha, s_min[i, j, element], u_local, inverse_jacobian,
                                i, j, element, dt, equations, dg, cache, limiter,
                                entropy_spec, initial_check_entropy_spec_newton_idp,
                                final_check_standard_newton_idp)
        end
    end

    return nothing
end

###############################################################################
# Local maximum limiting of mathematical entropy

@inline function idp_math_entropy!(alpha, limiter, u, t, dt, semi, mesh::TreeMesh{2},
                                   elements)
    _, equations, dg, cache = mesh_equations_solver_cache(semi)
    (; variable_bounds) = limiter.cache.subcell_limiter_coefficients
    s_max = variable_bounds[:math_entropy_max]
    if !limiter.bar_states
        calc_bounds_onesided!(s_max, max, typemin, entropy_math, u, t, semi)
    end

    # Perform Newton's bisection method to find new alpha
    @threaded for element in elements
        inverse_jacobian = cache.elements.inverse_jacobian[element]
        for j in eachnode(dg), i in eachnode(dg)
            u_local = get_node_vars(u, equations, dg, i, j, element)
            newton_loops_alpha!(alpha, s_max[i, j, element], u_local, inverse_jacobian,
                                i, j, element, dt, equations, dg, cache, limiter,
                                entropy_math, initial_check_entropy_math_newton_idp,
                                final_check_standard_newton_idp)
        end
    end

    return nothing
end

@inline function idp_math_entropy!(alpha, limiter, u, t, dt, semi,
                                   mesh::Union{StructuredMesh{2}, P4estMesh{2}},
                                   elements)
    _, equations, dg, cache = mesh_equations_solver_cache(semi)
    (; variable_bounds) = limiter.cache.subcell_limiter_coefficients
    s_max = variable_bounds[:math_entropy_max]
    if !limiter.bar_states
        calc_bounds_onesided!(s_max, max, typemin, entropy_math, u, t, semi)
    end

    # Perform Newton's bisection method to find new alpha
    @threaded for element in elements
        for j in eachnode(dg), i in eachnode(dg)
            inverse_jacobian = cache.elements.inverse_jacobian[i, j, element]
            u_local = get_node_vars(u, equations, dg, i, j, element)
            newton_loops_alpha!(alpha, s_max[i, j, element], u_local, inverse_jacobian,
                                i, j, element, dt, equations, dg, cache, limiter,
                                entropy_math, initial_check_entropy_math_newton_idp,
                                final_check_standard_newton_idp)
        end
    end

    return nothing
end

###############################################################################
# Global positivity limiting

@inline function idp_positivity!(alpha, limiter, u, dt, semi, elements)
    mesh, _, _, _ = mesh_equations_solver_cache(semi)

    # Conservative variables
    for variable in limiter.positivity_variables_cons
        @trixi_timeit timer() "conservative variables" idp_positivity_conservative!(alpha,
                                                                                    limiter,
                                                                                    u,
                                                                                    dt,
                                                                                    semi,
                                                                                    mesh,
                                                                                    elements,
                                                                                    variable)
    end

    # Nonlinear variables
    for variable in limiter.positivity_variables_nonlinear
        @trixi_timeit timer() "nonlinear variables" idp_positivity_nonlinear!(alpha,
                                                                              limiter,
                                                                              u, dt,
                                                                              semi,
                                                                              mesh,
                                                                              elements,
                                                                              variable)
    end

    return nothing
end

###############################################################################
# Global positivity limiting of conservative variables

@inline function idp_positivity_conservative!(alpha, limiter, u, dt, semi,
                                              mesh::TreeMesh{2}, elements, variable)
    _, _, dg, cache = mesh_equations_solver_cache(semi)

    (; variable_bounds) = limiter.cache.subcell_limiter_coefficients
    var_min = variable_bounds[Symbol(string(variable), "_min")]

    @threaded for element in elements
        inverse_jacobian = cache.elements.inverse_jacobian[element]
        for j in eachnode(dg), i in eachnode(dg)
            idp_positivity_conservative_inner!(alpha, inverse_jacobian, limiter, u, dt,
                                               dg, cache, variable, var_min,
                                               i, j, element)
        end
    end

    return nothing
end

@inline function idp_positivity_conservative!(alpha, limiter, u, dt, semi,
                                              mesh::Union{StructuredMesh{2},
                                                          P4estMesh{2}},
                                              elements, variable)
    _, _, dg, cache = mesh_equations_solver_cache(semi)

    (; variable_bounds) = limiter.cache.subcell_limiter_coefficients
    var_min = variable_bounds[Symbol(string(variable), "_min")]

    @threaded for element in elements
        for j in eachnode(dg), i in eachnode(dg)
            inverse_jacobian = cache.elements.inverse_jacobian[i, j, element]
            idp_positivity_conservative_inner!(alpha, inverse_jacobian, limiter, u, dt,
                                               dg, cache, variable, var_min,
                                               i, j, element)
        end
    end

    return nothing
end

# Function barrier to dispatch outer function by mesh type
@inline function idp_positivity_conservative_inner!(alpha, inverse_jacobian, limiter, u,
                                                    dt, dg, cache, variable, var_min,
                                                    i, j, element)
    (; antidiffusive_flux1_L, antidiffusive_flux2_L, antidiffusive_flux1_R, antidiffusive_flux2_R) = cache.antidiffusive_fluxes
    (; inverse_weights) = dg.basis
    (; positivity_correction_factor) = limiter

    var = u[variable, i, j, element]
    if var < 0
        error("Safe low-order method produces negative value for conservative variable $variable. Try a smaller time step.")
    end

    # Compute bound
    if limiter.local_minmax &&
       variable in limiter.local_minmax_variables_cons &&
       var_min[i, j, element] >= positivity_correction_factor * var
        # Local limiting is more restrictive that positivity limiting
        # => Skip positivity limiting for this node
        return nothing
    end
    var_min[i, j, element] = positivity_correction_factor * var

    # Real one-sided Zalesak-type limiter
    # * Zalesak (1979). "Fully multidimensional flux-corrected transport algorithms for fluids"
    # * Kuzmin et al. (2010). "Failsafe flux limiting and constrained data projections for equations of gas dynamics"
    # Note: The Zalesak limiter has to be computed, even if the state is valid, because the correction is
    #       for each interface, not each node
    Qm = min(0, (var_min[i, j, element] - var) / dt)

    # Calculate Pm
    # Note: Boundaries of antidiffusive_flux1/2 are constant 0, so they make no difference here.
    val_flux1_local = inverse_weights[i] *
                      antidiffusive_flux1_R[variable, i, j, element]
    val_flux1_local_ip1 = -inverse_weights[i] *
                          antidiffusive_flux1_L[variable, i + 1, j, element]
    val_flux2_local = inverse_weights[j] *
                      antidiffusive_flux2_R[variable, i, j, element]
    val_flux2_local_jp1 = -inverse_weights[j] *
                          antidiffusive_flux2_L[variable, i, j + 1, element]

    Pm = min(0, val_flux1_local) + min(0, val_flux1_local_ip1) +
         min(0, val_flux2_local) + min(0, val_flux2_local_jp1)
    Pm = inverse_jacobian * Pm

    # Compute blending coefficient avoiding division by zero
    # (as in paper of [Guermond, Nazarov, Popov, Thomas] (4.8))
    Qm = abs(Qm) / (abs(Pm) + eps(typeof(Qm)) * 100)

    # Calculate alpha
    alpha[i, j, element] = max(alpha[i, j, element], 1 - Qm)

    return nothing
end

###############################################################################
# Global positivity limiting of nonlinear variables

@inline function idp_positivity_nonlinear!(alpha, limiter, u, dt, semi,
                                           mesh::TreeMesh{2}, elements, variable)
    _, _, dg, cache = mesh_equations_solver_cache(semi)

    (; variable_bounds) = limiter.cache.subcell_limiter_coefficients
    var_min = variable_bounds[Symbol(string(variable), "_min")]

    @threaded for element in elements
        inverse_jacobian = cache.elements.inverse_jacobian[element]
        for j in eachnode(dg), i in eachnode(dg)
            idp_positivity_nonlinear_inner!(alpha, inverse_jacobian, limiter, u, dt,
                                            semi, dg, cache, variable, var_min,
                                            i, j, element)
        end
    end

    return nothing
end

@inline function idp_positivity_nonlinear!(alpha, limiter, u, dt, semi,
                                           mesh::Union{StructuredMesh{2}, P4estMesh{2}},
                                           elements, variable)
    _, _, dg, cache = mesh_equations_solver_cache(semi)

    (; variable_bounds) = limiter.cache.subcell_limiter_coefficients
    var_min = variable_bounds[Symbol(string(variable), "_min")]

    @threaded for element in elements
        for j in eachnode(dg), i in eachnode(dg)
            inverse_jacobian = cache.elements.inverse_jacobian[i, j, element]
            idp_positivity_nonlinear_inner!(alpha, inverse_jacobian, limiter, u, dt,
                                            semi, dg, cache, variable, var_min,
                                            i, j, element)
        end
    end

    return nothing
end

# Function barrier to dispatch outer function by mesh type
@inline function idp_positivity_nonlinear_inner!(alpha, inverse_jacobian, limiter, u,
                                                 dt, semi, dg, cache, variable, var_min,
                                                 i, j, element)
    _, equations, _, _ = mesh_equations_solver_cache(semi)

    u_local = get_node_vars(u, equations, dg, i, j, element)
    var = variable(u_local, equations)
    if var < 0
        error("Safe low-order method produces negative value for conservative variable $variable. Try a smaller time step.")
    end
    var_min[i, j, element] = limiter.positivity_correction_factor * var

    # Perform Newton's bisection method to find new alpha
    newton_loops_alpha!(alpha, var_min[i, j, element], u_local, inverse_jacobian, i, j,
                        element, dt, equations, dg, cache, limiter, variable,
                        initial_check_nonnegative_newton_idp,
                        final_check_nonnegative_newton_idp)

    return nothing
end

###############################################################################
# Newton-bisection method

@inline function newton_loops_alpha!(alpha, bound, u, inverse_jacobian, i, j, element,
                                     dt, equations, dg, cache, limiter,
                                     variable, initial_check, final_check)
    (; inverse_weights) = dg.basis
    (; antidiffusive_flux1_L, antidiffusive_flux2_L, antidiffusive_flux1_R, antidiffusive_flux2_R) = cache.antidiffusive_fluxes

    (; gamma_constant_newton) = limiter

    # negative xi direction
    antidiffusive_flux = gamma_constant_newton * inverse_jacobian * inverse_weights[i] *
                         get_node_vars(antidiffusive_flux1_R, equations, dg, i, j,
                                       element)
    newton_loop!(alpha, bound, u, i, j, element, variable, initial_check, final_check,
                 equations, dt, limiter, antidiffusive_flux)

    # positive xi direction
    antidiffusive_flux = -gamma_constant_newton * inverse_jacobian *
                         inverse_weights[i] *
                         get_node_vars(antidiffusive_flux1_L, equations, dg, i + 1, j,
                                       element)
    newton_loop!(alpha, bound, u, i, j, element, variable, initial_check, final_check,
                 equations, dt, limiter, antidiffusive_flux)

    # negative eta direction
    antidiffusive_flux = gamma_constant_newton * inverse_jacobian * inverse_weights[j] *
                         get_node_vars(antidiffusive_flux2_R, equations, dg, i, j,
                                       element)
    newton_loop!(alpha, bound, u, i, j, element, variable, initial_check, final_check,
                 equations, dt, limiter, antidiffusive_flux)

    # positive eta direction
    antidiffusive_flux = -gamma_constant_newton * inverse_jacobian *
                         inverse_weights[j] *
                         get_node_vars(antidiffusive_flux2_L, equations, dg, i, j + 1,
                                       element)
    newton_loop!(alpha, bound, u, i, j, element, variable, initial_check, final_check,
                 equations, dt, limiter, antidiffusive_flux)

    return nothing
end

@inline function newton_loop!(alpha, bound, u, i, j, element, variable, initial_check,
                              final_check, equations, dt, limiter, antidiffusive_flux)
    newton_reltol, newton_abstol = limiter.newton_tolerances

    beta = 1 - alpha[i, j, element]

    beta_L = 0 # alpha = 1
    beta_R = beta # No higher beta (lower alpha) than the current one

    u_curr = u + beta * dt * antidiffusive_flux

    # If state is valid, perform initial check and return if correction is not needed
    if isvalid(u_curr, equations)
        goal = goal_function_newton_idp(variable, bound, u_curr, equations)

        initial_check(bound, goal, newton_abstol) && return nothing
    end

    # Newton iterations
    for iter in 1:(limiter.max_iterations_newton)
        beta_old = beta

        # If the state is valid, evaluate d(goal)/d(beta)
        if isvalid(u_curr, equations)
            dgoal_dbeta = dgoal_function_newton_idp(variable, u_curr, dt,
                                                    antidiffusive_flux, equations)
        else # Otherwise, perform a bisection step
            dgoal_dbeta = 0
        end

        if dgoal_dbeta != 0
            # Update beta with Newton's method
            beta = beta - goal / dgoal_dbeta
        end

        # Check bounds
        if (beta < beta_L) || (beta > beta_R) || (dgoal_dbeta == 0) || isnan(beta)
            # Out of bounds, do a bisection step
            beta = 0.5 * (beta_L + beta_R)
            # Get new u
            u_curr = u + beta * dt * antidiffusive_flux

            # If the state is invalid, finish bisection step without checking tolerance and iterate further
            if !isvalid(u_curr, equations)
                beta_R = beta
                continue
            end

            # Check new beta for condition and update bounds
            goal = goal_function_newton_idp(variable, bound, u_curr, equations)
            if initial_check(bound, goal, newton_abstol)
                # New beta fulfills condition
                beta_L = beta
            else
                # New beta does not fulfill condition
                beta_R = beta
            end
        else
            # Get new u
            u_curr = u + beta * dt * antidiffusive_flux

            # If the state is invalid, redefine right bound without checking tolerance and iterate further
            if !isvalid(u_curr, equations)
                beta_R = beta
                continue
            end

            # Evaluate goal function
            goal = goal_function_newton_idp(variable, bound, u_curr, equations)
        end

        # Check relative tolerance
        if abs(beta_old - beta) <= newton_reltol
            break
        end

        # Check absolute tolerance
        if final_check(bound, goal, newton_abstol)
            break
        end
    end

    new_alpha = 1 - beta
    if alpha[i, j, element] > new_alpha + newton_abstol
        error("Alpha is getting smaller. old: $(alpha[i, j, element]), new: $new_alpha")
    else
        alpha[i, j, element] = new_alpha
    end

    return nothing
end

### Auxiliary routines for Newton's bisection method ###
# Initial checks
@inline function initial_check_entropy_spec_newton_idp(bound, goal, newton_abstol)
    goal <= max(newton_abstol, abs(bound) * newton_abstol)
end

@inline function initial_check_entropy_math_newton_idp(bound, goal, newton_abstol)
    goal >= -max(newton_abstol, abs(bound) * newton_abstol)
end

@inline initial_check_nonnegative_newton_idp(bound, goal, newton_abstol) = goal <= 0

# Goal and d(Goal)d(u) function
@inline goal_function_newton_idp(variable, bound, u, equations) = bound -
                                                                  variable(u, equations)
@inline function dgoal_function_newton_idp(variable, u, dt, antidiffusive_flux,
                                           equations)
    -dot(gradient_conservative(variable, u, equations), dt * antidiffusive_flux)
end

# Final checks
@inline function final_check_standard_newton_idp(bound, goal, newton_abstol)
    abs(goal) < max(newton_abstol, abs(bound) * newton_abstol)
end

@inline function final_check_nonnegative_newton_idp(bound, goal, newton_abstol)
    (goal <= eps()) && (goal > -max(newton_abstol, abs(bound) * newton_abstol))
end

###############################################################################
# Monolithic Convex Limiting
###############################################################################

# this method is used when the limiter is constructed as for shock-capturing volume integrals
function create_cache(limiter::Type{SubcellLimiterMCL}, equations::AbstractEquations{2},
                      basis::LobattoLegendreBasis, positivity_limiter_pressure)
    subcell_limiter_coefficients = Trixi.ContainerSubcellLimiterMCL2D{real(basis)}(0,
                                                                                   nvariables(equations),
                                                                                   nnodes(basis))
    container_bar_states = Trixi.ContainerBarStates{real(basis)}(0,
                                                                 nvariables(equations),
                                                                 nnodes(basis))

    # Memory for bounds checking routine with `BoundsCheckCallback`.
    # Local variable contains the maximum deviation since the last export.
    # [min / max, variable]
    mcl_bounds_delta_local = zeros(real(basis), 2,
                                   nvariables(equations) + positivity_limiter_pressure)
    # Global variable contains the total maximum deviation.
    # [min / max, variable]
    mcl_bounds_delta_global = zeros(real(basis), 2,
                                    nvariables(equations) + positivity_limiter_pressure)

    return (; subcell_limiter_coefficients, container_bar_states,
            mcl_bounds_delta_local, mcl_bounds_delta_global)
end
end # @muladd<|MERGE_RESOLUTION|>--- conflicted
+++ resolved
@@ -29,10 +29,6 @@
     idp_bounds_delta_local = Dict{Symbol, real(basis)}()
     # Global variable contains the total maximum deviation.
     idp_bounds_delta_global = Dict{Symbol, real(basis)}()
-<<<<<<< HEAD
-    stride_size = div(128, sizeof(eltype(basis.nodes))) # = n
-=======
->>>>>>> 73da92c4
     for key in bound_keys
         idp_bounds_delta_local[key] = zero(real(basis))
         idp_bounds_delta_global[key] = zero(real(basis))
