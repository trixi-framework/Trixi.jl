# By default, Julia/LLVM does not use fused multiply-add operations (FMAs).
# Since these FMAs can increase the performance of many numerical algorithms,
# we need to opt-in explicitly.
# See https://ranocha.de/blog/Optimizing_EC_Trixi for further details.
@muladd begin
#! format: noindent

###############################################################################
# IDP Limiting
###############################################################################

<<<<<<< HEAD
# this method is used when the limiter is constructed as for shock-capturing volume integrals
function create_cache(limiter::Type{SubcellLimiterIDP}, equations::AbstractEquations{2},
                      basis::LobattoLegendreBasis, bound_keys, bar_states)
    subcell_limiter_coefficients = Trixi.ContainerSubcellLimiterIDP2D{real(basis)}(0,
                                                                                   nnodes(basis),
                                                                                   bound_keys)

    cache = (;)
    if bar_states
        container_bar_states = Trixi.ContainerBarStates2D{real(basis)}(0,
                                                                       nvariables(equations),
                                                                       nnodes(basis))
        cache = (; cache..., container_bar_states)
    end

    # Memory for bounds checking routine with `BoundsCheckCallback`.
    # Local variable contains the maximum deviation since the last export.
    idp_bounds_delta_local = Dict{Symbol, real(basis)}()
    # Global variable contains the total maximum deviation.
    idp_bounds_delta_global = Dict{Symbol, real(basis)}()
    for key in bound_keys
        idp_bounds_delta_local[key] = zero(real(basis))
        idp_bounds_delta_global[key] = zero(real(basis))
    end

    return (; cache..., subcell_limiter_coefficients, idp_bounds_delta_local,
            idp_bounds_delta_global)
end

function (limiter::SubcellLimiterIDP)(u::AbstractArray{<:Any, 4},
                                      semi, equations, dg::DGSEM,
                                      t, dt;
                                      kwargs...)
    mesh, _, _, _ = mesh_equations_solver_cache(semi)

    @unpack alpha = limiter.cache.subcell_limiter_coefficients
    # TODO: Do not abuse `reset_du!` but maybe implement a generic `set_zero!`
    @trixi_timeit timer() "reset alpha" reset_du!(alpha, dg, semi.cache)

    if limiter.smoothness_indicator
        elements = semi.cache.element_ids_dgfv
    else
        elements = eachelement(dg, semi.cache)
    end

    if limiter.local_twosided
        @trixi_timeit timer() "local twosided" idp_local_twosided!(alpha, limiter,
                                                                   u, t, dt, semi,
                                                                   elements)
    end
    if limiter.positivity
        @trixi_timeit timer() "positivity" idp_positivity!(alpha, limiter, u, dt,
                                                           semi, elements)
    end
    if limiter.local_onesided
        @trixi_timeit timer() "local onesided" idp_local_onesided!(alpha, limiter,
                                                                   u, t, dt, semi,
                                                                   elements)
    end

    # Calculate alpha1 and alpha2
    @unpack alpha1, alpha2 = limiter.cache.subcell_limiter_coefficients
    @threaded for element in elements
        for j in eachnode(dg), i in 2:nnodes(dg)
            alpha1[i, j, element] = max(alpha[i - 1, j, element], alpha[i, j, element])
        end
        for j in 2:nnodes(dg), i in eachnode(dg)
            alpha2[i, j, element] = max(alpha[i, j - 1, element], alpha[i, j, element])
        end
        for i in eachnode(dg)
            alpha1[1, i, element] = zero(eltype(alpha1))
            alpha1[nnodes(dg) + 1, i, element] = zero(eltype(alpha1))
            alpha2[i, 1, element] = zero(eltype(alpha2))
            alpha2[i, nnodes(dg) + 1, element] = zero(eltype(alpha2))
        end
    end

    return nothing
end

=======
>>>>>>> 413d75f7
###############################################################################
# Calculation of local bounds using low-order FV solution

@inline function calc_bounds_twosided!(var_min, var_max, variable,
                                       u::AbstractArray{<:Any, 4}, t, semi, equations)
    mesh, _, dg, cache = mesh_equations_solver_cache(semi)
    # Calc bounds inside elements
    @threaded for element in eachelement(dg, cache)
        for j in eachnode(dg), i in eachnode(dg)
            var_min[i, j, element] = typemax(eltype(var_min))
            var_max[i, j, element] = typemin(eltype(var_max))
        end
        # Calculate bounds at Gauss-Lobatto nodes using u
        for j in eachnode(dg), i in eachnode(dg)
            var = u[variable, i, j, element]
            var_min[i, j, element] = min(var_min[i, j, element], var)
            var_max[i, j, element] = max(var_max[i, j, element], var)

            if i > 1
                var_min[i - 1, j, element] = min(var_min[i - 1, j, element], var)
                var_max[i - 1, j, element] = max(var_max[i - 1, j, element], var)
            end
            if i < nnodes(dg)
                var_min[i + 1, j, element] = min(var_min[i + 1, j, element], var)
                var_max[i + 1, j, element] = max(var_max[i + 1, j, element], var)
            end
            if j > 1
                var_min[i, j - 1, element] = min(var_min[i, j - 1, element], var)
                var_max[i, j - 1, element] = max(var_max[i, j - 1, element], var)
            end
            if j < nnodes(dg)
                var_min[i, j + 1, element] = min(var_min[i, j + 1, element], var)
                var_max[i, j + 1, element] = max(var_max[i, j + 1, element], var)
            end
        end
    end

    # Values at element boundary
    calc_bounds_twosided_interface!(var_min, var_max, variable,
                                    u, t, semi, mesh, equations)
    return nothing
end

@inline function calc_bounds_twosided_interface!(var_min, var_max, variable,
                                                 u, t, semi, mesh::TreeMesh2D,
                                                 equations)
    _, _, dg, cache = mesh_equations_solver_cache(semi)
    (; boundary_conditions) = semi
    # Calc bounds at interfaces and periodic boundaries
    for interface in eachinterface(dg, cache)
        # Get neighboring element ids
        left = cache.interfaces.neighbor_ids[1, interface]
        right = cache.interfaces.neighbor_ids[2, interface]

        orientation = cache.interfaces.orientations[interface]

        for i in eachnode(dg)
            index_left = (nnodes(dg), i)
            index_right = (1, i)
            if orientation == 2
                index_left = reverse(index_left)
                index_right = reverse(index_right)
            end
            var_left = u[variable, index_left..., left]
            var_right = u[variable, index_right..., right]

            var_min[index_right..., right] = min(var_min[index_right..., right],
                                                 var_left)
            var_max[index_right..., right] = max(var_max[index_right..., right],
                                                 var_left)

            var_min[index_left..., left] = min(var_min[index_left..., left], var_right)
            var_max[index_left..., left] = max(var_max[index_left..., left], var_right)
        end
    end

    # Calc bounds at physical boundaries
    for boundary in eachboundary(dg, cache)
        element = cache.boundaries.neighbor_ids[boundary]
        orientation = cache.boundaries.orientations[boundary]
        neighbor_side = cache.boundaries.neighbor_sides[boundary]

        for i in eachnode(dg)
            if neighbor_side == 2 # Element is on the right, boundary on the left
                index = (1, i)
                boundary_index = 1
            else # Element is on the left, boundary on the right
                index = (nnodes(dg), i)
                boundary_index = 2
            end
            if orientation == 2
                index = reverse(index)
                boundary_index += 2
            end
            u_inner = get_node_vars(u, equations, dg, index..., element)
            u_outer = get_boundary_outer_state(u_inner, t,
                                               boundary_conditions[boundary_index],
                                               orientation, boundary_index,
                                               mesh, equations, dg, cache,
                                               index..., element)
            var_outer = u_outer[variable]

            var_min[index..., element] = min(var_min[index..., element], var_outer)
            var_max[index..., element] = max(var_max[index..., element], var_outer)
        end
    end

    return nothing
end

@inline function calc_bounds_onesided!(var_minmax, min_or_max, variable,
                                       u::AbstractArray{<:Any, 4}, t, semi)
    mesh, equations, dg, cache = mesh_equations_solver_cache(semi)
    # Calc bounds inside elements
    @threaded for element in eachelement(dg, cache)
        # Reset bounds
        for j in eachnode(dg), i in eachnode(dg)
            if min_or_max === max
                var_minmax[i, j, element] = typemin(eltype(var_minmax))
            else
                var_minmax[i, j, element] = typemax(eltype(var_minmax))
            end
        end

        # Calculate bounds at Gauss-Lobatto nodes using u
        for j in eachnode(dg), i in eachnode(dg)
            var = variable(get_node_vars(u, equations, dg, i, j, element), equations)
            var_minmax[i, j, element] = min_or_max(var_minmax[i, j, element], var)

            if i > 1
                var_minmax[i - 1, j, element] = min_or_max(var_minmax[i - 1, j,
                                                                      element], var)
            end
            if i < nnodes(dg)
                var_minmax[i + 1, j, element] = min_or_max(var_minmax[i + 1, j,
                                                                      element], var)
            end
            if j > 1
                var_minmax[i, j - 1, element] = min_or_max(var_minmax[i, j - 1,
                                                                      element], var)
            end
            if j < nnodes(dg)
                var_minmax[i, j + 1, element] = min_or_max(var_minmax[i, j + 1,
                                                                      element], var)
            end
        end
    end

    # Values at element boundary
    calc_bounds_onesided_interface!(var_minmax, min_or_max, variable, u, t, semi, mesh)

    return nothing
end

@inline function calc_bounds_onesided_interface!(var_minmax, min_or_max, variable, u, t,
                                                 semi, mesh::TreeMesh2D)
    _, equations, dg, cache = mesh_equations_solver_cache(semi)
    (; boundary_conditions) = semi
    # Calc bounds at interfaces and periodic boundaries
    for interface in eachinterface(dg, cache)
        # Get neighboring element ids
        left = cache.interfaces.neighbor_ids[1, interface]
        right = cache.interfaces.neighbor_ids[2, interface]

        orientation = cache.interfaces.orientations[interface]
        for i in eachnode(dg)
            index_left = (nnodes(dg), i)
            index_right = (1, i)
            if orientation == 2
                index_left = reverse(index_left)
                index_right = reverse(index_right)
            end
            var_left = variable(get_node_vars(u, equations, dg, index_left..., left),
                                equations)
            var_right = variable(get_node_vars(u, equations, dg, index_right..., right),
                                 equations)

            var_minmax[index_right..., right] = min_or_max(var_minmax[index_right...,
                                                                      right], var_left)
            var_minmax[index_left..., left] = min_or_max(var_minmax[index_left...,
                                                                    left], var_right)
        end
    end

    # Calc bounds at physical boundaries
    for boundary in eachboundary(dg, cache)
        element = cache.boundaries.neighbor_ids[boundary]
        orientation = cache.boundaries.orientations[boundary]
        neighbor_side = cache.boundaries.neighbor_sides[boundary]

        for i in eachnode(dg)
            if neighbor_side == 2 # Element is on the right, boundary on the left
                index = (1, i)
                boundary_index = 1
            else # Element is on the left, boundary on the right
                index = (nnodes(dg), i)
                boundary_index = 2
            end
            if orientation == 2
                index = reverse(index)
                boundary_index += 2
            end
            u_inner = get_node_vars(u, equations, dg, index..., element)
            u_outer = get_boundary_outer_state(u_inner, t,
                                               boundary_conditions[boundary_index],
                                               orientation, boundary_index,
                                               mesh, equations, dg, cache,
                                               index..., element)
            var_outer = variable(u_outer, equations)

            var_minmax[index..., element] = min_or_max(var_minmax[index..., element],
                                                       var_outer)
        end
    end

    return nothing
end

###############################################################################
# Local minimum and maximum limiting of conservative variables

@inline function idp_local_twosided!(alpha, limiter, u::AbstractArray{<:Any, 4}, t, dt,
                                     semi, elements, variable)
    mesh, equations, dg, cache = mesh_equations_solver_cache(semi)
    (; antidiffusive_flux1_L, antidiffusive_flux2_L, antidiffusive_flux1_R, antidiffusive_flux2_R) = cache.antidiffusive_fluxes
    (; inverse_weights) = dg.basis # Plays role of inverse DG-subcell sizes

    (; variable_bounds) = limiter.cache.subcell_limiter_coefficients
    variable_string = string(variable)
    var_min = variable_bounds[Symbol(variable_string, "_min")]
    var_max = variable_bounds[Symbol(variable_string, "_max")]
    if !limiter.bar_states
        calc_bounds_twosided!(var_min, var_max, variable, u, t, semi, equations)
    end

    @threaded for element in elements
        for j in eachnode(dg), i in eachnode(dg)
            inverse_jacobian = get_inverse_jacobian(cache.elements.inverse_jacobian,
                                                    mesh, i, j, element)
            var = u[variable, i, j, element]
            # Real Zalesak type limiter
            #   * Zalesak (1979). "Fully multidimensional flux-corrected transport algorithms for fluids"
            #   * Kuzmin et al. (2010). "Failsafe flux limiting and constrained data projections for equations of gas dynamics"
            #   Note: The Zalesak limiter has to be computed, even if the state is valid, because the correction is
            #         for each interface, not each node

            Qp = max(0, (var_max[i, j, element] - var) / dt)
            Qm = min(0, (var_min[i, j, element] - var) / dt)

            # Calculate Pp and Pm
            # Note: Boundaries of antidiffusive_flux1/2 are constant 0, so they make no difference here.
            val_flux1_local = inverse_weights[i] *
                              antidiffusive_flux1_R[variable, i, j, element]
            val_flux1_local_ip1 = -inverse_weights[i] *
                                  antidiffusive_flux1_L[variable, i + 1, j, element]
            val_flux2_local = inverse_weights[j] *
                              antidiffusive_flux2_R[variable, i, j, element]
            val_flux2_local_jp1 = -inverse_weights[j] *
                                  antidiffusive_flux2_L[variable, i, j + 1, element]

            Pp = max(0, val_flux1_local) + max(0, val_flux1_local_ip1) +
                 max(0, val_flux2_local) + max(0, val_flux2_local_jp1)
            Pm = min(0, val_flux1_local) + min(0, val_flux1_local_ip1) +
                 min(0, val_flux2_local) + min(0, val_flux2_local_jp1)

            Pp = inverse_jacobian * Pp
            Pm = inverse_jacobian * Pm

            # Compute blending coefficient avoiding division by zero
            # (as in paper of [Guermond, Nazarov, Popov, Thomas] (4.8))
            Qp = abs(Qp) /
                 (abs(Pp) + eps(typeof(Qp)) * 100 * abs(var_max[i, j, element]))
            Qm = abs(Qm) /
                 (abs(Pm) + eps(typeof(Qm)) * 100 * abs(var_max[i, j, element]))

            # Calculate alpha at nodes
            alpha[i, j, element] = max(alpha[i, j, element], 1 - min(1, Qp, Qm))
        end
    end

    return nothing
end

##############################################################################
# Local minimum or maximum limiting of nonlinear variables

@inline function idp_local_onesided!(alpha, limiter, u::AbstractArray{<:Real, 4}, t, dt,
                                     semi, elements, variable, min_or_max)
    mesh, equations, dg, cache = mesh_equations_solver_cache(semi)
    (; variable_bounds) = limiter.cache.subcell_limiter_coefficients
    var_minmax = variable_bounds[Symbol(string(variable), "_", string(min_or_max))]
    if !limiter.bar_states
        calc_bounds_onesided!(var_minmax, min_or_max, variable, u, t, semi)
    end

    # Perform Newton's bisection method to find new alpha
    @threaded for element in elements
        for j in eachnode(dg), i in eachnode(dg)
            inverse_jacobian = get_inverse_jacobian(cache.elements.inverse_jacobian,
                                                    mesh, i, j, element)
            u_local = get_node_vars(u, equations, dg, i, j, element)
            newton_loops_alpha!(alpha, var_minmax[i, j, element], u_local,
                                i, j, element, variable, min_or_max,
                                initial_check_local_onesided_newton_idp,
                                final_check_local_onesided_newton_idp, inverse_jacobian,
                                dt, equations, dg, cache, limiter)
        end
    end

    return nothing
end

###############################################################################
# Global positivity limiting of conservative variables

@inline function idp_positivity_conservative!(alpha, limiter,
                                              u::AbstractArray{<:Real, 4},
                                              dt, semi, elements, variable)
    mesh, _, dg, cache = mesh_equations_solver_cache(semi)
    (; antidiffusive_flux1_L, antidiffusive_flux2_L, antidiffusive_flux1_R, antidiffusive_flux2_R) = cache.antidiffusive_fluxes
    (; inverse_weights) = dg.basis
    (; positivity_correction_factor) = limiter

    (; variable_bounds) = limiter.cache.subcell_limiter_coefficients
    var_min = variable_bounds[Symbol(string(variable), "_min")]

    @threaded for element in elements
        for j in eachnode(dg), i in eachnode(dg)
            inverse_jacobian = get_inverse_jacobian(cache.elements.inverse_jacobian,
                                                    mesh, i, j, element)
            var = u[variable, i, j, element]
            if var < 0
                error("Safe low-order method produces negative value for conservative variable $variable. Try a smaller time step.")
            end

            # Compute bound
            if limiter.local_twosided &&
               variable in limiter.local_twosided_variables_cons &&
               var_min[i, j, element] >= positivity_correction_factor * var
                # Local limiting is more restrictive that positivity limiting
                # => Skip positivity limiting for this node
                continue
            end
            var_min[i, j, element] = positivity_correction_factor * var

            # Real one-sided Zalesak-type limiter
            # * Zalesak (1979). "Fully multidimensional flux-corrected transport algorithms for fluids"
            # * Kuzmin et al. (2010). "Failsafe flux limiting and constrained data projections for equations of gas dynamics"
            # Note: The Zalesak limiter has to be computed, even if the state is valid, because the correction is
            #       for each interface, not each node
            Qm = min(0, (var_min[i, j, element] - var) / dt)

            # Calculate Pm
            # Note: Boundaries of antidiffusive_flux1/2 are constant 0, so they make no difference here.
            val_flux1_local = inverse_weights[i] *
                              antidiffusive_flux1_R[variable, i, j, element]
            val_flux1_local_ip1 = -inverse_weights[i] *
                                  antidiffusive_flux1_L[variable, i + 1, j, element]
            val_flux2_local = inverse_weights[j] *
                              antidiffusive_flux2_R[variable, i, j, element]
            val_flux2_local_jp1 = -inverse_weights[j] *
                                  antidiffusive_flux2_L[variable, i, j + 1, element]

            Pm = min(0, val_flux1_local) + min(0, val_flux1_local_ip1) +
                 min(0, val_flux2_local) + min(0, val_flux2_local_jp1)
            Pm = inverse_jacobian * Pm

            # Compute blending coefficient avoiding division by zero
            # (as in paper of [Guermond, Nazarov, Popov, Thomas] (4.8))
            Qm = abs(Qm) / (abs(Pm) + eps(typeof(Qm)) * 100)

            # Calculate alpha
            alpha[i, j, element] = max(alpha[i, j, element], 1 - Qm)
        end
    end

    return nothing
end

###############################################################################
# Global positivity limiting of nonlinear variables

@inline function idp_positivity_nonlinear!(alpha, limiter,
                                           u::AbstractArray{<:Real, 4},
                                           dt, semi, elements, variable)
    mesh, equations, dg, cache = mesh_equations_solver_cache(semi)
    (; positivity_correction_factor) = limiter

    (; variable_bounds) = limiter.cache.subcell_limiter_coefficients
    var_min = variable_bounds[Symbol(string(variable), "_min")]

    @threaded for element in elements
        for j in eachnode(dg), i in eachnode(dg)
            inverse_jacobian = get_inverse_jacobian(cache.elements.inverse_jacobian,
                                                    mesh, i, j, element)

            # Compute bound
            u_local = get_node_vars(u, equations, dg, i, j, element)
            var = variable(u_local, equations)
            if var < 0
                error("Safe low-order method produces negative value for variable $variable. Try a smaller time step.")
            end
            var_min[i, j, element] = positivity_correction_factor * var

            # Perform Newton's bisection method to find new alpha
            newton_loops_alpha!(alpha, var_min[i, j, element], u_local, i, j, element,
                                variable, min, initial_check_nonnegative_newton_idp,
                                final_check_nonnegative_newton_idp, inverse_jacobian,
                                dt, equations, dg, cache, limiter)
        end
    end

    return nothing
end

###############################################################################
# Newton-bisection method

# 2D version
@inline function newton_loops_alpha!(alpha, bound, u, i, j, element,
                                     variable, min_or_max,
                                     initial_check, final_check,
                                     inverse_jacobian, dt,
                                     equations, dg, cache, limiter)
    (; inverse_weights) = dg.basis
    (; antidiffusive_flux1_L, antidiffusive_flux2_L, antidiffusive_flux1_R, antidiffusive_flux2_R) = cache.antidiffusive_fluxes

    (; gamma_constant_newton) = limiter

    indices = (i, j, element)

    # negative xi direction
    antidiffusive_flux = gamma_constant_newton * inverse_jacobian * inverse_weights[i] *
                         get_node_vars(antidiffusive_flux1_R, equations, dg,
                                       i, j, element)
    newton_loop!(alpha, bound, u, indices, variable, min_or_max, initial_check,
                 final_check, equations, dt, limiter, antidiffusive_flux)

    # positive xi direction
    antidiffusive_flux = -gamma_constant_newton * inverse_jacobian *
                         inverse_weights[i] *
                         get_node_vars(antidiffusive_flux1_L, equations, dg,
                                       i + 1, j, element)
    newton_loop!(alpha, bound, u, indices, variable, min_or_max, initial_check,
                 final_check, equations, dt, limiter, antidiffusive_flux)

    # negative eta direction
    antidiffusive_flux = gamma_constant_newton * inverse_jacobian * inverse_weights[j] *
                         get_node_vars(antidiffusive_flux2_R, equations, dg,
                                       i, j, element)
    newton_loop!(alpha, bound, u, indices, variable, min_or_max, initial_check,
                 final_check, equations, dt, limiter, antidiffusive_flux)

    # positive eta direction
    antidiffusive_flux = -gamma_constant_newton * inverse_jacobian *
                         inverse_weights[j] *
                         get_node_vars(antidiffusive_flux2_L, equations, dg,
                                       i, j + 1, element)
    newton_loop!(alpha, bound, u, indices, variable, min_or_max, initial_check,
                 final_check, equations, dt, limiter, antidiffusive_flux)

    return nothing
end

###############################################################################
# Monolithic Convex Limiting
###############################################################################

# this method is used when the limiter is constructed as for shock-capturing volume integrals
function create_cache(limiter::Type{SubcellLimiterMCL}, equations::AbstractEquations{2},
                      basis::LobattoLegendreBasis, positivity_limiter_pressure)
    subcell_limiter_coefficients = Trixi.ContainerSubcellLimiterMCL2D{real(basis)}(0,
                                                                                   nvariables(equations),
                                                                                   nnodes(basis))
    container_bar_states = Trixi.ContainerBarStates2D{real(basis)}(0,
                                                                   nvariables(equations),
                                                                   nnodes(basis))

    # Memory for bounds checking routine with `BoundsCheckCallback`.
    # Local variable contains the maximum deviation since the last export.
    # [min / max, variable]
    mcl_bounds_delta_local = zeros(real(basis), 2,
                                   nvariables(equations) + positivity_limiter_pressure)
    # Global variable contains the total maximum deviation.
    # [min / max, variable]
    mcl_bounds_delta_global = zeros(real(basis), 2,
                                    nvariables(equations) + positivity_limiter_pressure)

    return (; subcell_limiter_coefficients, container_bar_states,
            mcl_bounds_delta_local, mcl_bounds_delta_global)
end
end # @muladd<|MERGE_RESOLUTION|>--- conflicted
+++ resolved
@@ -9,89 +9,6 @@
 # IDP Limiting
 ###############################################################################
 
-<<<<<<< HEAD
-# this method is used when the limiter is constructed as for shock-capturing volume integrals
-function create_cache(limiter::Type{SubcellLimiterIDP}, equations::AbstractEquations{2},
-                      basis::LobattoLegendreBasis, bound_keys, bar_states)
-    subcell_limiter_coefficients = Trixi.ContainerSubcellLimiterIDP2D{real(basis)}(0,
-                                                                                   nnodes(basis),
-                                                                                   bound_keys)
-
-    cache = (;)
-    if bar_states
-        container_bar_states = Trixi.ContainerBarStates2D{real(basis)}(0,
-                                                                       nvariables(equations),
-                                                                       nnodes(basis))
-        cache = (; cache..., container_bar_states)
-    end
-
-    # Memory for bounds checking routine with `BoundsCheckCallback`.
-    # Local variable contains the maximum deviation since the last export.
-    idp_bounds_delta_local = Dict{Symbol, real(basis)}()
-    # Global variable contains the total maximum deviation.
-    idp_bounds_delta_global = Dict{Symbol, real(basis)}()
-    for key in bound_keys
-        idp_bounds_delta_local[key] = zero(real(basis))
-        idp_bounds_delta_global[key] = zero(real(basis))
-    end
-
-    return (; cache..., subcell_limiter_coefficients, idp_bounds_delta_local,
-            idp_bounds_delta_global)
-end
-
-function (limiter::SubcellLimiterIDP)(u::AbstractArray{<:Any, 4},
-                                      semi, equations, dg::DGSEM,
-                                      t, dt;
-                                      kwargs...)
-    mesh, _, _, _ = mesh_equations_solver_cache(semi)
-
-    @unpack alpha = limiter.cache.subcell_limiter_coefficients
-    # TODO: Do not abuse `reset_du!` but maybe implement a generic `set_zero!`
-    @trixi_timeit timer() "reset alpha" reset_du!(alpha, dg, semi.cache)
-
-    if limiter.smoothness_indicator
-        elements = semi.cache.element_ids_dgfv
-    else
-        elements = eachelement(dg, semi.cache)
-    end
-
-    if limiter.local_twosided
-        @trixi_timeit timer() "local twosided" idp_local_twosided!(alpha, limiter,
-                                                                   u, t, dt, semi,
-                                                                   elements)
-    end
-    if limiter.positivity
-        @trixi_timeit timer() "positivity" idp_positivity!(alpha, limiter, u, dt,
-                                                           semi, elements)
-    end
-    if limiter.local_onesided
-        @trixi_timeit timer() "local onesided" idp_local_onesided!(alpha, limiter,
-                                                                   u, t, dt, semi,
-                                                                   elements)
-    end
-
-    # Calculate alpha1 and alpha2
-    @unpack alpha1, alpha2 = limiter.cache.subcell_limiter_coefficients
-    @threaded for element in elements
-        for j in eachnode(dg), i in 2:nnodes(dg)
-            alpha1[i, j, element] = max(alpha[i - 1, j, element], alpha[i, j, element])
-        end
-        for j in 2:nnodes(dg), i in eachnode(dg)
-            alpha2[i, j, element] = max(alpha[i, j - 1, element], alpha[i, j, element])
-        end
-        for i in eachnode(dg)
-            alpha1[1, i, element] = zero(eltype(alpha1))
-            alpha1[nnodes(dg) + 1, i, element] = zero(eltype(alpha1))
-            alpha2[i, 1, element] = zero(eltype(alpha2))
-            alpha2[i, nnodes(dg) + 1, element] = zero(eltype(alpha2))
-        end
-    end
-
-    return nothing
-end
-
-=======
->>>>>>> 413d75f7
 ###############################################################################
 # Calculation of local bounds using low-order FV solution
 
