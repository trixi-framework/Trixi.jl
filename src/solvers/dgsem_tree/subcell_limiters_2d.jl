--- conflicted
+++ resolved
@@ -317,13 +317,8 @@
     return nothing
 end
 
-<<<<<<< HEAD
 @inline function idp_local_twosided!(alpha, limiter, u, t, dt, semi, elements, variable)
-    mesh, _, dg, cache = mesh_equations_solver_cache(semi)
-=======
-@inline function idp_local_twosided!(alpha, limiter, u, t, dt, semi, variable)
     mesh, equations, dg, cache = mesh_equations_solver_cache(semi)
->>>>>>> 1d1daf9f
     (; antidiffusive_flux1_L, antidiffusive_flux2_L, antidiffusive_flux1_R, antidiffusive_flux2_R) = cache.antidiffusive_fluxes
     (; inverse_weights) = dg.basis
 
@@ -331,13 +326,9 @@
     variable_string = string(variable)
     var_min = variable_bounds[Symbol(variable_string, "_min")]
     var_max = variable_bounds[Symbol(variable_string, "_max")]
-<<<<<<< HEAD
     if !limiter.bar_states
-        calc_bounds_twosided!(var_min, var_max, variable, u, t, semi)
-    end
-=======
-    calc_bounds_twosided!(var_min, var_max, variable, u, t, semi, equations)
->>>>>>> 1d1daf9f
+        calc_bounds_twosided!(var_min, var_max, variable, u, t, semi, equations)
+    end
 
     @threaded for element in elements
         for j in eachnode(dg), i in eachnode(dg)
