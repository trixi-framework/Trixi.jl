# By default, Julia/LLVM does not use fused multiply-add operations (FMAs).
# Since these FMAs can increase the performance of many numerical algorithms,
# we need to opt-in explicitly.
# See https://ranocha.de/blog/Optimizing_EC_Trixi for further details.
@muladd begin
#! format: noindent

###############################################################################
# IDP Limiting
###############################################################################

# this method is used when the limiter is constructed as for shock-capturing volume integrals
function create_cache(limiter::Type{SubcellLimiterIDP}, equations::AbstractEquations{2},
                      basis::LobattoLegendreBasis, bound_keys)
    subcell_limiter_coefficients = Trixi.ContainerSubcellLimiterIDP2D{real(basis)}(0,
                                                                                   nnodes(basis),
                                                                                   bound_keys)

    # Memory for bounds checking routine with `BoundsCheckCallback`.
    # Local variable contains the maximum deviation since the last export.
    # Using a threaded vector to parallelize bounds check.
    idp_bounds_delta_local = Dict{Symbol, Vector{real(basis)}}()
    # Global variable contains the total maximum deviation.
    idp_bounds_delta_global = Dict{Symbol, real(basis)}()
    # Note: False sharing causes critical performance issues on multiple threads when using a vector
    # of length `Threads.nthreads()`. Initializing a vector of length `n * Threads.nthreads()`
    # and then only using every n-th entry, fixes the problem and allows proper scaling.
    # Since there are no processors with caches over 128B, we use `n = 128B / size(uEltype)`
    stride_size = div(128, sizeof(eltype(basis.nodes))) # = n
    for key in bound_keys
        idp_bounds_delta_local[key] = [zero(real(basis))
                                       for _ in 1:(stride_size * Threads.nthreads())]
        idp_bounds_delta_global[key] = zero(real(basis))
    end

    return (; subcell_limiter_coefficients, idp_bounds_delta_local,
            idp_bounds_delta_global)
end

function (limiter::SubcellLimiterIDP)(u::AbstractArray{<:Any, 4}, semi, dg::DGSEM, t,
                                      dt;
                                      kwargs...)
    @unpack alpha = limiter.cache.subcell_limiter_coefficients
    # TODO: Do not abuse `reset_du!` but maybe implement a generic `set_zero!`
    @trixi_timeit timer() "reset alpha" reset_du!(alpha, dg, semi.cache)

    if limiter.local_minmax
        @trixi_timeit timer() "local min/max limiting" idp_local_minmax!(alpha, limiter,
                                                                         u, t, dt, semi)
    end
    if limiter.positivity
        @trixi_timeit timer() "positivity" idp_positivity!(alpha, limiter, u, dt, semi)
    end

    # Calculate alpha1 and alpha2
    @unpack alpha1, alpha2 = limiter.cache.subcell_limiter_coefficients
    @threaded for element in eachelement(dg, semi.cache)
        for j in eachnode(dg), i in 2:nnodes(dg)
            alpha1[i, j, element] = max(alpha[i - 1, j, element], alpha[i, j, element])
        end
        for j in 2:nnodes(dg), i in eachnode(dg)
            alpha2[i, j, element] = max(alpha[i, j - 1, element], alpha[i, j, element])
        end
        alpha1[1, :, element] .= zero(eltype(alpha1))
        alpha1[nnodes(dg) + 1, :, element] .= zero(eltype(alpha1))
        alpha2[:, 1, element] .= zero(eltype(alpha2))
        alpha2[:, nnodes(dg) + 1, element] .= zero(eltype(alpha2))
    end

    return nothing
end

###############################################################################
# Calculation of local bounds using low-order FV solution

@inline function calc_bounds_twosided!(var_min, var_max, variable, u, t, semi)
    mesh, equations, dg, cache = mesh_equations_solver_cache(semi)
    # Calc bounds inside elements
    @threaded for element in eachelement(dg, cache)
        var_min[:, :, element] .= typemax(eltype(var_min))
        var_max[:, :, element] .= typemin(eltype(var_max))
        # Calculate bounds at Gauss-Lobatto nodes using u
        for j in eachnode(dg), i in eachnode(dg)
            var = u[variable, i, j, element]
            var_min[i, j, element] = min(var_min[i, j, element], var)
            var_max[i, j, element] = max(var_max[i, j, element], var)

            if i > 1
                var_min[i - 1, j, element] = min(var_min[i - 1, j, element], var)
                var_max[i - 1, j, element] = max(var_max[i - 1, j, element], var)
            end
            if i < nnodes(dg)
                var_min[i + 1, j, element] = min(var_min[i + 1, j, element], var)
                var_max[i + 1, j, element] = max(var_max[i + 1, j, element], var)
            end
            if j > 1
                var_min[i, j - 1, element] = min(var_min[i, j - 1, element], var)
                var_max[i, j - 1, element] = max(var_max[i, j - 1, element], var)
            end
            if j < nnodes(dg)
                var_min[i, j + 1, element] = min(var_min[i, j + 1, element], var)
                var_max[i, j + 1, element] = max(var_max[i, j + 1, element], var)
            end
        end
    end

    # Values at element boundary
    calc_bounds_twosided_interface!(var_min, var_max, variable, u, t, semi, mesh)
end

@inline function calc_bounds_twosided_interface!(var_min, var_max, variable, u, t, semi,
                                                 mesh::TreeMesh2D)
    _, equations, dg, cache = mesh_equations_solver_cache(semi)
    (; boundary_conditions) = semi
    # Calc bounds at interfaces and periodic boundaries
    for interface in eachinterface(dg, cache)
        # Get neighboring element ids
        left = cache.interfaces.neighbor_ids[1, interface]
        right = cache.interfaces.neighbor_ids[2, interface]

        orientation = cache.interfaces.orientations[interface]

        for i in eachnode(dg)
            index_left = (nnodes(dg), i)
            index_right = (1, i)
            if orientation == 2
                index_left = reverse(index_left)
                index_right = reverse(index_right)
            end
            var_left = u[variable, index_left..., left]
            var_right = u[variable, index_right..., right]

            var_min[index_right..., right] = min(var_min[index_right..., right],
                                                 var_left)
            var_max[index_right..., right] = max(var_max[index_right..., right],
                                                 var_left)

            var_min[index_left..., left] = min(var_min[index_left..., left], var_right)
            var_max[index_left..., left] = max(var_max[index_left..., left], var_right)
        end
    end

    # Calc bounds at physical boundaries
    for boundary in eachboundary(dg, cache)
        element = cache.boundaries.neighbor_ids[boundary]
        orientation = cache.boundaries.orientations[boundary]
        neighbor_side = cache.boundaries.neighbor_sides[boundary]

        for i in eachnode(dg)
            if neighbor_side == 2 # Element is on the right, boundary on the left
                index = (1, i)
                boundary_index = 1
            else # Element is on the left, boundary on the right
                index = (nnodes(dg), i)
                boundary_index = 2
            end
            if orientation == 2
                index = reverse(index)
                boundary_index += 2
            end
            u_outer = get_boundary_outer_state(boundary_conditions[boundary_index],
                                               cache, t, equations, dg,
                                               index..., element)
            var_outer = u_outer[variable]

            var_min[index..., element] = min(var_min[index..., element], var_outer)
            var_max[index..., element] = max(var_max[index..., element], var_outer)
        end
    end

    return nothing
end

###############################################################################
# Local minimum/maximum limiting

@inline function idp_local_minmax!(alpha, limiter, u, t, dt, semi)
    mesh, _, _, _ = mesh_equations_solver_cache(semi)

    for variable in limiter.local_minmax_variables_cons
        idp_local_minmax!(alpha, limiter, u, t, dt, semi, mesh, variable)
    end

    return nothing
end

@inline function idp_local_minmax!(alpha, limiter, u, t, dt, semi, mesh::TreeMesh{2},
                                   variable)
    _, _, dg, cache = mesh_equations_solver_cache(semi)

    (; variable_bounds) = limiter.cache.subcell_limiter_coefficients
    variable_string = string(variable)
    var_min = variable_bounds[Symbol(variable_string, "_min")]
    var_max = variable_bounds[Symbol(variable_string, "_max")]
    calc_bounds_twosided!(var_min, var_max, variable, u, t, semi)

    @threaded for element in eachelement(dg, cache)
        inverse_jacobian = cache.elements.inverse_jacobian[element]
        for j in eachnode(dg), i in eachnode(dg)
            idp_local_minmax_inner!(alpha, inverse_jacobian, u, dt, dg, cache, variable,
                                    var_min, var_max, i, j, element)
        end
    end

    return nothing
end

@inline function idp_local_minmax!(alpha, limiter, u, t, dt, semi,
                                   mesh::StructuredMesh{2}, variable)
    _, _, dg, cache = mesh_equations_solver_cache(semi)

    (; variable_bounds) = limiter.cache.subcell_limiter_coefficients
    variable_string = string(variable)
    var_min = variable_bounds[Symbol(variable_string, "_min")]
    var_max = variable_bounds[Symbol(variable_string, "_max")]
    calc_bounds_twosided!(var_min, var_max, variable, u, t, semi)

    @threaded for element in eachelement(dg, cache)
        for j in eachnode(dg), i in eachnode(dg)
            inverse_jacobian = cache.elements.inverse_jacobian[i, j, element]
            idp_local_minmax_inner!(alpha, inverse_jacobian, u, dt, dg, cache, variable,
                                    var_min, var_max, i, j, element)
        end
    end

    return nothing
end

<<<<<<< HEAD
# Function barrier to dispatch outer function by mesh type
@inline function idp_local_minmax_inner!(alpha, inverse_jacobian, u, dt, dg, cache,
                                         variable, var_min, var_max, i, j, element)
    (; antidiffusive_flux1_L, antidiffusive_flux2_L, antidiffusive_flux1_R, antidiffusive_flux2_R) = cache.antidiffusive_fluxes
    (; inverse_weights) = dg.basis

    var = u[variable, i, j, element]
    # Real Zalesak type limiter
    #   * Zalesak (1979). "Fully multidimensional flux-corrected transport algorithms for fluids"
    #   * Kuzmin et al. (2010). "Failsafe flux limiting and constrained data projections for equations of gas dynamics"
    #   Note: The Zalesak limiter has to be computed, even if the state is valid, because the correction is
    #         for each interface, not each node

    Qp = max(0, (var_max[i, j, element] - var) / dt)
    Qm = min(0, (var_min[i, j, element] - var) / dt)

    # Calculate Pp and Pm
    # Note: Boundaries of antidiffusive_flux1/2 are constant 0, so they make no difference here.
    val_flux1_local = inverse_weights[i] *
                      antidiffusive_flux1_R[variable, i, j, element]
    val_flux1_local_ip1 = -inverse_weights[i] *
                          antidiffusive_flux1_L[variable, i + 1, j, element]
    val_flux2_local = inverse_weights[j] *
                      antidiffusive_flux2_R[variable, i, j, element]
    val_flux2_local_jp1 = -inverse_weights[j] *
                          antidiffusive_flux2_L[variable, i, j + 1, element]

    Pp = max(0, val_flux1_local) + max(0, val_flux1_local_ip1) +
         max(0, val_flux2_local) + max(0, val_flux2_local_jp1)
    Pm = min(0, val_flux1_local) + min(0, val_flux1_local_ip1) +
         min(0, val_flux2_local) + min(0, val_flux2_local_jp1)

    Qp = max(0, (var_max[i, j, element] - var) / dt)
    Qm = min(0, (var_min[i, j, element] - var) / dt)

    Pp = inverse_jacobian * Pp
    Pm = inverse_jacobian * Pm

    # Compute blending coefficient avoiding division by zero
    # (as in paper of [Guermond, Nazarov, Popov, Thomas] (4.8))
    Qp = abs(Qp) /
         (abs(Pp) + eps(typeof(Qp)) * 100 * abs(var_max[i, j, element]))
    Qm = abs(Qm) /
         (abs(Pm) + eps(typeof(Qm)) * 100 * abs(var_max[i, j, element]))

    # Calculate alpha at nodes
    alpha[i, j, element] = max(alpha[i, j, element], 1 - min(1, Qp, Qm))

    return nothing
end
=======
###############################################################################
# Global positivity limiting
>>>>>>> 01032aaa

@inline function idp_positivity!(alpha, limiter, u, dt, semi)
    mesh, _, _, _ = mesh_equations_solver_cache(semi)

    # Conservative variables
    for variable in limiter.positivity_variables_cons
<<<<<<< HEAD
        idp_positivity!(alpha, limiter, u, dt, semi, mesh, variable)
=======
        @trixi_timeit timer() "conservative variables" idp_positivity_conservative!(alpha,
                                                                                    limiter,
                                                                                    u,
                                                                                    dt,
                                                                                    semi,
                                                                                    variable)
    end

    # Nonlinear variables
    for variable in limiter.positivity_variables_nonlinear
        @trixi_timeit timer() "nonlinear variables" idp_positivity_nonlinear!(alpha,
                                                                              limiter,
                                                                              u, dt,
                                                                              semi,
                                                                              variable)
>>>>>>> 01032aaa
    end

    return nothing
end

<<<<<<< HEAD
@inline function idp_positivity!(alpha, limiter, u, dt, semi, mesh::TreeMesh{2},
                                 variable)
    _, _, dg, cache = mesh_equations_solver_cache(semi)
=======
###############################################################################
# Global positivity limiting of conservative variables

@inline function idp_positivity_conservative!(alpha, limiter, u, dt, semi, variable)
    mesh, equations, dg, cache = mesh_equations_solver_cache(semi)
    (; antidiffusive_flux1_L, antidiffusive_flux2_L, antidiffusive_flux1_R, antidiffusive_flux2_R) = cache.antidiffusive_fluxes
    (; inverse_weights) = dg.basis
    (; positivity_correction_factor) = limiter
>>>>>>> 01032aaa

    (; variable_bounds) = limiter.cache.subcell_limiter_coefficients
    var_min = variable_bounds[Symbol(string(variable), "_min")]

    @threaded for element in eachelement(dg, cache)
        inverse_jacobian = cache.elements.inverse_jacobian[element]
        for j in eachnode(dg), i in eachnode(dg)
<<<<<<< HEAD
            idp_positivity_inner!(alpha, inverse_jacobian, limiter, u, dt, dg, cache,
                                  variable, var_min, i, j, element)
        end
    end
=======
            var = u[variable, i, j, element]
            if var < 0
                error("Safe low-order method produces negative value for conservative variable $variable. Try a smaller time step.")
            end
>>>>>>> 01032aaa

    return nothing
end

@inline function idp_positivity!(alpha, limiter, u, dt, semi, mesh::StructuredMesh{2},
                                 variable)
    _, _, dg, cache = mesh_equations_solver_cache(semi)

    (; variable_bounds) = limiter.cache.subcell_limiter_coefficients
    var_min = variable_bounds[Symbol(string(variable), "_min")]

    @threaded for element in eachelement(dg, cache)
        for j in eachnode(dg), i in eachnode(dg)
            inverse_jacobian = cache.elements.inverse_jacobian[i, j, element]
            idp_positivity_inner!(alpha, inverse_jacobian, limiter, u, dt, dg, cache,
                                  variable, var_min, i, j, element)
        end
    end

    return nothing
end

<<<<<<< HEAD
# Function barrier to dispatch outer function by mesh type
@inline function idp_positivity_inner!(alpha, inverse_jacobian, limiter, u, dt, dg,
                                       cache, variable, var_min, i, j, element)
    (; antidiffusive_flux1_L, antidiffusive_flux2_L, antidiffusive_flux1_R, antidiffusive_flux2_R) = cache.antidiffusive_fluxes
    (; inverse_weights) = dg.basis
    (; positivity_correction_factor) = limiter

    var = u[variable, i, j, element]
    if var < 0
        error("Safe $variable is not safe. element=$element, node: $i $j, value=$var")
    end

    # Compute bound
    if limiter.local_minmax &&
       variable in limiter.local_minmax_variables_cons &&
       var_min[i, j, element] >= positivity_correction_factor * var
        # Local limiting is more restrictive that positivity limiting
        # => Skip positivity limiting for this node
        return nothing
    end
    var_min[i, j, element] = positivity_correction_factor * var

    # Real one-sided Zalesak-type limiter
    # * Zalesak (1979). "Fully multidimensional flux-corrected transport algorithms for fluids"
    # * Kuzmin et al. (2010). "Failsafe flux limiting and constrained data projections for equations of gas dynamics"
    # Note: The Zalesak limiter has to be computed, even if the state is valid, because the correction is
    #       for each interface, not each node
    Qm = min(0, (var_min[i, j, element] - var) / dt)

    # Calculate Pm
    # Note: Boundaries of antidiffusive_flux1/2 are constant 0, so they make no difference here.
    val_flux1_local = inverse_weights[i] *
                      antidiffusive_flux1_R[variable, i, j, element]
    val_flux1_local_ip1 = -inverse_weights[i] *
                          antidiffusive_flux1_L[variable, i + 1, j, element]
    val_flux2_local = inverse_weights[j] *
                      antidiffusive_flux2_R[variable, i, j, element]
    val_flux2_local_jp1 = -inverse_weights[j] *
                          antidiffusive_flux2_L[variable, i, j + 1, element]

    Pm = min(0, val_flux1_local) + min(0, val_flux1_local_ip1) +
         min(0, val_flux2_local) + min(0, val_flux2_local_jp1)
    Pm = inverse_jacobian * Pm

    # Compute blending coefficient avoiding division by zero
    # (as in paper of [Guermond, Nazarov, Popov, Thomas] (4.8))
    Qm = abs(Qm) / (abs(Pm) + eps(typeof(Qm)) * 100)

    # Calculate alpha
    alpha[i, j, element] = max(alpha[i, j, element], 1 - Qm)

    return nothing
end
=======
@inline function idp_positivity_nonlinear!(alpha, limiter, u, dt, semi, variable)
    _, equations, dg, cache = mesh_equations_solver_cache(semi)
    (; positivity_correction_factor) = limiter

    (; variable_bounds) = limiter.cache.subcell_limiter_coefficients
    var_min = variable_bounds[Symbol(string(variable), "_min")]

    @threaded for element in eachelement(dg, semi.cache)
        inverse_jacobian = cache.elements.inverse_jacobian[element]
        for j in eachnode(dg), i in eachnode(dg)
            # Compute bound
            u_local = get_node_vars(u, equations, dg, i, j, element)
            var = variable(u_local, equations)
            if var < 0
                error("Safe low-order method produces negative value for variable $variable. Try a smaller time step.")
            end
            var_min[i, j, element] = positivity_correction_factor * var

            # Perform Newton's bisection method to find new alpha
            newton_loops_alpha!(alpha, var_min[i, j, element], u_local, i, j, element,
                                variable, initial_check_nonnegative_newton_idp,
                                final_check_nonnegative_newton_idp, inverse_jacobian,
                                dt, equations, dg, cache, limiter)
        end
    end

    return nothing
end

@inline function newton_loops_alpha!(alpha, bound, u, i, j, element, variable,
                                     initial_check, final_check, inverse_jacobian, dt,
                                     equations, dg, cache, limiter)
    (; inverse_weights) = dg.basis
    (; antidiffusive_flux1_L, antidiffusive_flux2_L, antidiffusive_flux1_R, antidiffusive_flux2_R) = cache.antidiffusive_fluxes

    (; gamma_constant_newton) = limiter

    # negative xi direction
    antidiffusive_flux = gamma_constant_newton * inverse_jacobian * inverse_weights[i] *
                         get_node_vars(antidiffusive_flux1_R, equations, dg, i, j,
                                       element)
    newton_loop!(alpha, bound, u, i, j, element, variable, initial_check, final_check,
                 equations, dt, limiter, antidiffusive_flux)

    # positive xi direction
    antidiffusive_flux = -gamma_constant_newton * inverse_jacobian *
                         inverse_weights[i] *
                         get_node_vars(antidiffusive_flux1_L, equations, dg, i + 1, j,
                                       element)
    newton_loop!(alpha, bound, u, i, j, element, variable, initial_check, final_check,
                 equations, dt, limiter, antidiffusive_flux)

    # negative eta direction
    antidiffusive_flux = gamma_constant_newton * inverse_jacobian * inverse_weights[j] *
                         get_node_vars(antidiffusive_flux2_R, equations, dg, i, j,
                                       element)
    newton_loop!(alpha, bound, u, i, j, element, variable, initial_check, final_check,
                 equations, dt, limiter, antidiffusive_flux)

    # positive eta direction
    antidiffusive_flux = -gamma_constant_newton * inverse_jacobian *
                         inverse_weights[j] *
                         get_node_vars(antidiffusive_flux2_L, equations, dg, i, j + 1,
                                       element)
    newton_loop!(alpha, bound, u, i, j, element, variable, initial_check, final_check,
                 equations, dt, limiter, antidiffusive_flux)

    return nothing
end

@inline function newton_loop!(alpha, bound, u, i, j, element, variable, initial_check,
                              final_check, equations, dt, limiter, antidiffusive_flux)
    newton_reltol, newton_abstol = limiter.newton_tolerances

    beta = 1 - alpha[i, j, element]

    beta_L = 0 # alpha = 1
    beta_R = beta # No higher beta (lower alpha) than the current one

    u_curr = u + beta * dt * antidiffusive_flux

    # If state is valid, perform initial check and return if correction is not needed
    if isvalid(u_curr, equations)
        goal = goal_function_newton_idp(variable, bound, u_curr, equations)

        initial_check(bound, goal, newton_abstol) && return nothing
    end

    # Newton iterations
    for iter in 1:(limiter.max_iterations_newton)
        beta_old = beta

        # If the state is valid, evaluate d(goal)/d(beta)
        if isvalid(u_curr, equations)
            dgoal_dbeta = dgoal_function_newton_idp(variable, u_curr, dt,
                                                    antidiffusive_flux, equations)
        else # Otherwise, perform a bisection step
            dgoal_dbeta = 0
        end

        if dgoal_dbeta != 0
            # Update beta with Newton's method
            beta = beta - goal / dgoal_dbeta
        end

        # Check bounds
        if (beta < beta_L) || (beta > beta_R) || (dgoal_dbeta == 0) || isnan(beta)
            # Out of bounds, do a bisection step
            beta = 0.5 * (beta_L + beta_R)
            # Get new u
            u_curr = u + beta * dt * antidiffusive_flux

            # If the state is invalid, finish bisection step without checking tolerance and iterate further
            if !isvalid(u_curr, equations)
                beta_R = beta
                continue
            end

            # Check new beta for condition and update bounds
            goal = goal_function_newton_idp(variable, bound, u_curr, equations)
            if initial_check(bound, goal, newton_abstol)
                # New beta fulfills condition
                beta_L = beta
            else
                # New beta does not fulfill condition
                beta_R = beta
            end
        else
            # Get new u
            u_curr = u + beta * dt * antidiffusive_flux

            # If the state is invalid, redefine right bound without checking tolerance and iterate further
            if !isvalid(u_curr, equations)
                beta_R = beta
                continue
            end

            # Evaluate goal function
            goal = goal_function_newton_idp(variable, bound, u_curr, equations)
        end

        # Check relative tolerance
        if abs(beta_old - beta) <= newton_reltol
            break
        end

        # Check absolute tolerance
        if final_check(bound, goal, newton_abstol)
            break
        end
    end

    new_alpha = 1 - beta
    if alpha[i, j, element] > new_alpha + newton_abstol
        error("Alpha is getting smaller. old: $(alpha[i, j, element]), new: $new_alpha")
    else
        alpha[i, j, element] = new_alpha
    end

    return nothing
end

### Auxiliary routines for Newton's bisection method ###
# Initial checks
@inline initial_check_nonnegative_newton_idp(bound, goal, newton_abstol) = goal <= 0

# Goal and d(Goal)d(u) function
@inline goal_function_newton_idp(variable, bound, u, equations) = bound -
                                                                  variable(u, equations)
@inline function dgoal_function_newton_idp(variable, u, dt, antidiffusive_flux,
                                           equations)
    -dot(gradient_conservative(variable, u, equations), dt * antidiffusive_flux)
end

# Final checks
@inline function final_check_nonnegative_newton_idp(bound, goal, newton_abstol)
    (goal <= eps()) && (goal > -max(newton_abstol, abs(bound) * newton_abstol))
end
>>>>>>> 01032aaa
end # @muladd<|MERGE_RESOLUTION|>--- conflicted
+++ resolved
@@ -226,7 +226,6 @@
     return nothing
 end
 
-<<<<<<< HEAD
 # Function barrier to dispatch outer function by mesh type
 @inline function idp_local_minmax_inner!(alpha, inverse_jacobian, u, dt, dg, cache,
                                          variable, var_min, var_max, i, j, element)
@@ -277,24 +276,21 @@
 
     return nothing
 end
-=======
+
 ###############################################################################
 # Global positivity limiting
->>>>>>> 01032aaa
 
 @inline function idp_positivity!(alpha, limiter, u, dt, semi)
     mesh, _, _, _ = mesh_equations_solver_cache(semi)
 
     # Conservative variables
     for variable in limiter.positivity_variables_cons
-<<<<<<< HEAD
-        idp_positivity!(alpha, limiter, u, dt, semi, mesh, variable)
-=======
         @trixi_timeit timer() "conservative variables" idp_positivity_conservative!(alpha,
                                                                                     limiter,
                                                                                     u,
                                                                                     dt,
                                                                                     semi,
+                                                                                    mesh,
                                                                                     variable)
     end
 
@@ -304,27 +300,19 @@
                                                                               limiter,
                                                                               u, dt,
                                                                               semi,
+                                                                              mesh,
                                                                               variable)
->>>>>>> 01032aaa
-    end
-
-    return nothing
-end
-
-<<<<<<< HEAD
-@inline function idp_positivity!(alpha, limiter, u, dt, semi, mesh::TreeMesh{2},
-                                 variable)
+    end
+
+    return nothing
+end
+
+###############################################################################
+# Global positivity limiting of conservative variables
+
+@inline function idp_positivity_conservative!(alpha, limiter, u, dt, semi,
+                                              mesh::TreeMesh{2}, variable)
     _, _, dg, cache = mesh_equations_solver_cache(semi)
-=======
-###############################################################################
-# Global positivity limiting of conservative variables
-
-@inline function idp_positivity_conservative!(alpha, limiter, u, dt, semi, variable)
-    mesh, equations, dg, cache = mesh_equations_solver_cache(semi)
-    (; antidiffusive_flux1_L, antidiffusive_flux2_L, antidiffusive_flux1_R, antidiffusive_flux2_R) = cache.antidiffusive_fluxes
-    (; inverse_weights) = dg.basis
-    (; positivity_correction_factor) = limiter
->>>>>>> 01032aaa
 
     (; variable_bounds) = limiter.cache.subcell_limiter_coefficients
     var_min = variable_bounds[Symbol(string(variable), "_min")]
@@ -332,23 +320,16 @@
     @threaded for element in eachelement(dg, cache)
         inverse_jacobian = cache.elements.inverse_jacobian[element]
         for j in eachnode(dg), i in eachnode(dg)
-<<<<<<< HEAD
             idp_positivity_inner!(alpha, inverse_jacobian, limiter, u, dt, dg, cache,
                                   variable, var_min, i, j, element)
         end
     end
-=======
-            var = u[variable, i, j, element]
-            if var < 0
-                error("Safe low-order method produces negative value for conservative variable $variable. Try a smaller time step.")
-            end
->>>>>>> 01032aaa
-
-    return nothing
-end
-
-@inline function idp_positivity!(alpha, limiter, u, dt, semi, mesh::StructuredMesh{2},
-                                 variable)
+
+    return nothing
+end
+
+@inline function idp_positivity_conservative!(alpha, limiter, u, dt, semi,
+                                              mesh::StructuredMesh{2}, variable)
     _, _, dg, cache = mesh_equations_solver_cache(semi)
 
     (; variable_bounds) = limiter.cache.subcell_limiter_coefficients
@@ -365,7 +346,6 @@
     return nothing
 end
 
-<<<<<<< HEAD
 # Function barrier to dispatch outer function by mesh type
 @inline function idp_positivity_inner!(alpha, inverse_jacobian, limiter, u, dt, dg,
                                        cache, variable, var_min, i, j, element)
@@ -419,10 +399,13 @@
 
     return nothing
 end
-=======
-@inline function idp_positivity_nonlinear!(alpha, limiter, u, dt, semi, variable)
-    _, equations, dg, cache = mesh_equations_solver_cache(semi)
-    (; positivity_correction_factor) = limiter
+
+###############################################################################
+# Global positivity limiting of nonlinear variables
+
+@inline function idp_positivity_nonlinear!(alpha, limiter, u, dt, semi,
+                                           mesh::TreeMesh{2}, variable)
+    _, _, dg, cache = mesh_equations_solver_cache(semi)
 
     (; variable_bounds) = limiter.cache.subcell_limiter_coefficients
     var_min = variable_bounds[Symbol(string(variable), "_min")]
@@ -430,24 +413,60 @@
     @threaded for element in eachelement(dg, semi.cache)
         inverse_jacobian = cache.elements.inverse_jacobian[element]
         for j in eachnode(dg), i in eachnode(dg)
-            # Compute bound
-            u_local = get_node_vars(u, equations, dg, i, j, element)
-            var = variable(u_local, equations)
-            if var < 0
-                error("Safe low-order method produces negative value for variable $variable. Try a smaller time step.")
-            end
-            var_min[i, j, element] = positivity_correction_factor * var
-
-            # Perform Newton's bisection method to find new alpha
-            newton_loops_alpha!(alpha, var_min[i, j, element], u_local, i, j, element,
-                                variable, initial_check_nonnegative_newton_idp,
-                                final_check_nonnegative_newton_idp, inverse_jacobian,
-                                dt, equations, dg, cache, limiter)
-        end
-    end
-
-    return nothing
-end
+            idp_positivity_nonlinear_inner!(alpha, inverse_jacobian, limiter, u, dt,
+                                            semi, dg, cache, variable, var_min,
+                                            i, j, element)
+        end
+    end
+
+    return nothing
+end
+
+@inline function idp_positivity_nonlinear!(alpha, limiter, u, dt, semi,
+                                           mesh::StructuredMesh{2}, variable)
+    _, _, dg, cache = mesh_equations_solver_cache(semi)
+
+    (; variable_bounds) = limiter.cache.subcell_limiter_coefficients
+    var_min = variable_bounds[Symbol(string(variable), "_min")]
+
+    @threaded for element in eachelement(dg, semi.cache)
+        for j in eachnode(dg), i in eachnode(dg)
+            inverse_jacobian = cache.elements.inverse_jacobian[element]
+            idp_positivity_nonlinear_inner!(alpha, inverse_jacobian, limiter, u, dt,
+                                            semi, dg, cache, variable, var_min,
+                                            i, j, element)
+        end
+    end
+
+    return nothing
+end
+
+@inline function idp_positivity_nonlinear_inner!(alpha, inverse_jacobian, limiter, u,
+                                                 dt, semi, dg, cache, variable, var_min,
+                                                 i, j, element)
+    _, equations, _, _ = mesh_equations_solver_cache(semi)
+
+    (; positivity_correction_factor) = limiter
+
+    # Compute bound
+    u_local = get_node_vars(u, equations, dg, i, j, element)
+    var = variable(u_local, equations)
+    if var < 0
+        error("Safe low-order method produces negative value for variable $variable. Try a smaller time step.")
+    end
+    var_min[i, j, element] = positivity_correction_factor * var
+
+    # Perform Newton's bisection method to find new alpha
+    newton_loops_alpha!(alpha, var_min[i, j, element], u_local, i, j, element,
+                        variable, initial_check_nonnegative_newton_idp,
+                        final_check_nonnegative_newton_idp, inverse_jacobian,
+                        dt, equations, dg, cache, limiter)
+
+    return nothing
+end
+
+###############################################################################
+# Newton-bisection method
 
 @inline function newton_loops_alpha!(alpha, bound, u, i, j, element, variable,
                                      initial_check, final_check, inverse_jacobian, dt,
@@ -598,5 +617,4 @@
 @inline function final_check_nonnegative_newton_idp(bound, goal, newton_abstol)
     (goal <= eps()) && (goal > -max(newton_abstol, abs(bound) * newton_abstol))
 end
->>>>>>> 01032aaa
 end # @muladd