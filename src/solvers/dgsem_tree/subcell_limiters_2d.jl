--- conflicted
+++ resolved
@@ -13,7 +13,6 @@
                                                                         nnodes(basis),
                                                                         bound_keys)
 
-<<<<<<< HEAD
     cache = (;)
     if bar_states
         container_bar_states = Trixi.ContainerBarStates{real(basis)}(0,
@@ -22,23 +21,15 @@
         cache = (; cache..., container_bar_states)
     end
 
+    # Memory for bounds checking routine with `BoundsCheckCallback`.
+    # The first entry of each vector contains the maximum deviation since the last export.
+    # The second one contains the total maximum deviation.
     idp_bounds_delta = Dict{Symbol, real(basis)}()
     for key in bound_keys
         idp_bounds_delta[key] = zero(real(basis))
     end
 
     return (; cache..., subcell_limiter_coefficients, idp_bounds_delta)
-=======
-    # Memory for bounds checking routine with `BoundsCheckCallback`.
-    # The first entry of each vector contains the maximum deviation since the last export.
-    # The second one contains the total maximum deviation.
-    idp_bounds_delta = Dict{Symbol, Vector{real(basis)}}()
-    for key in bound_keys
-        idp_bounds_delta[key] = zeros(real(basis), 2)
-    end
-
-    return (; subcell_limiter_coefficients, idp_bounds_delta)
->>>>>>> fc00ac1b
 end
 
 function (limiter::SubcellLimiterIDP)(u::AbstractArray{<:Any, 4}, semi, dg::DGSEM, t,
@@ -343,8 +334,8 @@
 @inline function idp_local_minmax!(alpha, limiter, u, t, dt, semi, elements, variable)
     mesh, _, dg, cache = mesh_equations_solver_cache(semi)
     (; variable_bounds) = limiter.cache.subcell_limiter_coefficients
-    var_min = variable_bounds[Symbol("$(variable)_min")]
-    var_max = variable_bounds[Symbol("$(variable)_max")]
+    var_min = variable_bounds[Symbol(string(variable), "_min")]
+    var_max = variable_bounds[Symbol(string(variable), "_max")]
     if !limiter.bar_states
         calc_bounds_2sided!(var_min, var_max, variable, u, t, semi)
     end
@@ -536,7 +527,7 @@
     (; positivity_correction_factor) = limiter
 
     (; variable_bounds) = limiter.cache.subcell_limiter_coefficients
-    var_min = variable_bounds[Symbol("$(variable)_min")]
+    var_min = variable_bounds[Symbol(string(variable), "_min")]
 
     @threaded for element in elements
         for j in eachnode(dg), i in eachnode(dg)
