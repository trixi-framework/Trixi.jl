# By default, Julia/LLVM does not use fused multiply-add operations (FMAs).
# Since these FMAs can increase the performance of many numerical algorithms,
# we need to opt-in explicitly.
# See https://ranocha.de/blog/Optimizing_EC_Trixi for further details.
@muladd begin
#! format: noindent

# everything related to a DG semidiscretization in 3D,
# currently limited to Lobatto-Legendre nodes

function create_cache(mesh::Union{TreeMesh{3}, StructuredMesh{3}, P4estMesh{3},
                                  T8codeMesh{3}},
                      equations,
                      volume_integral::VolumeIntegralShockCapturingHG, dg::DG, uEltype)
    cache = create_cache(mesh, equations,
                         VolumeIntegralFluxDifferencing(volume_integral.volume_flux_dg),
                         dg, uEltype)

    A4dp1_x = Array{uEltype, 4}
    A4dp1_y = Array{uEltype, 4}
    A4dp1_z = Array{uEltype, 4}
    fstar1_L_threaded = A4dp1_x[A4dp1_x(undef, nvariables(equations), nnodes(dg) + 1,
                                        nnodes(dg), nnodes(dg))
                                for _ in 1:Threads.nthreads()]
    fstar1_R_threaded = A4dp1_x[A4dp1_x(undef, nvariables(equations), nnodes(dg) + 1,
                                        nnodes(dg), nnodes(dg))
                                for _ in 1:Threads.nthreads()]
    fstar2_L_threaded = A4dp1_y[A4dp1_y(undef, nvariables(equations), nnodes(dg),
                                        nnodes(dg) + 1, nnodes(dg))
                                for _ in 1:Threads.nthreads()]
    fstar2_R_threaded = A4dp1_y[A4dp1_y(undef, nvariables(equations), nnodes(dg),
                                        nnodes(dg) + 1, nnodes(dg))
                                for _ in 1:Threads.nthreads()]
    fstar3_L_threaded = A4dp1_z[A4dp1_z(undef, nvariables(equations), nnodes(dg),
                                        nnodes(dg), nnodes(dg) + 1)
                                for _ in 1:Threads.nthreads()]
    fstar3_R_threaded = A4dp1_z[A4dp1_z(undef, nvariables(equations), nnodes(dg),
                                        nnodes(dg), nnodes(dg) + 1)
                                for _ in 1:Threads.nthreads()]

    return (; cache..., fstar1_L_threaded, fstar1_R_threaded,
            fstar2_L_threaded, fstar2_R_threaded, fstar3_L_threaded, fstar3_R_threaded)
end

function create_cache(mesh::Union{TreeMesh{3}, StructuredMesh{3}, P4estMesh{3},
                                  T8codeMesh{3}}, equations,
                      volume_integral::VolumeIntegralPureLGLFiniteVolume, dg::DG,
                      uEltype)
    A4dp1_x = Array{uEltype, 4}
    A4dp1_y = Array{uEltype, 4}
    A4dp1_z = Array{uEltype, 4}
    fstar1_L_threaded = A4dp1_x[A4dp1_x(undef, nvariables(equations), nnodes(dg) + 1,
                                        nnodes(dg), nnodes(dg))
                                for _ in 1:Threads.nthreads()]
    fstar1_R_threaded = A4dp1_x[A4dp1_x(undef, nvariables(equations), nnodes(dg) + 1,
                                        nnodes(dg), nnodes(dg))
                                for _ in 1:Threads.nthreads()]
    fstar2_L_threaded = A4dp1_y[A4dp1_y(undef, nvariables(equations), nnodes(dg),
                                        nnodes(dg) + 1, nnodes(dg))
                                for _ in 1:Threads.nthreads()]
    fstar2_R_threaded = A4dp1_y[A4dp1_y(undef, nvariables(equations), nnodes(dg),
                                        nnodes(dg) + 1, nnodes(dg))
                                for _ in 1:Threads.nthreads()]
    fstar3_L_threaded = A4dp1_z[A4dp1_z(undef, nvariables(equations), nnodes(dg),
                                        nnodes(dg), nnodes(dg) + 1)
                                for _ in 1:Threads.nthreads()]
    fstar3_R_threaded = A4dp1_z[A4dp1_z(undef, nvariables(equations), nnodes(dg),
                                        nnodes(dg), nnodes(dg) + 1)
                                for _ in 1:Threads.nthreads()]

    return (; fstar1_L_threaded, fstar1_R_threaded, fstar2_L_threaded,
            fstar2_R_threaded,
            fstar3_L_threaded, fstar3_R_threaded)
end

# The methods below are specialized on the mortar type
# and called from the basic `create_cache` method at the top.
function create_cache(mesh::Union{TreeMesh{3}, StructuredMesh{3}, P4estMesh{3},
                                  T8codeMesh{3}},
                      equations, mortar_l2::LobattoLegendreMortarL2, uEltype)
    # TODO: Taal compare performance of different types
    A3d = Array{uEltype, 3}
    fstar_primary_upper_left_threaded = A3d[A3d(undef, nvariables(equations),
                                                nnodes(mortar_l2),
                                                nnodes(mortar_l2))
                                            for _ in 1:Threads.nthreads()]
    fstar_primary_upper_right_threaded = A3d[A3d(undef, nvariables(equations),
                                                 nnodes(mortar_l2), nnodes(mortar_l2))
                                             for _ in 1:Threads.nthreads()]
    fstar_primary_lower_left_threaded = A3d[A3d(undef, nvariables(equations),
                                                nnodes(mortar_l2),
                                                nnodes(mortar_l2))
                                            for _ in 1:Threads.nthreads()]
    fstar_primary_lower_right_threaded = A3d[A3d(undef, nvariables(equations),
                                                 nnodes(mortar_l2), nnodes(mortar_l2))
                                             for _ in 1:Threads.nthreads()]
    fstar_secondary_upper_left_threaded = A3d[A3d(undef, nvariables(equations),
                                                  nnodes(mortar_l2),
                                                  nnodes(mortar_l2))
                                              for _ in 1:Threads.nthreads()]
    fstar_secondary_upper_right_threaded = A3d[A3d(undef, nvariables(equations),
                                                   nnodes(mortar_l2),
                                                   nnodes(mortar_l2))
                                               for _ in 1:Threads.nthreads()]
    fstar_secondary_lower_left_threaded = A3d[A3d(undef, nvariables(equations),
                                                  nnodes(mortar_l2),
                                                  nnodes(mortar_l2))
                                              for _ in 1:Threads.nthreads()]
    fstar_secondary_lower_right_threaded = A3d[A3d(undef, nvariables(equations),
                                                   nnodes(mortar_l2),
                                                   nnodes(mortar_l2))
                                               for _ in 1:Threads.nthreads()]
    fstar_tmp1_threaded = A3d[A3d(undef, nvariables(equations), nnodes(mortar_l2),
                                  nnodes(mortar_l2))
                              for _ in 1:Threads.nthreads()]

    (; fstar_primary_upper_left_threaded, fstar_primary_upper_right_threaded,
     fstar_primary_lower_left_threaded, fstar_primary_lower_right_threaded,
     fstar_secondary_upper_left_threaded, fstar_secondary_upper_right_threaded,
     fstar_secondary_lower_left_threaded, fstar_secondary_lower_right_threaded,
     fstar_tmp1_threaded)
end

# TODO: Taal discuss/refactor timer, allowing users to pass a custom timer?

function rhs!(du, u, t,
              mesh::Union{TreeMesh{3}, P4estMesh{3}, T8codeMesh{3}}, equations,
              boundary_conditions, source_terms::Source,
              dg::DG, cache) where {Source}
    # Reset du
    @trixi_timeit timer() "reset ∂u/∂t" reset_du!(du, dg, cache)

    # Calculate volume integral
    @trixi_timeit timer() "volume integral" begin
        calc_volume_integral!(du, u, mesh,
                              have_nonconservative_terms(equations), equations,
                              dg.volume_integral, dg, cache)
    end

    # Prolong solution to interfaces
    @trixi_timeit timer() "prolong2interfaces" begin
        prolong2interfaces!(cache, u, mesh, equations, dg)
    end

    # Calculate interface fluxes
    @trixi_timeit timer() "interface flux" begin
        calc_interface_flux!(cache.elements.surface_flux_values, mesh,
                             have_nonconservative_terms(equations), equations,
                             dg.surface_integral, dg, cache)
    end

    # Prolong solution to boundaries
    @trixi_timeit timer() "prolong2boundaries" begin
        prolong2boundaries!(cache, u, mesh, equations,
                            dg.surface_integral, dg)
    end

    # Calculate boundary fluxes
    @trixi_timeit timer() "boundary flux" begin
        calc_boundary_flux!(cache, t, boundary_conditions, mesh, equations,
                            dg.surface_integral, dg)
    end

    # Prolong solution to mortars
    @trixi_timeit timer() "prolong2mortars" begin
        prolong2mortars!(cache, u, mesh, equations,
                         dg.mortar, dg)
    end

    # Calculate mortar fluxes
    @trixi_timeit timer() "mortar flux" begin
        calc_mortar_flux!(cache.elements.surface_flux_values, mesh,
                          have_nonconservative_terms(equations), equations,
                          dg.mortar, dg.surface_integral, dg, cache)
    end

    # Calculate surface integrals
    @trixi_timeit timer() "surface integral" begin
        calc_surface_integral!(du, u, mesh, equations,
                               dg.surface_integral, dg, cache)
    end

    # Apply Jacobian from mapping to reference element
    @trixi_timeit timer() "Jacobian" apply_jacobian!(du, mesh, equations, dg, cache)

    # Calculate source terms
    @trixi_timeit timer() "source terms" begin
        calc_sources!(du, u, t, source_terms, equations, dg, cache)
    end

    return nothing
end

#=
`weak_form_kernel!` is only implemented for conserved terms as
non-conservative terms should always be discretized in conjunction with a flux-splitting scheme,
see `flux_differencing_kernel!`.
This treatment is required to achieve, e.g., entropy-stability or well-balancedness.
See also https://github.com/trixi-framework/Trixi.jl/issues/1671#issuecomment-1765644064
=#
@inline function weak_form_kernel!(du, u,
                                   element, mesh::TreeMesh{3},
                                   nonconservative_terms::False, equations,
                                   dg::DGSEM, cache, alpha = true)
    # true * [some floating point value] == [exactly the same floating point value]
    # This can (hopefully) be optimized away due to constant propagation.
    @unpack derivative_dhat = dg.basis

    for k in eachnode(dg), j in eachnode(dg), i in eachnode(dg)
        u_node = get_node_vars(u, equations, dg, i, j, k, element)

        flux1 = flux(u_node, 1, equations)
        for ii in eachnode(dg)
            multiply_add_to_node_vars!(du, alpha * derivative_dhat[ii, i], flux1,
                                       equations, dg, ii, j, k, element)
        end

        flux2 = flux(u_node, 2, equations)
        for jj in eachnode(dg)
            multiply_add_to_node_vars!(du, alpha * derivative_dhat[jj, j], flux2,
                                       equations, dg, i, jj, k, element)
        end

        flux3 = flux(u_node, 3, equations)
        for kk in eachnode(dg)
            multiply_add_to_node_vars!(du, alpha * derivative_dhat[kk, k], flux3,
                                       equations, dg, i, j, kk, element)
        end
    end

    return nothing
end

<<<<<<< HEAD
=======
function calc_volume_integral!(du, u,
                               mesh::Union{TreeMesh{3}, StructuredMesh{3}, P4estMesh{3},
                                           T8codeMesh{3}},
                               nonconservative_terms, equations,
                               volume_integral::VolumeIntegralFluxDifferencing,
                               dg::DGSEM, cache)
    @threaded for element in eachelement(dg, cache)
        flux_differencing_kernel!(du, u, element, mesh,
                                  nonconservative_terms, equations,
                                  volume_integral.volume_flux, dg, cache)
    end

    return nothing
end

>>>>>>> 531ee91d
@inline function flux_differencing_kernel!(du, u,
                                           element, mesh::TreeMesh{3},
                                           nonconservative_terms::False, equations,
                                           volume_flux, dg::DGSEM, cache, alpha = true)
    # true * [some floating point value] == [exactly the same floating point value]
    # This can (hopefully) be optimized away due to constant propagation.
    @unpack derivative_split = dg.basis

    # Calculate volume integral in one element
    for k in eachnode(dg), j in eachnode(dg), i in eachnode(dg)
        u_node = get_node_vars(u, equations, dg, i, j, k, element)

        # All diagonal entries of `derivative_split` are zero. Thus, we can skip
        # the computation of the diagonal terms. In addition, we use the symmetry
        # of the `volume_flux` to save half of the possible two-point flux
        # computations.

        # x direction
        for ii in (i + 1):nnodes(dg)
            u_node_ii = get_node_vars(u, equations, dg, ii, j, k, element)
            flux1 = volume_flux(u_node, u_node_ii, 1, equations)
            multiply_add_to_node_vars!(du, alpha * derivative_split[i, ii], flux1,
                                       equations, dg, i, j, k, element)
            multiply_add_to_node_vars!(du, alpha * derivative_split[ii, i], flux1,
                                       equations, dg, ii, j, k, element)
        end

        # y direction
        for jj in (j + 1):nnodes(dg)
            u_node_jj = get_node_vars(u, equations, dg, i, jj, k, element)
            flux2 = volume_flux(u_node, u_node_jj, 2, equations)
            multiply_add_to_node_vars!(du, alpha * derivative_split[j, jj], flux2,
                                       equations, dg, i, j, k, element)
            multiply_add_to_node_vars!(du, alpha * derivative_split[jj, j], flux2,
                                       equations, dg, i, jj, k, element)
        end

        # z direction
        for kk in (k + 1):nnodes(dg)
            u_node_kk = get_node_vars(u, equations, dg, i, j, kk, element)
            flux3 = volume_flux(u_node, u_node_kk, 3, equations)
            multiply_add_to_node_vars!(du, alpha * derivative_split[k, kk], flux3,
                                       equations, dg, i, j, k, element)
            multiply_add_to_node_vars!(du, alpha * derivative_split[kk, k], flux3,
                                       equations, dg, i, j, kk, element)
        end
    end

    return nothing
end

@inline function flux_differencing_kernel!(du, u,
                                           element, mesh::TreeMesh{3},
                                           nonconservative_terms::True, equations,
                                           volume_flux, dg::DGSEM, cache, alpha = true)
    # true * [some floating point value] == [exactly the same floating point value]
    # This can (hopefully) be optimized away due to constant propagation.
    @unpack derivative_split = dg.basis
    symmetric_flux, nonconservative_flux = volume_flux

    # Apply the symmetric flux as usual
    flux_differencing_kernel!(du, u, element, mesh, False(), equations, symmetric_flux,
                              dg, cache, alpha)

    # Calculate the remaining volume terms using the nonsymmetric generalized flux
    for k in eachnode(dg), j in eachnode(dg), i in eachnode(dg)
        u_node = get_node_vars(u, equations, dg, i, j, k, element)

        # The diagonal terms are zero since the diagonal of `derivative_split`
        # is zero. We ignore this for now.

        # x direction
        integral_contribution = zero(u_node)
        for ii in eachnode(dg)
            u_node_ii = get_node_vars(u, equations, dg, ii, j, k, element)
            noncons_flux1 = nonconservative_flux(u_node, u_node_ii, 1, equations)
            integral_contribution = integral_contribution +
                                    derivative_split[i, ii] * noncons_flux1
        end

        # y direction
        for jj in eachnode(dg)
            u_node_jj = get_node_vars(u, equations, dg, i, jj, k, element)
            noncons_flux2 = nonconservative_flux(u_node, u_node_jj, 2, equations)
            integral_contribution = integral_contribution +
                                    derivative_split[j, jj] * noncons_flux2
        end

        # z direction
        for kk in eachnode(dg)
            u_node_kk = get_node_vars(u, equations, dg, i, j, kk, element)
            noncons_flux3 = nonconservative_flux(u_node, u_node_kk, 3, equations)
            integral_contribution = integral_contribution +
                                    derivative_split[k, kk] * noncons_flux3
        end

        # The factor 0.5 cancels the factor 2 in the flux differencing form
        multiply_add_to_node_vars!(du, alpha * 0.5f0, integral_contribution, equations,
                                   dg, i, j, k, element)
    end

    return nothing
end

@inline function fv_kernel!(du, u,
                            mesh::Union{TreeMesh{3}, StructuredMesh{3}, P4estMesh{3},
                                        T8codeMesh{3}},
                            nonconservative_terms, equations,
                            volume_flux_fv, dg::DGSEM, cache, element, alpha = true)
    @unpack fstar1_L_threaded, fstar1_R_threaded, fstar2_L_threaded, fstar2_R_threaded, fstar3_L_threaded, fstar3_R_threaded = cache
    @unpack inverse_weights = dg.basis

    # Calculate FV two-point fluxes
    fstar1_L = fstar1_L_threaded[Threads.threadid()]
    fstar2_L = fstar2_L_threaded[Threads.threadid()]
    fstar3_L = fstar3_L_threaded[Threads.threadid()]
    fstar1_R = fstar1_R_threaded[Threads.threadid()]
    fstar2_R = fstar2_R_threaded[Threads.threadid()]
    fstar3_R = fstar3_R_threaded[Threads.threadid()]

    calcflux_fv!(fstar1_L, fstar1_R, fstar2_L, fstar2_R, fstar3_L, fstar3_R, u,
                 mesh, nonconservative_terms, equations, volume_flux_fv, dg, element,
                 cache)

    # Calculate FV volume integral contribution
    for k in eachnode(dg), j in eachnode(dg), i in eachnode(dg)
        for v in eachvariable(equations)
            du[v, i, j, k, element] += (alpha *
                                        (inverse_weights[i] *
                                         (fstar1_L[v, i + 1, j, k] -
                                          fstar1_R[v, i, j, k]) +
                                         inverse_weights[j] *
                                         (fstar2_L[v, i, j + 1, k] -
                                          fstar2_R[v, i, j, k]) +
                                         inverse_weights[k] *
                                         (fstar3_L[v, i, j, k + 1] -
                                          fstar3_R[v, i, j, k])))
        end
    end

    return nothing
end

# Calculate the finite volume fluxes inside the elements (**without non-conservative terms**).
@inline function calcflux_fv!(fstar1_L, fstar1_R, fstar2_L, fstar2_R, fstar3_L,
                              fstar3_R, u,
                              mesh::TreeMesh{3}, nonconservative_terms::False,
                              equations,
                              volume_flux_fv, dg::DGSEM, element, cache)
    fstar1_L[:, 1, :, :] .= zero(eltype(fstar1_L))
    fstar1_L[:, nnodes(dg) + 1, :, :] .= zero(eltype(fstar1_L))
    fstar1_R[:, 1, :, :] .= zero(eltype(fstar1_R))
    fstar1_R[:, nnodes(dg) + 1, :, :] .= zero(eltype(fstar1_R))

    for k in eachnode(dg), j in eachnode(dg), i in 2:nnodes(dg)
        u_ll = get_node_vars(u, equations, dg, i - 1, j, k, element)
        u_rr = get_node_vars(u, equations, dg, i, j, k, element)
        flux = volume_flux_fv(u_ll, u_rr, 1, equations) # orientation 1: x direction
        set_node_vars!(fstar1_L, flux, equations, dg, i, j, k)
        set_node_vars!(fstar1_R, flux, equations, dg, i, j, k)
    end

    fstar2_L[:, :, 1, :] .= zero(eltype(fstar2_L))
    fstar2_L[:, :, nnodes(dg) + 1, :] .= zero(eltype(fstar2_L))
    fstar2_R[:, :, 1, :] .= zero(eltype(fstar2_R))
    fstar2_R[:, :, nnodes(dg) + 1, :] .= zero(eltype(fstar2_R))

    for k in eachnode(dg), j in 2:nnodes(dg), i in eachnode(dg)
        u_ll = get_node_vars(u, equations, dg, i, j - 1, k, element)
        u_rr = get_node_vars(u, equations, dg, i, j, k, element)
        flux = volume_flux_fv(u_ll, u_rr, 2, equations) # orientation 2: y direction
        set_node_vars!(fstar2_L, flux, equations, dg, i, j, k)
        set_node_vars!(fstar2_R, flux, equations, dg, i, j, k)
    end

    fstar3_L[:, :, :, 1] .= zero(eltype(fstar3_L))
    fstar3_L[:, :, :, nnodes(dg) + 1] .= zero(eltype(fstar3_L))
    fstar3_R[:, :, :, 1] .= zero(eltype(fstar3_R))
    fstar3_R[:, :, :, nnodes(dg) + 1] .= zero(eltype(fstar3_R))

    for k in 2:nnodes(dg), j in eachnode(dg), i in eachnode(dg)
        u_ll = get_node_vars(u, equations, dg, i, j, k - 1, element)
        u_rr = get_node_vars(u, equations, dg, i, j, k, element)
        flux = volume_flux_fv(u_ll, u_rr, 3, equations) # orientation 3: z direction
        set_node_vars!(fstar3_L, flux, equations, dg, i, j, k)
        set_node_vars!(fstar3_R, flux, equations, dg, i, j, k)
    end

    return nothing
end

# Calculate the finite volume fluxes inside the elements (**without non-conservative terms**).
@inline function calcflux_fv!(fstar1_L, fstar1_R, fstar2_L, fstar2_R, fstar3_L,
                              fstar3_R, u,
                              mesh::TreeMesh{3}, nonconservative_terms::True, equations,
                              volume_flux_fv, dg::DGSEM, element, cache)
    volume_flux, nonconservative_flux = volume_flux_fv

    fstar1_L[:, 1, :, :] .= zero(eltype(fstar1_L))
    fstar1_L[:, nnodes(dg) + 1, :, :] .= zero(eltype(fstar1_L))
    fstar1_R[:, 1, :, :] .= zero(eltype(fstar1_R))
    fstar1_R[:, nnodes(dg) + 1, :, :] .= zero(eltype(fstar1_R))

    for k in eachnode(dg), j in eachnode(dg), i in 2:nnodes(dg)
        u_ll = get_node_vars(u, equations, dg, i - 1, j, k, element)
        u_rr = get_node_vars(u, equations, dg, i, j, k, element)

        # Compute conservative part
        flux = volume_flux(u_ll, u_rr, 1, equations) # orientation 1: x direction

        # Compute nonconservative part
        # Note the factor 0.5 necessary for the nonconservative fluxes based on
        # the interpretation of global SBP operators coupled discontinuously via
        # central fluxes/SATs
        flux_L = flux + 0.5f0 * nonconservative_flux(u_ll, u_rr, 1, equations)
        flux_R = flux + 0.5f0 * nonconservative_flux(u_rr, u_ll, 1, equations)

        set_node_vars!(fstar1_L, flux_L, equations, dg, i, j, k)
        set_node_vars!(fstar1_R, flux_R, equations, dg, i, j, k)
    end

    fstar2_L[:, :, 1, :] .= zero(eltype(fstar2_L))
    fstar2_L[:, :, nnodes(dg) + 1, :] .= zero(eltype(fstar2_L))
    fstar2_R[:, :, 1, :] .= zero(eltype(fstar2_R))
    fstar2_R[:, :, nnodes(dg) + 1, :] .= zero(eltype(fstar2_R))

    for k in eachnode(dg), j in 2:nnodes(dg), i in eachnode(dg)
        u_ll = get_node_vars(u, equations, dg, i, j - 1, k, element)
        u_rr = get_node_vars(u, equations, dg, i, j, k, element)

        # Compute conservative part
        flux = volume_flux(u_ll, u_rr, 2, equations) # orientation 2: y direction

        # Compute nonconservative part
        # Note the factor 0.5 necessary for the nonconservative fluxes based on
        # the interpretation of global SBP operators coupled discontinuously via
        # central fluxes/SATs
        flux_L = flux + 0.5f0 * nonconservative_flux(u_ll, u_rr, 2, equations)
        flux_R = flux + 0.5f0 * nonconservative_flux(u_rr, u_ll, 2, equations)

        set_node_vars!(fstar2_L, flux_L, equations, dg, i, j, k)
        set_node_vars!(fstar2_R, flux_R, equations, dg, i, j, k)
    end

    fstar3_L[:, :, :, 1] .= zero(eltype(fstar3_L))
    fstar3_L[:, :, :, nnodes(dg) + 1] .= zero(eltype(fstar3_L))
    fstar3_R[:, :, :, 1] .= zero(eltype(fstar3_R))
    fstar3_R[:, :, :, nnodes(dg) + 1] .= zero(eltype(fstar3_R))

    for k in 2:nnodes(dg), j in eachnode(dg), i in eachnode(dg)
        u_ll = get_node_vars(u, equations, dg, i, j, k - 1, element)
        u_rr = get_node_vars(u, equations, dg, i, j, k, element)

        # Compute conservative part
        flux = volume_flux(u_ll, u_rr, 3, equations) # orientation 3: z direction

        # Compute nonconservative part
        # Note the factor 0.5 necessary for the nonconservative fluxes based on
        # the interpretation of global SBP operators coupled discontinuously via
        # central fluxes/SATs
        flux_L = flux + 0.5f0 * nonconservative_flux(u_ll, u_rr, 3, equations)
        flux_R = flux + 0.5f0 * nonconservative_flux(u_rr, u_ll, 3, equations)

        set_node_vars!(fstar3_L, flux_L, equations, dg, i, j, k)
        set_node_vars!(fstar3_R, flux_R, equations, dg, i, j, k)
    end

    return nothing
end

function prolong2interfaces!(cache, u, mesh::TreeMesh{3}, equations, dg::DG)
    @unpack interfaces = cache
    @unpack orientations, neighbor_ids = interfaces
    interfaces_u = interfaces.u

    @threaded for interface in eachinterface(dg, cache)
        left_element = neighbor_ids[1, interface]
        right_element = neighbor_ids[2, interface]

        if orientations[interface] == 1
            # interface in x-direction
            for k in eachnode(dg), j in eachnode(dg), v in eachvariable(equations)
                interfaces_u[1, v, j, k, interface] = u[v, nnodes(dg), j, k,
                                                        left_element]
                interfaces_u[2, v, j, k, interface] = u[v, 1, j, k,
                                                        right_element]
            end
        elseif orientations[interface] == 2
            # interface in y-direction
            for k in eachnode(dg), i in eachnode(dg), v in eachvariable(equations)
                interfaces_u[1, v, i, k, interface] = u[v, i, nnodes(dg), k,
                                                        left_element]
                interfaces_u[2, v, i, k, interface] = u[v, i, 1, k,
                                                        right_element]
            end
        else # if orientations[interface] == 3
            # interface in z-direction
            for j in eachnode(dg), i in eachnode(dg), v in eachvariable(equations)
                interfaces_u[1, v, i, j, interface] = u[v, i, j, nnodes(dg),
                                                        left_element]
                interfaces_u[2, v, i, j, interface] = u[v, i, j, 1, right_element]
            end
        end
    end

    return nothing
end

function calc_interface_flux!(surface_flux_values,
                              mesh::TreeMesh{3},
                              nonconservative_terms::False, equations,
                              surface_integral, dg::DG, cache)
    @unpack surface_flux = surface_integral
    @unpack u, neighbor_ids, orientations = cache.interfaces

    @threaded for interface in eachinterface(dg, cache)
        # Get neighboring elements
        left_id = neighbor_ids[1, interface]
        right_id = neighbor_ids[2, interface]

        # Determine interface direction with respect to elements:
        # orientation = 1: left -> 2, right -> 1
        # orientation = 2: left -> 4, right -> 3
        # orientation = 3: left -> 6, right -> 5
        left_direction = 2 * orientations[interface]
        right_direction = 2 * orientations[interface] - 1

        for j in eachnode(dg), i in eachnode(dg)
            # Call pointwise Riemann solver
            u_ll, u_rr = get_surface_node_vars(u, equations, dg, i, j, interface)
            flux = surface_flux(u_ll, u_rr, orientations[interface], equations)

            # Copy flux to left and right element storage
            for v in eachvariable(equations)
                surface_flux_values[v, i, j, left_direction, left_id] = flux[v]
                surface_flux_values[v, i, j, right_direction, right_id] = flux[v]
            end
        end
    end

    return nothing
end

function calc_interface_flux!(surface_flux_values,
                              mesh::TreeMesh{3},
                              nonconservative_terms::True, equations,
                              surface_integral, dg::DG, cache)
    surface_flux, nonconservative_flux = surface_integral.surface_flux
    @unpack u, neighbor_ids, orientations = cache.interfaces

    @threaded for interface in eachinterface(dg, cache)
        # Get neighboring elements
        left_id = neighbor_ids[1, interface]
        right_id = neighbor_ids[2, interface]

        # Determine interface direction with respect to elements:
        # orientation = 1: left -> 2, right -> 1
        # orientation = 2: left -> 4, right -> 3
        # orientation = 3: left -> 6, right -> 5
        left_direction = 2 * orientations[interface]
        right_direction = 2 * orientations[interface] - 1

        for j in eachnode(dg), i in eachnode(dg)
            # Call pointwise Riemann solver
            orientation = orientations[interface]
            u_ll, u_rr = get_surface_node_vars(u, equations, dg, i, j, interface)
            flux = surface_flux(u_ll, u_rr, orientation, equations)

            # Compute both nonconservative fluxes
            noncons_left = nonconservative_flux(u_ll, u_rr, orientation, equations)
            noncons_right = nonconservative_flux(u_rr, u_ll, orientation, equations)

            # Copy flux to left and right element storage
            for v in eachvariable(equations)
                # Note the factor 0.5 necessary for the nonconservative fluxes based on
                # the interpretation of global SBP operators coupled discontinuously via
                # central fluxes/SATs
                surface_flux_values[v, i, j, left_direction, left_id] = flux[v] +
                                                                        0.5f0 *
                                                                        noncons_left[v]
                surface_flux_values[v, i, j, right_direction, right_id] = flux[v] +
                                                                          0.5f0 *
                                                                          noncons_right[v]
            end
        end
    end

    return nothing
end

function prolong2boundaries!(cache, u,
                             mesh::TreeMesh{3}, equations, surface_integral, dg::DG)
    @unpack boundaries = cache
    @unpack orientations, neighbor_sides = boundaries

    @threaded for boundary in eachboundary(dg, cache)
        element = boundaries.neighbor_ids[boundary]

        if orientations[boundary] == 1
            # boundary in x-direction
            if neighbor_sides[boundary] == 1
                # element in -x direction of boundary
                for k in eachnode(dg), j in eachnode(dg), v in eachvariable(equations)
                    boundaries.u[1, v, j, k, boundary] = u[v, nnodes(dg), j, k, element]
                end
            else # Element in +x direction of boundary
                for k in eachnode(dg), j in eachnode(dg), v in eachvariable(equations)
                    boundaries.u[2, v, j, k, boundary] = u[v, 1, j, k, element]
                end
            end
        elseif orientations[boundary] == 2
            # boundary in y-direction
            if neighbor_sides[boundary] == 1
                # element in -y direction of boundary
                for k in eachnode(dg), i in eachnode(dg), v in eachvariable(equations)
                    boundaries.u[1, v, i, k, boundary] = u[v, i, nnodes(dg), k, element]
                end
            else
                # element in +y direction of boundary
                for k in eachnode(dg), i in eachnode(dg), v in eachvariable(equations)
                    boundaries.u[2, v, i, k, boundary] = u[v, i, 1, k, element]
                end
            end
        else #if orientations[boundary] == 3
            # boundary in z-direction
            if neighbor_sides[boundary] == 1
                # element in -z direction of boundary
                for j in eachnode(dg), i in eachnode(dg), v in eachvariable(equations)
                    boundaries.u[1, v, i, j, boundary] = u[v, i, j, nnodes(dg), element]
                end
            else
                # element in +z direction of boundary
                for j in eachnode(dg), i in eachnode(dg), v in eachvariable(equations)
                    boundaries.u[2, v, i, j, boundary] = u[v, i, j, 1, element]
                end
            end
        end
    end

    return nothing
end

<<<<<<< HEAD
=======
# TODO: Taal dimension agnostic
function calc_boundary_flux!(cache, t, boundary_condition::BoundaryConditionPeriodic,
                             mesh::TreeMesh{3}, equations, surface_integral, dg::DG)
    @assert isempty(eachboundary(dg, cache))
    return nothing
end

>>>>>>> 531ee91d
function calc_boundary_flux!(cache, t, boundary_conditions::NamedTuple,
                             mesh::TreeMesh{3}, equations, surface_integral, dg::DG)
    @unpack surface_flux_values = cache.elements
    @unpack n_boundaries_per_direction = cache.boundaries

    # Calculate indices
    lasts = accumulate(+, n_boundaries_per_direction)
    firsts = lasts - n_boundaries_per_direction .+ 1

    # Calc boundary fluxes in each direction
    calc_boundary_flux_by_direction!(surface_flux_values, t, boundary_conditions[1],
                                     equations, surface_integral, dg, cache,
                                     1, firsts[1], lasts[1])
    calc_boundary_flux_by_direction!(surface_flux_values, t, boundary_conditions[2],
                                     equations, surface_integral, dg, cache,
                                     2, firsts[2], lasts[2])
    calc_boundary_flux_by_direction!(surface_flux_values, t, boundary_conditions[3],
                                     equations, surface_integral, dg, cache,
                                     3, firsts[3], lasts[3])
    calc_boundary_flux_by_direction!(surface_flux_values, t, boundary_conditions[4],
                                     equations, surface_integral, dg, cache,
                                     4, firsts[4], lasts[4])
    calc_boundary_flux_by_direction!(surface_flux_values, t, boundary_conditions[5],
                                     equations, surface_integral, dg, cache,
                                     5, firsts[5], lasts[5])
    calc_boundary_flux_by_direction!(surface_flux_values, t, boundary_conditions[6],
                                     equations, surface_integral, dg, cache,
                                     6, firsts[6], lasts[6])

    return nothing
end

function calc_boundary_flux_by_direction!(surface_flux_values::AbstractArray{<:Any, 5},
                                          t,
                                          boundary_condition, equations,
                                          surface_integral, dg::DG, cache,
                                          direction, first_boundary, last_boundary)
    @unpack surface_flux = surface_integral
    @unpack u, neighbor_ids, neighbor_sides, node_coordinates, orientations = cache.boundaries

    @threaded for boundary in first_boundary:last_boundary
        # Get neighboring element
        neighbor = neighbor_ids[boundary]

        for j in eachnode(dg), i in eachnode(dg)
            # Get boundary flux
            u_ll, u_rr = get_surface_node_vars(u, equations, dg, i, j, boundary)
            if neighbor_sides[boundary] == 1 # Element is on the left, boundary on the right
                u_inner = u_ll
            else # Element is on the right, boundary on the left
                u_inner = u_rr
            end
            x = get_node_coords(node_coordinates, equations, dg, i, j, boundary)
            flux = boundary_condition(u_inner, orientations[boundary], direction, x, t,
                                      surface_flux, equations)

            # Copy flux to left and right element storage
            for v in eachvariable(equations)
                surface_flux_values[v, i, j, direction, neighbor] = flux[v]
            end
        end
    end

    return nothing
end

function prolong2mortars!(cache, u,
                          mesh::TreeMesh{3}, equations,
                          mortar_l2::LobattoLegendreMortarL2,
                          dg::DGSEM)
    # temporary buffer for projections
    @unpack fstar_tmp1_threaded = cache

    @threaded for mortar in eachmortar(dg, cache)
        fstar_tmp1 = fstar_tmp1_threaded[Threads.threadid()]

        lower_left_element = cache.mortars.neighbor_ids[1, mortar]
        lower_right_element = cache.mortars.neighbor_ids[2, mortar]
        upper_left_element = cache.mortars.neighbor_ids[3, mortar]
        upper_right_element = cache.mortars.neighbor_ids[4, mortar]
        large_element = cache.mortars.neighbor_ids[5, mortar]

        # Copy solution small to small
        if cache.mortars.large_sides[mortar] == 1 # -> small elements on right side
            if cache.mortars.orientations[mortar] == 1
                # L2 mortars in x-direction
                for k in eachnode(dg), j in eachnode(dg)
                    for v in eachvariable(equations)
                        cache.mortars.u_upper_left[2, v, j, k, mortar] = u[v, 1, j, k,
                                                                           upper_left_element]
                        cache.mortars.u_upper_right[2, v, j, k, mortar] = u[v, 1, j, k,
                                                                            upper_right_element]
                        cache.mortars.u_lower_left[2, v, j, k, mortar] = u[v, 1, j, k,
                                                                           lower_left_element]
                        cache.mortars.u_lower_right[2, v, j, k, mortar] = u[v, 1, j, k,
                                                                            lower_right_element]
                    end
                end
            elseif cache.mortars.orientations[mortar] == 2
                # L2 mortars in y-direction
                for k in eachnode(dg), i in eachnode(dg)
                    for v in eachvariable(equations)
                        cache.mortars.u_upper_left[2, v, i, k, mortar] = u[v, i, 1, k,
                                                                           upper_left_element]
                        cache.mortars.u_upper_right[2, v, i, k, mortar] = u[v, i, 1, k,
                                                                            upper_right_element]
                        cache.mortars.u_lower_left[2, v, i, k, mortar] = u[v, i, 1, k,
                                                                           lower_left_element]
                        cache.mortars.u_lower_right[2, v, i, k, mortar] = u[v, i, 1, k,
                                                                            lower_right_element]
                    end
                end
            else # orientations[mortar] == 3
                # L2 mortars in z-direction
                for j in eachnode(dg), i in eachnode(dg)
                    for v in eachvariable(equations)
                        cache.mortars.u_upper_left[2, v, i, j, mortar] = u[v, i, j, 1,
                                                                           upper_left_element]
                        cache.mortars.u_upper_right[2, v, i, j, mortar] = u[v, i, j, 1,
                                                                            upper_right_element]
                        cache.mortars.u_lower_left[2, v, i, j, mortar] = u[v, i, j, 1,
                                                                           lower_left_element]
                        cache.mortars.u_lower_right[2, v, i, j, mortar] = u[v, i, j, 1,
                                                                            lower_right_element]
                    end
                end
            end
        else # large_sides[mortar] == 2 -> small elements on left side
            if cache.mortars.orientations[mortar] == 1
                # L2 mortars in x-direction
                for k in eachnode(dg), j in eachnode(dg)
                    for v in eachvariable(equations)
                        cache.mortars.u_upper_left[1, v, j, k, mortar] = u[v,
                                                                           nnodes(dg),
                                                                           j, k,
                                                                           upper_left_element]
                        cache.mortars.u_upper_right[1, v, j, k, mortar] = u[v,
                                                                            nnodes(dg),
                                                                            j, k,
                                                                            upper_right_element]
                        cache.mortars.u_lower_left[1, v, j, k, mortar] = u[v,
                                                                           nnodes(dg),
                                                                           j, k,
                                                                           lower_left_element]
                        cache.mortars.u_lower_right[1, v, j, k, mortar] = u[v,
                                                                            nnodes(dg),
                                                                            j, k,
                                                                            lower_right_element]
                    end
                end
            elseif cache.mortars.orientations[mortar] == 2
                # L2 mortars in y-direction
                for k in eachnode(dg), i in eachnode(dg)
                    for v in eachvariable(equations)
                        cache.mortars.u_upper_left[1, v, i, k, mortar] = u[v, i,
                                                                           nnodes(dg),
                                                                           k,
                                                                           upper_left_element]
                        cache.mortars.u_upper_right[1, v, i, k, mortar] = u[v, i,
                                                                            nnodes(dg),
                                                                            k,
                                                                            upper_right_element]
                        cache.mortars.u_lower_left[1, v, i, k, mortar] = u[v, i,
                                                                           nnodes(dg),
                                                                           k,
                                                                           lower_left_element]
                        cache.mortars.u_lower_right[1, v, i, k, mortar] = u[v, i,
                                                                            nnodes(dg),
                                                                            k,
                                                                            lower_right_element]
                    end
                end
            else # if cache.mortars.orientations[mortar] == 3
                # L2 mortars in z-direction
                for j in eachnode(dg), i in eachnode(dg)
                    for v in eachvariable(equations)
                        cache.mortars.u_upper_left[1, v, i, j, mortar] = u[v, i, j,
                                                                           nnodes(dg),
                                                                           upper_left_element]
                        cache.mortars.u_upper_right[1, v, i, j, mortar] = u[v, i, j,
                                                                            nnodes(dg),
                                                                            upper_right_element]
                        cache.mortars.u_lower_left[1, v, i, j, mortar] = u[v, i, j,
                                                                           nnodes(dg),
                                                                           lower_left_element]
                        cache.mortars.u_lower_right[1, v, i, j, mortar] = u[v, i, j,
                                                                            nnodes(dg),
                                                                            lower_right_element]
                    end
                end
            end
        end

        # Interpolate large element face data to small interface locations
        if cache.mortars.large_sides[mortar] == 1 # -> large element on left side
            leftright = 1
            if cache.mortars.orientations[mortar] == 1
                # L2 mortars in x-direction
                u_large = view(u, :, nnodes(dg), :, :, large_element)
                element_solutions_to_mortars!(cache.mortars, mortar_l2, leftright,
                                              mortar, u_large, fstar_tmp1)
            elseif cache.mortars.orientations[mortar] == 2
                # L2 mortars in y-direction
                u_large = view(u, :, :, nnodes(dg), :, large_element)
                element_solutions_to_mortars!(cache.mortars, mortar_l2, leftright,
                                              mortar, u_large, fstar_tmp1)
            else # cache.mortars.orientations[mortar] == 3
                # L2 mortars in z-direction
                u_large = view(u, :, :, :, nnodes(dg), large_element)
                element_solutions_to_mortars!(cache.mortars, mortar_l2, leftright,
                                              mortar, u_large, fstar_tmp1)
            end
        else # large_sides[mortar] == 2 -> large element on right side
            leftright = 2
            if cache.mortars.orientations[mortar] == 1
                # L2 mortars in x-direction
                u_large = view(u, :, 1, :, :, large_element)
                element_solutions_to_mortars!(cache.mortars, mortar_l2, leftright,
                                              mortar, u_large, fstar_tmp1)
            elseif cache.mortars.orientations[mortar] == 2
                # L2 mortars in y-direction
                u_large = view(u, :, :, 1, :, large_element)
                element_solutions_to_mortars!(cache.mortars, mortar_l2, leftright,
                                              mortar, u_large, fstar_tmp1)
            else # cache.mortars.orientations[mortar] == 3
                # L2 mortars in z-direction
                u_large = view(u, :, :, :, 1, large_element)
                element_solutions_to_mortars!(cache.mortars, mortar_l2, leftright,
                                              mortar, u_large, fstar_tmp1)
            end
        end
    end

    return nothing
end

@inline function element_solutions_to_mortars!(mortars,
                                               mortar_l2::LobattoLegendreMortarL2,
                                               leftright, mortar,
                                               u_large::AbstractArray{<:Any, 3},
                                               fstar_tmp1)
    multiply_dimensionwise!(view(mortars.u_upper_left, leftright, :, :, :, mortar),
                            mortar_l2.forward_lower, mortar_l2.forward_upper, u_large,
                            fstar_tmp1)
    multiply_dimensionwise!(view(mortars.u_upper_right, leftright, :, :, :, mortar),
                            mortar_l2.forward_upper, mortar_l2.forward_upper, u_large,
                            fstar_tmp1)
    multiply_dimensionwise!(view(mortars.u_lower_left, leftright, :, :, :, mortar),
                            mortar_l2.forward_lower, mortar_l2.forward_lower, u_large,
                            fstar_tmp1)
    multiply_dimensionwise!(view(mortars.u_lower_right, leftright, :, :, :, mortar),
                            mortar_l2.forward_upper, mortar_l2.forward_lower, u_large,
                            fstar_tmp1)
    return nothing
end

function calc_mortar_flux!(surface_flux_values,
                           mesh::TreeMesh{3},
                           nonconservative_terms::False, equations,
                           mortar_l2::LobattoLegendreMortarL2,
                           surface_integral, dg::DG, cache)
    @unpack surface_flux = surface_integral
    @unpack u_lower_left, u_lower_right, u_upper_left, u_upper_right, orientations = cache.mortars
    @unpack (fstar_primary_upper_left_threaded, fstar_primary_upper_right_threaded,
    fstar_primary_lower_left_threaded, fstar_primary_lower_right_threaded,
    fstar_secondary_upper_left_threaded, fstar_secondary_upper_right_threaded,
    fstar_secondary_lower_left_threaded, fstar_secondary_lower_right_threaded,
    fstar_tmp1_threaded) = cache

    @threaded for mortar in eachmortar(dg, cache)
        # Choose thread-specific pre-allocated container
        fstar_primary_upper_left = fstar_primary_upper_left_threaded[Threads.threadid()]
        fstar_primary_upper_right = fstar_primary_upper_right_threaded[Threads.threadid()]
        fstar_primary_lower_left = fstar_primary_lower_left_threaded[Threads.threadid()]
        fstar_primary_lower_right = fstar_primary_lower_right_threaded[Threads.threadid()]
        fstar_secondary_upper_left = fstar_secondary_upper_left_threaded[Threads.threadid()]
        fstar_secondary_upper_right = fstar_secondary_upper_right_threaded[Threads.threadid()]
        fstar_secondary_lower_left = fstar_secondary_lower_left_threaded[Threads.threadid()]
        fstar_secondary_lower_right = fstar_secondary_lower_right_threaded[Threads.threadid()]
        fstar_tmp1 = fstar_tmp1_threaded[Threads.threadid()]

        # Calculate fluxes
        orientation = orientations[mortar]
        calc_fstar!(fstar_primary_upper_left, equations, surface_flux, dg,
                    u_upper_left, mortar, orientation)
        calc_fstar!(fstar_primary_upper_right, equations, surface_flux, dg,
                    u_upper_right, mortar, orientation)
        calc_fstar!(fstar_primary_lower_left, equations, surface_flux, dg,
                    u_lower_left, mortar, orientation)
        calc_fstar!(fstar_primary_lower_right, equations, surface_flux, dg,
                    u_lower_right, mortar, orientation)
        calc_fstar!(fstar_secondary_upper_left, equations, surface_flux, dg,
                    u_upper_left, mortar, orientation)
        calc_fstar!(fstar_secondary_upper_right, equations, surface_flux, dg,
                    u_upper_right, mortar, orientation)
        calc_fstar!(fstar_secondary_lower_left, equations, surface_flux, dg,
                    u_lower_left, mortar, orientation)
        calc_fstar!(fstar_secondary_lower_right, equations, surface_flux, dg,
                    u_lower_right, mortar, orientation)

        mortar_fluxes_to_elements!(surface_flux_values,
                                   mesh, equations, mortar_l2, dg, cache, mortar,
                                   fstar_primary_upper_left, fstar_primary_upper_right,
                                   fstar_primary_lower_left, fstar_primary_lower_right,
                                   fstar_secondary_upper_left,
                                   fstar_secondary_upper_right,
                                   fstar_secondary_lower_left,
                                   fstar_secondary_lower_right,
                                   fstar_tmp1)
    end

    return nothing
end

function calc_mortar_flux!(surface_flux_values,
                           mesh::TreeMesh{3},
                           nonconservative_terms::True, equations,
                           mortar_l2::LobattoLegendreMortarL2,
                           surface_integral, dg::DG, cache)
    surface_flux, nonconservative_flux = surface_integral.surface_flux
    @unpack u_lower_left, u_lower_right, u_upper_left, u_upper_right, orientations, large_sides = cache.mortars
    @unpack (fstar_primary_upper_left_threaded, fstar_primary_upper_right_threaded,
    fstar_primary_lower_left_threaded, fstar_primary_lower_right_threaded,
    fstar_secondary_upper_left_threaded, fstar_secondary_upper_right_threaded,
    fstar_secondary_lower_left_threaded, fstar_secondary_lower_right_threaded,
    fstar_tmp1_threaded) = cache

    @threaded for mortar in eachmortar(dg, cache)
        # Choose thread-specific pre-allocated container
        fstar_primary_upper_left = fstar_primary_upper_left_threaded[Threads.threadid()]
        fstar_primary_upper_right = fstar_primary_upper_right_threaded[Threads.threadid()]
        fstar_primary_lower_left = fstar_primary_lower_left_threaded[Threads.threadid()]
        fstar_primary_lower_right = fstar_primary_lower_right_threaded[Threads.threadid()]
        fstar_secondary_upper_left = fstar_secondary_upper_left_threaded[Threads.threadid()]
        fstar_secondary_upper_right = fstar_secondary_upper_right_threaded[Threads.threadid()]
        fstar_secondary_lower_left = fstar_secondary_lower_left_threaded[Threads.threadid()]
        fstar_secondary_lower_right = fstar_secondary_lower_right_threaded[Threads.threadid()]
        fstar_tmp1 = fstar_tmp1_threaded[Threads.threadid()]

        # Calculate fluxes
        orientation = orientations[mortar]
        calc_fstar!(fstar_primary_upper_left, equations, surface_flux, dg,
                    u_upper_left, mortar, orientation)
        calc_fstar!(fstar_primary_upper_right, equations, surface_flux, dg,
                    u_upper_right, mortar, orientation)
        calc_fstar!(fstar_primary_lower_left, equations, surface_flux, dg,
                    u_lower_left, mortar, orientation)
        calc_fstar!(fstar_primary_lower_right, equations, surface_flux, dg,
                    u_lower_right, mortar, orientation)
        calc_fstar!(fstar_secondary_upper_left, equations, surface_flux, dg,
                    u_upper_left, mortar, orientation)
        calc_fstar!(fstar_secondary_upper_right, equations, surface_flux, dg,
                    u_upper_right, mortar, orientation)
        calc_fstar!(fstar_secondary_lower_left, equations, surface_flux, dg,
                    u_lower_left, mortar, orientation)
        calc_fstar!(fstar_secondary_lower_right, equations, surface_flux, dg,
                    u_lower_right, mortar, orientation)

        # Add nonconservative fluxes.
        # These need to be adapted on the geometry (left/right) since the order of
        # the arguments matters, based on the global SBP operator interpretation.
        # The same interpretation (global SBP operators coupled discontinuously via
        # central fluxes/SATs) explains why we need the factor 0.5.
        # Alternatively, you can also follow the argumentation of Bohm et al. 2018
        # ("nonconservative diamond flux")
        if large_sides[mortar] == 1 # -> small elements on right side
            for j in eachnode(dg), i in eachnode(dg)
                # Pull the left and right solutions
                u_upper_left_ll, u_upper_left_rr = get_surface_node_vars(u_upper_left,
                                                                         equations, dg,
                                                                         i, j, mortar)
                u_upper_right_ll, u_upper_right_rr = get_surface_node_vars(u_upper_right,
                                                                           equations,
                                                                           dg, i, j,
                                                                           mortar)
                u_lower_left_ll, u_lower_left_rr = get_surface_node_vars(u_lower_left,
                                                                         equations, dg,
                                                                         i, j, mortar)
                u_lower_right_ll, u_lower_right_rr = get_surface_node_vars(u_lower_right,
                                                                           equations,
                                                                           dg, i, j,
                                                                           mortar)
                # Call pointwise nonconservative term
                noncons_primary_upper_left = nonconservative_flux(u_upper_left_ll,
                                                                  u_upper_left_rr,
                                                                  orientation,
                                                                  equations)
                noncons_primary_upper_right = nonconservative_flux(u_upper_right_ll,
                                                                   u_upper_right_rr,
                                                                   orientation,
                                                                   equations)
                noncons_primary_lower_left = nonconservative_flux(u_lower_left_ll,
                                                                  u_lower_left_rr,
                                                                  orientation,
                                                                  equations)
                noncons_primary_lower_right = nonconservative_flux(u_lower_right_ll,
                                                                   u_lower_right_rr,
                                                                   orientation,
                                                                   equations)
                noncons_secondary_upper_left = nonconservative_flux(u_upper_left_rr,
                                                                    u_upper_left_ll,
                                                                    orientation,
                                                                    equations)
                noncons_secondary_upper_right = nonconservative_flux(u_upper_right_rr,
                                                                     u_upper_right_ll,
                                                                     orientation,
                                                                     equations)
                noncons_secondary_lower_left = nonconservative_flux(u_lower_left_rr,
                                                                    u_lower_left_ll,
                                                                    orientation,
                                                                    equations)
                noncons_secondary_lower_right = nonconservative_flux(u_lower_right_rr,
                                                                     u_lower_right_ll,
                                                                     orientation,
                                                                     equations)
                # Add to primary and secondary temporary storage
                multiply_add_to_node_vars!(fstar_primary_upper_left, 0.5f0,
                                           noncons_primary_upper_left,
                                           equations, dg, i, j)
                multiply_add_to_node_vars!(fstar_primary_upper_right, 0.5f0,
                                           noncons_primary_upper_right,
                                           equations, dg, i, j)
                multiply_add_to_node_vars!(fstar_primary_lower_left, 0.5f0,
                                           noncons_primary_lower_left,
                                           equations, dg, i, j)
                multiply_add_to_node_vars!(fstar_primary_lower_right, 0.5f0,
                                           noncons_primary_lower_right,
                                           equations, dg, i, j)
                multiply_add_to_node_vars!(fstar_secondary_upper_left, 0.5f0,
                                           noncons_secondary_upper_left,
                                           equations, dg, i, j)
                multiply_add_to_node_vars!(fstar_secondary_upper_right, 0.5f0,
                                           noncons_secondary_upper_right,
                                           equations, dg, i, j)
                multiply_add_to_node_vars!(fstar_secondary_lower_left, 0.5f0,
                                           noncons_secondary_lower_left,
                                           equations, dg, i, j)
                multiply_add_to_node_vars!(fstar_secondary_lower_right, 0.5f0,
                                           noncons_secondary_lower_right,
                                           equations, dg, i, j)
            end
        else # large_sides[mortar] == 2 -> small elements on the left
            for j in eachnode(dg), i in eachnode(dg)
                # Pull the left and right solutions
                u_upper_left_ll, u_upper_left_rr = get_surface_node_vars(u_upper_left,
                                                                         equations, dg,
                                                                         i, j, mortar)
                u_upper_right_ll, u_upper_right_rr = get_surface_node_vars(u_upper_right,
                                                                           equations,
                                                                           dg, i, j,
                                                                           mortar)
                u_lower_left_ll, u_lower_left_rr = get_surface_node_vars(u_lower_left,
                                                                         equations, dg,
                                                                         i, j, mortar)
                u_lower_right_ll, u_lower_right_rr = get_surface_node_vars(u_lower_right,
                                                                           equations,
                                                                           dg, i, j,
                                                                           mortar)
                # Call pointwise nonconservative term
                noncons_primary_upper_left = nonconservative_flux(u_upper_left_rr,
                                                                  u_upper_left_ll,
                                                                  orientation,
                                                                  equations)
                noncons_primary_upper_right = nonconservative_flux(u_upper_right_rr,
                                                                   u_upper_right_ll,
                                                                   orientation,
                                                                   equations)
                noncons_primary_lower_left = nonconservative_flux(u_lower_left_rr,
                                                                  u_lower_left_ll,
                                                                  orientation,
                                                                  equations)
                noncons_primary_lower_right = nonconservative_flux(u_lower_right_rr,
                                                                   u_lower_right_ll,
                                                                   orientation,
                                                                   equations)
                noncons_secondary_upper_left = nonconservative_flux(u_upper_left_ll,
                                                                    u_upper_left_rr,
                                                                    orientation,
                                                                    equations)
                noncons_secondary_upper_right = nonconservative_flux(u_upper_right_ll,
                                                                     u_upper_right_rr,
                                                                     orientation,
                                                                     equations)
                noncons_secondary_lower_left = nonconservative_flux(u_lower_left_ll,
                                                                    u_lower_left_rr,
                                                                    orientation,
                                                                    equations)
                noncons_secondary_lower_right = nonconservative_flux(u_lower_right_ll,
                                                                     u_lower_right_rr,
                                                                     orientation,
                                                                     equations)
                # Add to primary and secondary temporary storage
                multiply_add_to_node_vars!(fstar_primary_upper_left, 0.5f0,
                                           noncons_primary_upper_left,
                                           equations, dg, i, j)
                multiply_add_to_node_vars!(fstar_primary_upper_right, 0.5f0,
                                           noncons_primary_upper_right,
                                           equations, dg, i, j)
                multiply_add_to_node_vars!(fstar_primary_lower_left, 0.5f0,
                                           noncons_primary_lower_left,
                                           equations, dg, i, j)
                multiply_add_to_node_vars!(fstar_primary_lower_right, 0.5f0,
                                           noncons_primary_lower_right,
                                           equations, dg, i, j)
                multiply_add_to_node_vars!(fstar_secondary_upper_left, 0.5f0,
                                           noncons_secondary_upper_left,
                                           equations, dg, i, j)
                multiply_add_to_node_vars!(fstar_secondary_upper_right, 0.5f0,
                                           noncons_secondary_upper_right,
                                           equations, dg, i, j)
                multiply_add_to_node_vars!(fstar_secondary_lower_left, 0.5f0,
                                           noncons_secondary_lower_left,
                                           equations, dg, i, j)
                multiply_add_to_node_vars!(fstar_secondary_lower_right, 0.5f0,
                                           noncons_secondary_lower_right,
                                           equations, dg, i, j)
            end
        end

        mortar_fluxes_to_elements!(surface_flux_values,
                                   mesh, equations, mortar_l2, dg, cache, mortar,
                                   fstar_primary_upper_left, fstar_primary_upper_right,
                                   fstar_primary_lower_left, fstar_primary_lower_right,
                                   fstar_secondary_upper_left,
                                   fstar_secondary_upper_right,
                                   fstar_secondary_lower_left,
                                   fstar_secondary_lower_right,
                                   fstar_tmp1)
    end

    return nothing
end

@inline function calc_fstar!(destination::AbstractArray{<:Any, 3}, equations,
                             surface_flux, dg::DGSEM,
                             u_interfaces, interface, orientation)
    for j in eachnode(dg), i in eachnode(dg)
        # Call pointwise two-point numerical flux function
        u_ll, u_rr = get_surface_node_vars(u_interfaces, equations, dg, i, j, interface)
        flux = surface_flux(u_ll, u_rr, orientation, equations)

        # Copy flux to left and right element storage
        set_node_vars!(destination, flux, equations, dg, i, j)
    end

    return nothing
end

@inline function mortar_fluxes_to_elements!(surface_flux_values,
                                            mesh::TreeMesh{3}, equations,
                                            mortar_l2::LobattoLegendreMortarL2,
                                            dg::DGSEM, cache,
                                            mortar,
                                            fstar_primary_upper_left,
                                            fstar_primary_upper_right,
                                            fstar_primary_lower_left,
                                            fstar_primary_lower_right,
                                            fstar_secondary_upper_left,
                                            fstar_secondary_upper_right,
                                            fstar_secondary_lower_left,
                                            fstar_secondary_lower_right,
                                            fstar_tmp1)
    lower_left_element = cache.mortars.neighbor_ids[1, mortar]
    lower_right_element = cache.mortars.neighbor_ids[2, mortar]
    upper_left_element = cache.mortars.neighbor_ids[3, mortar]
    upper_right_element = cache.mortars.neighbor_ids[4, mortar]
    large_element = cache.mortars.neighbor_ids[5, mortar]

    # Copy flux small to small
    if cache.mortars.large_sides[mortar] == 1 # -> small elements on right side
        if cache.mortars.orientations[mortar] == 1
            # L2 mortars in x-direction
            direction = 1
        elseif cache.mortars.orientations[mortar] == 2
            # L2 mortars in y-direction
            direction = 3
        else # if cache.mortars.orientations[mortar] == 3
            # L2 mortars in z-direction
            direction = 5
        end
    else # large_sides[mortar] == 2 -> small elements on left side
        if cache.mortars.orientations[mortar] == 1
            # L2 mortars in x-direction
            direction = 2
        elseif cache.mortars.orientations[mortar] == 2
            # L2 mortars in y-direction
            direction = 4
        else # if cache.mortars.orientations[mortar] == 3
            # L2 mortars in z-direction
            direction = 6
        end
    end
    surface_flux_values[:, :, :, direction, upper_left_element] .= fstar_primary_upper_left
    surface_flux_values[:, :, :, direction, upper_right_element] .= fstar_primary_upper_right
    surface_flux_values[:, :, :, direction, lower_left_element] .= fstar_primary_lower_left
    surface_flux_values[:, :, :, direction, lower_right_element] .= fstar_primary_lower_right

    # Project small fluxes to large element
    if cache.mortars.large_sides[mortar] == 1 # -> small elements on right side
        if cache.mortars.orientations[mortar] == 1
            # L2 mortars in x-direction
            direction = 2
        elseif cache.mortars.orientations[mortar] == 2
            # L2 mortars in y-direction
            direction = 4
        else # if cache.mortars.orientations[mortar] == 3
            # L2 mortars in z-direction
            direction = 6
        end
    else # large_sides[mortar] == 2 -> small elements on left side
        if cache.mortars.orientations[mortar] == 1
            # L2 mortars in x-direction
            direction = 1
        elseif cache.mortars.orientations[mortar] == 2
            # L2 mortars in y-direction
            direction = 3
        else # if cache.mortars.orientations[mortar] == 3
            # L2 mortars in z-direction
            direction = 5
        end
    end

    multiply_dimensionwise!(view(surface_flux_values, :, :, :, direction,
                                 large_element),
                            mortar_l2.reverse_lower, mortar_l2.reverse_upper,
                            fstar_secondary_upper_left, fstar_tmp1)
    add_multiply_dimensionwise!(view(surface_flux_values, :, :, :, direction,
                                     large_element),
                                mortar_l2.reverse_upper, mortar_l2.reverse_upper,
                                fstar_secondary_upper_right, fstar_tmp1)
    add_multiply_dimensionwise!(view(surface_flux_values, :, :, :, direction,
                                     large_element),
                                mortar_l2.reverse_lower, mortar_l2.reverse_lower,
                                fstar_secondary_lower_left, fstar_tmp1)
    add_multiply_dimensionwise!(view(surface_flux_values, :, :, :, direction,
                                     large_element),
                                mortar_l2.reverse_upper, mortar_l2.reverse_lower,
                                fstar_secondary_lower_right, fstar_tmp1)

    return nothing
end

function calc_surface_integral!(du, u, mesh::Union{TreeMesh{3}, StructuredMesh{3}},
                                equations, surface_integral, dg::DGSEM, cache)
    @unpack boundary_interpolation = dg.basis
    @unpack surface_flux_values = cache.elements

    # Access the factors only once before beginning the loop to increase performance.
    # We also use explicit assignments instead of `+=` and `-=` to let `@muladd`
    # turn these into FMAs (see comment at the top of the file).
    factor_1 = boundary_interpolation[1, 1]
    factor_2 = boundary_interpolation[nnodes(dg), 2]
    @threaded for element in eachelement(dg, cache)
        for m in eachnode(dg), l in eachnode(dg)
            for v in eachvariable(equations)
                # surface at -x
                du[v, 1, l, m, element] = (du[v, 1, l, m, element] -
                                           surface_flux_values[v, l, m, 1, element] *
                                           factor_1)

                # surface at +x
                du[v, nnodes(dg), l, m, element] = (du[v, nnodes(dg), l, m, element] +
                                                    surface_flux_values[v, l, m, 2,
                                                                        element] *
                                                    factor_2)

                # surface at -y
                du[v, l, 1, m, element] = (du[v, l, 1, m, element] -
                                           surface_flux_values[v, l, m, 3, element] *
                                           factor_1)

                # surface at +y
                du[v, l, nnodes(dg), m, element] = (du[v, l, nnodes(dg), m, element] +
                                                    surface_flux_values[v, l, m, 4,
                                                                        element] *
                                                    factor_2)

                # surface at -z
                du[v, l, m, 1, element] = (du[v, l, m, 1, element] -
                                           surface_flux_values[v, l, m, 5, element] *
                                           factor_1)

                # surface at +z
                du[v, l, m, nnodes(dg), element] = (du[v, l, m, nnodes(dg), element] +
                                                    surface_flux_values[v, l, m, 6,
                                                                        element] *
                                                    factor_2)
            end
        end
    end

    return nothing
end

function apply_jacobian!(du, mesh::TreeMesh{3},
                         equations, dg::DG, cache)
    @unpack inverse_jacobian = cache.elements

    @threaded for element in eachelement(dg, cache)
        factor = -inverse_jacobian[element]

        for k in eachnode(dg), j in eachnode(dg), i in eachnode(dg)
            for v in eachvariable(equations)
                du[v, i, j, k, element] *= factor
            end
        end
    end

    return nothing
end

# Need dimension specific version to avoid error at dispatching
function calc_sources!(du, u, t, source_terms::Nothing,
                       equations::AbstractEquations{3}, dg::DG, cache)
    return nothing
end

function calc_sources!(du, u, t, source_terms,
                       equations::AbstractEquations{3}, dg::DG, cache)
    @unpack node_coordinates = cache.elements

    @threaded for element in eachelement(dg, cache)
        for k in eachnode(dg), j in eachnode(dg), i in eachnode(dg)
            u_local = get_node_vars(u, equations, dg, i, j, k, element)
            x_local = get_node_coords(node_coordinates, equations, dg,
                                      i, j, k, element)
            du_local = source_terms(u_local, x_local, t, equations)
            add_to_node_vars!(du, du_local, equations, dg, i, j, k, element)
        end
    end

    return nothing
end
end # @muladd<|MERGE_RESOLUTION|>--- conflicted
+++ resolved
@@ -231,24 +231,6 @@
     return nothing
 end
 
-<<<<<<< HEAD
-=======
-function calc_volume_integral!(du, u,
-                               mesh::Union{TreeMesh{3}, StructuredMesh{3}, P4estMesh{3},
-                                           T8codeMesh{3}},
-                               nonconservative_terms, equations,
-                               volume_integral::VolumeIntegralFluxDifferencing,
-                               dg::DGSEM, cache)
-    @threaded for element in eachelement(dg, cache)
-        flux_differencing_kernel!(du, u, element, mesh,
-                                  nonconservative_terms, equations,
-                                  volume_integral.volume_flux, dg, cache)
-    end
-
-    return nothing
-end
-
->>>>>>> 531ee91d
 @inline function flux_differencing_kernel!(du, u,
                                            element, mesh::TreeMesh{3},
                                            nonconservative_terms::False, equations,
@@ -691,16 +673,6 @@
     return nothing
 end
 
-<<<<<<< HEAD
-=======
-# TODO: Taal dimension agnostic
-function calc_boundary_flux!(cache, t, boundary_condition::BoundaryConditionPeriodic,
-                             mesh::TreeMesh{3}, equations, surface_integral, dg::DG)
-    @assert isempty(eachboundary(dg, cache))
-    return nothing
-end
-
->>>>>>> 531ee91d
 function calc_boundary_flux!(cache, t, boundary_conditions::NamedTuple,
                              mesh::TreeMesh{3}, equations, surface_integral, dg::DG)
     @unpack surface_flux_values = cache.elements
