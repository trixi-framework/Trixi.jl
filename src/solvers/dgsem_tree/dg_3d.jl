# By default, Julia/LLVM does not use fused multiply-add operations (FMAs).
# Since these FMAs can increase the performance of many numerical algorithms,
# we need to opt-in explicitly.
# See https://ranocha.de/blog/Optimizing_EC_Trixi for further details.
@muladd begin
#! format: noindent

# everything related to a DG semidiscretization in 3D,
# currently limited to Lobatto-Legendre nodes

function create_cache(mesh::Union{TreeMesh{3}, StructuredMesh{3}, P4estMesh{3},
                                  T8codeMesh{3}},
                      equations,
                      volume_integral::VolumeIntegralShockCapturingHG, dg::DG, uEltype)
    cache = create_cache(mesh, equations,
                         VolumeIntegralFluxDifferencing(volume_integral.volume_flux_dg),
                         dg, uEltype)

    A4dp1_x = Array{uEltype, 4}
    A4dp1_y = Array{uEltype, 4}
    A4dp1_z = Array{uEltype, 4}
    fstar1_L_threaded = A4dp1_x[A4dp1_x(undef, nvariables(equations), nnodes(dg) + 1,
                                        nnodes(dg), nnodes(dg))
                                for _ in 1:Threads.nthreads()]
    fstar1_R_threaded = A4dp1_x[A4dp1_x(undef, nvariables(equations), nnodes(dg) + 1,
                                        nnodes(dg), nnodes(dg))
                                for _ in 1:Threads.nthreads()]
    fstar2_L_threaded = A4dp1_y[A4dp1_y(undef, nvariables(equations), nnodes(dg),
                                        nnodes(dg) + 1, nnodes(dg))
                                for _ in 1:Threads.nthreads()]
    fstar2_R_threaded = A4dp1_y[A4dp1_y(undef, nvariables(equations), nnodes(dg),
                                        nnodes(dg) + 1, nnodes(dg))
                                for _ in 1:Threads.nthreads()]
    fstar3_L_threaded = A4dp1_z[A4dp1_z(undef, nvariables(equations), nnodes(dg),
                                        nnodes(dg), nnodes(dg) + 1)
                                for _ in 1:Threads.nthreads()]
    fstar3_R_threaded = A4dp1_z[A4dp1_z(undef, nvariables(equations), nnodes(dg),
                                        nnodes(dg), nnodes(dg) + 1)
                                for _ in 1:Threads.nthreads()]

    return (; cache..., fstar1_L_threaded, fstar1_R_threaded,
            fstar2_L_threaded, fstar2_R_threaded, fstar3_L_threaded, fstar3_R_threaded)
end

function create_cache(mesh::Union{TreeMesh{3}, StructuredMesh{3}, P4estMesh{3},
                                  T8codeMesh{3}}, equations,
                      volume_integral::VolumeIntegralPureLGLFiniteVolume, dg::DG,
                      uEltype)
    A4dp1_x = Array{uEltype, 4}
    A4dp1_y = Array{uEltype, 4}
    A4dp1_z = Array{uEltype, 4}
    fstar1_L_threaded = A4dp1_x[A4dp1_x(undef, nvariables(equations), nnodes(dg) + 1,
                                        nnodes(dg), nnodes(dg))
                                for _ in 1:Threads.nthreads()]
    fstar1_R_threaded = A4dp1_x[A4dp1_x(undef, nvariables(equations), nnodes(dg) + 1,
                                        nnodes(dg), nnodes(dg))
                                for _ in 1:Threads.nthreads()]
    fstar2_L_threaded = A4dp1_y[A4dp1_y(undef, nvariables(equations), nnodes(dg),
                                        nnodes(dg) + 1, nnodes(dg))
                                for _ in 1:Threads.nthreads()]
    fstar2_R_threaded = A4dp1_y[A4dp1_y(undef, nvariables(equations), nnodes(dg),
                                        nnodes(dg) + 1, nnodes(dg))
                                for _ in 1:Threads.nthreads()]
    fstar3_L_threaded = A4dp1_z[A4dp1_z(undef, nvariables(equations), nnodes(dg),
                                        nnodes(dg), nnodes(dg) + 1)
                                for _ in 1:Threads.nthreads()]
    fstar3_R_threaded = A4dp1_z[A4dp1_z(undef, nvariables(equations), nnodes(dg),
                                        nnodes(dg), nnodes(dg) + 1)
                                for _ in 1:Threads.nthreads()]

    return (; fstar1_L_threaded, fstar1_R_threaded, fstar2_L_threaded,
            fstar2_R_threaded,
            fstar3_L_threaded, fstar3_R_threaded)
end

# The methods below are specialized on the mortar type
# and called from the basic `create_cache` method at the top.
function create_cache(mesh::TreeMesh{3}, equations,
                      mortar_l2::LobattoLegendreMortarL2, uEltype)
    # TODO: Taal compare performance of different types
    A3d = Array{uEltype, 3}
    fstar_primary_upper_left_threaded = A3d[A3d(undef, nvariables(equations),
                                                nnodes(mortar_l2),
                                                nnodes(mortar_l2))
                                            for _ in 1:Threads.nthreads()]
    fstar_primary_upper_right_threaded = A3d[A3d(undef, nvariables(equations),
                                                 nnodes(mortar_l2), nnodes(mortar_l2))
                                             for _ in 1:Threads.nthreads()]
    fstar_primary_lower_left_threaded = A3d[A3d(undef, nvariables(equations),
                                                nnodes(mortar_l2),
                                                nnodes(mortar_l2))
                                            for _ in 1:Threads.nthreads()]
    fstar_primary_lower_right_threaded = A3d[A3d(undef, nvariables(equations),
                                                 nnodes(mortar_l2), nnodes(mortar_l2))
                                             for _ in 1:Threads.nthreads()]
    fstar_secondary_upper_left_threaded = A3d[A3d(undef, nvariables(equations),
                                                  nnodes(mortar_l2),
                                                  nnodes(mortar_l2))
                                              for _ in 1:Threads.nthreads()]
    fstar_secondary_upper_right_threaded = A3d[A3d(undef, nvariables(equations),
                                                   nnodes(mortar_l2),
                                                   nnodes(mortar_l2))
                                               for _ in 1:Threads.nthreads()]
    fstar_secondary_lower_left_threaded = A3d[A3d(undef, nvariables(equations),
                                                  nnodes(mortar_l2),
                                                  nnodes(mortar_l2))
                                              for _ in 1:Threads.nthreads()]
    fstar_secondary_lower_right_threaded = A3d[A3d(undef, nvariables(equations),
                                                   nnodes(mortar_l2),
                                                   nnodes(mortar_l2))
                                               for _ in 1:Threads.nthreads()]
    fstar_tmp1_threaded = A3d[A3d(undef, nvariables(equations), nnodes(mortar_l2),
                                  nnodes(mortar_l2))
                              for _ in 1:Threads.nthreads()]

    cache = (; fstar_primary_upper_left_threaded, fstar_primary_upper_right_threaded,
             fstar_primary_lower_left_threaded, fstar_primary_lower_right_threaded,
             fstar_secondary_upper_left_threaded, fstar_secondary_upper_right_threaded,
             fstar_secondary_lower_left_threaded, fstar_secondary_lower_right_threaded,
             fstar_tmp1_threaded)

    return cache
end

<<<<<<< HEAD
# TODO: Taal discuss/refactor timer, allowing users to pass a custom timer?

function rhs!(du, u, t,
              mesh::Union{TreeMesh{3}, P4estMesh{3}, T8codeMesh{3}}, equations,
              boundary_conditions, source_terms::Source,
              dg::DG, cache) where {Source}
    # Reset du
    @trixi_timeit timer() "reset ∂u/∂t" reset_du!(du, dg, cache)

    # Calculate volume integral
    @trixi_timeit timer() "volume integral" begin
        calc_volume_integral!(du, u, mesh, equations,
                              dg.volume_integral, dg, cache)
    end

    # Prolong solution to interfaces
    @trixi_timeit timer() "prolong2interfaces" begin
        prolong2interfaces!(cache, u, mesh, equations, dg)
    end

    # Calculate interface fluxes
    @trixi_timeit timer() "interface flux" begin
        calc_interface_flux!(cache.elements.surface_flux_values, mesh,
                             equations, dg.surface_integral, dg, cache)
    end

    # Prolong solution to boundaries
    @trixi_timeit timer() "prolong2boundaries" begin
        prolong2boundaries!(cache, u, mesh, equations,
                            dg.surface_integral, dg)
    end

    # Calculate boundary fluxes
    @trixi_timeit timer() "boundary flux" begin
        calc_boundary_flux!(cache, t, boundary_conditions, mesh, equations,
                            dg.surface_integral, dg)
    end

    # Prolong solution to mortars
    @trixi_timeit timer() "prolong2mortars" begin
        prolong2mortars!(cache, u, mesh, equations,
                         dg.mortar, dg)
    end

    # Calculate mortar fluxes
    @trixi_timeit timer() "mortar flux" begin
        calc_mortar_flux!(cache.elements.surface_flux_values, mesh,
                          have_nonconservative_terms(equations),
                          have_aux_node_vars(equations), equations,
                          dg.mortar, dg.surface_integral, dg, cache)
    end

    # Calculate surface integrals
    @trixi_timeit timer() "surface integral" begin
        calc_surface_integral!(du, u, mesh, equations,
                               dg.surface_integral, dg, cache)
    end

    # Apply Jacobian from mapping to reference element
    @trixi_timeit timer() "Jacobian" apply_jacobian!(du, mesh, equations, dg, cache)

    # Calculate source terms
    @trixi_timeit timer() "source terms" begin
        calc_sources!(du, u, t, source_terms,
                      have_aux_node_vars(equations), equations,
                      dg, cache)
    end

    return nothing
end

function calc_volume_integral!(du, u,
                               mesh::Union{TreeMesh{3}, StructuredMesh{3}, P4estMesh{3},
                                           T8codeMesh{3}},
                               equations, volume_integral::VolumeIntegralWeakForm,
                               dg::DGSEM, cache)
    @threaded for element in eachelement(dg, cache)
        weak_form_kernel!(du, u, element, mesh,
                          have_nonconservative_terms(equations),
                          have_aux_node_vars(equations), equations,
                          dg, cache)
    end

    return nothing
end

=======
>>>>>>> 87ff3436
#=
`weak_form_kernel!` is only implemented for conserved terms as
non-conservative terms should always be discretized in conjunction with a flux-splitting scheme,
see `flux_differencing_kernel!`.
This treatment is required to achieve, e.g., entropy-stability or well-balancedness.
See also https://github.com/trixi-framework/Trixi.jl/issues/1671#issuecomment-1765644064
=#
@inline function weak_form_kernel!(du, u,
                                   element, mesh::TreeMesh{3},
                                   have_nonconservative_terms::False,
                                   have_aux_node_vars::False, equations,
                                   dg::DGSEM, cache, alpha = true)
    # true * [some floating point value] == [exactly the same floating point value]
    # This can (hopefully) be optimized away due to constant propagation.
    @unpack derivative_dhat = dg.basis

    for k in eachnode(dg), j in eachnode(dg), i in eachnode(dg)
        u_node = get_node_vars(u, equations, dg, i, j, k, element)

        flux1 = flux(u_node, 1, equations)
        for ii in eachnode(dg)
            multiply_add_to_node_vars!(du, alpha * derivative_dhat[ii, i], flux1,
                                       equations, dg, ii, j, k, element)
        end

        flux2 = flux(u_node, 2, equations)
        for jj in eachnode(dg)
            multiply_add_to_node_vars!(du, alpha * derivative_dhat[jj, j], flux2,
                                       equations, dg, i, jj, k, element)
        end

        flux3 = flux(u_node, 3, equations)
        for kk in eachnode(dg)
            multiply_add_to_node_vars!(du, alpha * derivative_dhat[kk, k], flux3,
                                       equations, dg, i, j, kk, element)
        end
    end

    return nothing
end

<<<<<<< HEAD
function calc_volume_integral!(du, u,
                               mesh::Union{TreeMesh{3}, StructuredMesh{3}, P4estMesh{3},
                                           T8codeMesh{3}},
                               equations,
                               volume_integral::VolumeIntegralFluxDifferencing,
                               dg::DGSEM, cache)
    @threaded for element in eachelement(dg, cache)
        flux_differencing_kernel!(du, u, element, mesh,
                                  have_nonconservative_terms(equations),
                                  have_aux_node_vars(equations), equations,
                                  volume_integral.volume_flux, dg, cache)
    end

    return nothing
end

=======
>>>>>>> 87ff3436
@inline function flux_differencing_kernel!(du, u,
                                           element, mesh::TreeMesh{3},
                                           have_nonconservative_terms::False,
                                           have_aux_node_vars::False, equations,
                                           volume_flux, dg::DGSEM, cache, alpha = true)
    # true * [some floating point value] == [exactly the same floating point value]
    # This can (hopefully) be optimized away due to constant propagation.
    @unpack derivative_split = dg.basis

    # Calculate volume integral in one element
    for k in eachnode(dg), j in eachnode(dg), i in eachnode(dg)
        u_node = get_node_vars(u, equations, dg, i, j, k, element)

        # All diagonal entries of `derivative_split` are zero. Thus, we can skip
        # the computation of the diagonal terms. In addition, we use the symmetry
        # of the `volume_flux` to save half of the possible two-point flux
        # computations.

        # x direction
        for ii in (i + 1):nnodes(dg)
            u_node_ii = get_node_vars(u, equations, dg, ii, j, k, element)
            flux1 = volume_flux(u_node, u_node_ii, 1, equations)
            multiply_add_to_node_vars!(du, alpha * derivative_split[i, ii], flux1,
                                       equations, dg, i, j, k, element)
            multiply_add_to_node_vars!(du, alpha * derivative_split[ii, i], flux1,
                                       equations, dg, ii, j, k, element)
        end

        # y direction
        for jj in (j + 1):nnodes(dg)
            u_node_jj = get_node_vars(u, equations, dg, i, jj, k, element)
            flux2 = volume_flux(u_node, u_node_jj, 2, equations)
            multiply_add_to_node_vars!(du, alpha * derivative_split[j, jj], flux2,
                                       equations, dg, i, j, k, element)
            multiply_add_to_node_vars!(du, alpha * derivative_split[jj, j], flux2,
                                       equations, dg, i, jj, k, element)
        end

        # z direction
        for kk in (k + 1):nnodes(dg)
            u_node_kk = get_node_vars(u, equations, dg, i, j, kk, element)
            flux3 = volume_flux(u_node, u_node_kk, 3, equations)
            multiply_add_to_node_vars!(du, alpha * derivative_split[k, kk], flux3,
                                       equations, dg, i, j, k, element)
            multiply_add_to_node_vars!(du, alpha * derivative_split[kk, k], flux3,
                                       equations, dg, i, j, kk, element)
        end
    end

    return nothing
end

@inline function flux_differencing_kernel!(du, u,
                                           element, mesh::TreeMesh{3},
<<<<<<< HEAD
                                           nonconservative_terms::True,
=======
                                           have_nonconservative_terms::True,
>>>>>>> 87ff3436
                                           have_aux_node_vars::False, equations,
                                           volume_flux, dg::DGSEM, cache, alpha = true)
    # true * [some floating point value] == [exactly the same floating point value]
    # This can (hopefully) be optimized away due to constant propagation.
    @unpack derivative_split = dg.basis
    symmetric_flux, nonconservative_flux = volume_flux

    # Apply the symmetric flux as usual
<<<<<<< HEAD
    flux_differencing_kernel!(du, u, element, mesh, False(), have_aux_node_vars,
                              equations,
                              symmetric_flux, dg, cache, alpha)
=======
    flux_differencing_kernel!(du, u, element, mesh, False(), False(), equations,
                              symmetric_flux,
                              dg, cache, alpha)
>>>>>>> 87ff3436

    # Calculate the remaining volume terms using the nonsymmetric generalized flux
    for k in eachnode(dg), j in eachnode(dg), i in eachnode(dg)
        u_node = get_node_vars(u, equations, dg, i, j, k, element)

        # The diagonal terms are zero since the diagonal of `derivative_split`
        # is zero. We ignore this for now.

        # x direction
        integral_contribution = zero(u_node)
        for ii in eachnode(dg)
            u_node_ii = get_node_vars(u, equations, dg, ii, j, k, element)
            noncons_flux1 = nonconservative_flux(u_node, u_node_ii, 1, equations)
            integral_contribution = integral_contribution +
                                    derivative_split[i, ii] * noncons_flux1
        end

        # y direction
        for jj in eachnode(dg)
            u_node_jj = get_node_vars(u, equations, dg, i, jj, k, element)
            noncons_flux2 = nonconservative_flux(u_node, u_node_jj, 2, equations)
            integral_contribution = integral_contribution +
                                    derivative_split[j, jj] * noncons_flux2
        end

        # z direction
        for kk in eachnode(dg)
            u_node_kk = get_node_vars(u, equations, dg, i, j, kk, element)
            noncons_flux3 = nonconservative_flux(u_node, u_node_kk, 3, equations)
            integral_contribution = integral_contribution +
                                    derivative_split[k, kk] * noncons_flux3
        end

        # The factor 0.5 cancels the factor 2 in the flux differencing form
        multiply_add_to_node_vars!(du, alpha * 0.5f0, integral_contribution, equations,
                                   dg, i, j, k, element)
    end

    return nothing
end

<<<<<<< HEAD
# TODO: Taal dimension agnostic
function calc_volume_integral!(du, u,
                               mesh::Union{TreeMesh{3}, StructuredMesh{3}, P4estMesh{3},
                                           T8codeMesh{3}},
                               equations,
                               volume_integral::VolumeIntegralShockCapturingHG,
                               dg::DGSEM, cache)
    @unpack volume_flux_dg, volume_flux_fv, indicator = volume_integral

    # Calculate blending factors α: u = u_DG * (1 - α) + u_FV * α
    alpha = @trixi_timeit timer() "blending factors" indicator(u, mesh, equations, dg,
                                                               cache)

    # For `Float64`, this gives 1.8189894035458565e-12
    # For `Float32`, this gives 1.1920929f-5
    RealT = eltype(alpha)
    atol = max(100 * eps(RealT), eps(RealT)^convert(RealT, 0.75f0))
    @threaded for element in eachelement(dg, cache)
        alpha_element = alpha[element]
        # Clip blending factor for values close to zero (-> pure DG)
        dg_only = isapprox(alpha_element, 0, atol = atol)

        if dg_only
            flux_differencing_kernel!(du, u, element, mesh,
                                      have_nonconservative_terms(equations),
                                      have_aux_node_vars(equations), equations,
                                      volume_flux_dg, dg, cache)
        else
            # Calculate DG volume integral contribution
            flux_differencing_kernel!(du, u, element, mesh,
                                      have_nonconservative_terms(equations),
                                      have_aux_node_vars(equations), equations,
                                      volume_flux_dg, dg, cache, 1 - alpha_element)

            # Calculate FV volume integral contribution
            fv_kernel!(du, u, mesh, equations,
                       volume_flux_fv, dg, cache, element, alpha_element)
        end
    end

    return nothing
end

# TODO: Taal dimension agnostic
function calc_volume_integral!(du, u,
                               mesh::Union{TreeMesh{3}, StructuredMesh{3}, P4estMesh{3},
                                           T8codeMesh{3}},
                               equations,
                               volume_integral::VolumeIntegralPureLGLFiniteVolume,
                               dg::DGSEM, cache)
    @unpack volume_flux_fv = volume_integral

    # Calculate LGL FV volume integral
    @threaded for element in eachelement(dg, cache)
        fv_kernel!(du, u, mesh, equations,
                   volume_flux_fv, dg, cache, element, true)
    end

    return nothing
end

@inline function fv_kernel!(du, u,
                            mesh::Union{TreeMesh{3}, StructuredMesh{3}, P4estMesh{3},
                                        T8codeMesh{3}},
                            equations, volume_flux_fv,
                            dg::DGSEM, cache, element, alpha = true)
=======
@inline function fv_kernel!(du, u,
                            mesh::Union{TreeMesh{3}, StructuredMesh{3}, P4estMesh{3},
                                        T8codeMesh{3}},
                            equations,
                            volume_flux_fv, dg::DGSEM, cache, element, alpha = true)
>>>>>>> 87ff3436
    @unpack fstar1_L_threaded, fstar1_R_threaded, fstar2_L_threaded, fstar2_R_threaded, fstar3_L_threaded, fstar3_R_threaded = cache
    @unpack inverse_weights = dg.basis # Plays role of inverse DG-subcell sizes

    # Calculate FV two-point fluxes
    fstar1_L = fstar1_L_threaded[Threads.threadid()]
    fstar2_L = fstar2_L_threaded[Threads.threadid()]
    fstar3_L = fstar3_L_threaded[Threads.threadid()]
    fstar1_R = fstar1_R_threaded[Threads.threadid()]
    fstar2_R = fstar2_R_threaded[Threads.threadid()]
    fstar3_R = fstar3_R_threaded[Threads.threadid()]

    calcflux_fv!(fstar1_L, fstar1_R, fstar2_L, fstar2_R, fstar3_L, fstar3_R, u,
<<<<<<< HEAD
                 mesh, have_nonconservative_terms(equations),
                 have_aux_node_vars(equations),
                 equations, volume_flux_fv, dg, element, cache)
=======
                 mesh, have_nonconservative_terms(equations), equations,
                 volume_flux_fv, dg, element, cache)
>>>>>>> 87ff3436

    # Calculate FV volume integral contribution
    for k in eachnode(dg), j in eachnode(dg), i in eachnode(dg)
        for v in eachvariable(equations)
            du[v, i, j, k, element] += (alpha *
                                        (inverse_weights[i] *
                                         (fstar1_L[v, i + 1, j, k] -
                                          fstar1_R[v, i, j, k]) +
                                         inverse_weights[j] *
                                         (fstar2_L[v, i, j + 1, k] -
                                          fstar2_R[v, i, j, k]) +
                                         inverse_weights[k] *
                                         (fstar3_L[v, i, j, k + 1] -
                                          fstar3_R[v, i, j, k])))
        end
    end

    return nothing
end

# Calculate the finite volume fluxes inside the elements (**without non-conservative terms**).
@inline function calcflux_fv!(fstar1_L, fstar1_R, fstar2_L, fstar2_R, fstar3_L,
                              fstar3_R, u,
<<<<<<< HEAD
                              mesh::TreeMesh{3}, nonconservative_terms::False,
                              have_aux_node_vars::False, equations,
=======
                              mesh::TreeMesh{3}, have_nonconservative_terms::False,
                              equations,
>>>>>>> 87ff3436
                              volume_flux_fv, dg::DGSEM, element, cache)
    fstar1_L[:, 1, :, :] .= zero(eltype(fstar1_L))
    fstar1_L[:, nnodes(dg) + 1, :, :] .= zero(eltype(fstar1_L))
    fstar1_R[:, 1, :, :] .= zero(eltype(fstar1_R))
    fstar1_R[:, nnodes(dg) + 1, :, :] .= zero(eltype(fstar1_R))

    for k in eachnode(dg), j in eachnode(dg), i in 2:nnodes(dg)
        u_ll = get_node_vars(u, equations, dg, i - 1, j, k, element)
        u_rr = get_node_vars(u, equations, dg, i, j, k, element)
        flux = volume_flux_fv(u_ll, u_rr, 1, equations) # orientation 1: x direction
        set_node_vars!(fstar1_L, flux, equations, dg, i, j, k)
        set_node_vars!(fstar1_R, flux, equations, dg, i, j, k)
    end

    fstar2_L[:, :, 1, :] .= zero(eltype(fstar2_L))
    fstar2_L[:, :, nnodes(dg) + 1, :] .= zero(eltype(fstar2_L))
    fstar2_R[:, :, 1, :] .= zero(eltype(fstar2_R))
    fstar2_R[:, :, nnodes(dg) + 1, :] .= zero(eltype(fstar2_R))

    for k in eachnode(dg), j in 2:nnodes(dg), i in eachnode(dg)
        u_ll = get_node_vars(u, equations, dg, i, j - 1, k, element)
        u_rr = get_node_vars(u, equations, dg, i, j, k, element)
        flux = volume_flux_fv(u_ll, u_rr, 2, equations) # orientation 2: y direction
        set_node_vars!(fstar2_L, flux, equations, dg, i, j, k)
        set_node_vars!(fstar2_R, flux, equations, dg, i, j, k)
    end

    fstar3_L[:, :, :, 1] .= zero(eltype(fstar3_L))
    fstar3_L[:, :, :, nnodes(dg) + 1] .= zero(eltype(fstar3_L))
    fstar3_R[:, :, :, 1] .= zero(eltype(fstar3_R))
    fstar3_R[:, :, :, nnodes(dg) + 1] .= zero(eltype(fstar3_R))

    for k in 2:nnodes(dg), j in eachnode(dg), i in eachnode(dg)
        u_ll = get_node_vars(u, equations, dg, i, j, k - 1, element)
        u_rr = get_node_vars(u, equations, dg, i, j, k, element)
        flux = volume_flux_fv(u_ll, u_rr, 3, equations) # orientation 3: z direction
        set_node_vars!(fstar3_L, flux, equations, dg, i, j, k)
        set_node_vars!(fstar3_R, flux, equations, dg, i, j, k)
    end

    return nothing
end

# Calculate the finite volume fluxes inside the elements (**with non-conservative terms**).
@inline function calcflux_fv!(fstar1_L, fstar1_R, fstar2_L, fstar2_R, fstar3_L,
                              fstar3_R, u,
<<<<<<< HEAD
                              mesh::TreeMesh{3}, nonconservative_terms::True,
                              have_aux_node_vars::False, equations,
=======
                              mesh::TreeMesh{3},
                              have_nonconservative_terms::True, equations,
>>>>>>> 87ff3436
                              volume_flux_fv, dg::DGSEM, element, cache)
    volume_flux, nonconservative_flux = volume_flux_fv

    fstar1_L[:, 1, :, :] .= zero(eltype(fstar1_L))
    fstar1_L[:, nnodes(dg) + 1, :, :] .= zero(eltype(fstar1_L))
    fstar1_R[:, 1, :, :] .= zero(eltype(fstar1_R))
    fstar1_R[:, nnodes(dg) + 1, :, :] .= zero(eltype(fstar1_R))

    for k in eachnode(dg), j in eachnode(dg), i in 2:nnodes(dg)
        u_ll = get_node_vars(u, equations, dg, i - 1, j, k, element)
        u_rr = get_node_vars(u, equations, dg, i, j, k, element)

        # Compute conservative part
        flux = volume_flux(u_ll, u_rr, 1, equations) # orientation 1: x direction

        # Compute nonconservative part
        # Note the factor 0.5 necessary for the nonconservative fluxes based on
        # the interpretation of global SBP operators coupled discontinuously via
        # central fluxes/SATs
        flux_L = flux + 0.5f0 * nonconservative_flux(u_ll, u_rr, 1, equations)
        flux_R = flux + 0.5f0 * nonconservative_flux(u_rr, u_ll, 1, equations)

        set_node_vars!(fstar1_L, flux_L, equations, dg, i, j, k)
        set_node_vars!(fstar1_R, flux_R, equations, dg, i, j, k)
    end

    fstar2_L[:, :, 1, :] .= zero(eltype(fstar2_L))
    fstar2_L[:, :, nnodes(dg) + 1, :] .= zero(eltype(fstar2_L))
    fstar2_R[:, :, 1, :] .= zero(eltype(fstar2_R))
    fstar2_R[:, :, nnodes(dg) + 1, :] .= zero(eltype(fstar2_R))

    for k in eachnode(dg), j in 2:nnodes(dg), i in eachnode(dg)
        u_ll = get_node_vars(u, equations, dg, i, j - 1, k, element)
        u_rr = get_node_vars(u, equations, dg, i, j, k, element)

        # Compute conservative part
        flux = volume_flux(u_ll, u_rr, 2, equations) # orientation 2: y direction

        # Compute nonconservative part
        # Note the factor 0.5 necessary for the nonconservative fluxes based on
        # the interpretation of global SBP operators coupled discontinuously via
        # central fluxes/SATs
        flux_L = flux + 0.5f0 * nonconservative_flux(u_ll, u_rr, 2, equations)
        flux_R = flux + 0.5f0 * nonconservative_flux(u_rr, u_ll, 2, equations)

        set_node_vars!(fstar2_L, flux_L, equations, dg, i, j, k)
        set_node_vars!(fstar2_R, flux_R, equations, dg, i, j, k)
    end

    fstar3_L[:, :, :, 1] .= zero(eltype(fstar3_L))
    fstar3_L[:, :, :, nnodes(dg) + 1] .= zero(eltype(fstar3_L))
    fstar3_R[:, :, :, 1] .= zero(eltype(fstar3_R))
    fstar3_R[:, :, :, nnodes(dg) + 1] .= zero(eltype(fstar3_R))

    for k in 2:nnodes(dg), j in eachnode(dg), i in eachnode(dg)
        u_ll = get_node_vars(u, equations, dg, i, j, k - 1, element)
        u_rr = get_node_vars(u, equations, dg, i, j, k, element)

        # Compute conservative part
        flux = volume_flux(u_ll, u_rr, 3, equations) # orientation 3: z direction

        # Compute nonconservative part
        # Note the factor 0.5 necessary for the nonconservative fluxes based on
        # the interpretation of global SBP operators coupled discontinuously via
        # central fluxes/SATs
        flux_L = flux + 0.5f0 * nonconservative_flux(u_ll, u_rr, 3, equations)
        flux_R = flux + 0.5f0 * nonconservative_flux(u_rr, u_ll, 3, equations)

        set_node_vars!(fstar3_L, flux_L, equations, dg, i, j, k)
        set_node_vars!(fstar3_R, flux_R, equations, dg, i, j, k)
    end

    return nothing
end

function prolong2interfaces!(cache, u, mesh::TreeMesh{3}, equations, dg::DG)
    @unpack interfaces = cache
    @unpack orientations, neighbor_ids = interfaces
    interfaces_u = interfaces.u

    @threaded for interface in eachinterface(dg, cache)
        left_element = neighbor_ids[1, interface]
        right_element = neighbor_ids[2, interface]

        if orientations[interface] == 1
            # interface in x-direction
            for k in eachnode(dg), j in eachnode(dg), v in eachvariable(equations)
                interfaces_u[1, v, j, k, interface] = u[v, nnodes(dg), j, k,
                                                        left_element]
                interfaces_u[2, v, j, k, interface] = u[v, 1, j, k,
                                                        right_element]
            end
        elseif orientations[interface] == 2
            # interface in y-direction
            for k in eachnode(dg), i in eachnode(dg), v in eachvariable(equations)
                interfaces_u[1, v, i, k, interface] = u[v, i, nnodes(dg), k,
                                                        left_element]
                interfaces_u[2, v, i, k, interface] = u[v, i, 1, k,
                                                        right_element]
            end
        else # if orientations[interface] == 3
            # interface in z-direction
            for j in eachnode(dg), i in eachnode(dg), v in eachvariable(equations)
                interfaces_u[1, v, i, j, interface] = u[v, i, j, nnodes(dg),
                                                        left_element]
                interfaces_u[2, v, i, j, interface] = u[v, i, j, 1, right_element]
            end
        end
    end

    return nothing
end

function calc_interface_flux!(surface_flux_values,
<<<<<<< HEAD
                              mesh::TreeMesh{3}, equations,
=======
                              mesh::TreeMesh{3},
                              have_nonconservative_terms::False,
                              have_aux_node_vars::False, equations,
>>>>>>> 87ff3436
                              surface_integral, dg::DG, cache)
    @unpack u, neighbor_ids, orientations = cache.interfaces

    @threaded for interface in eachinterface(dg, cache)
        # Get neighboring elements
        left_id = neighbor_ids[1, interface]
        right_id = neighbor_ids[2, interface]
        orientation = orientations[interface]

        # Determine interface direction with respect to elements:
        # orientation = 1: left -> 2, right -> 1
        # orientation = 2: left -> 4, right -> 3
        # orientation = 3: left -> 6, right -> 5
        left_direction = 2 * orientation
        right_direction = 2 * orientation - 1

        for j in eachnode(dg), i in eachnode(dg)
            calc_interface_flux_inner!(surface_flux_values, u,
                                       have_nonconservative_terms(equations),
                                       have_aux_node_vars(equations), equations,
                                       surface_integral, dg, orientation, interface,
                                       left_id, right_id, left_direction,
                                       right_direction, i, j)
        end
    end

    return nothing
end

<<<<<<< HEAD
function calc_interface_flux_inner!(surface_flux_values, u,
                                    have_nonconservative_terms::False,
                                    have_aux_node_vars, equations, surface_integral, dg,
                                    orientation, interface, left_id, right_id,
                                    left_direction, right_direction, i, j)
    @unpack surface_flux = surface_integral
    # Call pointwise Riemann solver
    u_ll, u_rr = get_surface_node_vars(u, equations, dg, i, j, interface)
    flux = surface_flux(u_ll, u_rr, orientation, equations)

    # Copy flux to left and right element storage
    for v in eachvariable(equations)
        surface_flux_values[v, i, j, left_direction, left_id] = flux[v]
        surface_flux_values[v, i, j, right_direction, right_id] = flux[v]
    end
    return nothing
end
=======
function calc_interface_flux!(surface_flux_values,
                              mesh::TreeMesh{3},
                              have_nonconservative_terms::True,
                              have_aux_node_vars::False, equations,
                              surface_integral, dg::DG, cache)
    surface_flux, nonconservative_flux = surface_integral.surface_flux
    @unpack u, neighbor_ids, orientations = cache.interfaces

    @threaded for interface in eachinterface(dg, cache)
        # Get neighboring elements
        left_id = neighbor_ids[1, interface]
        right_id = neighbor_ids[2, interface]

        # Determine interface direction with respect to elements:
        # orientation = 1: left -> 2, right -> 1
        # orientation = 2: left -> 4, right -> 3
        # orientation = 3: left -> 6, right -> 5
        left_direction = 2 * orientations[interface]
        right_direction = 2 * orientations[interface] - 1
>>>>>>> 87ff3436

function calc_interface_flux_inner!(surface_flux_values, u,
                                    have_nonconservative_terms::True,
                                    have_aux_node_vars, equations, surface_integral, dg,
                                    orientation, interface, left_id, right_id,
                                    left_direction, right_direction, i, j)
    surface_flux, nonconservative_flux = surface_integral.surface_flux
    u_ll, u_rr = get_surface_node_vars(u, equations, dg, i, j, interface)
    flux = surface_flux(u_ll, u_rr, orientation, equations)

    # Compute both nonconservative fluxes
    noncons_left = nonconservative_flux(u_ll, u_rr, orientation, equations)
    noncons_right = nonconservative_flux(u_rr, u_ll, orientation, equations)

    # Copy flux to left and right element storage
    for v in eachvariable(equations)
        # Note the factor 0.5 necessary for the nonconservative fluxes based on
        # the interpretation of global SBP operators coupled discontinuously via
        # central fluxes/SATs
        surface_flux_values[v, i, j, left_direction, left_id] = flux[v] +
                                                                0.5f0 *
                                                                noncons_left[v]
        surface_flux_values[v, i, j, right_direction, right_id] = flux[v] +
                                                                  0.5f0 *
                                                                  noncons_right[v]
    end
    return nothing
end

function prolong2boundaries!(cache, u,
                             mesh::TreeMesh{3}, equations, surface_integral, dg::DG)
    @unpack boundaries = cache
    @unpack orientations, neighbor_sides = boundaries

    @threaded for boundary in eachboundary(dg, cache)
        element = boundaries.neighbor_ids[boundary]

        if orientations[boundary] == 1
            # boundary in x-direction
            if neighbor_sides[boundary] == 1
                # element in -x direction of boundary
                for k in eachnode(dg), j in eachnode(dg), v in eachvariable(equations)
                    boundaries.u[1, v, j, k, boundary] = u[v, nnodes(dg), j, k, element]
                end
            else # Element in +x direction of boundary
                for k in eachnode(dg), j in eachnode(dg), v in eachvariable(equations)
                    boundaries.u[2, v, j, k, boundary] = u[v, 1, j, k, element]
                end
            end
        elseif orientations[boundary] == 2
            # boundary in y-direction
            if neighbor_sides[boundary] == 1
                # element in -y direction of boundary
                for k in eachnode(dg), i in eachnode(dg), v in eachvariable(equations)
                    boundaries.u[1, v, i, k, boundary] = u[v, i, nnodes(dg), k, element]
                end
            else
                # element in +y direction of boundary
                for k in eachnode(dg), i in eachnode(dg), v in eachvariable(equations)
                    boundaries.u[2, v, i, k, boundary] = u[v, i, 1, k, element]
                end
            end
        else #if orientations[boundary] == 3
            # boundary in z-direction
            if neighbor_sides[boundary] == 1
                # element in -z direction of boundary
                for j in eachnode(dg), i in eachnode(dg), v in eachvariable(equations)
                    boundaries.u[1, v, i, j, boundary] = u[v, i, j, nnodes(dg), element]
                end
            else
                # element in +z direction of boundary
                for j in eachnode(dg), i in eachnode(dg), v in eachvariable(equations)
                    boundaries.u[2, v, i, j, boundary] = u[v, i, j, 1, element]
                end
            end
        end
    end

    return nothing
end

function calc_boundary_flux!(cache, t, boundary_conditions::NamedTuple,
                             mesh::TreeMesh{3}, equations, surface_integral, dg::DG)
    @unpack surface_flux_values = cache.elements
    @unpack n_boundaries_per_direction = cache.boundaries

    # Calculate indices
    lasts = accumulate(+, n_boundaries_per_direction)
    firsts = lasts - n_boundaries_per_direction .+ 1

    # Calc boundary fluxes in each direction
    calc_boundary_flux_by_direction!(surface_flux_values, t, boundary_conditions[1],
                                     equations, surface_integral, dg, cache,
                                     1, firsts[1], lasts[1])
    calc_boundary_flux_by_direction!(surface_flux_values, t, boundary_conditions[2],
                                     equations, surface_integral, dg, cache,
                                     2, firsts[2], lasts[2])
    calc_boundary_flux_by_direction!(surface_flux_values, t, boundary_conditions[3],
                                     equations, surface_integral, dg, cache,
                                     3, firsts[3], lasts[3])
    calc_boundary_flux_by_direction!(surface_flux_values, t, boundary_conditions[4],
                                     equations, surface_integral, dg, cache,
                                     4, firsts[4], lasts[4])
    calc_boundary_flux_by_direction!(surface_flux_values, t, boundary_conditions[5],
                                     equations, surface_integral, dg, cache,
                                     5, firsts[5], lasts[5])
    calc_boundary_flux_by_direction!(surface_flux_values, t, boundary_conditions[6],
                                     equations, surface_integral, dg, cache,
                                     6, firsts[6], lasts[6])

    return nothing
end

function calc_boundary_flux_by_direction!(surface_flux_values::AbstractArray{<:Any, 5},
                                          t,
                                          boundary_condition, equations,
                                          surface_integral, dg::DG, cache,
                                          direction, first_boundary, last_boundary)
    @unpack surface_flux = surface_integral
    @unpack u, neighbor_ids, neighbor_sides, node_coordinates, orientations = cache.boundaries

    @threaded for boundary in first_boundary:last_boundary
        # Get neighboring element
        neighbor = neighbor_ids[boundary]

        for j in eachnode(dg), i in eachnode(dg)
            # Get boundary flux
            u_ll, u_rr = get_surface_node_vars(u, equations, dg, i, j, boundary)
            if neighbor_sides[boundary] == 1 # Element is on the left, boundary on the right
                u_inner = u_ll
            else # Element is on the right, boundary on the left
                u_inner = u_rr
            end
            x = get_node_coords(node_coordinates, equations, dg, i, j, boundary)
            flux = boundary_condition(u_inner, orientations[boundary], direction, x, t,
                                      surface_flux, equations)

            # Copy flux to left and right element storage
            for v in eachvariable(equations)
                surface_flux_values[v, i, j, direction, neighbor] = flux[v]
            end
        end
    end

    return nothing
end

function prolong2mortars!(cache, u,
                          mesh::TreeMesh{3}, equations,
                          mortar_l2::LobattoLegendreMortarL2,
                          dg::DGSEM)
    # temporary buffer for projections
    @unpack fstar_tmp1_threaded = cache

    @threaded for mortar in eachmortar(dg, cache)
        fstar_tmp1 = fstar_tmp1_threaded[Threads.threadid()]

        lower_left_element = cache.mortars.neighbor_ids[1, mortar]
        lower_right_element = cache.mortars.neighbor_ids[2, mortar]
        upper_left_element = cache.mortars.neighbor_ids[3, mortar]
        upper_right_element = cache.mortars.neighbor_ids[4, mortar]
        large_element = cache.mortars.neighbor_ids[5, mortar]

        # Copy solution small to small
        if cache.mortars.large_sides[mortar] == 1 # -> small elements on right side
            if cache.mortars.orientations[mortar] == 1
                # L2 mortars in x-direction
                for k in eachnode(dg), j in eachnode(dg)
                    for v in eachvariable(equations)
                        cache.mortars.u_upper_left[2, v, j, k, mortar] = u[v, 1, j, k,
                                                                           upper_left_element]
                        cache.mortars.u_upper_right[2, v, j, k, mortar] = u[v, 1, j, k,
                                                                            upper_right_element]
                        cache.mortars.u_lower_left[2, v, j, k, mortar] = u[v, 1, j, k,
                                                                           lower_left_element]
                        cache.mortars.u_lower_right[2, v, j, k, mortar] = u[v, 1, j, k,
                                                                            lower_right_element]
                    end
                end
            elseif cache.mortars.orientations[mortar] == 2
                # L2 mortars in y-direction
                for k in eachnode(dg), i in eachnode(dg)
                    for v in eachvariable(equations)
                        cache.mortars.u_upper_left[2, v, i, k, mortar] = u[v, i, 1, k,
                                                                           upper_left_element]
                        cache.mortars.u_upper_right[2, v, i, k, mortar] = u[v, i, 1, k,
                                                                            upper_right_element]
                        cache.mortars.u_lower_left[2, v, i, k, mortar] = u[v, i, 1, k,
                                                                           lower_left_element]
                        cache.mortars.u_lower_right[2, v, i, k, mortar] = u[v, i, 1, k,
                                                                            lower_right_element]
                    end
                end
            else # orientations[mortar] == 3
                # L2 mortars in z-direction
                for j in eachnode(dg), i in eachnode(dg)
                    for v in eachvariable(equations)
                        cache.mortars.u_upper_left[2, v, i, j, mortar] = u[v, i, j, 1,
                                                                           upper_left_element]
                        cache.mortars.u_upper_right[2, v, i, j, mortar] = u[v, i, j, 1,
                                                                            upper_right_element]
                        cache.mortars.u_lower_left[2, v, i, j, mortar] = u[v, i, j, 1,
                                                                           lower_left_element]
                        cache.mortars.u_lower_right[2, v, i, j, mortar] = u[v, i, j, 1,
                                                                            lower_right_element]
                    end
                end
            end
        else # large_sides[mortar] == 2 -> small elements on left side
            if cache.mortars.orientations[mortar] == 1
                # L2 mortars in x-direction
                for k in eachnode(dg), j in eachnode(dg)
                    for v in eachvariable(equations)
                        cache.mortars.u_upper_left[1, v, j, k, mortar] = u[v,
                                                                           nnodes(dg),
                                                                           j, k,
                                                                           upper_left_element]
                        cache.mortars.u_upper_right[1, v, j, k, mortar] = u[v,
                                                                            nnodes(dg),
                                                                            j, k,
                                                                            upper_right_element]
                        cache.mortars.u_lower_left[1, v, j, k, mortar] = u[v,
                                                                           nnodes(dg),
                                                                           j, k,
                                                                           lower_left_element]
                        cache.mortars.u_lower_right[1, v, j, k, mortar] = u[v,
                                                                            nnodes(dg),
                                                                            j, k,
                                                                            lower_right_element]
                    end
                end
            elseif cache.mortars.orientations[mortar] == 2
                # L2 mortars in y-direction
                for k in eachnode(dg), i in eachnode(dg)
                    for v in eachvariable(equations)
                        cache.mortars.u_upper_left[1, v, i, k, mortar] = u[v, i,
                                                                           nnodes(dg),
                                                                           k,
                                                                           upper_left_element]
                        cache.mortars.u_upper_right[1, v, i, k, mortar] = u[v, i,
                                                                            nnodes(dg),
                                                                            k,
                                                                            upper_right_element]
                        cache.mortars.u_lower_left[1, v, i, k, mortar] = u[v, i,
                                                                           nnodes(dg),
                                                                           k,
                                                                           lower_left_element]
                        cache.mortars.u_lower_right[1, v, i, k, mortar] = u[v, i,
                                                                            nnodes(dg),
                                                                            k,
                                                                            lower_right_element]
                    end
                end
            else # if cache.mortars.orientations[mortar] == 3
                # L2 mortars in z-direction
                for j in eachnode(dg), i in eachnode(dg)
                    for v in eachvariable(equations)
                        cache.mortars.u_upper_left[1, v, i, j, mortar] = u[v, i, j,
                                                                           nnodes(dg),
                                                                           upper_left_element]
                        cache.mortars.u_upper_right[1, v, i, j, mortar] = u[v, i, j,
                                                                            nnodes(dg),
                                                                            upper_right_element]
                        cache.mortars.u_lower_left[1, v, i, j, mortar] = u[v, i, j,
                                                                           nnodes(dg),
                                                                           lower_left_element]
                        cache.mortars.u_lower_right[1, v, i, j, mortar] = u[v, i, j,
                                                                            nnodes(dg),
                                                                            lower_right_element]
                    end
                end
            end
        end

        # Interpolate large element face data to small interface locations
        if cache.mortars.large_sides[mortar] == 1 # -> large element on left side
            leftright = 1
            if cache.mortars.orientations[mortar] == 1
                # L2 mortars in x-direction
                u_large = view(u, :, nnodes(dg), :, :, large_element)
                element_solutions_to_mortars!(cache.mortars, mortar_l2, leftright,
                                              mortar, u_large, fstar_tmp1)
            elseif cache.mortars.orientations[mortar] == 2
                # L2 mortars in y-direction
                u_large = view(u, :, :, nnodes(dg), :, large_element)
                element_solutions_to_mortars!(cache.mortars, mortar_l2, leftright,
                                              mortar, u_large, fstar_tmp1)
            else # cache.mortars.orientations[mortar] == 3
                # L2 mortars in z-direction
                u_large = view(u, :, :, :, nnodes(dg), large_element)
                element_solutions_to_mortars!(cache.mortars, mortar_l2, leftright,
                                              mortar, u_large, fstar_tmp1)
            end
        else # large_sides[mortar] == 2 -> large element on right side
            leftright = 2
            if cache.mortars.orientations[mortar] == 1
                # L2 mortars in x-direction
                u_large = view(u, :, 1, :, :, large_element)
                element_solutions_to_mortars!(cache.mortars, mortar_l2, leftright,
                                              mortar, u_large, fstar_tmp1)
            elseif cache.mortars.orientations[mortar] == 2
                # L2 mortars in y-direction
                u_large = view(u, :, :, 1, :, large_element)
                element_solutions_to_mortars!(cache.mortars, mortar_l2, leftright,
                                              mortar, u_large, fstar_tmp1)
            else # cache.mortars.orientations[mortar] == 3
                # L2 mortars in z-direction
                u_large = view(u, :, :, :, 1, large_element)
                element_solutions_to_mortars!(cache.mortars, mortar_l2, leftright,
                                              mortar, u_large, fstar_tmp1)
            end
        end
    end

    return nothing
end

@inline function element_solutions_to_mortars!(mortars,
                                               mortar_l2::LobattoLegendreMortarL2,
                                               leftright, mortar,
                                               u_large::AbstractArray{<:Any, 3},
                                               fstar_tmp1)
    multiply_dimensionwise!(view(mortars.u_upper_left, leftright, :, :, :, mortar),
                            mortar_l2.forward_lower, mortar_l2.forward_upper, u_large,
                            fstar_tmp1)
    multiply_dimensionwise!(view(mortars.u_upper_right, leftright, :, :, :, mortar),
                            mortar_l2.forward_upper, mortar_l2.forward_upper, u_large,
                            fstar_tmp1)
    multiply_dimensionwise!(view(mortars.u_lower_left, leftright, :, :, :, mortar),
                            mortar_l2.forward_lower, mortar_l2.forward_lower, u_large,
                            fstar_tmp1)
    multiply_dimensionwise!(view(mortars.u_lower_right, leftright, :, :, :, mortar),
                            mortar_l2.forward_upper, mortar_l2.forward_lower, u_large,
                            fstar_tmp1)
    return nothing
end

function calc_mortar_flux!(surface_flux_values,
                           mesh::TreeMesh{3},
<<<<<<< HEAD
                           nonconservative_terms::False,
=======
                           have_nonconservative_terms::False,
>>>>>>> 87ff3436
                           have_aux_node_vars::False, equations,
                           mortar_l2::LobattoLegendreMortarL2,
                           surface_integral, dg::DG, cache)
    @unpack surface_flux = surface_integral
    @unpack u_lower_left, u_lower_right, u_upper_left, u_upper_right, orientations = cache.mortars
    @unpack (fstar_primary_upper_left_threaded, fstar_primary_upper_right_threaded,
    fstar_primary_lower_left_threaded, fstar_primary_lower_right_threaded,
    fstar_secondary_upper_left_threaded, fstar_secondary_upper_right_threaded,
    fstar_secondary_lower_left_threaded, fstar_secondary_lower_right_threaded,
    fstar_tmp1_threaded) = cache

    @threaded for mortar in eachmortar(dg, cache)
        # Choose thread-specific pre-allocated container
        fstar_primary_upper_left = fstar_primary_upper_left_threaded[Threads.threadid()]
        fstar_primary_upper_right = fstar_primary_upper_right_threaded[Threads.threadid()]
        fstar_primary_lower_left = fstar_primary_lower_left_threaded[Threads.threadid()]
        fstar_primary_lower_right = fstar_primary_lower_right_threaded[Threads.threadid()]
        fstar_secondary_upper_left = fstar_secondary_upper_left_threaded[Threads.threadid()]
        fstar_secondary_upper_right = fstar_secondary_upper_right_threaded[Threads.threadid()]
        fstar_secondary_lower_left = fstar_secondary_lower_left_threaded[Threads.threadid()]
        fstar_secondary_lower_right = fstar_secondary_lower_right_threaded[Threads.threadid()]
        fstar_tmp1 = fstar_tmp1_threaded[Threads.threadid()]

        # Calculate fluxes
        orientation = orientations[mortar]
        calc_fstar!(fstar_primary_upper_left, equations, surface_flux, dg,
                    u_upper_left, mortar, orientation)
        calc_fstar!(fstar_primary_upper_right, equations, surface_flux, dg,
                    u_upper_right, mortar, orientation)
        calc_fstar!(fstar_primary_lower_left, equations, surface_flux, dg,
                    u_lower_left, mortar, orientation)
        calc_fstar!(fstar_primary_lower_right, equations, surface_flux, dg,
                    u_lower_right, mortar, orientation)
        calc_fstar!(fstar_secondary_upper_left, equations, surface_flux, dg,
                    u_upper_left, mortar, orientation)
        calc_fstar!(fstar_secondary_upper_right, equations, surface_flux, dg,
                    u_upper_right, mortar, orientation)
        calc_fstar!(fstar_secondary_lower_left, equations, surface_flux, dg,
                    u_lower_left, mortar, orientation)
        calc_fstar!(fstar_secondary_lower_right, equations, surface_flux, dg,
                    u_lower_right, mortar, orientation)

        mortar_fluxes_to_elements!(surface_flux_values,
                                   mesh, equations, mortar_l2, dg, cache, mortar,
                                   fstar_primary_upper_left, fstar_primary_upper_right,
                                   fstar_primary_lower_left, fstar_primary_lower_right,
                                   fstar_secondary_upper_left,
                                   fstar_secondary_upper_right,
                                   fstar_secondary_lower_left,
                                   fstar_secondary_lower_right,
                                   fstar_tmp1)
    end

    return nothing
end

function calc_mortar_flux!(surface_flux_values,
                           mesh::TreeMesh{3},
<<<<<<< HEAD
                           nonconservative_terms::True,
=======
                           have_nonconservative_terms::True,
>>>>>>> 87ff3436
                           have_aux_node_vars::False, equations,
                           mortar_l2::LobattoLegendreMortarL2,
                           surface_integral, dg::DG, cache)
    surface_flux, nonconservative_flux = surface_integral.surface_flux
    @unpack u_lower_left, u_lower_right, u_upper_left, u_upper_right, orientations, large_sides = cache.mortars
    @unpack (fstar_primary_upper_left_threaded, fstar_primary_upper_right_threaded,
    fstar_primary_lower_left_threaded, fstar_primary_lower_right_threaded,
    fstar_secondary_upper_left_threaded, fstar_secondary_upper_right_threaded,
    fstar_secondary_lower_left_threaded, fstar_secondary_lower_right_threaded,
    fstar_tmp1_threaded) = cache

    @threaded for mortar in eachmortar(dg, cache)
        # Choose thread-specific pre-allocated container
        fstar_primary_upper_left = fstar_primary_upper_left_threaded[Threads.threadid()]
        fstar_primary_upper_right = fstar_primary_upper_right_threaded[Threads.threadid()]
        fstar_primary_lower_left = fstar_primary_lower_left_threaded[Threads.threadid()]
        fstar_primary_lower_right = fstar_primary_lower_right_threaded[Threads.threadid()]
        fstar_secondary_upper_left = fstar_secondary_upper_left_threaded[Threads.threadid()]
        fstar_secondary_upper_right = fstar_secondary_upper_right_threaded[Threads.threadid()]
        fstar_secondary_lower_left = fstar_secondary_lower_left_threaded[Threads.threadid()]
        fstar_secondary_lower_right = fstar_secondary_lower_right_threaded[Threads.threadid()]
        fstar_tmp1 = fstar_tmp1_threaded[Threads.threadid()]

        # Calculate fluxes
        orientation = orientations[mortar]
        calc_fstar!(fstar_primary_upper_left, equations, surface_flux, dg,
                    u_upper_left, mortar, orientation)
        calc_fstar!(fstar_primary_upper_right, equations, surface_flux, dg,
                    u_upper_right, mortar, orientation)
        calc_fstar!(fstar_primary_lower_left, equations, surface_flux, dg,
                    u_lower_left, mortar, orientation)
        calc_fstar!(fstar_primary_lower_right, equations, surface_flux, dg,
                    u_lower_right, mortar, orientation)
        calc_fstar!(fstar_secondary_upper_left, equations, surface_flux, dg,
                    u_upper_left, mortar, orientation)
        calc_fstar!(fstar_secondary_upper_right, equations, surface_flux, dg,
                    u_upper_right, mortar, orientation)
        calc_fstar!(fstar_secondary_lower_left, equations, surface_flux, dg,
                    u_lower_left, mortar, orientation)
        calc_fstar!(fstar_secondary_lower_right, equations, surface_flux, dg,
                    u_lower_right, mortar, orientation)

        # Add nonconservative fluxes.
        # These need to be adapted on the geometry (left/right) since the order of
        # the arguments matters, based on the global SBP operator interpretation.
        # The same interpretation (global SBP operators coupled discontinuously via
        # central fluxes/SATs) explains why we need the factor 0.5.
        # Alternatively, you can also follow the argumentation of Bohm et al. 2018
        # ("nonconservative diamond flux")
        if large_sides[mortar] == 1 # -> small elements on right side
            for j in eachnode(dg), i in eachnode(dg)
                # Pull the left and right solutions
                u_upper_left_ll, u_upper_left_rr = get_surface_node_vars(u_upper_left,
                                                                         equations, dg,
                                                                         i, j, mortar)
                u_upper_right_ll, u_upper_right_rr = get_surface_node_vars(u_upper_right,
                                                                           equations,
                                                                           dg, i, j,
                                                                           mortar)
                u_lower_left_ll, u_lower_left_rr = get_surface_node_vars(u_lower_left,
                                                                         equations, dg,
                                                                         i, j, mortar)
                u_lower_right_ll, u_lower_right_rr = get_surface_node_vars(u_lower_right,
                                                                           equations,
                                                                           dg, i, j,
                                                                           mortar)
                # Call pointwise nonconservative term
                noncons_primary_upper_left = nonconservative_flux(u_upper_left_ll,
                                                                  u_upper_left_rr,
                                                                  orientation,
                                                                  equations)
                noncons_primary_upper_right = nonconservative_flux(u_upper_right_ll,
                                                                   u_upper_right_rr,
                                                                   orientation,
                                                                   equations)
                noncons_primary_lower_left = nonconservative_flux(u_lower_left_ll,
                                                                  u_lower_left_rr,
                                                                  orientation,
                                                                  equations)
                noncons_primary_lower_right = nonconservative_flux(u_lower_right_ll,
                                                                   u_lower_right_rr,
                                                                   orientation,
                                                                   equations)
                noncons_secondary_upper_left = nonconservative_flux(u_upper_left_rr,
                                                                    u_upper_left_ll,
                                                                    orientation,
                                                                    equations)
                noncons_secondary_upper_right = nonconservative_flux(u_upper_right_rr,
                                                                     u_upper_right_ll,
                                                                     orientation,
                                                                     equations)
                noncons_secondary_lower_left = nonconservative_flux(u_lower_left_rr,
                                                                    u_lower_left_ll,
                                                                    orientation,
                                                                    equations)
                noncons_secondary_lower_right = nonconservative_flux(u_lower_right_rr,
                                                                     u_lower_right_ll,
                                                                     orientation,
                                                                     equations)
                # Add to primary and secondary temporary storage
                multiply_add_to_node_vars!(fstar_primary_upper_left, 0.5f0,
                                           noncons_primary_upper_left,
                                           equations, dg, i, j)
                multiply_add_to_node_vars!(fstar_primary_upper_right, 0.5f0,
                                           noncons_primary_upper_right,
                                           equations, dg, i, j)
                multiply_add_to_node_vars!(fstar_primary_lower_left, 0.5f0,
                                           noncons_primary_lower_left,
                                           equations, dg, i, j)
                multiply_add_to_node_vars!(fstar_primary_lower_right, 0.5f0,
                                           noncons_primary_lower_right,
                                           equations, dg, i, j)
                multiply_add_to_node_vars!(fstar_secondary_upper_left, 0.5f0,
                                           noncons_secondary_upper_left,
                                           equations, dg, i, j)
                multiply_add_to_node_vars!(fstar_secondary_upper_right, 0.5f0,
                                           noncons_secondary_upper_right,
                                           equations, dg, i, j)
                multiply_add_to_node_vars!(fstar_secondary_lower_left, 0.5f0,
                                           noncons_secondary_lower_left,
                                           equations, dg, i, j)
                multiply_add_to_node_vars!(fstar_secondary_lower_right, 0.5f0,
                                           noncons_secondary_lower_right,
                                           equations, dg, i, j)
            end
        else # large_sides[mortar] == 2 -> small elements on the left
            for j in eachnode(dg), i in eachnode(dg)
                # Pull the left and right solutions
                u_upper_left_ll, u_upper_left_rr = get_surface_node_vars(u_upper_left,
                                                                         equations, dg,
                                                                         i, j, mortar)
                u_upper_right_ll, u_upper_right_rr = get_surface_node_vars(u_upper_right,
                                                                           equations,
                                                                           dg, i, j,
                                                                           mortar)
                u_lower_left_ll, u_lower_left_rr = get_surface_node_vars(u_lower_left,
                                                                         equations, dg,
                                                                         i, j, mortar)
                u_lower_right_ll, u_lower_right_rr = get_surface_node_vars(u_lower_right,
                                                                           equations,
                                                                           dg, i, j,
                                                                           mortar)
                # Call pointwise nonconservative term
                noncons_primary_upper_left = nonconservative_flux(u_upper_left_rr,
                                                                  u_upper_left_ll,
                                                                  orientation,
                                                                  equations)
                noncons_primary_upper_right = nonconservative_flux(u_upper_right_rr,
                                                                   u_upper_right_ll,
                                                                   orientation,
                                                                   equations)
                noncons_primary_lower_left = nonconservative_flux(u_lower_left_rr,
                                                                  u_lower_left_ll,
                                                                  orientation,
                                                                  equations)
                noncons_primary_lower_right = nonconservative_flux(u_lower_right_rr,
                                                                   u_lower_right_ll,
                                                                   orientation,
                                                                   equations)
                noncons_secondary_upper_left = nonconservative_flux(u_upper_left_ll,
                                                                    u_upper_left_rr,
                                                                    orientation,
                                                                    equations)
                noncons_secondary_upper_right = nonconservative_flux(u_upper_right_ll,
                                                                     u_upper_right_rr,
                                                                     orientation,
                                                                     equations)
                noncons_secondary_lower_left = nonconservative_flux(u_lower_left_ll,
                                                                    u_lower_left_rr,
                                                                    orientation,
                                                                    equations)
                noncons_secondary_lower_right = nonconservative_flux(u_lower_right_ll,
                                                                     u_lower_right_rr,
                                                                     orientation,
                                                                     equations)
                # Add to primary and secondary temporary storage
                multiply_add_to_node_vars!(fstar_primary_upper_left, 0.5f0,
                                           noncons_primary_upper_left,
                                           equations, dg, i, j)
                multiply_add_to_node_vars!(fstar_primary_upper_right, 0.5f0,
                                           noncons_primary_upper_right,
                                           equations, dg, i, j)
                multiply_add_to_node_vars!(fstar_primary_lower_left, 0.5f0,
                                           noncons_primary_lower_left,
                                           equations, dg, i, j)
                multiply_add_to_node_vars!(fstar_primary_lower_right, 0.5f0,
                                           noncons_primary_lower_right,
                                           equations, dg, i, j)
                multiply_add_to_node_vars!(fstar_secondary_upper_left, 0.5f0,
                                           noncons_secondary_upper_left,
                                           equations, dg, i, j)
                multiply_add_to_node_vars!(fstar_secondary_upper_right, 0.5f0,
                                           noncons_secondary_upper_right,
                                           equations, dg, i, j)
                multiply_add_to_node_vars!(fstar_secondary_lower_left, 0.5f0,
                                           noncons_secondary_lower_left,
                                           equations, dg, i, j)
                multiply_add_to_node_vars!(fstar_secondary_lower_right, 0.5f0,
                                           noncons_secondary_lower_right,
                                           equations, dg, i, j)
            end
        end

        mortar_fluxes_to_elements!(surface_flux_values,
                                   mesh, equations, mortar_l2, dg, cache, mortar,
                                   fstar_primary_upper_left, fstar_primary_upper_right,
                                   fstar_primary_lower_left, fstar_primary_lower_right,
                                   fstar_secondary_upper_left,
                                   fstar_secondary_upper_right,
                                   fstar_secondary_lower_left,
                                   fstar_secondary_lower_right,
                                   fstar_tmp1)
    end

    return nothing
end

@inline function calc_fstar!(destination::AbstractArray{<:Any, 3}, equations,
                             surface_flux, dg::DGSEM,
                             u_interfaces, interface, orientation)
    for j in eachnode(dg), i in eachnode(dg)
        # Call pointwise two-point numerical flux function
        u_ll, u_rr = get_surface_node_vars(u_interfaces, equations, dg, i, j, interface)
        flux = surface_flux(u_ll, u_rr, orientation, equations)

        # Copy flux to left and right element storage
        set_node_vars!(destination, flux, equations, dg, i, j)
    end

    return nothing
end

@inline function mortar_fluxes_to_elements!(surface_flux_values,
                                            mesh::TreeMesh{3}, equations,
                                            mortar_l2::LobattoLegendreMortarL2,
                                            dg::DGSEM, cache,
                                            mortar,
                                            fstar_primary_upper_left,
                                            fstar_primary_upper_right,
                                            fstar_primary_lower_left,
                                            fstar_primary_lower_right,
                                            fstar_secondary_upper_left,
                                            fstar_secondary_upper_right,
                                            fstar_secondary_lower_left,
                                            fstar_secondary_lower_right,
                                            fstar_tmp1)
    lower_left_element = cache.mortars.neighbor_ids[1, mortar]
    lower_right_element = cache.mortars.neighbor_ids[2, mortar]
    upper_left_element = cache.mortars.neighbor_ids[3, mortar]
    upper_right_element = cache.mortars.neighbor_ids[4, mortar]
    large_element = cache.mortars.neighbor_ids[5, mortar]

    # Copy flux small to small
    if cache.mortars.large_sides[mortar] == 1 # -> small elements on right side
        if cache.mortars.orientations[mortar] == 1
            # L2 mortars in x-direction
            direction = 1
        elseif cache.mortars.orientations[mortar] == 2
            # L2 mortars in y-direction
            direction = 3
        else # if cache.mortars.orientations[mortar] == 3
            # L2 mortars in z-direction
            direction = 5
        end
    else # large_sides[mortar] == 2 -> small elements on left side
        if cache.mortars.orientations[mortar] == 1
            # L2 mortars in x-direction
            direction = 2
        elseif cache.mortars.orientations[mortar] == 2
            # L2 mortars in y-direction
            direction = 4
        else # if cache.mortars.orientations[mortar] == 3
            # L2 mortars in z-direction
            direction = 6
        end
    end
    surface_flux_values[:, :, :, direction, upper_left_element] .= fstar_primary_upper_left
    surface_flux_values[:, :, :, direction, upper_right_element] .= fstar_primary_upper_right
    surface_flux_values[:, :, :, direction, lower_left_element] .= fstar_primary_lower_left
    surface_flux_values[:, :, :, direction, lower_right_element] .= fstar_primary_lower_right

    # Project small fluxes to large element
    if cache.mortars.large_sides[mortar] == 1 # -> small elements on right side
        if cache.mortars.orientations[mortar] == 1
            # L2 mortars in x-direction
            direction = 2
        elseif cache.mortars.orientations[mortar] == 2
            # L2 mortars in y-direction
            direction = 4
        else # if cache.mortars.orientations[mortar] == 3
            # L2 mortars in z-direction
            direction = 6
        end
    else # large_sides[mortar] == 2 -> small elements on left side
        if cache.mortars.orientations[mortar] == 1
            # L2 mortars in x-direction
            direction = 1
        elseif cache.mortars.orientations[mortar] == 2
            # L2 mortars in y-direction
            direction = 3
        else # if cache.mortars.orientations[mortar] == 3
            # L2 mortars in z-direction
            direction = 5
        end
    end

    multiply_dimensionwise!(view(surface_flux_values, :, :, :, direction,
                                 large_element),
                            mortar_l2.reverse_lower, mortar_l2.reverse_upper,
                            fstar_secondary_upper_left, fstar_tmp1)
    add_multiply_dimensionwise!(view(surface_flux_values, :, :, :, direction,
                                     large_element),
                                mortar_l2.reverse_upper, mortar_l2.reverse_upper,
                                fstar_secondary_upper_right, fstar_tmp1)
    add_multiply_dimensionwise!(view(surface_flux_values, :, :, :, direction,
                                     large_element),
                                mortar_l2.reverse_lower, mortar_l2.reverse_lower,
                                fstar_secondary_lower_left, fstar_tmp1)
    add_multiply_dimensionwise!(view(surface_flux_values, :, :, :, direction,
                                     large_element),
                                mortar_l2.reverse_upper, mortar_l2.reverse_lower,
                                fstar_secondary_lower_right, fstar_tmp1)

    return nothing
end

function calc_surface_integral!(du, u, mesh::Union{TreeMesh{3}, StructuredMesh{3}},
                                equations, surface_integral, dg::DGSEM, cache)
    @unpack boundary_interpolation = dg.basis
    @unpack surface_flux_values = cache.elements

    # Access the factors only once before beginning the loop to increase performance.
    # We also use explicit assignments instead of `+=` and `-=` to let `@muladd`
    # turn these into FMAs (see comment at the top of the file).
    factor_1 = boundary_interpolation[1, 1]
    factor_2 = boundary_interpolation[nnodes(dg), 2]
    @threaded for element in eachelement(dg, cache)
        for m in eachnode(dg), l in eachnode(dg)
            for v in eachvariable(equations)
                # surface at -x
                du[v, 1, l, m, element] = (du[v, 1, l, m, element] -
                                           surface_flux_values[v, l, m, 1, element] *
                                           factor_1)

                # surface at +x
                du[v, nnodes(dg), l, m, element] = (du[v, nnodes(dg), l, m, element] +
                                                    surface_flux_values[v, l, m, 2,
                                                                        element] *
                                                    factor_2)

                # surface at -y
                du[v, l, 1, m, element] = (du[v, l, 1, m, element] -
                                           surface_flux_values[v, l, m, 3, element] *
                                           factor_1)

                # surface at +y
                du[v, l, nnodes(dg), m, element] = (du[v, l, nnodes(dg), m, element] +
                                                    surface_flux_values[v, l, m, 4,
                                                                        element] *
                                                    factor_2)

                # surface at -z
                du[v, l, m, 1, element] = (du[v, l, m, 1, element] -
                                           surface_flux_values[v, l, m, 5, element] *
                                           factor_1)

                # surface at +z
                du[v, l, m, nnodes(dg), element] = (du[v, l, m, nnodes(dg), element] +
                                                    surface_flux_values[v, l, m, 6,
                                                                        element] *
                                                    factor_2)
            end
        end
    end

    return nothing
end

function apply_jacobian!(du, mesh::TreeMesh{3},
                         equations, dg::DG, cache)
    @unpack inverse_jacobian = cache.elements

    @threaded for element in eachelement(dg, cache)
        factor = -inverse_jacobian[element]

        for k in eachnode(dg), j in eachnode(dg), i in eachnode(dg)
            for v in eachvariable(equations)
                du[v, i, j, k, element] *= factor
            end
        end
    end

    return nothing
end

<<<<<<< HEAD
# TODO: Taal dimension agnostic
=======
# Need dimension specific version to avoid error at dispatching
>>>>>>> 87ff3436
function calc_sources!(du, u, t, source_terms::Nothing, have_aux_node_vars::False,
                       equations::AbstractEquations{3}, dg::DG, cache)
    return nothing
end

<<<<<<< HEAD
function calc_sources!(du, u, t, source_terms::Nothing, have_aux_node_vars::True,
                       equations::AbstractEquations{3}, dg::DG, cache)
    return nothing
end

=======
>>>>>>> 87ff3436
function calc_sources!(du, u, t, source_terms, have_aux_node_vars::False,
                       equations::AbstractEquations{3}, dg::DG, cache)
    @unpack node_coordinates = cache.elements

    @threaded for element in eachelement(dg, cache)
        for k in eachnode(dg), j in eachnode(dg), i in eachnode(dg)
            u_local = get_node_vars(u, equations, dg, i, j, k, element)
            x_local = get_node_coords(node_coordinates, equations, dg,
                                      i, j, k, element)
            du_local = source_terms(u_local, x_local, t, equations)
            add_to_node_vars!(du, du_local, equations, dg, i, j, k, element)
        end
    end

    return nothing
end

function calc_sources!(du, u, t, source_terms, have_aux_node_vars::True,
                       equations::AbstractEquations{3}, dg::DG, cache)
    @unpack node_coordinates = cache.elements
    @unpack aux_node_vars = cache.aux_vars

    @threaded for element in eachelement(dg, cache)
        for k in eachnode(dg), j in eachnode(dg), i in eachnode(dg)
            u_local = get_node_vars(u, equations, dg, i, j, k, element)
            aux_local = get_aux_node_vars(aux_node_vars, equations, dg, i, j, k, element)
            x_local = get_node_coords(node_coordinates, equations, dg,
                                      i, j, k, element)
            du_local = source_terms(u_local, aux_local, x_local, t, equations)
            add_to_node_vars!(du, du_local, equations, dg, i, j, k, element)
        end
    end

    return nothing
end
end # @muladd<|MERGE_RESOLUTION|>--- conflicted
+++ resolved
@@ -122,95 +122,6 @@
     return cache
 end
 
-<<<<<<< HEAD
-# TODO: Taal discuss/refactor timer, allowing users to pass a custom timer?
-
-function rhs!(du, u, t,
-              mesh::Union{TreeMesh{3}, P4estMesh{3}, T8codeMesh{3}}, equations,
-              boundary_conditions, source_terms::Source,
-              dg::DG, cache) where {Source}
-    # Reset du
-    @trixi_timeit timer() "reset ∂u/∂t" reset_du!(du, dg, cache)
-
-    # Calculate volume integral
-    @trixi_timeit timer() "volume integral" begin
-        calc_volume_integral!(du, u, mesh, equations,
-                              dg.volume_integral, dg, cache)
-    end
-
-    # Prolong solution to interfaces
-    @trixi_timeit timer() "prolong2interfaces" begin
-        prolong2interfaces!(cache, u, mesh, equations, dg)
-    end
-
-    # Calculate interface fluxes
-    @trixi_timeit timer() "interface flux" begin
-        calc_interface_flux!(cache.elements.surface_flux_values, mesh,
-                             equations, dg.surface_integral, dg, cache)
-    end
-
-    # Prolong solution to boundaries
-    @trixi_timeit timer() "prolong2boundaries" begin
-        prolong2boundaries!(cache, u, mesh, equations,
-                            dg.surface_integral, dg)
-    end
-
-    # Calculate boundary fluxes
-    @trixi_timeit timer() "boundary flux" begin
-        calc_boundary_flux!(cache, t, boundary_conditions, mesh, equations,
-                            dg.surface_integral, dg)
-    end
-
-    # Prolong solution to mortars
-    @trixi_timeit timer() "prolong2mortars" begin
-        prolong2mortars!(cache, u, mesh, equations,
-                         dg.mortar, dg)
-    end
-
-    # Calculate mortar fluxes
-    @trixi_timeit timer() "mortar flux" begin
-        calc_mortar_flux!(cache.elements.surface_flux_values, mesh,
-                          have_nonconservative_terms(equations),
-                          have_aux_node_vars(equations), equations,
-                          dg.mortar, dg.surface_integral, dg, cache)
-    end
-
-    # Calculate surface integrals
-    @trixi_timeit timer() "surface integral" begin
-        calc_surface_integral!(du, u, mesh, equations,
-                               dg.surface_integral, dg, cache)
-    end
-
-    # Apply Jacobian from mapping to reference element
-    @trixi_timeit timer() "Jacobian" apply_jacobian!(du, mesh, equations, dg, cache)
-
-    # Calculate source terms
-    @trixi_timeit timer() "source terms" begin
-        calc_sources!(du, u, t, source_terms,
-                      have_aux_node_vars(equations), equations,
-                      dg, cache)
-    end
-
-    return nothing
-end
-
-function calc_volume_integral!(du, u,
-                               mesh::Union{TreeMesh{3}, StructuredMesh{3}, P4estMesh{3},
-                                           T8codeMesh{3}},
-                               equations, volume_integral::VolumeIntegralWeakForm,
-                               dg::DGSEM, cache)
-    @threaded for element in eachelement(dg, cache)
-        weak_form_kernel!(du, u, element, mesh,
-                          have_nonconservative_terms(equations),
-                          have_aux_node_vars(equations), equations,
-                          dg, cache)
-    end
-
-    return nothing
-end
-
-=======
->>>>>>> 87ff3436
 #=
 `weak_form_kernel!` is only implemented for conserved terms as
 non-conservative terms should always be discretized in conjunction with a flux-splitting scheme,
@@ -252,25 +163,6 @@
     return nothing
 end
 
-<<<<<<< HEAD
-function calc_volume_integral!(du, u,
-                               mesh::Union{TreeMesh{3}, StructuredMesh{3}, P4estMesh{3},
-                                           T8codeMesh{3}},
-                               equations,
-                               volume_integral::VolumeIntegralFluxDifferencing,
-                               dg::DGSEM, cache)
-    @threaded for element in eachelement(dg, cache)
-        flux_differencing_kernel!(du, u, element, mesh,
-                                  have_nonconservative_terms(equations),
-                                  have_aux_node_vars(equations), equations,
-                                  volume_integral.volume_flux, dg, cache)
-    end
-
-    return nothing
-end
-
-=======
->>>>>>> 87ff3436
 @inline function flux_differencing_kernel!(du, u,
                                            element, mesh::TreeMesh{3},
                                            have_nonconservative_terms::False,
@@ -325,11 +217,7 @@
 
 @inline function flux_differencing_kernel!(du, u,
                                            element, mesh::TreeMesh{3},
-<<<<<<< HEAD
-                                           nonconservative_terms::True,
-=======
                                            have_nonconservative_terms::True,
->>>>>>> 87ff3436
                                            have_aux_node_vars::False, equations,
                                            volume_flux, dg::DGSEM, cache, alpha = true)
     # true * [some floating point value] == [exactly the same floating point value]
@@ -338,15 +226,9 @@
     symmetric_flux, nonconservative_flux = volume_flux
 
     # Apply the symmetric flux as usual
-<<<<<<< HEAD
-    flux_differencing_kernel!(du, u, element, mesh, False(), have_aux_node_vars,
-                              equations,
-                              symmetric_flux, dg, cache, alpha)
-=======
     flux_differencing_kernel!(du, u, element, mesh, False(), False(), equations,
                               symmetric_flux,
                               dg, cache, alpha)
->>>>>>> 87ff3436
 
     # Calculate the remaining volume terms using the nonsymmetric generalized flux
     for k in eachnode(dg), j in eachnode(dg), i in eachnode(dg)
@@ -388,80 +270,11 @@
     return nothing
 end
 
-<<<<<<< HEAD
-# TODO: Taal dimension agnostic
-function calc_volume_integral!(du, u,
-                               mesh::Union{TreeMesh{3}, StructuredMesh{3}, P4estMesh{3},
-                                           T8codeMesh{3}},
-                               equations,
-                               volume_integral::VolumeIntegralShockCapturingHG,
-                               dg::DGSEM, cache)
-    @unpack volume_flux_dg, volume_flux_fv, indicator = volume_integral
-
-    # Calculate blending factors α: u = u_DG * (1 - α) + u_FV * α
-    alpha = @trixi_timeit timer() "blending factors" indicator(u, mesh, equations, dg,
-                                                               cache)
-
-    # For `Float64`, this gives 1.8189894035458565e-12
-    # For `Float32`, this gives 1.1920929f-5
-    RealT = eltype(alpha)
-    atol = max(100 * eps(RealT), eps(RealT)^convert(RealT, 0.75f0))
-    @threaded for element in eachelement(dg, cache)
-        alpha_element = alpha[element]
-        # Clip blending factor for values close to zero (-> pure DG)
-        dg_only = isapprox(alpha_element, 0, atol = atol)
-
-        if dg_only
-            flux_differencing_kernel!(du, u, element, mesh,
-                                      have_nonconservative_terms(equations),
-                                      have_aux_node_vars(equations), equations,
-                                      volume_flux_dg, dg, cache)
-        else
-            # Calculate DG volume integral contribution
-            flux_differencing_kernel!(du, u, element, mesh,
-                                      have_nonconservative_terms(equations),
-                                      have_aux_node_vars(equations), equations,
-                                      volume_flux_dg, dg, cache, 1 - alpha_element)
-
-            # Calculate FV volume integral contribution
-            fv_kernel!(du, u, mesh, equations,
-                       volume_flux_fv, dg, cache, element, alpha_element)
-        end
-    end
-
-    return nothing
-end
-
-# TODO: Taal dimension agnostic
-function calc_volume_integral!(du, u,
-                               mesh::Union{TreeMesh{3}, StructuredMesh{3}, P4estMesh{3},
-                                           T8codeMesh{3}},
-                               equations,
-                               volume_integral::VolumeIntegralPureLGLFiniteVolume,
-                               dg::DGSEM, cache)
-    @unpack volume_flux_fv = volume_integral
-
-    # Calculate LGL FV volume integral
-    @threaded for element in eachelement(dg, cache)
-        fv_kernel!(du, u, mesh, equations,
-                   volume_flux_fv, dg, cache, element, true)
-    end
-
-    return nothing
-end
-
-@inline function fv_kernel!(du, u,
-                            mesh::Union{TreeMesh{3}, StructuredMesh{3}, P4estMesh{3},
-                                        T8codeMesh{3}},
-                            equations, volume_flux_fv,
-                            dg::DGSEM, cache, element, alpha = true)
-=======
 @inline function fv_kernel!(du, u,
                             mesh::Union{TreeMesh{3}, StructuredMesh{3}, P4estMesh{3},
                                         T8codeMesh{3}},
                             equations,
                             volume_flux_fv, dg::DGSEM, cache, element, alpha = true)
->>>>>>> 87ff3436
     @unpack fstar1_L_threaded, fstar1_R_threaded, fstar2_L_threaded, fstar2_R_threaded, fstar3_L_threaded, fstar3_R_threaded = cache
     @unpack inverse_weights = dg.basis # Plays role of inverse DG-subcell sizes
 
@@ -474,14 +287,9 @@
     fstar3_R = fstar3_R_threaded[Threads.threadid()]
 
     calcflux_fv!(fstar1_L, fstar1_R, fstar2_L, fstar2_R, fstar3_L, fstar3_R, u,
-<<<<<<< HEAD
                  mesh, have_nonconservative_terms(equations),
                  have_aux_node_vars(equations),
                  equations, volume_flux_fv, dg, element, cache)
-=======
-                 mesh, have_nonconservative_terms(equations), equations,
-                 volume_flux_fv, dg, element, cache)
->>>>>>> 87ff3436
 
     # Calculate FV volume integral contribution
     for k in eachnode(dg), j in eachnode(dg), i in eachnode(dg)
@@ -505,13 +313,8 @@
 # Calculate the finite volume fluxes inside the elements (**without non-conservative terms**).
 @inline function calcflux_fv!(fstar1_L, fstar1_R, fstar2_L, fstar2_R, fstar3_L,
                               fstar3_R, u,
-<<<<<<< HEAD
-                              mesh::TreeMesh{3}, nonconservative_terms::False,
+                              mesh::TreeMesh{3}, have_nonconservative_terms::False,
                               have_aux_node_vars::False, equations,
-=======
-                              mesh::TreeMesh{3}, have_nonconservative_terms::False,
-                              equations,
->>>>>>> 87ff3436
                               volume_flux_fv, dg::DGSEM, element, cache)
     fstar1_L[:, 1, :, :] .= zero(eltype(fstar1_L))
     fstar1_L[:, nnodes(dg) + 1, :, :] .= zero(eltype(fstar1_L))
@@ -558,13 +361,8 @@
 # Calculate the finite volume fluxes inside the elements (**with non-conservative terms**).
 @inline function calcflux_fv!(fstar1_L, fstar1_R, fstar2_L, fstar2_R, fstar3_L,
                               fstar3_R, u,
-<<<<<<< HEAD
-                              mesh::TreeMesh{3}, nonconservative_terms::True,
+                              mesh::TreeMesh{3}, have_nonconservative_terms::True,
                               have_aux_node_vars::False, equations,
-=======
-                              mesh::TreeMesh{3},
-                              have_nonconservative_terms::True, equations,
->>>>>>> 87ff3436
                               volume_flux_fv, dg::DGSEM, element, cache)
     volume_flux, nonconservative_flux = volume_flux_fv
 
@@ -679,13 +477,9 @@
 end
 
 function calc_interface_flux!(surface_flux_values,
-<<<<<<< HEAD
-                              mesh::TreeMesh{3}, equations,
-=======
                               mesh::TreeMesh{3},
                               have_nonconservative_terms::False,
                               have_aux_node_vars::False, equations,
->>>>>>> 87ff3436
                               surface_integral, dg::DG, cache)
     @unpack u, neighbor_ids, orientations = cache.interfaces
 
@@ -715,25 +509,6 @@
     return nothing
 end
 
-<<<<<<< HEAD
-function calc_interface_flux_inner!(surface_flux_values, u,
-                                    have_nonconservative_terms::False,
-                                    have_aux_node_vars, equations, surface_integral, dg,
-                                    orientation, interface, left_id, right_id,
-                                    left_direction, right_direction, i, j)
-    @unpack surface_flux = surface_integral
-    # Call pointwise Riemann solver
-    u_ll, u_rr = get_surface_node_vars(u, equations, dg, i, j, interface)
-    flux = surface_flux(u_ll, u_rr, orientation, equations)
-
-    # Copy flux to left and right element storage
-    for v in eachvariable(equations)
-        surface_flux_values[v, i, j, left_direction, left_id] = flux[v]
-        surface_flux_values[v, i, j, right_direction, right_id] = flux[v]
-    end
-    return nothing
-end
-=======
 function calc_interface_flux!(surface_flux_values,
                               mesh::TreeMesh{3},
                               have_nonconservative_terms::True,
@@ -742,18 +517,13 @@
     surface_flux, nonconservative_flux = surface_integral.surface_flux
     @unpack u, neighbor_ids, orientations = cache.interfaces
 
-    @threaded for interface in eachinterface(dg, cache)
-        # Get neighboring elements
-        left_id = neighbor_ids[1, interface]
-        right_id = neighbor_ids[2, interface]
-
-        # Determine interface direction with respect to elements:
-        # orientation = 1: left -> 2, right -> 1
-        # orientation = 2: left -> 4, right -> 3
-        # orientation = 3: left -> 6, right -> 5
-        left_direction = 2 * orientations[interface]
-        right_direction = 2 * orientations[interface] - 1
->>>>>>> 87ff3436
+    # Copy flux to left and right element storage
+    for v in eachvariable(equations)
+        surface_flux_values[v, i, j, left_direction, left_id] = flux[v]
+        surface_flux_values[v, i, j, right_direction, right_id] = flux[v]
+    end
+    return nothing
+end
 
 function calc_interface_flux_inner!(surface_flux_values, u,
                                     have_nonconservative_terms::True,
@@ -1093,11 +863,7 @@
 
 function calc_mortar_flux!(surface_flux_values,
                            mesh::TreeMesh{3},
-<<<<<<< HEAD
-                           nonconservative_terms::False,
-=======
                            have_nonconservative_terms::False,
->>>>>>> 87ff3436
                            have_aux_node_vars::False, equations,
                            mortar_l2::LobattoLegendreMortarL2,
                            surface_integral, dg::DG, cache)
@@ -1156,11 +922,7 @@
 
 function calc_mortar_flux!(surface_flux_values,
                            mesh::TreeMesh{3},
-<<<<<<< HEAD
-                           nonconservative_terms::True,
-=======
                            have_nonconservative_terms::True,
->>>>>>> 87ff3436
                            have_aux_node_vars::False, equations,
                            mortar_l2::LobattoLegendreMortarL2,
                            surface_integral, dg::DG, cache)
@@ -1556,24 +1318,12 @@
     return nothing
 end
 
-<<<<<<< HEAD
-# TODO: Taal dimension agnostic
-=======
 # Need dimension specific version to avoid error at dispatching
->>>>>>> 87ff3436
 function calc_sources!(du, u, t, source_terms::Nothing, have_aux_node_vars::False,
                        equations::AbstractEquations{3}, dg::DG, cache)
     return nothing
 end
 
-<<<<<<< HEAD
-function calc_sources!(du, u, t, source_terms::Nothing, have_aux_node_vars::True,
-                       equations::AbstractEquations{3}, dg::DG, cache)
-    return nothing
-end
-
-=======
->>>>>>> 87ff3436
 function calc_sources!(du, u, t, source_terms, have_aux_node_vars::False,
                        equations::AbstractEquations{3}, dg::DG, cache)
     @unpack node_coordinates = cache.elements
