# By default, Julia/LLVM does not use fused multiply-add operations (FMAs).
# Since these FMAs can increase the performance of many numerical algorithms,
# we need to opt-in explicitly.
# See https://ranocha.de/blog/Optimizing_EC_Trixi for further details.
@muladd begin
#! format: noindent

# everything related to a DG semidiscretization in 3D,
# currently limited to Lobatto-Legendre nodes

# This method is called when a SemidiscretizationHyperbolic is constructed.
# It constructs the basic `cache` used throughout the simulation to compute
# the RHS etc.
function create_cache(mesh::TreeMesh{3}, equations,
                      dg::DG, RealT, uEltype)
    # Get cells for which an element needs to be created (i.e. all leaf cells)
    leaf_cell_ids = local_leaf_cells(mesh.tree)

    elements = init_elements(leaf_cell_ids, mesh, equations, dg.basis, RealT, uEltype)

    interfaces = init_interfaces(leaf_cell_ids, mesh, elements)

    boundaries = init_boundaries(leaf_cell_ids, mesh, elements)

    mortars = init_mortars(leaf_cell_ids, mesh, elements, dg.mortar)

    cache = (; elements, interfaces, boundaries, mortars)

    # Add specialized parts of the cache required to compute the volume integral etc.
    cache = (; cache...,
             create_cache(mesh, equations, dg.volume_integral, dg, uEltype)...)
    cache = (; cache..., create_cache(mesh, equations, dg.mortar, uEltype)...)

    return cache
end

# The methods below are specialized on the volume integral type
# and called from the basic `create_cache` method at the top.
function create_cache(mesh::Union{TreeMesh{3}, StructuredMesh{3}, P4estMesh{3},
                                  T8codeMesh{3}},
                      equations, volume_integral::VolumeIntegralFluxDifferencing,
                      dg::DG, uEltype)
    NamedTuple()
end

function create_cache(mesh::Union{TreeMesh{3}, StructuredMesh{3}, P4estMesh{3},
                                  T8codeMesh{3}},
                      equations,
                      volume_integral::VolumeIntegralShockCapturingHG, dg::DG, uEltype)
    element_ids_dg = Int[]
    element_ids_dgfv = Int[]

    cache = create_cache(mesh, equations,
                         VolumeIntegralFluxDifferencing(volume_integral.volume_flux_dg),
                         dg, uEltype)

    A4dp1_x = Array{uEltype, 4}
    A4dp1_y = Array{uEltype, 4}
    A4dp1_z = Array{uEltype, 4}
    fstar1_L_threaded = A4dp1_x[A4dp1_x(undef, nvariables(equations), nnodes(dg) + 1,
                                        nnodes(dg), nnodes(dg))
                                for _ in 1:Threads.nthreads()]
    fstar1_R_threaded = A4dp1_x[A4dp1_x(undef, nvariables(equations), nnodes(dg) + 1,
                                        nnodes(dg), nnodes(dg))
                                for _ in 1:Threads.nthreads()]
    fstar2_L_threaded = A4dp1_y[A4dp1_y(undef, nvariables(equations), nnodes(dg),
                                        nnodes(dg) + 1, nnodes(dg))
                                for _ in 1:Threads.nthreads()]
    fstar2_R_threaded = A4dp1_y[A4dp1_y(undef, nvariables(equations), nnodes(dg),
                                        nnodes(dg) + 1, nnodes(dg))
                                for _ in 1:Threads.nthreads()]
    fstar3_L_threaded = A4dp1_z[A4dp1_z(undef, nvariables(equations), nnodes(dg),
                                        nnodes(dg), nnodes(dg) + 1)
                                for _ in 1:Threads.nthreads()]
    fstar3_R_threaded = A4dp1_z[A4dp1_z(undef, nvariables(equations), nnodes(dg),
                                        nnodes(dg), nnodes(dg) + 1)
                                for _ in 1:Threads.nthreads()]

    return (; cache..., element_ids_dg, element_ids_dgfv, fstar1_L_threaded,
            fstar1_R_threaded,
            fstar2_L_threaded, fstar2_R_threaded, fstar3_L_threaded, fstar3_R_threaded)
end

function create_cache(mesh::Union{TreeMesh{3}, StructuredMesh{3}, P4estMesh{3},
                                  T8codeMesh{3}}, equations,
                      volume_integral::VolumeIntegralPureLGLFiniteVolume, dg::DG,
                      uEltype)
    A4dp1_x = Array{uEltype, 4}
    A4dp1_y = Array{uEltype, 4}
    A4dp1_z = Array{uEltype, 4}
    fstar1_L_threaded = A4dp1_x[A4dp1_x(undef, nvariables(equations), nnodes(dg) + 1,
                                        nnodes(dg), nnodes(dg))
                                for _ in 1:Threads.nthreads()]
    fstar1_R_threaded = A4dp1_x[A4dp1_x(undef, nvariables(equations), nnodes(dg) + 1,
                                        nnodes(dg), nnodes(dg))
                                for _ in 1:Threads.nthreads()]
    fstar2_L_threaded = A4dp1_y[A4dp1_y(undef, nvariables(equations), nnodes(dg),
                                        nnodes(dg) + 1, nnodes(dg))
                                for _ in 1:Threads.nthreads()]
    fstar2_R_threaded = A4dp1_y[A4dp1_y(undef, nvariables(equations), nnodes(dg),
                                        nnodes(dg) + 1, nnodes(dg))
                                for _ in 1:Threads.nthreads()]
    fstar3_L_threaded = A4dp1_z[A4dp1_z(undef, nvariables(equations), nnodes(dg),
                                        nnodes(dg), nnodes(dg) + 1)
                                for _ in 1:Threads.nthreads()]
    fstar3_R_threaded = A4dp1_z[A4dp1_z(undef, nvariables(equations), nnodes(dg),
                                        nnodes(dg), nnodes(dg) + 1)
                                for _ in 1:Threads.nthreads()]

    return (; fstar1_L_threaded, fstar1_R_threaded, fstar2_L_threaded,
            fstar2_R_threaded,
            fstar3_L_threaded, fstar3_R_threaded)
end

# The methods below are specialized on the mortar type
# and called from the basic `create_cache` method at the top.
function create_cache(mesh::Union{TreeMesh{3}, StructuredMesh{3}, P4estMesh{3},
                                  T8codeMesh{3}},
                      equations, mortar_l2::LobattoLegendreMortarL2, uEltype)
    # TODO: Taal compare performance of different types
    A3d = Array{uEltype, 3}
    fstar_upper_left_threaded = A3d[A3d(undef, nvariables(equations), nnodes(mortar_l2),
                                        nnodes(mortar_l2))
                                    for _ in 1:Threads.nthreads()]
    fstar_upper_right_threaded = A3d[A3d(undef, nvariables(equations),
                                         nnodes(mortar_l2), nnodes(mortar_l2))
                                     for _ in 1:Threads.nthreads()]
    fstar_lower_left_threaded = A3d[A3d(undef, nvariables(equations), nnodes(mortar_l2),
                                        nnodes(mortar_l2))
                                    for _ in 1:Threads.nthreads()]
    fstar_lower_right_threaded = A3d[A3d(undef, nvariables(equations),
                                         nnodes(mortar_l2), nnodes(mortar_l2))
                                     for _ in 1:Threads.nthreads()]
    fstar_tmp1_threaded = A3d[A3d(undef, nvariables(equations), nnodes(mortar_l2),
                                  nnodes(mortar_l2))
                              for _ in 1:Threads.nthreads()]

    (; fstar_upper_left_threaded, fstar_upper_right_threaded,
     fstar_lower_left_threaded, fstar_lower_right_threaded,
     fstar_tmp1_threaded)
end

# TODO: Taal discuss/refactor timer, allowing users to pass a custom timer?

function rhs!(du, u, t,
              mesh::Union{TreeMesh{3}, P4estMesh{3}, T8codeMesh{3}}, equations,
              initial_condition, boundary_conditions, source_terms::Source,
              dg::DG, cache) where {Source}
    # Reset du
    @trixi_timeit timer() "reset ∂u/∂t" reset_du!(du, dg, cache)

    # Calculate volume integral
    @trixi_timeit timer() "volume integral" begin
        calc_volume_integral!(du, u, mesh,
                              have_nonconservative_terms(equations), equations,
                              dg.volume_integral, dg, cache)
    end

    # Prolong solution to interfaces
    @trixi_timeit timer() "prolong2interfaces" begin
        prolong2interfaces!(cache, u, mesh, equations,
                            dg.surface_integral, dg)
    end

    # Calculate interface fluxes
    @trixi_timeit timer() "interface flux" begin
        calc_interface_flux!(cache.elements.surface_flux_values, mesh,
                             have_nonconservative_terms(equations), equations,
                             dg.surface_integral, dg, cache)
    end

    # Prolong solution to boundaries
    @trixi_timeit timer() "prolong2boundaries" begin
        prolong2boundaries!(cache, u, mesh, equations,
                            dg.surface_integral, dg)
    end

    # Calculate boundary fluxes
    @trixi_timeit timer() "boundary flux" begin
        calc_boundary_flux!(cache, t, boundary_conditions, mesh, equations,
                            dg.surface_integral, dg)
    end

    # Prolong solution to mortars
    @trixi_timeit timer() "prolong2mortars" begin
        prolong2mortars!(cache, u, mesh, equations,
                         dg.mortar, dg.surface_integral, dg)
    end

    # Calculate mortar fluxes
    @trixi_timeit timer() "mortar flux" begin
        calc_mortar_flux!(cache.elements.surface_flux_values, mesh,
                          have_nonconservative_terms(equations), equations,
                          dg.mortar, dg.surface_integral, dg, cache)
    end

    # Calculate surface integrals
    @trixi_timeit timer() "surface integral" begin
        calc_surface_integral!(du, u, mesh, equations,
                               dg.surface_integral, dg, cache)
    end

    # Apply Jacobian from mapping to reference element
    @trixi_timeit timer() "Jacobian" apply_jacobian!(du, mesh, equations, dg, cache)

    # Calculate source terms
    @trixi_timeit timer() "source terms" begin
        calc_sources!(du, u, t, source_terms, equations, dg, cache)
    end

    return nothing
end

function calc_volume_integral!(du, u,
<<<<<<< HEAD
                               mesh::Union{TreeMesh{3}, StructuredMesh{3}, P4estMesh{3},
                                           T8codeMesh{3}},
=======
                               mesh::Union{TreeMesh{3}, StructuredMesh{3},
                                           P4estMesh{3}},
>>>>>>> 6bef107c
                               nonconservative_terms, equations,
                               volume_integral::VolumeIntegralWeakForm,
                               dg::DGSEM, cache)
    @threaded for element in eachelement(dg, cache)
        weak_form_kernel!(du, u, element, mesh,
                          nonconservative_terms, equations,
                          dg, cache)
    end

    return nothing
end

#=
`weak_form_kernel!` is only implemented for conserved terms as 
non-conservative terms should always be discretized in conjunction with a flux-splitting scheme, 
see `flux_differencing_kernel!`.
This treatment is required to achieve, e.g., entropy-stability or well-balancedness.
See also https://github.com/trixi-framework/Trixi.jl/issues/1671#issuecomment-1765644064
=#
@inline function weak_form_kernel!(du, u,
                                   element, mesh::TreeMesh{3},
                                   nonconservative_terms::False, equations,
                                   dg::DGSEM, cache, alpha = true)
    # true * [some floating point value] == [exactly the same floating point value]
    # This can (hopefully) be optimized away due to constant propagation.
    @unpack derivative_dhat = dg.basis

    for k in eachnode(dg), j in eachnode(dg), i in eachnode(dg)
        u_node = get_node_vars(u, equations, dg, i, j, k, element)

        flux1 = flux(u_node, 1, equations)
        for ii in eachnode(dg)
            multiply_add_to_node_vars!(du, alpha * derivative_dhat[ii, i], flux1,
                                       equations, dg, ii, j, k, element)
        end

        flux2 = flux(u_node, 2, equations)
        for jj in eachnode(dg)
            multiply_add_to_node_vars!(du, alpha * derivative_dhat[jj, j], flux2,
                                       equations, dg, i, jj, k, element)
        end

        flux3 = flux(u_node, 3, equations)
        for kk in eachnode(dg)
            multiply_add_to_node_vars!(du, alpha * derivative_dhat[kk, k], flux3,
                                       equations, dg, i, j, kk, element)
        end
    end

    return nothing
end

function calc_volume_integral!(du, u,
<<<<<<< HEAD
                               mesh::Union{TreeMesh{3}, StructuredMesh{3}, P4estMesh{3},
                                           T8codeMesh{3}},
=======
                               mesh::Union{TreeMesh{3}, StructuredMesh{3},
                                           P4estMesh{3}},
>>>>>>> 6bef107c
                               nonconservative_terms, equations,
                               volume_integral::VolumeIntegralFluxDifferencing,
                               dg::DGSEM, cache)
    @threaded for element in eachelement(dg, cache)
        flux_differencing_kernel!(du, u, element, mesh,
                                  nonconservative_terms, equations,
                                  volume_integral.volume_flux, dg, cache)
    end
end

@inline function flux_differencing_kernel!(du, u,
                                           element, mesh::TreeMesh{3},
                                           nonconservative_terms::False, equations,
                                           volume_flux, dg::DGSEM, cache, alpha = true)
    # true * [some floating point value] == [exactly the same floating point value]
    # This can (hopefully) be optimized away due to constant propagation.
    @unpack derivative_split = dg.basis

    # Calculate volume integral in one element
    for k in eachnode(dg), j in eachnode(dg), i in eachnode(dg)
        u_node = get_node_vars(u, equations, dg, i, j, k, element)

        # All diagonal entries of `derivative_split` are zero. Thus, we can skip
        # the computation of the diagonal terms. In addition, we use the symmetry
        # of the `volume_flux` to save half of the possible two-point flux
        # computations.

        # x direction
        for ii in (i + 1):nnodes(dg)
            u_node_ii = get_node_vars(u, equations, dg, ii, j, k, element)
            flux1 = volume_flux(u_node, u_node_ii, 1, equations)
            multiply_add_to_node_vars!(du, alpha * derivative_split[i, ii], flux1,
                                       equations, dg, i, j, k, element)
            multiply_add_to_node_vars!(du, alpha * derivative_split[ii, i], flux1,
                                       equations, dg, ii, j, k, element)
        end

        # y direction
        for jj in (j + 1):nnodes(dg)
            u_node_jj = get_node_vars(u, equations, dg, i, jj, k, element)
            flux2 = volume_flux(u_node, u_node_jj, 2, equations)
            multiply_add_to_node_vars!(du, alpha * derivative_split[j, jj], flux2,
                                       equations, dg, i, j, k, element)
            multiply_add_to_node_vars!(du, alpha * derivative_split[jj, j], flux2,
                                       equations, dg, i, jj, k, element)
        end

        # z direction
        for kk in (k + 1):nnodes(dg)
            u_node_kk = get_node_vars(u, equations, dg, i, j, kk, element)
            flux3 = volume_flux(u_node, u_node_kk, 3, equations)
            multiply_add_to_node_vars!(du, alpha * derivative_split[k, kk], flux3,
                                       equations, dg, i, j, k, element)
            multiply_add_to_node_vars!(du, alpha * derivative_split[kk, k], flux3,
                                       equations, dg, i, j, kk, element)
        end
    end
end

@inline function flux_differencing_kernel!(du, u,
                                           element, mesh::TreeMesh{3},
                                           nonconservative_terms::True, equations,
                                           volume_flux, dg::DGSEM, cache, alpha = true)
    # true * [some floating point value] == [exactly the same floating point value]
    # This can (hopefully) be optimized away due to constant propagation.
    @unpack derivative_split = dg.basis
    symmetric_flux, nonconservative_flux = volume_flux

    # Apply the symmetric flux as usual
    flux_differencing_kernel!(du, u, element, mesh, False(), equations, symmetric_flux,
                              dg, cache, alpha)

    # Calculate the remaining volume terms using the nonsymmetric generalized flux
    for k in eachnode(dg), j in eachnode(dg), i in eachnode(dg)
        u_node = get_node_vars(u, equations, dg, i, j, k, element)

        # The diagonal terms are zero since the diagonal of `derivative_split`
        # is zero. We ignore this for now.

        # x direction
        integral_contribution = zero(u_node)
        for ii in eachnode(dg)
            u_node_ii = get_node_vars(u, equations, dg, ii, j, k, element)
            noncons_flux1 = nonconservative_flux(u_node, u_node_ii, 1, equations)
            integral_contribution = integral_contribution +
                                    derivative_split[i, ii] * noncons_flux1
        end

        # y direction
        for jj in eachnode(dg)
            u_node_jj = get_node_vars(u, equations, dg, i, jj, k, element)
            noncons_flux2 = nonconservative_flux(u_node, u_node_jj, 2, equations)
            integral_contribution = integral_contribution +
                                    derivative_split[j, jj] * noncons_flux2
        end

        # z direction
        for kk in eachnode(dg)
            u_node_kk = get_node_vars(u, equations, dg, i, j, kk, element)
            noncons_flux3 = nonconservative_flux(u_node, u_node_kk, 3, equations)
            integral_contribution = integral_contribution +
                                    derivative_split[k, kk] * noncons_flux3
        end

        # The factor 0.5 cancels the factor 2 in the flux differencing form
        multiply_add_to_node_vars!(du, alpha * 0.5, integral_contribution, equations,
                                   dg, i, j, k, element)
    end
end

# TODO: Taal dimension agnostic
function calc_volume_integral!(du, u,
<<<<<<< HEAD
                               mesh::Union{TreeMesh{3}, StructuredMesh{3}, P4estMesh{3},
                                           T8codeMesh{3}},
=======
                               mesh::Union{TreeMesh{3}, StructuredMesh{3},
                                           P4estMesh{3}},
>>>>>>> 6bef107c
                               nonconservative_terms, equations,
                               volume_integral::VolumeIntegralShockCapturingHG,
                               dg::DGSEM, cache)
    @unpack element_ids_dg, element_ids_dgfv = cache
    @unpack volume_flux_dg, volume_flux_fv, indicator = volume_integral

    # Calculate blending factors α: u = u_DG * (1 - α) + u_FV * α
    alpha = @trixi_timeit timer() "blending factors" indicator(u, mesh, equations, dg,
                                                               cache)

    # Determine element ids for DG-only and blended DG-FV volume integral
    pure_and_blended_element_ids!(element_ids_dg, element_ids_dgfv, alpha, dg, cache)

    # Loop over pure DG elements
    @trixi_timeit timer() "pure DG" @threaded for idx_element in eachindex(element_ids_dg)
        element = element_ids_dg[idx_element]
        flux_differencing_kernel!(du, u, element, mesh,
                                  nonconservative_terms, equations,
                                  volume_flux_dg, dg, cache)
    end

    # Loop over blended DG-FV elements
    @trixi_timeit timer() "blended DG-FV" @threaded for idx_element in eachindex(element_ids_dgfv)
        element = element_ids_dgfv[idx_element]
        alpha_element = alpha[element]

        # Calculate DG volume integral contribution
        flux_differencing_kernel!(du, u, element, mesh,
                                  nonconservative_terms, equations,
                                  volume_flux_dg, dg, cache, 1 - alpha_element)

        # Calculate FV volume integral contribution
        fv_kernel!(du, u, mesh, nonconservative_terms, equations, volume_flux_fv,
                   dg, cache, element, alpha_element)
    end

    return nothing
end

# TODO: Taal dimension agnostic
function calc_volume_integral!(du, u,
                               mesh::TreeMesh{3},
                               nonconservative_terms, equations,
                               volume_integral::VolumeIntegralPureLGLFiniteVolume,
                               dg::DGSEM, cache)
    @unpack volume_flux_fv = volume_integral

    # Calculate LGL FV volume integral
    @threaded for element in eachelement(dg, cache)
        fv_kernel!(du, u, mesh, nonconservative_terms, equations, volume_flux_fv,
                   dg, cache, element, true)
    end

    return nothing
end

@inline function fv_kernel!(du, u,
                            mesh::Union{TreeMesh{3}, StructuredMesh{3}, P4estMesh{3},
                                        T8codeMesh{3}},
                            nonconservative_terms, equations,
                            volume_flux_fv, dg::DGSEM, cache, element, alpha = true)
    @unpack fstar1_L_threaded, fstar1_R_threaded, fstar2_L_threaded, fstar2_R_threaded, fstar3_L_threaded, fstar3_R_threaded = cache
    @unpack inverse_weights = dg.basis

    # Calculate FV two-point fluxes
    fstar1_L = fstar1_L_threaded[Threads.threadid()]
    fstar2_L = fstar2_L_threaded[Threads.threadid()]
    fstar3_L = fstar3_L_threaded[Threads.threadid()]
    fstar1_R = fstar1_R_threaded[Threads.threadid()]
    fstar2_R = fstar2_R_threaded[Threads.threadid()]
    fstar3_R = fstar3_R_threaded[Threads.threadid()]

    calcflux_fv!(fstar1_L, fstar1_R, fstar2_L, fstar2_R, fstar3_L, fstar3_R, u,
                 mesh, nonconservative_terms, equations, volume_flux_fv, dg, element,
                 cache)

    # Calculate FV volume integral contribution
    for k in eachnode(dg), j in eachnode(dg), i in eachnode(dg)
        for v in eachvariable(equations)
            du[v, i, j, k, element] += (alpha *
                                        (inverse_weights[i] *
                                         (fstar1_L[v, i + 1, j, k] -
                                          fstar1_R[v, i, j, k]) +
                                         inverse_weights[j] *
                                         (fstar2_L[v, i, j + 1, k] -
                                          fstar2_R[v, i, j, k]) +
                                         inverse_weights[k] *
                                         (fstar3_L[v, i, j, k + 1] -
                                          fstar3_R[v, i, j, k])))
        end
    end

    return nothing
end

# Calculate the finite volume fluxes inside the elements (**without non-conservative terms**).
@inline function calcflux_fv!(fstar1_L, fstar1_R, fstar2_L, fstar2_R, fstar3_L,
                              fstar3_R, u,
                              mesh::TreeMesh{3}, nonconservative_terms::False,
                              equations,
                              volume_flux_fv, dg::DGSEM, element, cache)
    fstar1_L[:, 1, :, :] .= zero(eltype(fstar1_L))
    fstar1_L[:, nnodes(dg) + 1, :, :] .= zero(eltype(fstar1_L))
    fstar1_R[:, 1, :, :] .= zero(eltype(fstar1_R))
    fstar1_R[:, nnodes(dg) + 1, :, :] .= zero(eltype(fstar1_R))

    for k in eachnode(dg), j in eachnode(dg), i in 2:nnodes(dg)
        u_ll = get_node_vars(u, equations, dg, i - 1, j, k, element)
        u_rr = get_node_vars(u, equations, dg, i, j, k, element)
        flux = volume_flux_fv(u_ll, u_rr, 1, equations) # orientation 1: x direction
        set_node_vars!(fstar1_L, flux, equations, dg, i, j, k)
        set_node_vars!(fstar1_R, flux, equations, dg, i, j, k)
    end

    fstar2_L[:, :, 1, :] .= zero(eltype(fstar2_L))
    fstar2_L[:, :, nnodes(dg) + 1, :] .= zero(eltype(fstar2_L))
    fstar2_R[:, :, 1, :] .= zero(eltype(fstar2_R))
    fstar2_R[:, :, nnodes(dg) + 1, :] .= zero(eltype(fstar2_R))

    for k in eachnode(dg), j in 2:nnodes(dg), i in eachnode(dg)
        u_ll = get_node_vars(u, equations, dg, i, j - 1, k, element)
        u_rr = get_node_vars(u, equations, dg, i, j, k, element)
        flux = volume_flux_fv(u_ll, u_rr, 2, equations) # orientation 2: y direction
        set_node_vars!(fstar2_L, flux, equations, dg, i, j, k)
        set_node_vars!(fstar2_R, flux, equations, dg, i, j, k)
    end

    fstar3_L[:, :, :, 1] .= zero(eltype(fstar3_L))
    fstar3_L[:, :, :, nnodes(dg) + 1] .= zero(eltype(fstar3_L))
    fstar3_R[:, :, :, 1] .= zero(eltype(fstar3_R))
    fstar3_R[:, :, :, nnodes(dg) + 1] .= zero(eltype(fstar3_R))

    for k in 2:nnodes(dg), j in eachnode(dg), i in eachnode(dg)
        u_ll = get_node_vars(u, equations, dg, i, j, k - 1, element)
        u_rr = get_node_vars(u, equations, dg, i, j, k, element)
        flux = volume_flux_fv(u_ll, u_rr, 3, equations) # orientation 3: z direction
        set_node_vars!(fstar3_L, flux, equations, dg, i, j, k)
        set_node_vars!(fstar3_R, flux, equations, dg, i, j, k)
    end

    return nothing
end

# Calculate the finite volume fluxes inside the elements (**without non-conservative terms**).
@inline function calcflux_fv!(fstar1_L, fstar1_R, fstar2_L, fstar2_R, fstar3_L,
                              fstar3_R, u,
                              mesh::TreeMesh{3}, nonconservative_terms::True, equations,
                              volume_flux_fv, dg::DGSEM, element, cache)
    volume_flux, nonconservative_flux = volume_flux_fv

    fstar1_L[:, 1, :, :] .= zero(eltype(fstar1_L))
    fstar1_L[:, nnodes(dg) + 1, :, :] .= zero(eltype(fstar1_L))
    fstar1_R[:, 1, :, :] .= zero(eltype(fstar1_R))
    fstar1_R[:, nnodes(dg) + 1, :, :] .= zero(eltype(fstar1_R))

    for k in eachnode(dg), j in eachnode(dg), i in 2:nnodes(dg)
        u_ll = get_node_vars(u, equations, dg, i - 1, j, k, element)
        u_rr = get_node_vars(u, equations, dg, i, j, k, element)

        # Compute conservative part
        flux = volume_flux(u_ll, u_rr, 1, equations) # orientation 1: x direction

        # Compute nonconservative part
        # Note the factor 0.5 necessary for the nonconservative fluxes based on
        # the interpretation of global SBP operators coupled discontinuously via
        # central fluxes/SATs
        flux_L = flux + 0.5 * nonconservative_flux(u_ll, u_rr, 1, equations)
        flux_R = flux + 0.5 * nonconservative_flux(u_rr, u_ll, 1, equations)

        set_node_vars!(fstar1_L, flux_L, equations, dg, i, j, k)
        set_node_vars!(fstar1_R, flux_R, equations, dg, i, j, k)
    end

    fstar2_L[:, :, 1, :] .= zero(eltype(fstar2_L))
    fstar2_L[:, :, nnodes(dg) + 1, :] .= zero(eltype(fstar2_L))
    fstar2_R[:, :, 1, :] .= zero(eltype(fstar2_R))
    fstar2_R[:, :, nnodes(dg) + 1, :] .= zero(eltype(fstar2_R))

    for k in eachnode(dg), j in 2:nnodes(dg), i in eachnode(dg)
        u_ll = get_node_vars(u, equations, dg, i, j - 1, k, element)
        u_rr = get_node_vars(u, equations, dg, i, j, k, element)

        # Compute conservative part
        flux = volume_flux(u_ll, u_rr, 2, equations) # orientation 2: y direction

        # Compute nonconservative part
        # Note the factor 0.5 necessary for the nonconservative fluxes based on
        # the interpretation of global SBP operators coupled discontinuously via
        # central fluxes/SATs
        flux_L = flux + 0.5 * nonconservative_flux(u_ll, u_rr, 2, equations)
        flux_R = flux + 0.5 * nonconservative_flux(u_rr, u_ll, 2, equations)

        set_node_vars!(fstar2_L, flux_L, equations, dg, i, j, k)
        set_node_vars!(fstar2_R, flux_R, equations, dg, i, j, k)
    end

    fstar3_L[:, :, :, 1] .= zero(eltype(fstar3_L))
    fstar3_L[:, :, :, nnodes(dg) + 1] .= zero(eltype(fstar3_L))
    fstar3_R[:, :, :, 1] .= zero(eltype(fstar3_R))
    fstar3_R[:, :, :, nnodes(dg) + 1] .= zero(eltype(fstar3_R))

    for k in 2:nnodes(dg), j in eachnode(dg), i in eachnode(dg)
        u_ll = get_node_vars(u, equations, dg, i, j, k - 1, element)
        u_rr = get_node_vars(u, equations, dg, i, j, k, element)

        # Compute conservative part
        flux = volume_flux(u_ll, u_rr, 3, equations) # orientation 3: z direction

        # Compute nonconservative part
        # Note the factor 0.5 necessary for the nonconservative fluxes based on
        # the interpretation of global SBP operators coupled discontinuously via
        # central fluxes/SATs
        flux_L = flux + 0.5 * nonconservative_flux(u_ll, u_rr, 3, equations)
        flux_R = flux + 0.5 * nonconservative_flux(u_rr, u_ll, 3, equations)

        set_node_vars!(fstar3_L, flux_L, equations, dg, i, j, k)
        set_node_vars!(fstar3_R, flux_R, equations, dg, i, j, k)
    end

    return nothing
end

# We pass the `surface_integral` argument solely for dispatch
function prolong2interfaces!(cache, u,
                             mesh::TreeMesh{3}, equations, surface_integral, dg::DG)
    @unpack interfaces = cache
    @unpack orientations, neighbor_ids = interfaces
    interfaces_u = interfaces.u

    @threaded for interface in eachinterface(dg, cache)
        left_element = neighbor_ids[1, interface]
        right_element = neighbor_ids[2, interface]

        if orientations[interface] == 1
            # interface in x-direction
            for k in eachnode(dg), j in eachnode(dg), v in eachvariable(equations)
                interfaces_u[1, v, j, k, interface] = u[v, nnodes(dg), j, k,
                                                        left_element]
                interfaces_u[2, v, j, k, interface] = u[v, 1, j, k, right_element]
            end
        elseif orientations[interface] == 2
            # interface in y-direction
            for k in eachnode(dg), i in eachnode(dg), v in eachvariable(equations)
                interfaces_u[1, v, i, k, interface] = u[v, i, nnodes(dg), k,
                                                        left_element]
                interfaces_u[2, v, i, k, interface] = u[v, i, 1, k, right_element]
            end
        else # if orientations[interface] == 3
            # interface in z-direction
            for j in eachnode(dg), i in eachnode(dg), v in eachvariable(equations)
                interfaces_u[1, v, i, j, interface] = u[v, i, j, nnodes(dg),
                                                        left_element]
                interfaces_u[2, v, i, j, interface] = u[v, i, j, 1, right_element]
            end
        end
    end

    return nothing
end

function calc_interface_flux!(surface_flux_values,
                              mesh::TreeMesh{3},
                              nonconservative_terms::False, equations,
                              surface_integral, dg::DG, cache)
    @unpack surface_flux = surface_integral
    @unpack u, neighbor_ids, orientations = cache.interfaces

    @threaded for interface in eachinterface(dg, cache)
        # Get neighboring elements
        left_id = neighbor_ids[1, interface]
        right_id = neighbor_ids[2, interface]

        # Determine interface direction with respect to elements:
        # orientation = 1: left -> 2, right -> 1
        # orientation = 2: left -> 4, right -> 3
        # orientation = 3: left -> 6, right -> 5
        left_direction = 2 * orientations[interface]
        right_direction = 2 * orientations[interface] - 1

        for j in eachnode(dg), i in eachnode(dg)
            # Call pointwise Riemann solver
            u_ll, u_rr = get_surface_node_vars(u, equations, dg, i, j, interface)
            flux = surface_flux(u_ll, u_rr, orientations[interface], equations)

            # Copy flux to left and right element storage
            for v in eachvariable(equations)
                surface_flux_values[v, i, j, left_direction, left_id] = flux[v]
                surface_flux_values[v, i, j, right_direction, right_id] = flux[v]
            end
        end
    end
end

function calc_interface_flux!(surface_flux_values,
                              mesh::TreeMesh{3},
                              nonconservative_terms::True, equations,
                              surface_integral, dg::DG, cache)
    surface_flux, nonconservative_flux = surface_integral.surface_flux
    @unpack u, neighbor_ids, orientations = cache.interfaces

    @threaded for interface in eachinterface(dg, cache)
        # Get neighboring elements
        left_id = neighbor_ids[1, interface]
        right_id = neighbor_ids[2, interface]

        # Determine interface direction with respect to elements:
        # orientation = 1: left -> 2, right -> 1
        # orientation = 2: left -> 4, right -> 3
        # orientation = 3: left -> 6, right -> 5
        left_direction = 2 * orientations[interface]
        right_direction = 2 * orientations[interface] - 1

        for j in eachnode(dg), i in eachnode(dg)
            # Call pointwise Riemann solver
            orientation = orientations[interface]
            u_ll, u_rr = get_surface_node_vars(u, equations, dg, i, j, interface)
            flux = surface_flux(u_ll, u_rr, orientation, equations)

            # Compute both nonconservative fluxes
            noncons_left = nonconservative_flux(u_ll, u_rr, orientation, equations)
            noncons_right = nonconservative_flux(u_rr, u_ll, orientation, equations)

            # Copy flux to left and right element storage
            for v in eachvariable(equations)
                # Note the factor 0.5 necessary for the nonconservative fluxes based on
                # the interpretation of global SBP operators coupled discontinuously via
                # central fluxes/SATs
                surface_flux_values[v, i, j, left_direction, left_id] = flux[v] +
                                                                        0.5 *
                                                                        noncons_left[v]
                surface_flux_values[v, i, j, right_direction, right_id] = flux[v] +
                                                                          0.5 *
                                                                          noncons_right[v]
            end
        end
    end

    return nothing
end

function prolong2boundaries!(cache, u,
                             mesh::TreeMesh{3}, equations, surface_integral, dg::DG)
    @unpack boundaries = cache
    @unpack orientations, neighbor_sides = boundaries

    @threaded for boundary in eachboundary(dg, cache)
        element = boundaries.neighbor_ids[boundary]

        if orientations[boundary] == 1
            # boundary in x-direction
            if neighbor_sides[boundary] == 1
                # element in -x direction of boundary
                for k in eachnode(dg), j in eachnode(dg), v in eachvariable(equations)
                    boundaries.u[1, v, j, k, boundary] = u[v, nnodes(dg), j, k, element]
                end
            else # Element in +x direction of boundary
                for k in eachnode(dg), j in eachnode(dg), v in eachvariable(equations)
                    boundaries.u[2, v, j, k, boundary] = u[v, 1, j, k, element]
                end
            end
        elseif orientations[boundary] == 2
            # boundary in y-direction
            if neighbor_sides[boundary] == 1
                # element in -y direction of boundary
                for k in eachnode(dg), i in eachnode(dg), v in eachvariable(equations)
                    boundaries.u[1, v, i, k, boundary] = u[v, i, nnodes(dg), k, element]
                end
            else
                # element in +y direction of boundary
                for k in eachnode(dg), i in eachnode(dg), v in eachvariable(equations)
                    boundaries.u[2, v, i, k, boundary] = u[v, i, 1, k, element]
                end
            end
        else #if orientations[boundary] == 3
            # boundary in z-direction
            if neighbor_sides[boundary] == 1
                # element in -z direction of boundary
                for j in eachnode(dg), i in eachnode(dg), v in eachvariable(equations)
                    boundaries.u[1, v, i, j, boundary] = u[v, i, j, nnodes(dg), element]
                end
            else
                # element in +z direction of boundary
                for j in eachnode(dg), i in eachnode(dg), v in eachvariable(equations)
                    boundaries.u[2, v, i, j, boundary] = u[v, i, j, 1, element]
                end
            end
        end
    end

    return nothing
end

# TODO: Taal dimension agnostic
function calc_boundary_flux!(cache, t, boundary_condition::BoundaryConditionPeriodic,
                             mesh::TreeMesh{3}, equations, surface_integral, dg::DG)
    @assert isempty(eachboundary(dg, cache))
end

function calc_boundary_flux!(cache, t, boundary_conditions::NamedTuple,
                             mesh::TreeMesh{3}, equations, surface_integral, dg::DG)
    @unpack surface_flux_values = cache.elements
    @unpack n_boundaries_per_direction = cache.boundaries

    # Calculate indices
    lasts = accumulate(+, n_boundaries_per_direction)
    firsts = lasts - n_boundaries_per_direction .+ 1

    # Calc boundary fluxes in each direction
    calc_boundary_flux_by_direction!(surface_flux_values, t, boundary_conditions[1],
                                     equations, surface_integral, dg, cache,
                                     1, firsts[1], lasts[1])
    calc_boundary_flux_by_direction!(surface_flux_values, t, boundary_conditions[2],
                                     equations, surface_integral, dg, cache,
                                     2, firsts[2], lasts[2])
    calc_boundary_flux_by_direction!(surface_flux_values, t, boundary_conditions[3],
                                     equations, surface_integral, dg, cache,
                                     3, firsts[3], lasts[3])
    calc_boundary_flux_by_direction!(surface_flux_values, t, boundary_conditions[4],
                                     equations, surface_integral, dg, cache,
                                     4, firsts[4], lasts[4])
    calc_boundary_flux_by_direction!(surface_flux_values, t, boundary_conditions[5],
                                     equations, surface_integral, dg, cache,
                                     5, firsts[5], lasts[5])
    calc_boundary_flux_by_direction!(surface_flux_values, t, boundary_conditions[6],
                                     equations, surface_integral, dg, cache,
                                     6, firsts[6], lasts[6])
end

function calc_boundary_flux_by_direction!(surface_flux_values::AbstractArray{<:Any, 5},
                                          t,
                                          boundary_condition, equations,
                                          surface_integral, dg::DG, cache,
                                          direction, first_boundary, last_boundary)
    @unpack surface_flux = surface_integral
    @unpack u, neighbor_ids, neighbor_sides, node_coordinates, orientations = cache.boundaries

    @threaded for boundary in first_boundary:last_boundary
        # Get neighboring element
        neighbor = neighbor_ids[boundary]

        for j in eachnode(dg), i in eachnode(dg)
            # Get boundary flux
            u_ll, u_rr = get_surface_node_vars(u, equations, dg, i, j, boundary)
            if neighbor_sides[boundary] == 1 # Element is on the left, boundary on the right
                u_inner = u_ll
            else # Element is on the right, boundary on the left
                u_inner = u_rr
            end
            x = get_node_coords(node_coordinates, equations, dg, i, j, boundary)
            flux = boundary_condition(u_inner, orientations[boundary], direction, x, t,
                                      surface_flux,
                                      equations)

            # Copy flux to left and right element storage
            for v in eachvariable(equations)
                surface_flux_values[v, i, j, direction, neighbor] = flux[v]
            end
        end
    end

    return nothing
end

function prolong2mortars!(cache, u,
                          mesh::TreeMesh{3}, equations,
                          mortar_l2::LobattoLegendreMortarL2,
                          surface_integral, dg::DGSEM)
    # temporary buffer for projections
    @unpack fstar_tmp1_threaded = cache

    @threaded for mortar in eachmortar(dg, cache)
        fstar_tmp1 = fstar_tmp1_threaded[Threads.threadid()]

        lower_left_element = cache.mortars.neighbor_ids[1, mortar]
        lower_right_element = cache.mortars.neighbor_ids[2, mortar]
        upper_left_element = cache.mortars.neighbor_ids[3, mortar]
        upper_right_element = cache.mortars.neighbor_ids[4, mortar]
        large_element = cache.mortars.neighbor_ids[5, mortar]

        # Copy solution small to small
        if cache.mortars.large_sides[mortar] == 1 # -> small elements on right side
            if cache.mortars.orientations[mortar] == 1
                # L2 mortars in x-direction
                for k in eachnode(dg), j in eachnode(dg)
                    for v in eachvariable(equations)
                        cache.mortars.u_upper_left[2, v, j, k, mortar] = u[v, 1, j, k,
                                                                           upper_left_element]
                        cache.mortars.u_upper_right[2, v, j, k, mortar] = u[v, 1, j, k,
                                                                            upper_right_element]
                        cache.mortars.u_lower_left[2, v, j, k, mortar] = u[v, 1, j, k,
                                                                           lower_left_element]
                        cache.mortars.u_lower_right[2, v, j, k, mortar] = u[v, 1, j, k,
                                                                            lower_right_element]
                    end
                end
            elseif cache.mortars.orientations[mortar] == 2
                # L2 mortars in y-direction
                for k in eachnode(dg), i in eachnode(dg)
                    for v in eachvariable(equations)
                        cache.mortars.u_upper_left[2, v, i, k, mortar] = u[v, i, 1, k,
                                                                           upper_left_element]
                        cache.mortars.u_upper_right[2, v, i, k, mortar] = u[v, i, 1, k,
                                                                            upper_right_element]
                        cache.mortars.u_lower_left[2, v, i, k, mortar] = u[v, i, 1, k,
                                                                           lower_left_element]
                        cache.mortars.u_lower_right[2, v, i, k, mortar] = u[v, i, 1, k,
                                                                            lower_right_element]
                    end
                end
            else # orientations[mortar] == 3
                # L2 mortars in z-direction
                for j in eachnode(dg), i in eachnode(dg)
                    for v in eachvariable(equations)
                        cache.mortars.u_upper_left[2, v, i, j, mortar] = u[v, i, j, 1,
                                                                           upper_left_element]
                        cache.mortars.u_upper_right[2, v, i, j, mortar] = u[v, i, j, 1,
                                                                            upper_right_element]
                        cache.mortars.u_lower_left[2, v, i, j, mortar] = u[v, i, j, 1,
                                                                           lower_left_element]
                        cache.mortars.u_lower_right[2, v, i, j, mortar] = u[v, i, j, 1,
                                                                            lower_right_element]
                    end
                end
            end
        else # large_sides[mortar] == 2 -> small elements on left side
            if cache.mortars.orientations[mortar] == 1
                # L2 mortars in x-direction
                for k in eachnode(dg), j in eachnode(dg)
                    for v in eachvariable(equations)
                        cache.mortars.u_upper_left[1, v, j, k, mortar] = u[v,
                                                                           nnodes(dg),
                                                                           j, k,
                                                                           upper_left_element]
                        cache.mortars.u_upper_right[1, v, j, k, mortar] = u[v,
                                                                            nnodes(dg),
                                                                            j, k,
                                                                            upper_right_element]
                        cache.mortars.u_lower_left[1, v, j, k, mortar] = u[v,
                                                                           nnodes(dg),
                                                                           j, k,
                                                                           lower_left_element]
                        cache.mortars.u_lower_right[1, v, j, k, mortar] = u[v,
                                                                            nnodes(dg),
                                                                            j, k,
                                                                            lower_right_element]
                    end
                end
            elseif cache.mortars.orientations[mortar] == 2
                # L2 mortars in y-direction
                for k in eachnode(dg), i in eachnode(dg)
                    for v in eachvariable(equations)
                        cache.mortars.u_upper_left[1, v, i, k, mortar] = u[v, i,
                                                                           nnodes(dg),
                                                                           k,
                                                                           upper_left_element]
                        cache.mortars.u_upper_right[1, v, i, k, mortar] = u[v, i,
                                                                            nnodes(dg),
                                                                            k,
                                                                            upper_right_element]
                        cache.mortars.u_lower_left[1, v, i, k, mortar] = u[v, i,
                                                                           nnodes(dg),
                                                                           k,
                                                                           lower_left_element]
                        cache.mortars.u_lower_right[1, v, i, k, mortar] = u[v, i,
                                                                            nnodes(dg),
                                                                            k,
                                                                            lower_right_element]
                    end
                end
            else # if cache.mortars.orientations[mortar] == 3
                # L2 mortars in z-direction
                for j in eachnode(dg), i in eachnode(dg)
                    for v in eachvariable(equations)
                        cache.mortars.u_upper_left[1, v, i, j, mortar] = u[v, i, j,
                                                                           nnodes(dg),
                                                                           upper_left_element]
                        cache.mortars.u_upper_right[1, v, i, j, mortar] = u[v, i, j,
                                                                            nnodes(dg),
                                                                            upper_right_element]
                        cache.mortars.u_lower_left[1, v, i, j, mortar] = u[v, i, j,
                                                                           nnodes(dg),
                                                                           lower_left_element]
                        cache.mortars.u_lower_right[1, v, i, j, mortar] = u[v, i, j,
                                                                            nnodes(dg),
                                                                            lower_right_element]
                    end
                end
            end
        end

        # Interpolate large element face data to small interface locations
        if cache.mortars.large_sides[mortar] == 1 # -> large element on left side
            leftright = 1
            if cache.mortars.orientations[mortar] == 1
                # L2 mortars in x-direction
                u_large = view(u, :, nnodes(dg), :, :, large_element)
                element_solutions_to_mortars!(cache.mortars, mortar_l2, leftright,
                                              mortar, u_large, fstar_tmp1)
            elseif cache.mortars.orientations[mortar] == 2
                # L2 mortars in y-direction
                u_large = view(u, :, :, nnodes(dg), :, large_element)
                element_solutions_to_mortars!(cache.mortars, mortar_l2, leftright,
                                              mortar, u_large, fstar_tmp1)
            else # cache.mortars.orientations[mortar] == 3
                # L2 mortars in z-direction
                u_large = view(u, :, :, :, nnodes(dg), large_element)
                element_solutions_to_mortars!(cache.mortars, mortar_l2, leftright,
                                              mortar, u_large, fstar_tmp1)
            end
        else # large_sides[mortar] == 2 -> large element on right side
            leftright = 2
            if cache.mortars.orientations[mortar] == 1
                # L2 mortars in x-direction
                u_large = view(u, :, 1, :, :, large_element)
                element_solutions_to_mortars!(cache.mortars, mortar_l2, leftright,
                                              mortar, u_large, fstar_tmp1)
            elseif cache.mortars.orientations[mortar] == 2
                # L2 mortars in y-direction
                u_large = view(u, :, :, 1, :, large_element)
                element_solutions_to_mortars!(cache.mortars, mortar_l2, leftright,
                                              mortar, u_large, fstar_tmp1)
            else # cache.mortars.orientations[mortar] == 3
                # L2 mortars in z-direction
                u_large = view(u, :, :, :, 1, large_element)
                element_solutions_to_mortars!(cache.mortars, mortar_l2, leftright,
                                              mortar, u_large, fstar_tmp1)
            end
        end
    end

    return nothing
end

@inline function element_solutions_to_mortars!(mortars,
                                               mortar_l2::LobattoLegendreMortarL2,
                                               leftright, mortar,
                                               u_large::AbstractArray{<:Any, 3},
                                               fstar_tmp1)
    multiply_dimensionwise!(view(mortars.u_upper_left, leftright, :, :, :, mortar),
                            mortar_l2.forward_lower, mortar_l2.forward_upper, u_large,
                            fstar_tmp1)
    multiply_dimensionwise!(view(mortars.u_upper_right, leftright, :, :, :, mortar),
                            mortar_l2.forward_upper, mortar_l2.forward_upper, u_large,
                            fstar_tmp1)
    multiply_dimensionwise!(view(mortars.u_lower_left, leftright, :, :, :, mortar),
                            mortar_l2.forward_lower, mortar_l2.forward_lower, u_large,
                            fstar_tmp1)
    multiply_dimensionwise!(view(mortars.u_lower_right, leftright, :, :, :, mortar),
                            mortar_l2.forward_upper, mortar_l2.forward_lower, u_large,
                            fstar_tmp1)
    return nothing
end

function calc_mortar_flux!(surface_flux_values,
                           mesh::TreeMesh{3},
                           nonconservative_terms::False, equations,
                           mortar_l2::LobattoLegendreMortarL2,
                           surface_integral, dg::DG, cache)
    @unpack surface_flux = surface_integral
    @unpack u_lower_left, u_lower_right, u_upper_left, u_upper_right, orientations = cache.mortars
    @unpack (fstar_upper_left_threaded, fstar_upper_right_threaded,
    fstar_lower_left_threaded, fstar_lower_right_threaded,
    fstar_tmp1_threaded) = cache

    @threaded for mortar in eachmortar(dg, cache)
        # Choose thread-specific pre-allocated container
        fstar_upper_left = fstar_upper_left_threaded[Threads.threadid()]
        fstar_upper_right = fstar_upper_right_threaded[Threads.threadid()]
        fstar_lower_left = fstar_lower_left_threaded[Threads.threadid()]
        fstar_lower_right = fstar_lower_right_threaded[Threads.threadid()]
        fstar_tmp1 = fstar_tmp1_threaded[Threads.threadid()]

        # Calculate fluxes
        orientation = orientations[mortar]
        calc_fstar!(fstar_upper_left, equations, surface_flux, dg, u_upper_left, mortar,
                    orientation)
        calc_fstar!(fstar_upper_right, equations, surface_flux, dg, u_upper_right,
                    mortar, orientation)
        calc_fstar!(fstar_lower_left, equations, surface_flux, dg, u_lower_left, mortar,
                    orientation)
        calc_fstar!(fstar_lower_right, equations, surface_flux, dg, u_lower_right,
                    mortar, orientation)

        mortar_fluxes_to_elements!(surface_flux_values,
                                   mesh, equations, mortar_l2, dg, cache, mortar,
                                   fstar_upper_left, fstar_upper_right,
                                   fstar_lower_left, fstar_lower_right,
                                   fstar_tmp1)
    end

    return nothing
end

function calc_mortar_flux!(surface_flux_values,
                           mesh::TreeMesh{3},
                           nonconservative_terms::True, equations,
                           mortar_l2::LobattoLegendreMortarL2,
                           surface_integral, dg::DG, cache)
    surface_flux, nonconservative_flux = surface_integral.surface_flux
    @unpack u_lower_left, u_lower_right, u_upper_left, u_upper_right, orientations, large_sides = cache.mortars
    @unpack (fstar_upper_left_threaded, fstar_upper_right_threaded,
    fstar_lower_left_threaded, fstar_lower_right_threaded,
    fstar_tmp1_threaded) = cache

    @threaded for mortar in eachmortar(dg, cache)
        # Choose thread-specific pre-allocated container
        fstar_upper_left = fstar_upper_left_threaded[Threads.threadid()]
        fstar_upper_right = fstar_upper_right_threaded[Threads.threadid()]
        fstar_lower_left = fstar_lower_left_threaded[Threads.threadid()]
        fstar_lower_right = fstar_lower_right_threaded[Threads.threadid()]
        fstar_tmp1 = fstar_tmp1_threaded[Threads.threadid()]

        # Calculate fluxes
        orientation = orientations[mortar]
        calc_fstar!(fstar_upper_left, equations, surface_flux, dg, u_upper_left, mortar,
                    orientation)
        calc_fstar!(fstar_upper_right, equations, surface_flux, dg, u_upper_right,
                    mortar, orientation)
        calc_fstar!(fstar_lower_left, equations, surface_flux, dg, u_lower_left, mortar,
                    orientation)
        calc_fstar!(fstar_lower_right, equations, surface_flux, dg, u_lower_right,
                    mortar, orientation)

        # Add nonconservative fluxes.
        # These need to be adapted on the geometry (left/right) since the order of
        # the arguments matters, based on the global SBP operator interpretation.
        # The same interpretation (global SBP operators coupled discontinuously via
        # central fluxes/SATs) explains why we need the factor 0.5.
        # Alternatively, you can also follow the argumentation of Bohm et al. 2018
        # ("nonconservative diamond flux")
        if large_sides[mortar] == 1 # -> small elements on right side
            for j in eachnode(dg), i in eachnode(dg)
                # Pull the left and right solutions
                u_upper_left_ll, u_upper_left_rr = get_surface_node_vars(u_upper_left,
                                                                         equations, dg,
                                                                         i, j, mortar)
                u_upper_right_ll, u_upper_right_rr = get_surface_node_vars(u_upper_right,
                                                                           equations,
                                                                           dg, i, j,
                                                                           mortar)
                u_lower_left_ll, u_lower_left_rr = get_surface_node_vars(u_lower_left,
                                                                         equations, dg,
                                                                         i, j, mortar)
                u_lower_right_ll, u_lower_right_rr = get_surface_node_vars(u_lower_right,
                                                                           equations,
                                                                           dg, i, j,
                                                                           mortar)
                # Call pointwise nonconservative term
                noncons_upper_left = nonconservative_flux(u_upper_left_ll,
                                                          u_upper_left_rr, orientation,
                                                          equations)
                noncons_upper_right = nonconservative_flux(u_upper_right_ll,
                                                           u_upper_right_rr,
                                                           orientation, equations)
                noncons_lower_left = nonconservative_flux(u_lower_left_ll,
                                                          u_lower_left_rr, orientation,
                                                          equations)
                noncons_lower_right = nonconservative_flux(u_lower_right_ll,
                                                           u_lower_right_rr,
                                                           orientation, equations)
                # Add to primary and secondary temporary storage
                multiply_add_to_node_vars!(fstar_upper_left, 0.5, noncons_upper_left,
                                           equations, dg, i, j)
                multiply_add_to_node_vars!(fstar_upper_right, 0.5, noncons_upper_right,
                                           equations, dg, i, j)
                multiply_add_to_node_vars!(fstar_lower_left, 0.5, noncons_lower_left,
                                           equations, dg, i, j)
                multiply_add_to_node_vars!(fstar_lower_right, 0.5, noncons_lower_right,
                                           equations, dg, i, j)
            end
        else # large_sides[mortar] == 2 -> small elements on the left
            for j in eachnode(dg), i in eachnode(dg)
                # Pull the left and right solutions
                u_upper_left_ll, u_upper_left_rr = get_surface_node_vars(u_upper_left,
                                                                         equations, dg,
                                                                         i, j, mortar)
                u_upper_right_ll, u_upper_right_rr = get_surface_node_vars(u_upper_right,
                                                                           equations,
                                                                           dg, i, j,
                                                                           mortar)
                u_lower_left_ll, u_lower_left_rr = get_surface_node_vars(u_lower_left,
                                                                         equations, dg,
                                                                         i, j, mortar)
                u_lower_right_ll, u_lower_right_rr = get_surface_node_vars(u_lower_right,
                                                                           equations,
                                                                           dg, i, j,
                                                                           mortar)
                # Call pointwise nonconservative term
                noncons_upper_left = nonconservative_flux(u_upper_left_rr,
                                                          u_upper_left_ll, orientation,
                                                          equations)
                noncons_upper_right = nonconservative_flux(u_upper_right_rr,
                                                           u_upper_right_ll,
                                                           orientation, equations)
                noncons_lower_left = nonconservative_flux(u_lower_left_rr,
                                                          u_lower_left_ll, orientation,
                                                          equations)
                noncons_lower_right = nonconservative_flux(u_lower_right_rr,
                                                           u_lower_right_ll,
                                                           orientation, equations)
                # Add to primary and secondary temporary storage
                multiply_add_to_node_vars!(fstar_upper_left, 0.5, noncons_upper_left,
                                           equations, dg, i, j)
                multiply_add_to_node_vars!(fstar_upper_right, 0.5, noncons_upper_right,
                                           equations, dg, i, j)
                multiply_add_to_node_vars!(fstar_lower_left, 0.5, noncons_lower_left,
                                           equations, dg, i, j)
                multiply_add_to_node_vars!(fstar_lower_right, 0.5, noncons_lower_right,
                                           equations, dg, i, j)
            end
        end

        mortar_fluxes_to_elements!(surface_flux_values,
                                   mesh, equations, mortar_l2, dg, cache, mortar,
                                   fstar_upper_left, fstar_upper_right,
                                   fstar_lower_left, fstar_lower_right,
                                   fstar_tmp1)
    end

    return nothing
end

@inline function calc_fstar!(destination::AbstractArray{<:Any, 3}, equations,
                             surface_flux, dg::DGSEM,
                             u_interfaces, interface, orientation)
    for j in eachnode(dg), i in eachnode(dg)
        # Call pointwise two-point numerical flux function
        u_ll, u_rr = get_surface_node_vars(u_interfaces, equations, dg, i, j, interface)
        flux = surface_flux(u_ll, u_rr, orientation, equations)

        # Copy flux to left and right element storage
        set_node_vars!(destination, flux, equations, dg, i, j)
    end

    return nothing
end

@inline function mortar_fluxes_to_elements!(surface_flux_values,
                                            mesh::TreeMesh{3}, equations,
                                            mortar_l2::LobattoLegendreMortarL2,
                                            dg::DGSEM, cache,
                                            mortar,
                                            fstar_upper_left, fstar_upper_right,
                                            fstar_lower_left, fstar_lower_right,
                                            fstar_tmp1)
    lower_left_element = cache.mortars.neighbor_ids[1, mortar]
    lower_right_element = cache.mortars.neighbor_ids[2, mortar]
    upper_left_element = cache.mortars.neighbor_ids[3, mortar]
    upper_right_element = cache.mortars.neighbor_ids[4, mortar]
    large_element = cache.mortars.neighbor_ids[5, mortar]

    # Copy flux small to small
    if cache.mortars.large_sides[mortar] == 1 # -> small elements on right side
        if cache.mortars.orientations[mortar] == 1
            # L2 mortars in x-direction
            direction = 1
        elseif cache.mortars.orientations[mortar] == 2
            # L2 mortars in y-direction
            direction = 3
        else # if cache.mortars.orientations[mortar] == 3
            # L2 mortars in z-direction
            direction = 5
        end
    else # large_sides[mortar] == 2 -> small elements on left side
        if cache.mortars.orientations[mortar] == 1
            # L2 mortars in x-direction
            direction = 2
        elseif cache.mortars.orientations[mortar] == 2
            # L2 mortars in y-direction
            direction = 4
        else # if cache.mortars.orientations[mortar] == 3
            # L2 mortars in z-direction
            direction = 6
        end
    end
    surface_flux_values[:, :, :, direction, upper_left_element] .= fstar_upper_left
    surface_flux_values[:, :, :, direction, upper_right_element] .= fstar_upper_right
    surface_flux_values[:, :, :, direction, lower_left_element] .= fstar_lower_left
    surface_flux_values[:, :, :, direction, lower_right_element] .= fstar_lower_right

    # Project small fluxes to large element
    if cache.mortars.large_sides[mortar] == 1 # -> small elements on right side
        if cache.mortars.orientations[mortar] == 1
            # L2 mortars in x-direction
            direction = 2
        elseif cache.mortars.orientations[mortar] == 2
            # L2 mortars in y-direction
            direction = 4
        else # if cache.mortars.orientations[mortar] == 3
            # L2 mortars in z-direction
            direction = 6
        end
    else # large_sides[mortar] == 2 -> small elements on left side
        if cache.mortars.orientations[mortar] == 1
            # L2 mortars in x-direction
            direction = 1
        elseif cache.mortars.orientations[mortar] == 2
            # L2 mortars in y-direction
            direction = 3
        else # if cache.mortars.orientations[mortar] == 3
            # L2 mortars in z-direction
            direction = 5
        end
    end

    multiply_dimensionwise!(view(surface_flux_values, :, :, :, direction,
                                 large_element),
                            mortar_l2.reverse_lower, mortar_l2.reverse_upper,
                            fstar_upper_left, fstar_tmp1)
    add_multiply_dimensionwise!(view(surface_flux_values, :, :, :, direction,
                                     large_element),
                                mortar_l2.reverse_upper, mortar_l2.reverse_upper,
                                fstar_upper_right, fstar_tmp1)
    add_multiply_dimensionwise!(view(surface_flux_values, :, :, :, direction,
                                     large_element),
                                mortar_l2.reverse_lower, mortar_l2.reverse_lower,
                                fstar_lower_left, fstar_tmp1)
    add_multiply_dimensionwise!(view(surface_flux_values, :, :, :, direction,
                                     large_element),
                                mortar_l2.reverse_upper, mortar_l2.reverse_lower,
                                fstar_lower_right, fstar_tmp1)

    return nothing
end

function calc_surface_integral!(du, u, mesh::Union{TreeMesh{3}, StructuredMesh{3}},
                                equations, surface_integral, dg::DGSEM, cache)
    @unpack boundary_interpolation = dg.basis
    @unpack surface_flux_values = cache.elements

    # Access the factors only once before beginning the loop to increase performance.
    # We also use explicit assignments instead of `+=` and `-=` to let `@muladd`
    # turn these into FMAs (see comment at the top of the file).
    factor_1 = boundary_interpolation[1, 1]
    factor_2 = boundary_interpolation[nnodes(dg), 2]
    @threaded for element in eachelement(dg, cache)
        for m in eachnode(dg), l in eachnode(dg)
            for v in eachvariable(equations)
                # surface at -x
                du[v, 1, l, m, element] = (du[v, 1, l, m, element] -
                                           surface_flux_values[v, l, m, 1, element] *
                                           factor_1)

                # surface at +x
                du[v, nnodes(dg), l, m, element] = (du[v, nnodes(dg), l, m, element] +
                                                    surface_flux_values[v, l, m, 2,
                                                                        element] *
                                                    factor_2)

                # surface at -y
                du[v, l, 1, m, element] = (du[v, l, 1, m, element] -
                                           surface_flux_values[v, l, m, 3, element] *
                                           factor_1)

                # surface at +y
                du[v, l, nnodes(dg), m, element] = (du[v, l, nnodes(dg), m, element] +
                                                    surface_flux_values[v, l, m, 4,
                                                                        element] *
                                                    factor_2)

                # surface at -z
                du[v, l, m, 1, element] = (du[v, l, m, 1, element] -
                                           surface_flux_values[v, l, m, 5, element] *
                                           factor_1)

                # surface at +z
                du[v, l, m, nnodes(dg), element] = (du[v, l, m, nnodes(dg), element] +
                                                    surface_flux_values[v, l, m, 6,
                                                                        element] *
                                                    factor_2)
            end
        end
    end

    return nothing
end

function apply_jacobian!(du, mesh::TreeMesh{3},
                         equations, dg::DG, cache)
    @unpack inverse_jacobian = cache.elements

    @threaded for element in eachelement(dg, cache)
        factor = -inverse_jacobian[element]

        for k in eachnode(dg), j in eachnode(dg), i in eachnode(dg)
            for v in eachvariable(equations)
                du[v, i, j, k, element] *= factor
            end
        end
    end

    return nothing
end

# TODO: Taal dimension agnostic
function calc_sources!(du, u, t, source_terms::Nothing,
                       equations::AbstractEquations{3}, dg::DG, cache)
    return nothing
end

function calc_sources!(du, u, t, source_terms,
                       equations::AbstractEquations{3}, dg::DG, cache)
    @unpack node_coordinates = cache.elements

    @threaded for element in eachelement(dg, cache)
        for k in eachnode(dg), j in eachnode(dg), i in eachnode(dg)
            u_local = get_node_vars(u, equations, dg, i, j, k, element)
            x_local = get_node_coords(node_coordinates, equations, dg,
                                      i, j, k, element)
            du_local = source_terms(u_local, x_local, t, equations)
            add_to_node_vars!(du, du_local, equations, dg, i, j, k, element)
        end
    end

    return nothing
end
end # @muladd<|MERGE_RESOLUTION|>--- conflicted
+++ resolved
@@ -212,13 +212,8 @@
 end
 
 function calc_volume_integral!(du, u,
-<<<<<<< HEAD
                                mesh::Union{TreeMesh{3}, StructuredMesh{3}, P4estMesh{3},
                                            T8codeMesh{3}},
-=======
-                               mesh::Union{TreeMesh{3}, StructuredMesh{3},
-                                           P4estMesh{3}},
->>>>>>> 6bef107c
                                nonconservative_terms, equations,
                                volume_integral::VolumeIntegralWeakForm,
                                dg::DGSEM, cache)
@@ -272,13 +267,8 @@
 end
 
 function calc_volume_integral!(du, u,
-<<<<<<< HEAD
                                mesh::Union{TreeMesh{3}, StructuredMesh{3}, P4estMesh{3},
                                            T8codeMesh{3}},
-=======
-                               mesh::Union{TreeMesh{3}, StructuredMesh{3},
-                                           P4estMesh{3}},
->>>>>>> 6bef107c
                                nonconservative_terms, equations,
                                volume_integral::VolumeIntegralFluxDifferencing,
                                dg::DGSEM, cache)
@@ -391,13 +381,8 @@
 
 # TODO: Taal dimension agnostic
 function calc_volume_integral!(du, u,
-<<<<<<< HEAD
                                mesh::Union{TreeMesh{3}, StructuredMesh{3}, P4estMesh{3},
                                            T8codeMesh{3}},
-=======
-                               mesh::Union{TreeMesh{3}, StructuredMesh{3},
-                                           P4estMesh{3}},
->>>>>>> 6bef107c
                                nonconservative_terms, equations,
                                volume_integral::VolumeIntegralShockCapturingHG,
                                dg::DGSEM, cache)
