# By default, Julia/LLVM does not use fused multiply-add operations (FMAs).
# Since these FMAs can increase the performance of many numerical algorithms,
# we need to opt-in explicitly.
# See https://ranocha.de/blog/Optimizing_EC_Trixi for further details.
@muladd begin
#! format: noindent

# everything related to a DG semidiscretization in 3D,
# currently limited to Lobatto-Legendre nodes

# This method is called when a SemidiscretizationHyperbolic is constructed.
# It constructs the basic `cache` used throughout the simulation to compute
# the RHS etc.
function create_cache(mesh::TreeMesh{3}, equations,
                      dg::DG, RealT, uEltype)
    # Get cells for which an element needs to be created (i.e. all leaf cells)
    leaf_cell_ids = local_leaf_cells(mesh.tree)

    elements = init_elements(leaf_cell_ids, mesh, equations, dg.basis, RealT, uEltype)

    interfaces = init_interfaces(leaf_cell_ids, mesh, elements)

    boundaries = init_boundaries(leaf_cell_ids, mesh, elements)

    mortars = init_mortars(leaf_cell_ids, mesh, elements, dg.mortar)

    cache = (; elements, interfaces, boundaries, mortars)

    # Add specialized parts of the cache required to compute the volume integral etc.
    cache = (; cache...,
             create_cache(mesh, equations, dg.volume_integral, dg, uEltype)...)
    cache = (; cache..., create_cache(mesh, equations, dg.mortar, uEltype)...)

    return cache
end

# The methods below are specialized on the volume integral type
# and called from the basic `create_cache` method at the top.
<<<<<<< HEAD
function create_cache(mesh::Union{TreeMesh{3}, StructuredMesh{3}, P4estMesh{3}, T8codeMesh{3}},
                      equations, volume_integral::VolumeIntegralFluxDifferencing, dg::DG, uEltype)
  NamedTuple()
end


function create_cache(mesh::Union{TreeMesh{3}, StructuredMesh{3}, P4estMesh{3}, T8codeMesh{3}}, equations,
=======
function create_cache(mesh::Union{TreeMesh{3}, StructuredMesh{3}, P4estMesh{3}},
                      equations, volume_integral::VolumeIntegralFluxDifferencing,
                      dg::DG, uEltype)
    NamedTuple()
end

function create_cache(mesh::Union{TreeMesh{3}, StructuredMesh{3}, P4estMesh{3}},
                      equations,
>>>>>>> dc74b896
                      volume_integral::VolumeIntegralShockCapturingHG, dg::DG, uEltype)
    element_ids_dg = Int[]
    element_ids_dgfv = Int[]

    cache = create_cache(mesh, equations,
                         VolumeIntegralFluxDifferencing(volume_integral.volume_flux_dg),
                         dg, uEltype)

    A4dp1_x = Array{uEltype, 4}
    A4dp1_y = Array{uEltype, 4}
    A4dp1_z = Array{uEltype, 4}
    fstar1_L_threaded = A4dp1_x[A4dp1_x(undef, nvariables(equations), nnodes(dg) + 1,
                                        nnodes(dg), nnodes(dg))
                                for _ in 1:Threads.nthreads()]
    fstar1_R_threaded = A4dp1_x[A4dp1_x(undef, nvariables(equations), nnodes(dg) + 1,
                                        nnodes(dg), nnodes(dg))
                                for _ in 1:Threads.nthreads()]
    fstar2_L_threaded = A4dp1_y[A4dp1_y(undef, nvariables(equations), nnodes(dg),
                                        nnodes(dg) + 1, nnodes(dg))
                                for _ in 1:Threads.nthreads()]
    fstar2_R_threaded = A4dp1_y[A4dp1_y(undef, nvariables(equations), nnodes(dg),
                                        nnodes(dg) + 1, nnodes(dg))
                                for _ in 1:Threads.nthreads()]
    fstar3_L_threaded = A4dp1_z[A4dp1_z(undef, nvariables(equations), nnodes(dg),
                                        nnodes(dg), nnodes(dg) + 1)
                                for _ in 1:Threads.nthreads()]
    fstar3_R_threaded = A4dp1_z[A4dp1_z(undef, nvariables(equations), nnodes(dg),
                                        nnodes(dg), nnodes(dg) + 1)
                                for _ in 1:Threads.nthreads()]

    return (; cache..., element_ids_dg, element_ids_dgfv, fstar1_L_threaded,
            fstar1_R_threaded,
            fstar2_L_threaded, fstar2_R_threaded, fstar3_L_threaded, fstar3_R_threaded)
end

<<<<<<< HEAD

function create_cache(mesh::Union{TreeMesh{3}, StructuredMesh{3}, P4estMesh{3}, T8codeMesh{3}}, equations,
                      volume_integral::VolumeIntegralPureLGLFiniteVolume, dg::DG, uEltype)

  A4dp1_x = Array{uEltype, 4}
  A4dp1_y = Array{uEltype, 4}
  A4dp1_z = Array{uEltype, 4}
  fstar1_L_threaded  = A4dp1_x[A4dp1_x(undef, nvariables(equations), nnodes(dg)+1, nnodes(dg), nnodes(dg))
                             for _ in 1:Threads.nthreads()]
  fstar1_R_threaded  = A4dp1_x[A4dp1_x(undef, nvariables(equations), nnodes(dg)+1, nnodes(dg), nnodes(dg))
                             for _ in 1:Threads.nthreads()]
  fstar2_L_threaded  = A4dp1_y[A4dp1_y(undef, nvariables(equations), nnodes(dg), nnodes(dg)+1, nnodes(dg))
                             for _ in 1:Threads.nthreads()]
  fstar2_R_threaded  = A4dp1_y[A4dp1_y(undef, nvariables(equations), nnodes(dg), nnodes(dg)+1, nnodes(dg))
                             for _ in 1:Threads.nthreads()]
  fstar3_L_threaded  = A4dp1_z[A4dp1_z(undef, nvariables(equations), nnodes(dg), nnodes(dg), nnodes(dg)+1)
                             for _ in 1:Threads.nthreads()]
  fstar3_R_threaded  = A4dp1_z[A4dp1_z(undef, nvariables(equations), nnodes(dg), nnodes(dg), nnodes(dg)+1)
                             for _ in 1:Threads.nthreads()]

  return (; fstar1_L_threaded, fstar1_R_threaded, fstar2_L_threaded, fstar2_R_threaded,
=======
function create_cache(mesh::Union{TreeMesh{3}, StructuredMesh{3}, P4estMesh{3}},
                      equations,
                      volume_integral::VolumeIntegralPureLGLFiniteVolume, dg::DG,
                      uEltype)
    A4dp1_x = Array{uEltype, 4}
    A4dp1_y = Array{uEltype, 4}
    A4dp1_z = Array{uEltype, 4}
    fstar1_L_threaded = A4dp1_x[A4dp1_x(undef, nvariables(equations), nnodes(dg) + 1,
                                        nnodes(dg), nnodes(dg))
                                for _ in 1:Threads.nthreads()]
    fstar1_R_threaded = A4dp1_x[A4dp1_x(undef, nvariables(equations), nnodes(dg) + 1,
                                        nnodes(dg), nnodes(dg))
                                for _ in 1:Threads.nthreads()]
    fstar2_L_threaded = A4dp1_y[A4dp1_y(undef, nvariables(equations), nnodes(dg),
                                        nnodes(dg) + 1, nnodes(dg))
                                for _ in 1:Threads.nthreads()]
    fstar2_R_threaded = A4dp1_y[A4dp1_y(undef, nvariables(equations), nnodes(dg),
                                        nnodes(dg) + 1, nnodes(dg))
                                for _ in 1:Threads.nthreads()]
    fstar3_L_threaded = A4dp1_z[A4dp1_z(undef, nvariables(equations), nnodes(dg),
                                        nnodes(dg), nnodes(dg) + 1)
                                for _ in 1:Threads.nthreads()]
    fstar3_R_threaded = A4dp1_z[A4dp1_z(undef, nvariables(equations), nnodes(dg),
                                        nnodes(dg), nnodes(dg) + 1)
                                for _ in 1:Threads.nthreads()]

    return (; fstar1_L_threaded, fstar1_R_threaded, fstar2_L_threaded,
            fstar2_R_threaded,
>>>>>>> dc74b896
            fstar3_L_threaded, fstar3_R_threaded)
end

# The methods below are specialized on the mortar type
# and called from the basic `create_cache` method at the top.
<<<<<<< HEAD
function create_cache(mesh::Union{TreeMesh{3}, StructuredMesh{3}, P4estMesh{3}, T8codeMesh{3}}, equations, mortar_l2::LobattoLegendreMortarL2, uEltype)
  # TODO: Taal compare performance of different types
  A3d = Array{uEltype, 3}
  fstar_upper_left_threaded  = A3d[A3d(undef, nvariables(equations), nnodes(mortar_l2), nnodes(mortar_l2))
                                   for _ in 1:Threads.nthreads()]
  fstar_upper_right_threaded = A3d[A3d(undef, nvariables(equations), nnodes(mortar_l2), nnodes(mortar_l2))
                                   for _ in 1:Threads.nthreads()]
  fstar_lower_left_threaded  = A3d[A3d(undef, nvariables(equations), nnodes(mortar_l2), nnodes(mortar_l2))
                                   for _ in 1:Threads.nthreads()]
  fstar_lower_right_threaded = A3d[A3d(undef, nvariables(equations), nnodes(mortar_l2), nnodes(mortar_l2))
                                   for _ in 1:Threads.nthreads()]
  fstar_tmp1_threaded        = A3d[A3d(undef, nvariables(equations), nnodes(mortar_l2), nnodes(mortar_l2))
                                   for _ in 1:Threads.nthreads()]

  (; fstar_upper_left_threaded, fstar_upper_right_threaded,
=======
function create_cache(mesh::Union{TreeMesh{3}, StructuredMesh{3}, P4estMesh{3}},
                      equations, mortar_l2::LobattoLegendreMortarL2, uEltype)
    # TODO: Taal compare performance of different types
    A3d = Array{uEltype, 3}
    fstar_upper_left_threaded = A3d[A3d(undef, nvariables(equations), nnodes(mortar_l2),
                                        nnodes(mortar_l2))
                                    for _ in 1:Threads.nthreads()]
    fstar_upper_right_threaded = A3d[A3d(undef, nvariables(equations),
                                         nnodes(mortar_l2), nnodes(mortar_l2))
                                     for _ in 1:Threads.nthreads()]
    fstar_lower_left_threaded = A3d[A3d(undef, nvariables(equations), nnodes(mortar_l2),
                                        nnodes(mortar_l2))
                                    for _ in 1:Threads.nthreads()]
    fstar_lower_right_threaded = A3d[A3d(undef, nvariables(equations),
                                         nnodes(mortar_l2), nnodes(mortar_l2))
                                     for _ in 1:Threads.nthreads()]
    fstar_tmp1_threaded = A3d[A3d(undef, nvariables(equations), nnodes(mortar_l2),
                                  nnodes(mortar_l2))
                              for _ in 1:Threads.nthreads()]

    (; fstar_upper_left_threaded, fstar_upper_right_threaded,
>>>>>>> dc74b896
     fstar_lower_left_threaded, fstar_lower_right_threaded,
     fstar_tmp1_threaded)
end

# TODO: Taal discuss/refactor timer, allowing users to pass a custom timer?

function rhs!(du, u, t,
              mesh::Union{TreeMesh{3}, P4estMesh{3}, T8codeMesh{3}}, equations,
              initial_condition, boundary_conditions, source_terms::Source,
              dg::DG, cache) where {Source}
    # Reset du
    @trixi_timeit timer() "reset ∂u/∂t" reset_du!(du, dg, cache)

    # Calculate volume integral
    @trixi_timeit timer() "volume integral" begin
        calc_volume_integral!(du, u, mesh,
                              have_nonconservative_terms(equations), equations,
                              dg.volume_integral, dg, cache)
    end

    # Prolong solution to interfaces
    @trixi_timeit timer() "prolong2interfaces" begin
        prolong2interfaces!(cache, u, mesh, equations,
                            dg.surface_integral, dg)
    end

    # Calculate interface fluxes
    @trixi_timeit timer() "interface flux" begin
        calc_interface_flux!(cache.elements.surface_flux_values, mesh,
                             have_nonconservative_terms(equations), equations,
                             dg.surface_integral, dg, cache)
    end

    # Prolong solution to boundaries
    @trixi_timeit timer() "prolong2boundaries" begin
        prolong2boundaries!(cache, u, mesh, equations,
                            dg.surface_integral, dg)
    end

    # Calculate boundary fluxes
    @trixi_timeit timer() "boundary flux" begin
        calc_boundary_flux!(cache, t, boundary_conditions, mesh, equations,
                            dg.surface_integral, dg)
    end

    # Prolong solution to mortars
    @trixi_timeit timer() "prolong2mortars" begin
        prolong2mortars!(cache, u, mesh, equations,
                         dg.mortar, dg.surface_integral, dg)
    end

    # Calculate mortar fluxes
    @trixi_timeit timer() "mortar flux" begin
        calc_mortar_flux!(cache.elements.surface_flux_values, mesh,
                          have_nonconservative_terms(equations), equations,
                          dg.mortar, dg.surface_integral, dg, cache)
    end

    # Calculate surface integrals
    @trixi_timeit timer() "surface integral" begin
        calc_surface_integral!(du, u, mesh, equations,
                               dg.surface_integral, dg, cache)
    end

    # Apply Jacobian from mapping to reference element
    @trixi_timeit timer() "Jacobian" apply_jacobian!(du, mesh, equations, dg, cache)

    # Calculate source terms
    @trixi_timeit timer() "source terms" begin
        calc_sources!(du, u, t, source_terms, equations, dg, cache)
    end

    return nothing
end

function calc_volume_integral!(du, u,
<<<<<<< HEAD
                               mesh::Union{TreeMesh{3}, StructuredMesh{3}, P4estMesh{3}, T8codeMesh{3}},
=======
                               mesh::Union{TreeMesh{3}, StructuredMesh{3}, P4estMesh{3}
                                           },
>>>>>>> dc74b896
                               nonconservative_terms, equations,
                               volume_integral::VolumeIntegralWeakForm,
                               dg::DGSEM, cache)
    @threaded for element in eachelement(dg, cache)
        weak_form_kernel!(du, u, element, mesh,
                          nonconservative_terms, equations,
                          dg, cache)
    end

    return nothing
end

@inline function weak_form_kernel!(du, u,
                                   element, mesh::TreeMesh{3},
                                   nonconservative_terms::False, equations,
                                   dg::DGSEM, cache, alpha = true)
    # true * [some floating point value] == [exactly the same floating point value]
    # This can (hopefully) be optimized away due to constant propagation.
    @unpack derivative_dhat = dg.basis

    for k in eachnode(dg), j in eachnode(dg), i in eachnode(dg)
        u_node = get_node_vars(u, equations, dg, i, j, k, element)

        flux1 = flux(u_node, 1, equations)
        for ii in eachnode(dg)
            multiply_add_to_node_vars!(du, alpha * derivative_dhat[ii, i], flux1,
                                       equations, dg, ii, j, k, element)
        end

        flux2 = flux(u_node, 2, equations)
        for jj in eachnode(dg)
            multiply_add_to_node_vars!(du, alpha * derivative_dhat[jj, j], flux2,
                                       equations, dg, i, jj, k, element)
        end

        flux3 = flux(u_node, 3, equations)
        for kk in eachnode(dg)
            multiply_add_to_node_vars!(du, alpha * derivative_dhat[kk, k], flux3,
                                       equations, dg, i, j, kk, element)
        end
    end

    return nothing
end

function calc_volume_integral!(du, u,
<<<<<<< HEAD
                               mesh::Union{TreeMesh{3}, StructuredMesh{3}, P4estMesh{3}, T8codeMesh{3}},
=======
                               mesh::Union{TreeMesh{3}, StructuredMesh{3}, P4estMesh{3}
                                           },
>>>>>>> dc74b896
                               nonconservative_terms, equations,
                               volume_integral::VolumeIntegralFluxDifferencing,
                               dg::DGSEM, cache)
    @threaded for element in eachelement(dg, cache)
        flux_differencing_kernel!(du, u, element, mesh,
                                  nonconservative_terms, equations,
                                  volume_integral.volume_flux, dg, cache)
    end
end

@inline function flux_differencing_kernel!(du, u,
                                           element, mesh::TreeMesh{3},
                                           nonconservative_terms::False, equations,
                                           volume_flux, dg::DGSEM, cache, alpha = true)
    # true * [some floating point value] == [exactly the same floating point value]
    # This can (hopefully) be optimized away due to constant propagation.
    @unpack derivative_split = dg.basis

    # Calculate volume integral in one element
    for k in eachnode(dg), j in eachnode(dg), i in eachnode(dg)
        u_node = get_node_vars(u, equations, dg, i, j, k, element)

        # All diagonal entries of `derivative_split` are zero. Thus, we can skip
        # the computation of the diagonal terms. In addition, we use the symmetry
        # of the `volume_flux` to save half of the possible two-point flux
        # computations.

        # x direction
        for ii in (i + 1):nnodes(dg)
            u_node_ii = get_node_vars(u, equations, dg, ii, j, k, element)
            flux1 = volume_flux(u_node, u_node_ii, 1, equations)
            multiply_add_to_node_vars!(du, alpha * derivative_split[i, ii], flux1,
                                       equations, dg, i, j, k, element)
            multiply_add_to_node_vars!(du, alpha * derivative_split[ii, i], flux1,
                                       equations, dg, ii, j, k, element)
        end

        # y direction
        for jj in (j + 1):nnodes(dg)
            u_node_jj = get_node_vars(u, equations, dg, i, jj, k, element)
            flux2 = volume_flux(u_node, u_node_jj, 2, equations)
            multiply_add_to_node_vars!(du, alpha * derivative_split[j, jj], flux2,
                                       equations, dg, i, j, k, element)
            multiply_add_to_node_vars!(du, alpha * derivative_split[jj, j], flux2,
                                       equations, dg, i, jj, k, element)
        end

        # z direction
        for kk in (k + 1):nnodes(dg)
            u_node_kk = get_node_vars(u, equations, dg, i, j, kk, element)
            flux3 = volume_flux(u_node, u_node_kk, 3, equations)
            multiply_add_to_node_vars!(du, alpha * derivative_split[k, kk], flux3,
                                       equations, dg, i, j, k, element)
            multiply_add_to_node_vars!(du, alpha * derivative_split[kk, k], flux3,
                                       equations, dg, i, j, kk, element)
        end
    end
end

@inline function flux_differencing_kernel!(du, u,
                                           element, mesh::TreeMesh{3},
                                           nonconservative_terms::True, equations,
                                           volume_flux, dg::DGSEM, cache, alpha = true)
    # true * [some floating point value] == [exactly the same floating point value]
    # This can (hopefully) be optimized away due to constant propagation.
    @unpack derivative_split = dg.basis
    symmetric_flux, nonconservative_flux = volume_flux

    # Apply the symmetric flux as usual
    flux_differencing_kernel!(du, u, element, mesh, False(), equations, symmetric_flux,
                              dg, cache, alpha)

    # Calculate the remaining volume terms using the nonsymmetric generalized flux
    for k in eachnode(dg), j in eachnode(dg), i in eachnode(dg)
        u_node = get_node_vars(u, equations, dg, i, j, k, element)

        # The diagonal terms are zero since the diagonal of `derivative_split`
        # is zero. We ignore this for now.

        # x direction
        integral_contribution = zero(u_node)
        for ii in eachnode(dg)
            u_node_ii = get_node_vars(u, equations, dg, ii, j, k, element)
            noncons_flux1 = nonconservative_flux(u_node, u_node_ii, 1, equations)
            integral_contribution = integral_contribution +
                                    derivative_split[i, ii] * noncons_flux1
        end

        # y direction
        for jj in eachnode(dg)
            u_node_jj = get_node_vars(u, equations, dg, i, jj, k, element)
            noncons_flux2 = nonconservative_flux(u_node, u_node_jj, 2, equations)
            integral_contribution = integral_contribution +
                                    derivative_split[j, jj] * noncons_flux2
        end

        # z direction
        for kk in eachnode(dg)
            u_node_kk = get_node_vars(u, equations, dg, i, j, kk, element)
            noncons_flux3 = nonconservative_flux(u_node, u_node_kk, 3, equations)
            integral_contribution = integral_contribution +
                                    derivative_split[k, kk] * noncons_flux3
        end

        # The factor 0.5 cancels the factor 2 in the flux differencing form
        multiply_add_to_node_vars!(du, alpha * 0.5, integral_contribution, equations,
                                   dg, i, j, k, element)
    end
end

# TODO: Taal dimension agnostic
function calc_volume_integral!(du, u,
<<<<<<< HEAD
                               mesh::Union{TreeMesh{3}, StructuredMesh{3}, P4estMesh{3}, T8codeMesh{3}},
=======
                               mesh::Union{TreeMesh{3}, StructuredMesh{3}, P4estMesh{3}
                                           },
>>>>>>> dc74b896
                               nonconservative_terms, equations,
                               volume_integral::VolumeIntegralShockCapturingHG,
                               dg::DGSEM, cache)
    @unpack element_ids_dg, element_ids_dgfv = cache
    @unpack volume_flux_dg, volume_flux_fv, indicator = volume_integral

    # Calculate blending factors α: u = u_DG * (1 - α) + u_FV * α
    alpha = @trixi_timeit timer() "blending factors" indicator(u, mesh, equations, dg,
                                                               cache)

    # Determine element ids for DG-only and blended DG-FV volume integral
    pure_and_blended_element_ids!(element_ids_dg, element_ids_dgfv, alpha, dg, cache)

    # Loop over pure DG elements
    @trixi_timeit timer() "pure DG" @threaded for idx_element in eachindex(element_ids_dg)
        element = element_ids_dg[idx_element]
        flux_differencing_kernel!(du, u, element, mesh,
                                  nonconservative_terms, equations,
                                  volume_flux_dg, dg, cache)
    end

    # Loop over blended DG-FV elements
    @trixi_timeit timer() "blended DG-FV" @threaded for idx_element in eachindex(element_ids_dgfv)
        element = element_ids_dgfv[idx_element]
        alpha_element = alpha[element]

        # Calculate DG volume integral contribution
        flux_differencing_kernel!(du, u, element, mesh,
                                  nonconservative_terms, equations,
                                  volume_flux_dg, dg, cache, 1 - alpha_element)

        # Calculate FV volume integral contribution
        fv_kernel!(du, u, mesh, nonconservative_terms, equations, volume_flux_fv,
                   dg, cache, element, alpha_element)
    end

    return nothing
end

# TODO: Taal dimension agnostic
function calc_volume_integral!(du, u,
                               mesh::TreeMesh{3},
                               nonconservative_terms, equations,
                               volume_integral::VolumeIntegralPureLGLFiniteVolume,
                               dg::DGSEM, cache)
    @unpack volume_flux_fv = volume_integral

    # Calculate LGL FV volume integral
    @threaded for element in eachelement(dg, cache)
        fv_kernel!(du, u, mesh, nonconservative_terms, equations, volume_flux_fv,
                   dg, cache, element, true)
    end

    return nothing
end

@inline function fv_kernel!(du, u,
                            mesh::Union{TreeMesh{3}, StructuredMesh{3}, P4estMesh{3}, T8codeMesh{3}},
                            nonconservative_terms, equations,
                            volume_flux_fv, dg::DGSEM, cache, element, alpha = true)
    @unpack fstar1_L_threaded, fstar1_R_threaded, fstar2_L_threaded, fstar2_R_threaded, fstar3_L_threaded, fstar3_R_threaded = cache
    @unpack inverse_weights = dg.basis

    # Calculate FV two-point fluxes
    fstar1_L = fstar1_L_threaded[Threads.threadid()]
    fstar2_L = fstar2_L_threaded[Threads.threadid()]
    fstar3_L = fstar3_L_threaded[Threads.threadid()]
    fstar1_R = fstar1_R_threaded[Threads.threadid()]
    fstar2_R = fstar2_R_threaded[Threads.threadid()]
    fstar3_R = fstar3_R_threaded[Threads.threadid()]

    calcflux_fv!(fstar1_L, fstar1_R, fstar2_L, fstar2_R, fstar3_L, fstar3_R, u,
                 mesh, nonconservative_terms, equations, volume_flux_fv, dg, element,
                 cache)

    # Calculate FV volume integral contribution
    for k in eachnode(dg), j in eachnode(dg), i in eachnode(dg)
        for v in eachvariable(equations)
            du[v, i, j, k, element] += (alpha *
                                        (inverse_weights[i] *
                                         (fstar1_L[v, i + 1, j, k] -
                                          fstar1_R[v, i, j, k]) +
                                         inverse_weights[j] *
                                         (fstar2_L[v, i, j + 1, k] -
                                          fstar2_R[v, i, j, k]) +
                                         inverse_weights[k] *
                                         (fstar3_L[v, i, j, k + 1] -
                                          fstar3_R[v, i, j, k])))
        end
    end

    return nothing
end

# Calculate the finite volume fluxes inside the elements (**without non-conservative terms**).
@inline function calcflux_fv!(fstar1_L, fstar1_R, fstar2_L, fstar2_R, fstar3_L,
                              fstar3_R, u,
                              mesh::TreeMesh{3}, nonconservative_terms::False,
                              equations,
                              volume_flux_fv, dg::DGSEM, element, cache)
    fstar1_L[:, 1, :, :] .= zero(eltype(fstar1_L))
    fstar1_L[:, nnodes(dg) + 1, :, :] .= zero(eltype(fstar1_L))
    fstar1_R[:, 1, :, :] .= zero(eltype(fstar1_R))
    fstar1_R[:, nnodes(dg) + 1, :, :] .= zero(eltype(fstar1_R))

    for k in eachnode(dg), j in eachnode(dg), i in 2:nnodes(dg)
        u_ll = get_node_vars(u, equations, dg, i - 1, j, k, element)
        u_rr = get_node_vars(u, equations, dg, i, j, k, element)
        flux = volume_flux_fv(u_ll, u_rr, 1, equations) # orientation 1: x direction
        set_node_vars!(fstar1_L, flux, equations, dg, i, j, k)
        set_node_vars!(fstar1_R, flux, equations, dg, i, j, k)
    end

    fstar2_L[:, :, 1, :] .= zero(eltype(fstar2_L))
    fstar2_L[:, :, nnodes(dg) + 1, :] .= zero(eltype(fstar2_L))
    fstar2_R[:, :, 1, :] .= zero(eltype(fstar2_R))
    fstar2_R[:, :, nnodes(dg) + 1, :] .= zero(eltype(fstar2_R))

    for k in eachnode(dg), j in 2:nnodes(dg), i in eachnode(dg)
        u_ll = get_node_vars(u, equations, dg, i, j - 1, k, element)
        u_rr = get_node_vars(u, equations, dg, i, j, k, element)
        flux = volume_flux_fv(u_ll, u_rr, 2, equations) # orientation 2: y direction
        set_node_vars!(fstar2_L, flux, equations, dg, i, j, k)
        set_node_vars!(fstar2_R, flux, equations, dg, i, j, k)
    end

    fstar3_L[:, :, :, 1] .= zero(eltype(fstar3_L))
    fstar3_L[:, :, :, nnodes(dg) + 1] .= zero(eltype(fstar3_L))
    fstar3_R[:, :, :, 1] .= zero(eltype(fstar3_R))
    fstar3_R[:, :, :, nnodes(dg) + 1] .= zero(eltype(fstar3_R))

    for k in 2:nnodes(dg), j in eachnode(dg), i in eachnode(dg)
        u_ll = get_node_vars(u, equations, dg, i, j, k - 1, element)
        u_rr = get_node_vars(u, equations, dg, i, j, k, element)
        flux = volume_flux_fv(u_ll, u_rr, 3, equations) # orientation 3: z direction
        set_node_vars!(fstar3_L, flux, equations, dg, i, j, k)
        set_node_vars!(fstar3_R, flux, equations, dg, i, j, k)
    end

    return nothing
end

# Calculate the finite volume fluxes inside the elements (**without non-conservative terms**).
@inline function calcflux_fv!(fstar1_L, fstar1_R, fstar2_L, fstar2_R, fstar3_L,
                              fstar3_R, u,
                              mesh::TreeMesh{3}, nonconservative_terms::True, equations,
                              volume_flux_fv, dg::DGSEM, element, cache)
    volume_flux, nonconservative_flux = volume_flux_fv

    fstar1_L[:, 1, :, :] .= zero(eltype(fstar1_L))
    fstar1_L[:, nnodes(dg) + 1, :, :] .= zero(eltype(fstar1_L))
    fstar1_R[:, 1, :, :] .= zero(eltype(fstar1_R))
    fstar1_R[:, nnodes(dg) + 1, :, :] .= zero(eltype(fstar1_R))

    for k in eachnode(dg), j in eachnode(dg), i in 2:nnodes(dg)
        u_ll = get_node_vars(u, equations, dg, i - 1, j, k, element)
        u_rr = get_node_vars(u, equations, dg, i, j, k, element)

        # Compute conservative part
        flux = volume_flux(u_ll, u_rr, 1, equations) # orientation 1: x direction

        # Compute nonconservative part
        # Note the factor 0.5 necessary for the nonconservative fluxes based on
        # the interpretation of global SBP operators coupled discontinuously via
        # central fluxes/SATs
        flux_L = flux + 0.5 * nonconservative_flux(u_ll, u_rr, 1, equations)
        flux_R = flux + 0.5 * nonconservative_flux(u_rr, u_ll, 1, equations)

        set_node_vars!(fstar1_L, flux_L, equations, dg, i, j, k)
        set_node_vars!(fstar1_R, flux_R, equations, dg, i, j, k)
    end

    fstar2_L[:, :, 1, :] .= zero(eltype(fstar2_L))
    fstar2_L[:, :, nnodes(dg) + 1, :] .= zero(eltype(fstar2_L))
    fstar2_R[:, :, 1, :] .= zero(eltype(fstar2_R))
    fstar2_R[:, :, nnodes(dg) + 1, :] .= zero(eltype(fstar2_R))

    for k in eachnode(dg), j in 2:nnodes(dg), i in eachnode(dg)
        u_ll = get_node_vars(u, equations, dg, i, j - 1, k, element)
        u_rr = get_node_vars(u, equations, dg, i, j, k, element)

        # Compute conservative part
        flux = volume_flux(u_ll, u_rr, 2, equations) # orientation 2: y direction

        # Compute nonconservative part
        # Note the factor 0.5 necessary for the nonconservative fluxes based on
        # the interpretation of global SBP operators coupled discontinuously via
        # central fluxes/SATs
        flux_L = flux + 0.5 * nonconservative_flux(u_ll, u_rr, 2, equations)
        flux_R = flux + 0.5 * nonconservative_flux(u_rr, u_ll, 2, equations)

        set_node_vars!(fstar2_L, flux_L, equations, dg, i, j, k)
        set_node_vars!(fstar2_R, flux_R, equations, dg, i, j, k)
    end

    fstar3_L[:, :, :, 1] .= zero(eltype(fstar3_L))
    fstar3_L[:, :, :, nnodes(dg) + 1] .= zero(eltype(fstar3_L))
    fstar3_R[:, :, :, 1] .= zero(eltype(fstar3_R))
    fstar3_R[:, :, :, nnodes(dg) + 1] .= zero(eltype(fstar3_R))

    for k in 2:nnodes(dg), j in eachnode(dg), i in eachnode(dg)
        u_ll = get_node_vars(u, equations, dg, i, j, k - 1, element)
        u_rr = get_node_vars(u, equations, dg, i, j, k, element)

        # Compute conservative part
        flux = volume_flux(u_ll, u_rr, 3, equations) # orientation 3: z direction

        # Compute nonconservative part
        # Note the factor 0.5 necessary for the nonconservative fluxes based on
        # the interpretation of global SBP operators coupled discontinuously via
        # central fluxes/SATs
        flux_L = flux + 0.5 * nonconservative_flux(u_ll, u_rr, 3, equations)
        flux_R = flux + 0.5 * nonconservative_flux(u_rr, u_ll, 3, equations)

        set_node_vars!(fstar3_L, flux_L, equations, dg, i, j, k)
        set_node_vars!(fstar3_R, flux_R, equations, dg, i, j, k)
    end

    return nothing
end

# We pass the `surface_integral` argument solely for dispatch
function prolong2interfaces!(cache, u,
                             mesh::TreeMesh{3}, equations, surface_integral, dg::DG)
    @unpack interfaces = cache
    @unpack orientations = interfaces

    @threaded for interface in eachinterface(dg, cache)
        left_element = interfaces.neighbor_ids[1, interface]
        right_element = interfaces.neighbor_ids[2, interface]

        if orientations[interface] == 1
            # interface in x-direction
            for k in eachnode(dg), j in eachnode(dg), v in eachvariable(equations)
                interfaces.u[1, v, j, k, interface] = u[v, nnodes(dg), j, k,
                                                        left_element]
                interfaces.u[2, v, j, k, interface] = u[v, 1, j, k, right_element]
            end
        elseif orientations[interface] == 2
            # interface in y-direction
            for k in eachnode(dg), i in eachnode(dg), v in eachvariable(equations)
                interfaces.u[1, v, i, k, interface] = u[v, i, nnodes(dg), k,
                                                        left_element]
                interfaces.u[2, v, i, k, interface] = u[v, i, 1, k, right_element]
            end
        else # if orientations[interface] == 3
            # interface in z-direction
            for j in eachnode(dg), i in eachnode(dg), v in eachvariable(equations)
                interfaces.u[1, v, i, j, interface] = u[v, i, j, nnodes(dg),
                                                        left_element]
                interfaces.u[2, v, i, j, interface] = u[v, i, j, 1, right_element]
            end
        end
    end

    return nothing
end

function calc_interface_flux!(surface_flux_values,
                              mesh::TreeMesh{3},
                              nonconservative_terms::False, equations,
                              surface_integral, dg::DG, cache)
    @unpack surface_flux = surface_integral
    @unpack u, neighbor_ids, orientations = cache.interfaces

    @threaded for interface in eachinterface(dg, cache)
        # Get neighboring elements
        left_id = neighbor_ids[1, interface]
        right_id = neighbor_ids[2, interface]

        # Determine interface direction with respect to elements:
        # orientation = 1: left -> 2, right -> 1
        # orientation = 2: left -> 4, right -> 3
        # orientation = 3: left -> 6, right -> 5
        left_direction = 2 * orientations[interface]
        right_direction = 2 * orientations[interface] - 1

        for j in eachnode(dg), i in eachnode(dg)
            # Call pointwise Riemann solver
            u_ll, u_rr = get_surface_node_vars(u, equations, dg, i, j, interface)
            flux = surface_flux(u_ll, u_rr, orientations[interface], equations)

            # Copy flux to left and right element storage
            for v in eachvariable(equations)
                surface_flux_values[v, i, j, left_direction, left_id] = flux[v]
                surface_flux_values[v, i, j, right_direction, right_id] = flux[v]
            end
        end
    end
end

function calc_interface_flux!(surface_flux_values,
                              mesh::TreeMesh{3},
                              nonconservative_terms::True, equations,
                              surface_integral, dg::DG, cache)
    surface_flux, nonconservative_flux = surface_integral.surface_flux
    @unpack u, neighbor_ids, orientations = cache.interfaces

    @threaded for interface in eachinterface(dg, cache)
        # Get neighboring elements
        left_id = neighbor_ids[1, interface]
        right_id = neighbor_ids[2, interface]

        # Determine interface direction with respect to elements:
        # orientation = 1: left -> 2, right -> 1
        # orientation = 2: left -> 4, right -> 3
        # orientation = 3: left -> 6, right -> 5
        left_direction = 2 * orientations[interface]
        right_direction = 2 * orientations[interface] - 1

        for j in eachnode(dg), i in eachnode(dg)
            # Call pointwise Riemann solver
            orientation = orientations[interface]
            u_ll, u_rr = get_surface_node_vars(u, equations, dg, i, j, interface)
            flux = surface_flux(u_ll, u_rr, orientation, equations)

            # Compute both nonconservative fluxes
            noncons_left = nonconservative_flux(u_ll, u_rr, orientation, equations)
            noncons_right = nonconservative_flux(u_rr, u_ll, orientation, equations)

            # Copy flux to left and right element storage
            for v in eachvariable(equations)
                # Note the factor 0.5 necessary for the nonconservative fluxes based on
                # the interpretation of global SBP operators coupled discontinuously via
                # central fluxes/SATs
                surface_flux_values[v, i, j, left_direction, left_id] = flux[v] +
                                                                        0.5 *
                                                                        noncons_left[v]
                surface_flux_values[v, i, j, right_direction, right_id] = flux[v] +
                                                                          0.5 *
                                                                          noncons_right[v]
            end
        end
    end

    return nothing
end

function prolong2boundaries!(cache, u,
                             mesh::TreeMesh{3}, equations, surface_integral, dg::DG)
    @unpack boundaries = cache
    @unpack orientations, neighbor_sides = boundaries

    @threaded for boundary in eachboundary(dg, cache)
        element = boundaries.neighbor_ids[boundary]

        if orientations[boundary] == 1
            # boundary in x-direction
            if neighbor_sides[boundary] == 1
                # element in -x direction of boundary
                for k in eachnode(dg), j in eachnode(dg), v in eachvariable(equations)
                    boundaries.u[1, v, j, k, boundary] = u[v, nnodes(dg), j, k, element]
                end
            else # Element in +x direction of boundary
                for k in eachnode(dg), j in eachnode(dg), v in eachvariable(equations)
                    boundaries.u[2, v, j, k, boundary] = u[v, 1, j, k, element]
                end
            end
        elseif orientations[boundary] == 2
            # boundary in y-direction
            if neighbor_sides[boundary] == 1
                # element in -y direction of boundary
                for k in eachnode(dg), i in eachnode(dg), v in eachvariable(equations)
                    boundaries.u[1, v, i, k, boundary] = u[v, i, nnodes(dg), k, element]
                end
            else
                # element in +y direction of boundary
                for k in eachnode(dg), i in eachnode(dg), v in eachvariable(equations)
                    boundaries.u[2, v, i, k, boundary] = u[v, i, 1, k, element]
                end
            end
        else #if orientations[boundary] == 3
            # boundary in z-direction
            if neighbor_sides[boundary] == 1
                # element in -z direction of boundary
                for j in eachnode(dg), i in eachnode(dg), v in eachvariable(equations)
                    boundaries.u[1, v, i, j, boundary] = u[v, i, j, nnodes(dg), element]
                end
            else
                # element in +z direction of boundary
                for j in eachnode(dg), i in eachnode(dg), v in eachvariable(equations)
                    boundaries.u[2, v, i, j, boundary] = u[v, i, j, 1, element]
                end
            end
        end
    end

    return nothing
end

# TODO: Taal dimension agnostic
function calc_boundary_flux!(cache, t, boundary_condition::BoundaryConditionPeriodic,
                             mesh::TreeMesh{3}, equations, surface_integral, dg::DG)
    @assert isempty(eachboundary(dg, cache))
end

function calc_boundary_flux!(cache, t, boundary_conditions::NamedTuple,
                             mesh::TreeMesh{3}, equations, surface_integral, dg::DG)
    @unpack surface_flux_values = cache.elements
    @unpack n_boundaries_per_direction = cache.boundaries

    # Calculate indices
    lasts = accumulate(+, n_boundaries_per_direction)
    firsts = lasts - n_boundaries_per_direction .+ 1

    # Calc boundary fluxes in each direction
    calc_boundary_flux_by_direction!(surface_flux_values, t, boundary_conditions[1],
                                     equations, surface_integral, dg, cache,
                                     1, firsts[1], lasts[1])
    calc_boundary_flux_by_direction!(surface_flux_values, t, boundary_conditions[2],
                                     equations, surface_integral, dg, cache,
                                     2, firsts[2], lasts[2])
    calc_boundary_flux_by_direction!(surface_flux_values, t, boundary_conditions[3],
                                     equations, surface_integral, dg, cache,
                                     3, firsts[3], lasts[3])
    calc_boundary_flux_by_direction!(surface_flux_values, t, boundary_conditions[4],
                                     equations, surface_integral, dg, cache,
                                     4, firsts[4], lasts[4])
    calc_boundary_flux_by_direction!(surface_flux_values, t, boundary_conditions[5],
                                     equations, surface_integral, dg, cache,
                                     5, firsts[5], lasts[5])
    calc_boundary_flux_by_direction!(surface_flux_values, t, boundary_conditions[6],
                                     equations, surface_integral, dg, cache,
                                     6, firsts[6], lasts[6])
end

function calc_boundary_flux_by_direction!(surface_flux_values::AbstractArray{<:Any, 5},
                                          t,
                                          boundary_condition, equations,
                                          surface_integral, dg::DG, cache,
                                          direction, first_boundary, last_boundary)
    @unpack surface_flux = surface_integral
    @unpack u, neighbor_ids, neighbor_sides, node_coordinates, orientations = cache.boundaries

    @threaded for boundary in first_boundary:last_boundary
        # Get neighboring element
        neighbor = neighbor_ids[boundary]

        for j in eachnode(dg), i in eachnode(dg)
            # Get boundary flux
            u_ll, u_rr = get_surface_node_vars(u, equations, dg, i, j, boundary)
            if neighbor_sides[boundary] == 1 # Element is on the left, boundary on the right
                u_inner = u_ll
            else # Element is on the right, boundary on the left
                u_inner = u_rr
            end
            x = get_node_coords(node_coordinates, equations, dg, i, j, boundary)
            flux = boundary_condition(u_inner, orientations[boundary], direction, x, t,
                                      surface_flux,
                                      equations)

            # Copy flux to left and right element storage
            for v in eachvariable(equations)
                surface_flux_values[v, i, j, direction, neighbor] = flux[v]
            end
        end
    end

    return nothing
end

function prolong2mortars!(cache, u,
                          mesh::TreeMesh{3}, equations,
                          mortar_l2::LobattoLegendreMortarL2,
                          surface_integral, dg::DGSEM)
    # temporary buffer for projections
    @unpack fstar_tmp1_threaded = cache

    @threaded for mortar in eachmortar(dg, cache)
        fstar_tmp1 = fstar_tmp1_threaded[Threads.threadid()]

        lower_left_element = cache.mortars.neighbor_ids[1, mortar]
        lower_right_element = cache.mortars.neighbor_ids[2, mortar]
        upper_left_element = cache.mortars.neighbor_ids[3, mortar]
        upper_right_element = cache.mortars.neighbor_ids[4, mortar]
        large_element = cache.mortars.neighbor_ids[5, mortar]

        # Copy solution small to small
        if cache.mortars.large_sides[mortar] == 1 # -> small elements on right side
            if cache.mortars.orientations[mortar] == 1
                # L2 mortars in x-direction
                for k in eachnode(dg), j in eachnode(dg)
                    for v in eachvariable(equations)
                        cache.mortars.u_upper_left[2, v, j, k, mortar] = u[v, 1, j, k,
                                                                           upper_left_element]
                        cache.mortars.u_upper_right[2, v, j, k, mortar] = u[v, 1, j, k,
                                                                            upper_right_element]
                        cache.mortars.u_lower_left[2, v, j, k, mortar] = u[v, 1, j, k,
                                                                           lower_left_element]
                        cache.mortars.u_lower_right[2, v, j, k, mortar] = u[v, 1, j, k,
                                                                            lower_right_element]
                    end
                end
            elseif cache.mortars.orientations[mortar] == 2
                # L2 mortars in y-direction
                for k in eachnode(dg), i in eachnode(dg)
                    for v in eachvariable(equations)
                        cache.mortars.u_upper_left[2, v, i, k, mortar] = u[v, i, 1, k,
                                                                           upper_left_element]
                        cache.mortars.u_upper_right[2, v, i, k, mortar] = u[v, i, 1, k,
                                                                            upper_right_element]
                        cache.mortars.u_lower_left[2, v, i, k, mortar] = u[v, i, 1, k,
                                                                           lower_left_element]
                        cache.mortars.u_lower_right[2, v, i, k, mortar] = u[v, i, 1, k,
                                                                            lower_right_element]
                    end
                end
            else # orientations[mortar] == 3
                # L2 mortars in z-direction
                for j in eachnode(dg), i in eachnode(dg)
                    for v in eachvariable(equations)
                        cache.mortars.u_upper_left[2, v, i, j, mortar] = u[v, i, j, 1,
                                                                           upper_left_element]
                        cache.mortars.u_upper_right[2, v, i, j, mortar] = u[v, i, j, 1,
                                                                            upper_right_element]
                        cache.mortars.u_lower_left[2, v, i, j, mortar] = u[v, i, j, 1,
                                                                           lower_left_element]
                        cache.mortars.u_lower_right[2, v, i, j, mortar] = u[v, i, j, 1,
                                                                            lower_right_element]
                    end
                end
            end
        else # large_sides[mortar] == 2 -> small elements on left side
            if cache.mortars.orientations[mortar] == 1
                # L2 mortars in x-direction
                for k in eachnode(dg), j in eachnode(dg)
                    for v in eachvariable(equations)
                        cache.mortars.u_upper_left[1, v, j, k, mortar] = u[v,
                                                                           nnodes(dg),
                                                                           j, k,
                                                                           upper_left_element]
                        cache.mortars.u_upper_right[1, v, j, k, mortar] = u[v,
                                                                            nnodes(dg),
                                                                            j, k,
                                                                            upper_right_element]
                        cache.mortars.u_lower_left[1, v, j, k, mortar] = u[v,
                                                                           nnodes(dg),
                                                                           j, k,
                                                                           lower_left_element]
                        cache.mortars.u_lower_right[1, v, j, k, mortar] = u[v,
                                                                            nnodes(dg),
                                                                            j, k,
                                                                            lower_right_element]
                    end
                end
            elseif cache.mortars.orientations[mortar] == 2
                # L2 mortars in y-direction
                for k in eachnode(dg), i in eachnode(dg)
                    for v in eachvariable(equations)
                        cache.mortars.u_upper_left[1, v, i, k, mortar] = u[v, i,
                                                                           nnodes(dg),
                                                                           k,
                                                                           upper_left_element]
                        cache.mortars.u_upper_right[1, v, i, k, mortar] = u[v, i,
                                                                            nnodes(dg),
                                                                            k,
                                                                            upper_right_element]
                        cache.mortars.u_lower_left[1, v, i, k, mortar] = u[v, i,
                                                                           nnodes(dg),
                                                                           k,
                                                                           lower_left_element]
                        cache.mortars.u_lower_right[1, v, i, k, mortar] = u[v, i,
                                                                            nnodes(dg),
                                                                            k,
                                                                            lower_right_element]
                    end
                end
            else # if cache.mortars.orientations[mortar] == 3
                # L2 mortars in z-direction
                for j in eachnode(dg), i in eachnode(dg)
                    for v in eachvariable(equations)
                        cache.mortars.u_upper_left[1, v, i, j, mortar] = u[v, i, j,
                                                                           nnodes(dg),
                                                                           upper_left_element]
                        cache.mortars.u_upper_right[1, v, i, j, mortar] = u[v, i, j,
                                                                            nnodes(dg),
                                                                            upper_right_element]
                        cache.mortars.u_lower_left[1, v, i, j, mortar] = u[v, i, j,
                                                                           nnodes(dg),
                                                                           lower_left_element]
                        cache.mortars.u_lower_right[1, v, i, j, mortar] = u[v, i, j,
                                                                            nnodes(dg),
                                                                            lower_right_element]
                    end
                end
            end
        end

        # Interpolate large element face data to small interface locations
        if cache.mortars.large_sides[mortar] == 1 # -> large element on left side
            leftright = 1
            if cache.mortars.orientations[mortar] == 1
                # L2 mortars in x-direction
                u_large = view(u, :, nnodes(dg), :, :, large_element)
                element_solutions_to_mortars!(cache.mortars, mortar_l2, leftright,
                                              mortar, u_large, fstar_tmp1)
            elseif cache.mortars.orientations[mortar] == 2
                # L2 mortars in y-direction
                u_large = view(u, :, :, nnodes(dg), :, large_element)
                element_solutions_to_mortars!(cache.mortars, mortar_l2, leftright,
                                              mortar, u_large, fstar_tmp1)
            else # cache.mortars.orientations[mortar] == 3
                # L2 mortars in z-direction
                u_large = view(u, :, :, :, nnodes(dg), large_element)
                element_solutions_to_mortars!(cache.mortars, mortar_l2, leftright,
                                              mortar, u_large, fstar_tmp1)
            end
        else # large_sides[mortar] == 2 -> large element on right side
            leftright = 2
            if cache.mortars.orientations[mortar] == 1
                # L2 mortars in x-direction
                u_large = view(u, :, 1, :, :, large_element)
                element_solutions_to_mortars!(cache.mortars, mortar_l2, leftright,
                                              mortar, u_large, fstar_tmp1)
            elseif cache.mortars.orientations[mortar] == 2
                # L2 mortars in y-direction
                u_large = view(u, :, :, 1, :, large_element)
                element_solutions_to_mortars!(cache.mortars, mortar_l2, leftright,
                                              mortar, u_large, fstar_tmp1)
            else # cache.mortars.orientations[mortar] == 3
                # L2 mortars in z-direction
                u_large = view(u, :, :, :, 1, large_element)
                element_solutions_to_mortars!(cache.mortars, mortar_l2, leftright,
                                              mortar, u_large, fstar_tmp1)
            end
        end
    end

    return nothing
end

@inline function element_solutions_to_mortars!(mortars,
                                               mortar_l2::LobattoLegendreMortarL2,
                                               leftright, mortar,
                                               u_large::AbstractArray{<:Any, 3},
                                               fstar_tmp1)
    multiply_dimensionwise!(view(mortars.u_upper_left, leftright, :, :, :, mortar),
                            mortar_l2.forward_lower, mortar_l2.forward_upper, u_large,
                            fstar_tmp1)
    multiply_dimensionwise!(view(mortars.u_upper_right, leftright, :, :, :, mortar),
                            mortar_l2.forward_upper, mortar_l2.forward_upper, u_large,
                            fstar_tmp1)
    multiply_dimensionwise!(view(mortars.u_lower_left, leftright, :, :, :, mortar),
                            mortar_l2.forward_lower, mortar_l2.forward_lower, u_large,
                            fstar_tmp1)
    multiply_dimensionwise!(view(mortars.u_lower_right, leftright, :, :, :, mortar),
                            mortar_l2.forward_upper, mortar_l2.forward_lower, u_large,
                            fstar_tmp1)
    return nothing
end

function calc_mortar_flux!(surface_flux_values,
                           mesh::TreeMesh{3},
                           nonconservative_terms::False, equations,
                           mortar_l2::LobattoLegendreMortarL2,
                           surface_integral, dg::DG, cache)
    @unpack surface_flux = surface_integral
    @unpack u_lower_left, u_lower_right, u_upper_left, u_upper_right, orientations = cache.mortars
    @unpack (fstar_upper_left_threaded, fstar_upper_right_threaded,
    fstar_lower_left_threaded, fstar_lower_right_threaded,
    fstar_tmp1_threaded) = cache

    @threaded for mortar in eachmortar(dg, cache)
        # Choose thread-specific pre-allocated container
        fstar_upper_left = fstar_upper_left_threaded[Threads.threadid()]
        fstar_upper_right = fstar_upper_right_threaded[Threads.threadid()]
        fstar_lower_left = fstar_lower_left_threaded[Threads.threadid()]
        fstar_lower_right = fstar_lower_right_threaded[Threads.threadid()]
        fstar_tmp1 = fstar_tmp1_threaded[Threads.threadid()]

        # Calculate fluxes
        orientation = orientations[mortar]
        calc_fstar!(fstar_upper_left, equations, surface_flux, dg, u_upper_left, mortar,
                    orientation)
        calc_fstar!(fstar_upper_right, equations, surface_flux, dg, u_upper_right,
                    mortar, orientation)
        calc_fstar!(fstar_lower_left, equations, surface_flux, dg, u_lower_left, mortar,
                    orientation)
        calc_fstar!(fstar_lower_right, equations, surface_flux, dg, u_lower_right,
                    mortar, orientation)

        mortar_fluxes_to_elements!(surface_flux_values,
                                   mesh, equations, mortar_l2, dg, cache, mortar,
                                   fstar_upper_left, fstar_upper_right,
                                   fstar_lower_left, fstar_lower_right,
                                   fstar_tmp1)
    end

    return nothing
end

function calc_mortar_flux!(surface_flux_values,
                           mesh::TreeMesh{3},
                           nonconservative_terms::True, equations,
                           mortar_l2::LobattoLegendreMortarL2,
                           surface_integral, dg::DG, cache)
    surface_flux, nonconservative_flux = surface_integral.surface_flux
    @unpack u_lower_left, u_lower_right, u_upper_left, u_upper_right, orientations, large_sides = cache.mortars
    @unpack (fstar_upper_left_threaded, fstar_upper_right_threaded,
    fstar_lower_left_threaded, fstar_lower_right_threaded,
    fstar_tmp1_threaded) = cache

    @threaded for mortar in eachmortar(dg, cache)
        # Choose thread-specific pre-allocated container
        fstar_upper_left = fstar_upper_left_threaded[Threads.threadid()]
        fstar_upper_right = fstar_upper_right_threaded[Threads.threadid()]
        fstar_lower_left = fstar_lower_left_threaded[Threads.threadid()]
        fstar_lower_right = fstar_lower_right_threaded[Threads.threadid()]
        fstar_tmp1 = fstar_tmp1_threaded[Threads.threadid()]

        # Calculate fluxes
        orientation = orientations[mortar]
        calc_fstar!(fstar_upper_left, equations, surface_flux, dg, u_upper_left, mortar,
                    orientation)
        calc_fstar!(fstar_upper_right, equations, surface_flux, dg, u_upper_right,
                    mortar, orientation)
        calc_fstar!(fstar_lower_left, equations, surface_flux, dg, u_lower_left, mortar,
                    orientation)
        calc_fstar!(fstar_lower_right, equations, surface_flux, dg, u_lower_right,
                    mortar, orientation)

        # Add nonconservative fluxes.
        # These need to be adapted on the geometry (left/right) since the order of
        # the arguments matters, based on the global SBP operator interpretation.
        # The same interpretation (global SBP operators coupled discontinuously via
        # central fluxes/SATs) explains why we need the factor 0.5.
        # Alternatively, you can also follow the argumentation of Bohm et al. 2018
        # ("nonconservative diamond flux")
        if large_sides[mortar] == 1 # -> small elements on right side
            for j in eachnode(dg), i in eachnode(dg)
                # Pull the left and right solutions
                u_upper_left_ll, u_upper_left_rr = get_surface_node_vars(u_upper_left,
                                                                         equations, dg,
                                                                         i, j, mortar)
                u_upper_right_ll, u_upper_right_rr = get_surface_node_vars(u_upper_right,
                                                                           equations,
                                                                           dg, i, j,
                                                                           mortar)
                u_lower_left_ll, u_lower_left_rr = get_surface_node_vars(u_lower_left,
                                                                         equations, dg,
                                                                         i, j, mortar)
                u_lower_right_ll, u_lower_right_rr = get_surface_node_vars(u_lower_right,
                                                                           equations,
                                                                           dg, i, j,
                                                                           mortar)
                # Call pointwise nonconservative term
                noncons_upper_left = nonconservative_flux(u_upper_left_ll,
                                                          u_upper_left_rr, orientation,
                                                          equations)
                noncons_upper_right = nonconservative_flux(u_upper_right_ll,
                                                           u_upper_right_rr,
                                                           orientation, equations)
                noncons_lower_left = nonconservative_flux(u_lower_left_ll,
                                                          u_lower_left_rr, orientation,
                                                          equations)
                noncons_lower_right = nonconservative_flux(u_lower_right_ll,
                                                           u_lower_right_rr,
                                                           orientation, equations)
                # Add to primary and secondary temporary storage
                multiply_add_to_node_vars!(fstar_upper_left, 0.5, noncons_upper_left,
                                           equations, dg, i, j)
                multiply_add_to_node_vars!(fstar_upper_right, 0.5, noncons_upper_right,
                                           equations, dg, i, j)
                multiply_add_to_node_vars!(fstar_lower_left, 0.5, noncons_lower_left,
                                           equations, dg, i, j)
                multiply_add_to_node_vars!(fstar_lower_right, 0.5, noncons_lower_right,
                                           equations, dg, i, j)
            end
        else # large_sides[mortar] == 2 -> small elements on the left
            for j in eachnode(dg), i in eachnode(dg)
                # Pull the left and right solutions
                u_upper_left_ll, u_upper_left_rr = get_surface_node_vars(u_upper_left,
                                                                         equations, dg,
                                                                         i, j, mortar)
                u_upper_right_ll, u_upper_right_rr = get_surface_node_vars(u_upper_right,
                                                                           equations,
                                                                           dg, i, j,
                                                                           mortar)
                u_lower_left_ll, u_lower_left_rr = get_surface_node_vars(u_lower_left,
                                                                         equations, dg,
                                                                         i, j, mortar)
                u_lower_right_ll, u_lower_right_rr = get_surface_node_vars(u_lower_right,
                                                                           equations,
                                                                           dg, i, j,
                                                                           mortar)
                # Call pointwise nonconservative term
                noncons_upper_left = nonconservative_flux(u_upper_left_rr,
                                                          u_upper_left_ll, orientation,
                                                          equations)
                noncons_upper_right = nonconservative_flux(u_upper_right_rr,
                                                           u_upper_right_ll,
                                                           orientation, equations)
                noncons_lower_left = nonconservative_flux(u_lower_left_rr,
                                                          u_lower_left_ll, orientation,
                                                          equations)
                noncons_lower_right = nonconservative_flux(u_lower_right_rr,
                                                           u_lower_right_ll,
                                                           orientation, equations)
                # Add to primary and secondary temporary storage
                multiply_add_to_node_vars!(fstar_upper_left, 0.5, noncons_upper_left,
                                           equations, dg, i, j)
                multiply_add_to_node_vars!(fstar_upper_right, 0.5, noncons_upper_right,
                                           equations, dg, i, j)
                multiply_add_to_node_vars!(fstar_lower_left, 0.5, noncons_lower_left,
                                           equations, dg, i, j)
                multiply_add_to_node_vars!(fstar_lower_right, 0.5, noncons_lower_right,
                                           equations, dg, i, j)
            end
        end

        mortar_fluxes_to_elements!(surface_flux_values,
                                   mesh, equations, mortar_l2, dg, cache, mortar,
                                   fstar_upper_left, fstar_upper_right,
                                   fstar_lower_left, fstar_lower_right,
                                   fstar_tmp1)
    end

    return nothing
end

@inline function calc_fstar!(destination::AbstractArray{<:Any, 3}, equations,
                             surface_flux, dg::DGSEM,
                             u_interfaces, interface, orientation)
    for j in eachnode(dg), i in eachnode(dg)
        # Call pointwise two-point numerical flux function
        u_ll, u_rr = get_surface_node_vars(u_interfaces, equations, dg, i, j, interface)
        flux = surface_flux(u_ll, u_rr, orientation, equations)

        # Copy flux to left and right element storage
        set_node_vars!(destination, flux, equations, dg, i, j)
    end

    return nothing
end

@inline function mortar_fluxes_to_elements!(surface_flux_values,
                                            mesh::TreeMesh{3}, equations,
                                            mortar_l2::LobattoLegendreMortarL2,
                                            dg::DGSEM, cache,
                                            mortar,
                                            fstar_upper_left, fstar_upper_right,
                                            fstar_lower_left, fstar_lower_right,
                                            fstar_tmp1)
    lower_left_element = cache.mortars.neighbor_ids[1, mortar]
    lower_right_element = cache.mortars.neighbor_ids[2, mortar]
    upper_left_element = cache.mortars.neighbor_ids[3, mortar]
    upper_right_element = cache.mortars.neighbor_ids[4, mortar]
    large_element = cache.mortars.neighbor_ids[5, mortar]

    # Copy flux small to small
    if cache.mortars.large_sides[mortar] == 1 # -> small elements on right side
        if cache.mortars.orientations[mortar] == 1
            # L2 mortars in x-direction
            direction = 1
        elseif cache.mortars.orientations[mortar] == 2
            # L2 mortars in y-direction
            direction = 3
        else # if cache.mortars.orientations[mortar] == 3
            # L2 mortars in z-direction
            direction = 5
        end
    else # large_sides[mortar] == 2 -> small elements on left side
        if cache.mortars.orientations[mortar] == 1
            # L2 mortars in x-direction
            direction = 2
        elseif cache.mortars.orientations[mortar] == 2
            # L2 mortars in y-direction
            direction = 4
        else # if cache.mortars.orientations[mortar] == 3
            # L2 mortars in z-direction
            direction = 6
        end
    end
    surface_flux_values[:, :, :, direction, upper_left_element] .= fstar_upper_left
    surface_flux_values[:, :, :, direction, upper_right_element] .= fstar_upper_right
    surface_flux_values[:, :, :, direction, lower_left_element] .= fstar_lower_left
    surface_flux_values[:, :, :, direction, lower_right_element] .= fstar_lower_right

    # Project small fluxes to large element
    if cache.mortars.large_sides[mortar] == 1 # -> small elements on right side
        if cache.mortars.orientations[mortar] == 1
            # L2 mortars in x-direction
            direction = 2
        elseif cache.mortars.orientations[mortar] == 2
            # L2 mortars in y-direction
            direction = 4
        else # if cache.mortars.orientations[mortar] == 3
            # L2 mortars in z-direction
            direction = 6
        end
    else # large_sides[mortar] == 2 -> small elements on left side
        if cache.mortars.orientations[mortar] == 1
            # L2 mortars in x-direction
            direction = 1
        elseif cache.mortars.orientations[mortar] == 2
            # L2 mortars in y-direction
            direction = 3
        else # if cache.mortars.orientations[mortar] == 3
            # L2 mortars in z-direction
            direction = 5
        end
    end

    multiply_dimensionwise!(view(surface_flux_values, :, :, :, direction,
                                 large_element),
                            mortar_l2.reverse_lower, mortar_l2.reverse_upper,
                            fstar_upper_left, fstar_tmp1)
    add_multiply_dimensionwise!(view(surface_flux_values, :, :, :, direction,
                                     large_element),
                                mortar_l2.reverse_upper, mortar_l2.reverse_upper,
                                fstar_upper_right, fstar_tmp1)
    add_multiply_dimensionwise!(view(surface_flux_values, :, :, :, direction,
                                     large_element),
                                mortar_l2.reverse_lower, mortar_l2.reverse_lower,
                                fstar_lower_left, fstar_tmp1)
    add_multiply_dimensionwise!(view(surface_flux_values, :, :, :, direction,
                                     large_element),
                                mortar_l2.reverse_upper, mortar_l2.reverse_lower,
                                fstar_lower_right, fstar_tmp1)

    return nothing
end

function calc_surface_integral!(du, u, mesh::Union{TreeMesh{3}, StructuredMesh{3}},
                                equations, surface_integral, dg::DGSEM, cache)
    @unpack boundary_interpolation = dg.basis
    @unpack surface_flux_values = cache.elements

    # Access the factors only once before beginning the loop to increase performance.
    # We also use explicit assignments instead of `+=` and `-=` to let `@muladd`
    # turn these into FMAs (see comment at the top of the file).
    factor_1 = boundary_interpolation[1, 1]
    factor_2 = boundary_interpolation[nnodes(dg), 2]
    @threaded for element in eachelement(dg, cache)
        for m in eachnode(dg), l in eachnode(dg)
            for v in eachvariable(equations)
                # surface at -x
                du[v, 1, l, m, element] = (du[v, 1, l, m, element] -
                                           surface_flux_values[v, l, m, 1, element] *
                                           factor_1)

                # surface at +x
                du[v, nnodes(dg), l, m, element] = (du[v, nnodes(dg), l, m, element] +
                                                    surface_flux_values[v, l, m, 2,
                                                                        element] *
                                                    factor_2)

                # surface at -y
                du[v, l, 1, m, element] = (du[v, l, 1, m, element] -
                                           surface_flux_values[v, l, m, 3, element] *
                                           factor_1)

                # surface at +y
                du[v, l, nnodes(dg), m, element] = (du[v, l, nnodes(dg), m, element] +
                                                    surface_flux_values[v, l, m, 4,
                                                                        element] *
                                                    factor_2)

                # surface at -z
                du[v, l, m, 1, element] = (du[v, l, m, 1, element] -
                                           surface_flux_values[v, l, m, 5, element] *
                                           factor_1)

                # surface at +z
                du[v, l, m, nnodes(dg), element] = (du[v, l, m, nnodes(dg), element] +
                                                    surface_flux_values[v, l, m, 6,
                                                                        element] *
                                                    factor_2)
            end
        end
    end

    return nothing
end

function apply_jacobian!(du, mesh::TreeMesh{3},
                         equations, dg::DG, cache)
    @threaded for element in eachelement(dg, cache)
        factor = -cache.elements.inverse_jacobian[element]

        for k in eachnode(dg), j in eachnode(dg), i in eachnode(dg)
            for v in eachvariable(equations)
                du[v, i, j, k, element] *= factor
            end
        end
    end

    return nothing
end

# TODO: Taal dimension agnostic
function calc_sources!(du, u, t, source_terms::Nothing,
                       equations::AbstractEquations{3}, dg::DG, cache)
    return nothing
end

function calc_sources!(du, u, t, source_terms,
                       equations::AbstractEquations{3}, dg::DG, cache)
    @threaded for element in eachelement(dg, cache)
        for k in eachnode(dg), j in eachnode(dg), i in eachnode(dg)
            u_local = get_node_vars(u, equations, dg, i, j, k, element)
            x_local = get_node_coords(cache.elements.node_coordinates, equations, dg, i,
                                      j, k, element)
            du_local = source_terms(u_local, x_local, t, equations)
            add_to_node_vars!(du, du_local, equations, dg, i, j, k, element)
        end
    end

    return nothing
end
end # @muladd<|MERGE_RESOLUTION|>--- conflicted
+++ resolved
@@ -36,24 +36,14 @@
 
 # The methods below are specialized on the volume integral type
 # and called from the basic `create_cache` method at the top.
-<<<<<<< HEAD
 function create_cache(mesh::Union{TreeMesh{3}, StructuredMesh{3}, P4estMesh{3}, T8codeMesh{3}},
-                      equations, volume_integral::VolumeIntegralFluxDifferencing, dg::DG, uEltype)
-  NamedTuple()
-end
-
-
-function create_cache(mesh::Union{TreeMesh{3}, StructuredMesh{3}, P4estMesh{3}, T8codeMesh{3}}, equations,
-=======
-function create_cache(mesh::Union{TreeMesh{3}, StructuredMesh{3}, P4estMesh{3}},
                       equations, volume_integral::VolumeIntegralFluxDifferencing,
                       dg::DG, uEltype)
     NamedTuple()
 end
 
-function create_cache(mesh::Union{TreeMesh{3}, StructuredMesh{3}, P4estMesh{3}},
+function create_cache(mesh::Union{TreeMesh{3}, StructuredMesh{3}, P4estMesh{3}, T8codeMesh{3}},
                       equations,
->>>>>>> dc74b896
                       volume_integral::VolumeIntegralShockCapturingHG, dg::DG, uEltype)
     element_ids_dg = Int[]
     element_ids_dgfv = Int[]
@@ -89,33 +79,9 @@
             fstar2_L_threaded, fstar2_R_threaded, fstar3_L_threaded, fstar3_R_threaded)
 end
 
-<<<<<<< HEAD
-
 function create_cache(mesh::Union{TreeMesh{3}, StructuredMesh{3}, P4estMesh{3}, T8codeMesh{3}}, equations,
                       volume_integral::VolumeIntegralPureLGLFiniteVolume, dg::DG, uEltype)
 
-  A4dp1_x = Array{uEltype, 4}
-  A4dp1_y = Array{uEltype, 4}
-  A4dp1_z = Array{uEltype, 4}
-  fstar1_L_threaded  = A4dp1_x[A4dp1_x(undef, nvariables(equations), nnodes(dg)+1, nnodes(dg), nnodes(dg))
-                             for _ in 1:Threads.nthreads()]
-  fstar1_R_threaded  = A4dp1_x[A4dp1_x(undef, nvariables(equations), nnodes(dg)+1, nnodes(dg), nnodes(dg))
-                             for _ in 1:Threads.nthreads()]
-  fstar2_L_threaded  = A4dp1_y[A4dp1_y(undef, nvariables(equations), nnodes(dg), nnodes(dg)+1, nnodes(dg))
-                             for _ in 1:Threads.nthreads()]
-  fstar2_R_threaded  = A4dp1_y[A4dp1_y(undef, nvariables(equations), nnodes(dg), nnodes(dg)+1, nnodes(dg))
-                             for _ in 1:Threads.nthreads()]
-  fstar3_L_threaded  = A4dp1_z[A4dp1_z(undef, nvariables(equations), nnodes(dg), nnodes(dg), nnodes(dg)+1)
-                             for _ in 1:Threads.nthreads()]
-  fstar3_R_threaded  = A4dp1_z[A4dp1_z(undef, nvariables(equations), nnodes(dg), nnodes(dg), nnodes(dg)+1)
-                             for _ in 1:Threads.nthreads()]
-
-  return (; fstar1_L_threaded, fstar1_R_threaded, fstar2_L_threaded, fstar2_R_threaded,
-=======
-function create_cache(mesh::Union{TreeMesh{3}, StructuredMesh{3}, P4estMesh{3}},
-                      equations,
-                      volume_integral::VolumeIntegralPureLGLFiniteVolume, dg::DG,
-                      uEltype)
     A4dp1_x = Array{uEltype, 4}
     A4dp1_y = Array{uEltype, 4}
     A4dp1_z = Array{uEltype, 4}
@@ -140,30 +106,12 @@
 
     return (; fstar1_L_threaded, fstar1_R_threaded, fstar2_L_threaded,
             fstar2_R_threaded,
->>>>>>> dc74b896
             fstar3_L_threaded, fstar3_R_threaded)
 end
 
 # The methods below are specialized on the mortar type
 # and called from the basic `create_cache` method at the top.
-<<<<<<< HEAD
-function create_cache(mesh::Union{TreeMesh{3}, StructuredMesh{3}, P4estMesh{3}, T8codeMesh{3}}, equations, mortar_l2::LobattoLegendreMortarL2, uEltype)
-  # TODO: Taal compare performance of different types
-  A3d = Array{uEltype, 3}
-  fstar_upper_left_threaded  = A3d[A3d(undef, nvariables(equations), nnodes(mortar_l2), nnodes(mortar_l2))
-                                   for _ in 1:Threads.nthreads()]
-  fstar_upper_right_threaded = A3d[A3d(undef, nvariables(equations), nnodes(mortar_l2), nnodes(mortar_l2))
-                                   for _ in 1:Threads.nthreads()]
-  fstar_lower_left_threaded  = A3d[A3d(undef, nvariables(equations), nnodes(mortar_l2), nnodes(mortar_l2))
-                                   for _ in 1:Threads.nthreads()]
-  fstar_lower_right_threaded = A3d[A3d(undef, nvariables(equations), nnodes(mortar_l2), nnodes(mortar_l2))
-                                   for _ in 1:Threads.nthreads()]
-  fstar_tmp1_threaded        = A3d[A3d(undef, nvariables(equations), nnodes(mortar_l2), nnodes(mortar_l2))
-                                   for _ in 1:Threads.nthreads()]
-
-  (; fstar_upper_left_threaded, fstar_upper_right_threaded,
-=======
-function create_cache(mesh::Union{TreeMesh{3}, StructuredMesh{3}, P4estMesh{3}},
+function create_cache(mesh::Union{TreeMesh{3}, StructuredMesh{3}, P4estMesh{3}, T8codeMesh{3}},
                       equations, mortar_l2::LobattoLegendreMortarL2, uEltype)
     # TODO: Taal compare performance of different types
     A3d = Array{uEltype, 3}
@@ -184,7 +132,6 @@
                               for _ in 1:Threads.nthreads()]
 
     (; fstar_upper_left_threaded, fstar_upper_right_threaded,
->>>>>>> dc74b896
      fstar_lower_left_threaded, fstar_lower_right_threaded,
      fstar_tmp1_threaded)
 end
@@ -261,12 +208,7 @@
 end
 
 function calc_volume_integral!(du, u,
-<<<<<<< HEAD
                                mesh::Union{TreeMesh{3}, StructuredMesh{3}, P4estMesh{3}, T8codeMesh{3}},
-=======
-                               mesh::Union{TreeMesh{3}, StructuredMesh{3}, P4estMesh{3}
-                                           },
->>>>>>> dc74b896
                                nonconservative_terms, equations,
                                volume_integral::VolumeIntegralWeakForm,
                                dg::DGSEM, cache)
@@ -313,12 +255,7 @@
 end
 
 function calc_volume_integral!(du, u,
-<<<<<<< HEAD
                                mesh::Union{TreeMesh{3}, StructuredMesh{3}, P4estMesh{3}, T8codeMesh{3}},
-=======
-                               mesh::Union{TreeMesh{3}, StructuredMesh{3}, P4estMesh{3}
-                                           },
->>>>>>> dc74b896
                                nonconservative_terms, equations,
                                volume_integral::VolumeIntegralFluxDifferencing,
                                dg::DGSEM, cache)
@@ -431,12 +368,7 @@
 
 # TODO: Taal dimension agnostic
 function calc_volume_integral!(du, u,
-<<<<<<< HEAD
                                mesh::Union{TreeMesh{3}, StructuredMesh{3}, P4estMesh{3}, T8codeMesh{3}},
-=======
-                               mesh::Union{TreeMesh{3}, StructuredMesh{3}, P4estMesh{3}
-                                           },
->>>>>>> dc74b896
                                nonconservative_terms, equations,
                                volume_integral::VolumeIntegralShockCapturingHG,
                                dg::DGSEM, cache)
