--- conflicted
+++ resolved
@@ -120,89 +120,6 @@
              fstar_tmp1_threaded)
 
     return cache
-end
-
-<<<<<<< HEAD
-function calc_volume_integral!(du, u,
-                               mesh::Union{TreeMesh{3}, StructuredMesh{3}, P4estMesh{3},
-                                           T8codeMesh{3}},
-                               nonconservative_terms, equations,
-                               volume_integral::VolumeIntegralWeakForm,
-                               dg::DGSEM, cache)
-    @threaded for element in eachelement(dg, cache)
-        weak_form_kernel!(du, u, element, mesh,
-                          nonconservative_terms, equations,
-                          dg, cache)
-=======
-# TODO: Taal discuss/refactor timer, allowing users to pass a custom timer?
-
-function rhs!(du, u, t,
-              mesh::Union{TreeMesh{3}, P4estMesh{3}, T8codeMesh{3}}, equations,
-              boundary_conditions, source_terms::Source,
-              dg::DG, cache) where {Source}
-    # Reset du
-    @trixi_timeit timer() "reset ∂u/∂t" reset_du!(du, dg, cache)
-
-    # Calculate volume integral
-    @trixi_timeit timer() "volume integral" begin
-        calc_volume_integral!(du, u, mesh,
-                              have_nonconservative_terms(equations), equations,
-                              dg.volume_integral, dg, cache)
-    end
-
-    # Prolong solution to interfaces
-    @trixi_timeit timer() "prolong2interfaces" begin
-        prolong2interfaces!(cache, u, mesh, equations, dg)
-    end
-
-    # Calculate interface fluxes
-    @trixi_timeit timer() "interface flux" begin
-        calc_interface_flux!(cache.elements.surface_flux_values, mesh,
-                             have_nonconservative_terms(equations), equations,
-                             dg.surface_integral, dg, cache)
-    end
-
-    # Prolong solution to boundaries
-    @trixi_timeit timer() "prolong2boundaries" begin
-        prolong2boundaries!(cache, u, mesh, equations,
-                            dg.surface_integral, dg)
-    end
-
-    # Calculate boundary fluxes
-    @trixi_timeit timer() "boundary flux" begin
-        calc_boundary_flux!(cache, t, boundary_conditions, mesh, equations,
-                            dg.surface_integral, dg)
-    end
-
-    # Prolong solution to mortars
-    @trixi_timeit timer() "prolong2mortars" begin
-        prolong2mortars!(cache, u, mesh, equations,
-                         dg.mortar, dg)
-    end
-
-    # Calculate mortar fluxes
-    @trixi_timeit timer() "mortar flux" begin
-        calc_mortar_flux!(cache.elements.surface_flux_values, mesh,
-                          have_nonconservative_terms(equations), equations,
-                          dg.mortar, dg.surface_integral, dg, cache)
-    end
-
-    # Calculate surface integrals
-    @trixi_timeit timer() "surface integral" begin
-        calc_surface_integral!(du, u, mesh, equations,
-                               dg.surface_integral, dg, cache)
-    end
-
-    # Apply Jacobian from mapping to reference element
-    @trixi_timeit timer() "Jacobian" apply_jacobian!(du, mesh, equations, dg, cache)
-
-    # Calculate source terms
-    @trixi_timeit timer() "source terms" begin
-        calc_sources!(du, u, t, source_terms, equations, dg, cache)
->>>>>>> 97efba29
-    end
-
-    return nothing
 end
 
 #=
