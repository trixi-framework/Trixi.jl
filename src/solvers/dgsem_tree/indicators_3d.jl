# By default, Julia/LLVM does not use fused multiply-add operations (FMAs).
# Since these FMAs can increase the performance of many numerical algorithms,
# we need to opt-in explicitly.
# See https://ranocha.de/blog/Optimizing_EC_Trixi for further details.
@muladd begin


# this method is used when the indicator is constructed as for shock-capturing volume integrals
function create_cache(::Type{IndicatorHennemannGassner}, equations::AbstractEquations{3}, basis::LobattoLegendreBasis)

  alpha = Vector{real(basis)}()
  alpha_tmp = similar(alpha)

  A = Array{real(basis), ndims(equations)}
  indicator_threaded  = [A(undef, nnodes(basis), nnodes(basis), nnodes(basis)) for _ in 1:Threads.nthreads()]
  modal_threaded      = [A(undef, nnodes(basis), nnodes(basis), nnodes(basis)) for _ in 1:Threads.nthreads()]
  modal_tmp1_threaded = [A(undef, nnodes(basis), nnodes(basis), nnodes(basis)) for _ in 1:Threads.nthreads()]
  modal_tmp2_threaded = [A(undef, nnodes(basis), nnodes(basis), nnodes(basis)) for _ in 1:Threads.nthreads()]

  return (; alpha, alpha_tmp, indicator_threaded, modal_threaded, modal_tmp1_threaded, modal_tmp2_threaded)
end

# this method is used when the indicator is constructed as for AMR
function create_cache(typ::Type{IndicatorHennemannGassner}, mesh, equations::AbstractEquations{3}, dg::DGSEM, cache)
  create_cache(typ, equations, dg.basis)
end


<<<<<<< HEAD
function (indicator_hg::IndicatorHennemannGassner)(u, mesh::Union{TreeMesh{3}, StructuredMesh{3}, P4estMesh{3}},
                                                   equations, dg::DGSEM, cache;
=======
function (indicator_hg::IndicatorHennemannGassner)(u::AbstractArray{<:Any,5},
                                                   mesh, equations, dg::DGSEM, cache;
>>>>>>> 49d66e17
                                                   kwargs...)
  @unpack alpha_max, alpha_min, alpha_smooth, variable = indicator_hg
  @unpack alpha, alpha_tmp, indicator_threaded, modal_threaded,
          modal_tmp1_threaded, modal_tmp2_threaded = indicator_hg.cache
  # TODO: Taal refactor, when to `resize!` stuff changed possibly by AMR?
  #       Shall we implement `resize!(semi::AbstractSemidiscretization, new_size)`
  #       or just `resize!` whenever we call the relevant methods as we do now?
  resize!(alpha, nelements(dg, cache))
  if alpha_smooth
    resize!(alpha_tmp, nelements(dg, cache))
  end

  # magic parameters
  threshold = 0.5 * 10^(-1.8 * (nnodes(dg))^0.25)
  parameter_s = log((1 - 0.0001)/0.0001)

  @threaded for element in eachelement(dg, cache)
    indicator  = indicator_threaded[Threads.threadid()]
    modal      = modal_threaded[Threads.threadid()]
    modal_tmp1 = modal_tmp1_threaded[Threads.threadid()]
    modal_tmp2 = modal_tmp2_threaded[Threads.threadid()]

    # Calculate indicator variables at Gauss-Lobatto nodes
    for k in eachnode(dg), j in eachnode(dg), i in eachnode(dg)
      u_local = get_node_vars(u, equations, dg, i, j, k, element)
      indicator[i, j, k] = indicator_hg.variable(u_local, equations)
    end

    # Convert to modal representation
    multiply_scalar_dimensionwise!(modal, dg.basis.inverse_vandermonde_legendre, indicator, modal_tmp1, modal_tmp2)

    # Calculate total energies for all modes, without highest, without two highest
    total_energy = zero(eltype(modal))
    for k in 1:nnodes(dg), j in 1:nnodes(dg), i in 1:nnodes(dg)
      total_energy += modal[i, j, k]^2
    end
    total_energy_clip1 = zero(eltype(modal))
    for k in 1:(nnodes(dg)-1), j in 1:(nnodes(dg)-1), i in 1:(nnodes(dg)-1)
      total_energy_clip1 += modal[i, j, k]^2
    end
    total_energy_clip2 = zero(eltype(modal))
    for k in 1:(nnodes(dg)-2), j in 1:(nnodes(dg)-2), i in 1:(nnodes(dg)-2)
      total_energy_clip2 += modal[i, j, k]^2
    end

    # Calculate energy in lower modes
    energy = max((total_energy - total_energy_clip1) / total_energy,
                 (total_energy_clip1 - total_energy_clip2) / total_energy_clip1)

    alpha_element = 1 / (1 + exp(-parameter_s / threshold * (energy - threshold)))

    # Take care of the case close to pure DG
    if alpha_element < alpha_min
      alpha_element = zero(alpha_element)
    end

    # Take care of the case close to pure FV
    if alpha_element > 1 - alpha_min
      alpha_element = one(alpha_element)
    end

    # Clip the maximum amount of FV allowed
    alpha[element] = min(alpha_max, alpha_element)
  end

  if alpha_smooth
    apply_smoothing!(u, mesh, equations, dg, alpha, alpha_tmp, cache)
  end

  return alpha
end


function apply_smoothing!(u, mesh::Union{TreeMesh{3}, P4estMesh{3}}, 
                          equations, dg::DGSEM, alpha, alpha_tmp, cache)

  # Diffuse alpha values by setting each alpha to at least 50% of neighboring elements' alpha
  # Copy alpha values such that smoothing is indpedenent of the element access order
  alpha_tmp .= alpha

  # Loop over interfaces
  for interface in eachinterface(dg, cache)
    # Get neighboring element ids
    left  = cache.interfaces.neighbor_ids[1, interface]
    right = cache.interfaces.neighbor_ids[2, interface]

    # Apply smoothing
    alpha[left]  = max(alpha_tmp[left],  0.5 * alpha_tmp[right], alpha[left])
    alpha[right] = max(alpha_tmp[right], 0.5 * alpha_tmp[left],  alpha[right])
  end

  # Loop over L2 mortars
  for mortar in eachmortar(dg, cache)
    # Get neighboring element ids
    lower_left  = cache.mortars.neighbor_ids[1, mortar]
    lower_right = cache.mortars.neighbor_ids[2, mortar]
    upper_left  = cache.mortars.neighbor_ids[3, mortar]
    upper_right = cache.mortars.neighbor_ids[4, mortar]
    large       = cache.mortars.neighbor_ids[5, mortar]

    # Apply smoothing
    alpha[lower_left]  = max(alpha_tmp[lower_left],  0.5 * alpha_tmp[large], alpha[lower_left])
    alpha[lower_right] = max(alpha_tmp[lower_right], 0.5 * alpha_tmp[large], alpha[lower_right])
    alpha[upper_left]  = max(alpha_tmp[upper_left],  0.5 * alpha_tmp[large], alpha[upper_left])
    alpha[upper_right] = max(alpha_tmp[upper_right], 0.5 * alpha_tmp[large], alpha[upper_right])

    alpha[large] = max(alpha_tmp[large], 0.5 * alpha_tmp[lower_left],  alpha[large])
    alpha[large] = max(alpha_tmp[large], 0.5 * alpha_tmp[lower_right], alpha[large])
    alpha[large] = max(alpha_tmp[large], 0.5 * alpha_tmp[upper_left],  alpha[large])
    alpha[large] = max(alpha_tmp[large], 0.5 * alpha_tmp[upper_right], alpha[large])
  end
  
end


# this method is used when the indicator is constructed as for shock-capturing volume integrals
function create_cache(::Type{IndicatorLöhner}, equations::AbstractEquations{3}, basis::LobattoLegendreBasis)

  alpha = Vector{real(basis)}()

  A = Array{real(basis), ndims(equations)}
  indicator_threaded = [A(undef, nnodes(basis), nnodes(basis), nnodes(basis)) for _ in 1:Threads.nthreads()]

  return (; alpha, indicator_threaded)
end

# this method is used when the indicator is constructed as for AMR
function create_cache(typ::Type{IndicatorLöhner}, mesh, equations::AbstractEquations{3}, dg::DGSEM, cache)
  create_cache(typ, equations, dg.basis)
end


<<<<<<< HEAD
function (löhner::IndicatorLöhner)(u::AbstractArray{<:Any,5}, mesh, 
                                   equations, dg::DGSEM, cache;
=======
function (löhner::IndicatorLöhner)(u::AbstractArray{<:Any,5},
                                   mesh, equations, dg::DGSEM, cache;
>>>>>>> 49d66e17
                                   kwargs...)
  @assert nnodes(dg) >= 3 "IndicatorLöhner only works for nnodes >= 3 (polydeg > 1)"
  @unpack alpha, indicator_threaded = löhner.cache
  resize!(alpha, nelements(dg, cache))

  @threaded for element in eachelement(dg, cache)
    indicator = indicator_threaded[Threads.threadid()]

    # Calculate indicator variables at Gauss-Lobatto nodes
    for k in eachnode(dg), j in eachnode(dg), i in eachnode(dg)
      u_local = get_node_vars(u, equations, dg, i, j, k, element)
      indicator[i, j, k] = löhner.variable(u_local, equations)
    end

    estimate = zero(real(dg))
    for k in eachnode(dg), j in eachnode(dg), i in 2:nnodes(dg)-1
      # x direction
      u0 = indicator[i,   j, k]
      up = indicator[i+1, j, k]
      um = indicator[i-1, j, k]
      estimate = max(estimate, local_löhner_estimate(um, u0, up, löhner))
    end

    for k in eachnode(dg), j in 2:nnodes(dg)-1, i in eachnode(dg)
      # y direction
      u0 = indicator[i, j,   k]
      up = indicator[i, j+1, k]
      um = indicator[i, j-1, k]
      estimate = max(estimate, local_löhner_estimate(um, u0, up, löhner))
    end

    for k in 2:nnodes(dg)-1, j in eachnode(dg), i in eachnode(dg)
      # y direction
      u0 = indicator[i, j, k  ]
      up = indicator[i, j, k+1]
      um = indicator[i, j, k-1]
      estimate = max(estimate, local_löhner_estimate(um, u0, up, löhner))
    end

    # use the maximum as DG element indicator
    alpha[element] = estimate
  end

  return alpha
end



# this method is used when the indicator is constructed as for shock-capturing volume integrals
function create_cache(::Type{IndicatorMax}, equations::AbstractEquations{3}, basis::LobattoLegendreBasis)

  alpha = Vector{real(basis)}()

  A = Array{real(basis), ndims(equations)}
  indicator_threaded = [A(undef, nnodes(basis), nnodes(basis), nnodes(basis)) for _ in 1:Threads.nthreads()]

  return (; alpha, indicator_threaded)
end

# this method is used when the indicator is constructed as for AMR
function create_cache(typ::Type{IndicatorMax}, mesh, equations::AbstractEquations{3}, dg::DGSEM, cache)
  cache = create_cache(typ, equations, dg.basis)
end


<<<<<<< HEAD
function (indicator_max::IndicatorMax)(u::AbstractArray{<:Any,5}, mesh, 
                                       equations, dg::DGSEM, cache;
=======
function (indicator_max::IndicatorMax)(u::AbstractArray{<:Any,5},
                                       mesh, equations, dg::DGSEM, cache;
>>>>>>> 49d66e17
                                       kwargs...)
  @unpack alpha, indicator_threaded = indicator_max.cache
  resize!(alpha, nelements(dg, cache))

  @threaded for element in eachelement(dg, cache)
    indicator = indicator_threaded[Threads.threadid()]

    # Calculate indicator variables at Gauss-Lobatto nodes
    for k in eachnode(dg), j in eachnode(dg), i in eachnode(dg)
      u_local = get_node_vars(u, equations, dg, i, j, k, element)
      indicator[i, j, k] = indicator_max.variable(u_local, equations)
    end

    alpha[element] = maximum(indicator)
  end

  return alpha
end


end # @muladd<|MERGE_RESOLUTION|>--- conflicted
+++ resolved
@@ -26,13 +26,8 @@
 end
 
 
-<<<<<<< HEAD
-function (indicator_hg::IndicatorHennemannGassner)(u, mesh::Union{TreeMesh{3}, StructuredMesh{3}, P4estMesh{3}},
-                                                   equations, dg::DGSEM, cache;
-=======
 function (indicator_hg::IndicatorHennemannGassner)(u::AbstractArray{<:Any,5},
                                                    mesh, equations, dg::DGSEM, cache;
->>>>>>> 49d66e17
                                                    kwargs...)
   @unpack alpha_max, alpha_min, alpha_smooth, variable = indicator_hg
   @unpack alpha, alpha_tmp, indicator_threaded, modal_threaded,
@@ -99,15 +94,14 @@
   end
 
   if alpha_smooth
-    apply_smoothing!(u, mesh, equations, dg, alpha, alpha_tmp, cache)
+    apply_smoothing_3d!(mesh, alpha, alpha_tmp, dg, cache)
   end
 
   return alpha
 end
 
 
-function apply_smoothing!(u, mesh::Union{TreeMesh{3}, P4estMesh{3}}, 
-                          equations, dg::DGSEM, alpha, alpha_tmp, cache)
+function apply_smoothing_3d!(mesh::Union{TreeMesh{3}, P4estMesh{3}}, alpha, alpha_tmp, dg, cache)
 
   # Diffuse alpha values by setting each alpha to at least 50% of neighboring elements' alpha
   # Copy alpha values such that smoothing is indpedenent of the element access order
@@ -165,13 +159,8 @@
 end
 
 
-<<<<<<< HEAD
-function (löhner::IndicatorLöhner)(u::AbstractArray{<:Any,5}, mesh, 
-                                   equations, dg::DGSEM, cache;
-=======
 function (löhner::IndicatorLöhner)(u::AbstractArray{<:Any,5},
                                    mesh, equations, dg::DGSEM, cache;
->>>>>>> 49d66e17
                                    kwargs...)
   @assert nnodes(dg) >= 3 "IndicatorLöhner only works for nnodes >= 3 (polydeg > 1)"
   @unpack alpha, indicator_threaded = löhner.cache
@@ -237,13 +226,8 @@
 end
 
 
-<<<<<<< HEAD
-function (indicator_max::IndicatorMax)(u::AbstractArray{<:Any,5}, mesh, 
-                                       equations, dg::DGSEM, cache;
-=======
 function (indicator_max::IndicatorMax)(u::AbstractArray{<:Any,5},
                                        mesh, equations, dg::DGSEM, cache;
->>>>>>> 49d66e17
                                        kwargs...)
   @unpack alpha, indicator_threaded = indicator_max.cache
   resize!(alpha, nelements(dg, cache))
