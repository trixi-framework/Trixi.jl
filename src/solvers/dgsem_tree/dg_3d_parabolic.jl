--- conflicted
+++ resolved
@@ -892,8 +892,6 @@
             u_ll, u_rr = get_surface_node_vars(cache_parabolic.interfaces.u,
                                                equations, dg, i, j,
                                                interface)
-<<<<<<< HEAD
-=======
 
             flux = flux_parabolic(u_ll, u_rr, Gradient(),
                                   mesh, equations, parabolic_scheme)
@@ -906,16 +904,6 @@
         end
     end
 end
-
-function calc_gradient_interface_flux!(surface_flux_values,
-                                       mesh::TreeMesh{3}, equations, dg::DG,
-                                       parabolic_scheme::ViscousFormulationLocalDG,
-                                       cache, cache_parabolic)
-    @unpack neighbor_ids, orientations = cache_parabolic.interfaces
->>>>>>> 7b467620
-
-            flux = flux_parabolic(u_ll, u_rr, Gradient(),
-                                  mesh, equations, parabolic_scheme)
 
             # Copy flux to left and right element storage
             for v in eachvariable(equations)
