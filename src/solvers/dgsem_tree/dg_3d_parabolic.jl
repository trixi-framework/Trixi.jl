# By default, Julia/LLVM does not use fused multiply-add operations (FMAs).
# Since these FMAs can increase the performance of many numerical algorithms,
# we need to opt-in explicitly.
# See https://ranocha.de/blog/Optimizing_EC_Trixi for further details.
@muladd begin
#! format: noindent

# This file collects all methods that have been updated to work with parabolic systems of equations
#
# assumptions: parabolic terms are of the form div(f(u, grad(u))) and
# will be discretized first order form as follows:
#               1. compute grad(u)
#               2. compute f(u, grad(u))
#               3. compute div(f(u, grad(u))) (i.e., the "regular" rhs! call)
# boundary conditions will be applied to both grad(u) and div(f(u, grad(u))).
function rhs_parabolic!(du, u, t, mesh::TreeMesh{3},
                        equations_parabolic::AbstractEquationsParabolic,
                        initial_condition, boundary_conditions_parabolic, source_terms,
                        dg::DG, parabolic_scheme, cache, cache_parabolic)
    #@unpack u_transformed, gradients, flux_viscous = cache_parabolic
    @unpack cache_viscous = cache_parabolic
    @unpack u_transformed, gradients, flux_viscous = cache_viscous

    # Convert conservative variables to a form more suitable for viscous flux calculations
    @trixi_timeit timer() "transform variables" begin
        transform_variables!(u_transformed, u, mesh, equations_parabolic,
                             dg, parabolic_scheme, cache, cache_parabolic)
    end

    # Compute the gradients of the transformed variables
    @trixi_timeit timer() "calculate gradient" begin
        calc_gradient!(gradients, u_transformed, t, mesh, equations_parabolic,
                       boundary_conditions_parabolic, dg, cache, cache_parabolic)
    end

    # Compute and store the viscous fluxes
    @trixi_timeit timer() "calculate viscous fluxes" begin
        calc_viscous_fluxes!(flux_viscous, gradients, u_transformed, mesh,
                             equations_parabolic, dg, cache, cache_parabolic)
    end

    # The remainder of this function is essentially a regular rhs! for parabolic
    # equations (i.e., it computes the divergence of the viscous fluxes)
    #
    # OBS! In `calc_viscous_fluxes!`, the viscous flux values at the volume nodes of each element have
    # been computed and stored in `fluxes_viscous`. In the following, we *reuse* (abuse) the
    # `interfaces` and `boundaries` containers in `cache_parabolic` to interpolate and store the
    # *fluxes* at the element surfaces, as opposed to interpolating and storing the *solution* (as it
    # is done in the hyperbolic operator). That is, `interfaces.u`/`boundaries.u` store *viscous flux values*
    # and *not the solution*.  The advantage is that a) we do not need to allocate more storage, b) we
    # do not need to recreate the existing data structure only with a different name, and c) we do not
    # need to interpolate solutions *and* gradients to the surfaces.

    # TODO: parabolic; reconsider current data structure reuse strategy

    # Reset du
    @trixi_timeit timer() "reset ∂u/∂t" reset_du!(du, dg, cache)

    # Calculate volume integral
    @trixi_timeit timer() "volume integral" begin
        calc_volume_integral!(du, flux_viscous, mesh, equations_parabolic, dg, cache)
    end

    # Prolong solution to interfaces
    @trixi_timeit timer() "prolong2interfaces" begin
        prolong2interfaces!(cache_parabolic, flux_viscous, mesh, equations_parabolic,
                            dg.surface_integral, dg, cache)
    end

    # Calculate interface fluxes
    @trixi_timeit timer() "interface flux" begin
        calc_interface_flux!(cache_parabolic.elements.surface_flux_values, mesh,
                             equations_parabolic, dg, cache_parabolic)
    end

    # Prolong solution to boundaries
    @trixi_timeit timer() "prolong2boundaries" begin
        prolong2boundaries!(cache_parabolic, flux_viscous, mesh, equations_parabolic,
                            dg.surface_integral, dg, cache)
    end

    # Calculate boundary fluxes
    @trixi_timeit timer() "boundary flux" begin
        calc_boundary_flux_divergence!(cache_parabolic, t,
                                       boundary_conditions_parabolic,
                                       mesh, equations_parabolic,
                                       dg.surface_integral, dg)
    end

    # Prolong solution to mortars
    @trixi_timeit timer() "prolong2mortars" begin
        prolong2mortars!(cache, flux_viscous, mesh, equations_parabolic,
                         dg.mortar, dg.surface_integral, dg)
    end

    # Calculate mortar fluxes
    @trixi_timeit timer() "mortar flux" begin
        calc_mortar_flux!(cache_parabolic.elements.surface_flux_values, mesh,
                          equations_parabolic,
                          dg.mortar, dg.surface_integral, dg, cache)
    end

    # Calculate surface integrals
    @trixi_timeit timer() "surface integral" begin
        calc_surface_integral!(du, u, mesh, equations_parabolic,
                               dg.surface_integral, dg, cache_parabolic)
    end

    # Apply Jacobian from mapping to reference element
    @trixi_timeit timer() "Jacobian" begin
        apply_jacobian_parabolic!(du, mesh, equations_parabolic, dg, cache_parabolic)
    end

    return nothing
end

# Transform solution variables prior to taking the gradient
# (e.g., conservative to primitive variables). Defaults to doing nothing.
# TODO: can we avoid copying data?
function transform_variables!(u_transformed, u, mesh::Union{TreeMesh{3}, P4estMesh{3}},
                              equations_parabolic::AbstractEquationsParabolic,
                              dg::DG, parabolic_scheme, cache, cache_parabolic)
    @threaded for element in eachelement(dg, cache)
        # Calculate volume terms in one element
        for k in eachnode(dg), j in eachnode(dg), i in eachnode(dg)
            u_node = get_node_vars(u, equations_parabolic, dg, i, j, k, element)
            u_transformed_node = gradient_variable_transformation(equations_parabolic)(u_node,
                                                                                       equations_parabolic)
            set_node_vars!(u_transformed, u_transformed_node, equations_parabolic, dg,
                           i, j, k, element)
        end
    end
end

# This is the version used when calculating the divergence of the viscous fluxes
function calc_volume_integral!(du, flux_viscous,
                               mesh::TreeMesh{3},
                               equations_parabolic::AbstractEquationsParabolic,
                               dg::DGSEM, cache)
    @unpack derivative_dhat = dg.basis
    flux_viscous_x, flux_viscous_y, flux_viscous_z = flux_viscous

    @threaded for element in eachelement(dg, cache)
        # Calculate volume terms in one element
        for k in eachnode(dg), j in eachnode(dg), i in eachnode(dg)
            flux_1_node = get_node_vars(flux_viscous_x, equations_parabolic, dg, i, j,
                                        k, element)
            flux_2_node = get_node_vars(flux_viscous_y, equations_parabolic, dg, i, j,
                                        k, element)
            flux_3_node = get_node_vars(flux_viscous_z, equations_parabolic, dg, i, j,
                                        k, element)

            for ii in eachnode(dg)
                multiply_add_to_node_vars!(du, derivative_dhat[ii, i], flux_1_node,
                                           equations_parabolic, dg, ii, j, k, element)
            end

            for jj in eachnode(dg)
                multiply_add_to_node_vars!(du, derivative_dhat[jj, j], flux_2_node,
                                           equations_parabolic, dg, i, jj, k, element)
            end

            for kk in eachnode(dg)
                multiply_add_to_node_vars!(du, derivative_dhat[kk, k], flux_3_node,
                                           equations_parabolic, dg, i, j, kk, element)
            end
        end
    end

    return nothing
end

# This is the version used when calculating the divergence of the viscous fluxes
# We pass the `surface_integral` argument solely for dispatch
function prolong2interfaces!(cache_parabolic, flux_viscous,
                             mesh::TreeMesh{3},
                             equations_parabolic::AbstractEquationsParabolic,
                             surface_integral, dg::DG, cache)
    @unpack interfaces = cache_parabolic
    @unpack orientations = interfaces

    flux_viscous_x, flux_viscous_y, flux_viscous_z = flux_viscous

    @threaded for interface in eachinterface(dg, cache)
        left_element = interfaces.neighbor_ids[1, interface]
        right_element = interfaces.neighbor_ids[2, interface]

        if orientations[interface] == 1
            # interface in x-direction
            for k in eachnode(dg), j in eachnode(dg),
                v in eachvariable(equations_parabolic)
                # OBS! `interfaces.u` stores the interpolated *fluxes* and *not the solution*!
                interfaces.u[1, v, j, k, interface] = flux_viscous_x[v, nnodes(dg), j,
                                                                     k, left_element]
                interfaces.u[2, v, j, k, interface] = flux_viscous_x[v, 1, j, k,
                                                                     right_element]
            end
        elseif orientations[interface] == 2
            # interface in y-direction
            for k in eachnode(dg), i in eachnode(dg),
                v in eachvariable(equations_parabolic)
                # OBS! `interfaces.u` stores the interpolated *fluxes* and *not the solution*!
                interfaces.u[1, v, i, k, interface] = flux_viscous_y[v, i, nnodes(dg),
                                                                     k, left_element]
                interfaces.u[2, v, i, k, interface] = flux_viscous_y[v, i, 1, k,
                                                                     right_element]
            end
        else # if orientations[interface] == 3
            # interface in z-direction
            for j in eachnode(dg), i in eachnode(dg),
                v in eachvariable(equations_parabolic)
                # OBS! `interfaces.u` stores the interpolated *fluxes* and *not the solution*!
                interfaces.u[1, v, i, j, interface] = flux_viscous_z[v, i, j,
                                                                     nnodes(dg),
                                                                     left_element]
                interfaces.u[2, v, i, j, interface] = flux_viscous_z[v, i, j, 1,
                                                                     right_element]
            end
        end
    end

    return nothing
end

# This is the version used when calculating the divergence of the viscous fluxes
function calc_interface_flux!(surface_flux_values,
                              mesh::TreeMesh{3}, equations_parabolic,
                              dg::DG, cache_parabolic)
    @unpack neighbor_ids, orientations = cache_parabolic.interfaces

    @threaded for interface in eachinterface(dg, cache_parabolic)
        # Get neighboring elements
        left_id = neighbor_ids[1, interface]
        right_id = neighbor_ids[2, interface]

        # Determine interface direction with respect to elements:
        # orientation = 1: left -> 2, right -> 1
        # orientation = 2: left -> 4, right -> 3
        # orientation = 3: left -> 6, right -> 5
        left_direction = 2 * orientations[interface]
        right_direction = 2 * orientations[interface] - 1

        for j in eachnode(dg), i in eachnode(dg)
            # Get precomputed fluxes at interfaces
            flux_ll, flux_rr = get_surface_node_vars(cache_parabolic.interfaces.u,
                                                     equations_parabolic,
                                                     dg, i, j, interface)

            # Compute interface flux as mean of left and right viscous fluxes
            # TODO: parabolic; only BR1 at the moment
            flux = 0.5 * (flux_ll + flux_rr)

            # Copy flux to left and right element storage
            for v in eachvariable(equations_parabolic)
                surface_flux_values[v, i, j, left_direction, left_id] = flux[v]
                surface_flux_values[v, i, j, right_direction, right_id] = flux[v]
            end
        end
    end

    return nothing
end

# This is the version used when calculating the divergence of the viscous fluxes
function prolong2boundaries!(cache_parabolic, flux_viscous,
                             mesh::TreeMesh{3},
                             equations_parabolic::AbstractEquationsParabolic,
                             surface_integral, dg::DG, cache)
    @unpack boundaries = cache_parabolic
    @unpack orientations, neighbor_sides = boundaries
    flux_viscous_x, flux_viscous_y, flux_viscous_z = flux_viscous

    @threaded for boundary in eachboundary(dg, cache_parabolic)
        element = boundaries.neighbor_ids[boundary]

        if orientations[boundary] == 1
            # boundary in x-direction
            if neighbor_sides[boundary] == 1
                # element in -x direction of boundary
                for k in eachnode(dg), j in eachnode(dg),
                    v in eachvariable(equations_parabolic)
                    # OBS! `boundaries.u` stores the interpolated *fluxes* and *not the solution*!
                    boundaries.u[1, v, j, k, boundary] = flux_viscous_x[v, nnodes(dg),
                                                                        j, k, element]
                end
            else # Element in +x direction of boundary
                for k in eachnode(dg), j in eachnode(dg),
                    v in eachvariable(equations_parabolic)
                    # OBS! `boundaries.u` stores the interpolated *fluxes* and *not the solution*!
                    boundaries.u[2, v, j, k, boundary] = flux_viscous_x[v, 1, j, k,
                                                                        element]
                end
            end
        elseif orientations[boundary] == 2
            # boundary in y-direction
            if neighbor_sides[boundary] == 1
                # element in -y direction of boundary
                for k in eachnode(dg), i in eachnode(dg),
                    v in eachvariable(equations_parabolic)
                    # OBS! `boundaries.u` stores the interpolated *fluxes* and *not the solution*!
                    boundaries.u[1, v, i, k, boundary] = flux_viscous_y[v, i,
                                                                        nnodes(dg), k,
                                                                        element]
                end
            else
                # element in +y direction of boundary
                for k in eachnode(dg), i in eachnode(dg),
                    v in eachvariable(equations_parabolic)
                    # OBS! `boundaries.u` stores the interpolated *fluxes* and *not the solution*!
                    boundaries.u[2, v, i, k, boundary] = flux_viscous_y[v, i, 1, k,
                                                                        element]
                end
            end
        else # if orientations[boundary] == 3
            # boundary in z-direction
            if neighbor_sides[boundary] == 1
                # element in -z direction of boundary
                for j in eachnode(dg), i in eachnode(dg),
                    v in eachvariable(equations_parabolic)
                    # OBS! `boundaries.u` stores the interpolated *fluxes* and *not the solution*!
                    boundaries.u[1, v, i, j, boundary] = flux_viscous_z[v, i, j,
                                                                        nnodes(dg),
                                                                        element]
                end
            else
                # element in +z direction of boundary
                for j in eachnode(dg), i in eachnode(dg),
                    v in eachvariable(equations_parabolic)
                    # OBS! `boundaries.u` stores the interpolated *fluxes* and *not the solution*!
                    boundaries.u[2, v, i, j, boundary] = flux_viscous_z[v, i, j, 1,
                                                                        element]
                end
            end
        end
    end

    return nothing
end

function calc_viscous_fluxes!(flux_viscous, gradients, u_transformed,
                              mesh::Union{TreeMesh{3}, P4estMesh{3}},
                              equations_parabolic::AbstractEquationsParabolic,
                              dg::DG, cache, cache_parabolic)
    gradients_x, gradients_y, gradients_z = gradients
    flux_viscous_x, flux_viscous_y, flux_viscous_z = flux_viscous # output arrays

    @threaded for element in eachelement(dg, cache)
        for k in eachnode(dg), j in eachnode(dg), i in eachnode(dg)
            # Get solution and gradients
            u_node = get_node_vars(u_transformed, equations_parabolic, dg, i, j, k,
                                   element)
            gradients_1_node = get_node_vars(gradients_x, equations_parabolic, dg, i, j,
                                             k, element)
            gradients_2_node = get_node_vars(gradients_y, equations_parabolic, dg, i, j,
                                             k, element)
            gradients_3_node = get_node_vars(gradients_z, equations_parabolic, dg, i, j,
                                             k, element)

            # Calculate viscous flux and store each component for later use
            flux_viscous_node_x = flux(u_node,
                                       (gradients_1_node, gradients_2_node,
                                        gradients_3_node), 1, equations_parabolic)
            flux_viscous_node_y = flux(u_node,
                                       (gradients_1_node, gradients_2_node,
                                        gradients_3_node), 2, equations_parabolic)
            flux_viscous_node_z = flux(u_node,
                                       (gradients_1_node, gradients_2_node,
                                        gradients_3_node), 3, equations_parabolic)
            set_node_vars!(flux_viscous_x, flux_viscous_node_x, equations_parabolic, dg,
                           i, j, k, element)
            set_node_vars!(flux_viscous_y, flux_viscous_node_y, equations_parabolic, dg,
                           i, j, k, element)
            set_node_vars!(flux_viscous_z, flux_viscous_node_z, equations_parabolic, dg,
                           i, j, k, element)
        end
    end
end

# TODO: parabolic; decide if we should keep this.
function get_unsigned_normal_vector_3d(direction)
    if direction > 6 || direction < 1
        error("Direction = $direction; in 3D, direction should be 1, 2, 3, 4, 5, or 6.")
    end
    if direction == 1 || direction == 2
        return SVector(1.0, 0.0, 0.0)
    elseif direction == 3 || direction == 4
        return SVector(0.0, 1.0, 0.0)
    else
        return SVector(0.0, 0.0, 1.0)
    end
end

function calc_boundary_flux_gradients!(cache, t,
                                       boundary_conditions_parabolic::BoundaryConditionPeriodic,
                                       mesh::Union{TreeMesh{3}, P4estMesh{3}},
                                       equations_parabolic::AbstractEquationsParabolic,
                                       surface_integral, dg::DG)
    return nothing
end

function calc_boundary_flux_divergence!(cache, t,
                                        boundary_conditions_parabolic::BoundaryConditionPeriodic,
                                        mesh::Union{TreeMesh{3}, P4estMesh{3}},
                                        equations_parabolic::AbstractEquationsParabolic,
                                        surface_integral, dg::DG)
    return nothing
end

function calc_boundary_flux_gradients!(cache, t,
                                       boundary_conditions_parabolic::NamedTuple,
                                       mesh::TreeMesh{3},
                                       equations_parabolic::AbstractEquationsParabolic,
                                       surface_integral, dg::DG)
    @unpack surface_flux_values = cache.elements
    @unpack n_boundaries_per_direction = cache.boundaries

    # Calculate indices
    lasts = accumulate(+, n_boundaries_per_direction)
    firsts = lasts - n_boundaries_per_direction .+ 1

    # Calc boundary fluxes in each direction
    calc_boundary_flux_by_direction_gradient!(surface_flux_values, t,
                                              boundary_conditions_parabolic[1],
                                              equations_parabolic, surface_integral, dg,
                                              cache,
                                              1, firsts[1], lasts[1])
    calc_boundary_flux_by_direction_gradient!(surface_flux_values, t,
                                              boundary_conditions_parabolic[2],
                                              equations_parabolic, surface_integral, dg,
                                              cache,
                                              2, firsts[2], lasts[2])
    calc_boundary_flux_by_direction_gradient!(surface_flux_values, t,
                                              boundary_conditions_parabolic[3],
                                              equations_parabolic, surface_integral, dg,
                                              cache,
                                              3, firsts[3], lasts[3])
    calc_boundary_flux_by_direction_gradient!(surface_flux_values, t,
                                              boundary_conditions_parabolic[4],
                                              equations_parabolic, surface_integral, dg,
                                              cache,
                                              4, firsts[4], lasts[4])
    calc_boundary_flux_by_direction_gradient!(surface_flux_values, t,
                                              boundary_conditions_parabolic[5],
                                              equations_parabolic, surface_integral, dg,
                                              cache,
                                              5, firsts[5], lasts[5])
    calc_boundary_flux_by_direction_gradient!(surface_flux_values, t,
                                              boundary_conditions_parabolic[6],
                                              equations_parabolic, surface_integral, dg,
                                              cache,
                                              6, firsts[6], lasts[6])
end

function calc_boundary_flux_by_direction_gradient!(surface_flux_values::AbstractArray{
                                                                                      <:Any,
                                                                                      5
                                                                                      },
                                                   t,
                                                   boundary_condition,
                                                   equations_parabolic::AbstractEquationsParabolic,
                                                   surface_integral, dg::DG, cache,
                                                   direction, first_boundary,
                                                   last_boundary)
    @unpack surface_flux = surface_integral
    @unpack u, neighbor_ids, neighbor_sides, node_coordinates, orientations = cache.boundaries

    @threaded for boundary in first_boundary:last_boundary
        # Get neighboring element
        neighbor = neighbor_ids[boundary]

        for j in eachnode(dg), i in eachnode(dg)
            # Get boundary flux
            u_ll, u_rr = get_surface_node_vars(u, equations_parabolic, dg, i, j,
                                               boundary)
            if neighbor_sides[boundary] == 1 # Element is on the left, boundary on the right
                u_inner = u_ll
            else # Element is on the right, boundary on the left
                u_inner = u_rr
            end

            # TODO: revisit if we want more general boundary treatments.
            # This assumes the gradient numerical flux at the boundary is the gradient variable,
            # which is consistent with BR1, LDG.
            flux_inner = u_inner

            x = get_node_coords(node_coordinates, equations_parabolic, dg, i, j,
                                boundary)
            flux = boundary_condition(flux_inner, u_inner,
                                      get_unsigned_normal_vector_3d(direction),
                                      x, t, Gradient(), equations_parabolic)

            # Copy flux to left and right element storage
            for v in eachvariable(equations_parabolic)
                surface_flux_values[v, i, j, direction, neighbor] = flux[v]
            end
        end
    end

    return nothing
end

function calc_boundary_flux_divergence!(cache, t,
                                        boundary_conditions_parabolic::NamedTuple,
                                        mesh::TreeMesh{3},
                                        equations_parabolic::AbstractEquationsParabolic,
                                        surface_integral, dg::DG)
    @unpack surface_flux_values = cache.elements
    @unpack n_boundaries_per_direction = cache.boundaries

    # Calculate indices
    lasts = accumulate(+, n_boundaries_per_direction)
    firsts = lasts - n_boundaries_per_direction .+ 1

    # Calc boundary fluxes in each direction
    calc_boundary_flux_by_direction_divergence!(surface_flux_values, t,
                                                boundary_conditions_parabolic[1],
                                                equations_parabolic, surface_integral,
                                                dg, cache,
                                                1, firsts[1], lasts[1])
    calc_boundary_flux_by_direction_divergence!(surface_flux_values, t,
                                                boundary_conditions_parabolic[2],
                                                equations_parabolic, surface_integral,
                                                dg, cache,
                                                2, firsts[2], lasts[2])
    calc_boundary_flux_by_direction_divergence!(surface_flux_values, t,
                                                boundary_conditions_parabolic[3],
                                                equations_parabolic, surface_integral,
                                                dg, cache,
                                                3, firsts[3], lasts[3])
    calc_boundary_flux_by_direction_divergence!(surface_flux_values, t,
                                                boundary_conditions_parabolic[4],
                                                equations_parabolic, surface_integral,
                                                dg, cache,
                                                4, firsts[4], lasts[4])
    calc_boundary_flux_by_direction_divergence!(surface_flux_values, t,
                                                boundary_conditions_parabolic[5],
                                                equations_parabolic, surface_integral,
                                                dg, cache,
                                                5, firsts[5], lasts[5])
    calc_boundary_flux_by_direction_divergence!(surface_flux_values, t,
                                                boundary_conditions_parabolic[6],
                                                equations_parabolic, surface_integral,
                                                dg, cache,
                                                6, firsts[6], lasts[6])
end
function calc_boundary_flux_by_direction_divergence!(surface_flux_values::AbstractArray{
                                                                                        <:Any,
                                                                                        5
                                                                                        },
                                                     t,
                                                     boundary_condition,
                                                     equations_parabolic::AbstractEquationsParabolic,
                                                     surface_integral, dg::DG, cache,
                                                     direction, first_boundary,
                                                     last_boundary)
    @unpack surface_flux = surface_integral

    # Note: cache.boundaries.u contains the unsigned normal component (using "orientation", not "direction")
    # of the viscous flux, as computed in `prolong2boundaries!`
    @unpack u, neighbor_ids, neighbor_sides, node_coordinates, orientations = cache.boundaries

    @threaded for boundary in first_boundary:last_boundary
        # Get neighboring element
        neighbor = neighbor_ids[boundary]

        for j in eachnode(dg), i in eachnode(dg)
            # Get viscous boundary fluxes
            flux_ll, flux_rr = get_surface_node_vars(u, equations_parabolic, dg, i, j,
                                                     boundary)
            if neighbor_sides[boundary] == 1 # Element is on the left, boundary on the right
                flux_inner = flux_ll
            else # Element is on the right, boundary on the left
                flux_inner = flux_rr
            end

            x = get_node_coords(node_coordinates, equations_parabolic, dg, i, j,
                                boundary)

            # TODO: add a field in `cache.boundaries` for gradient information. UPDATE THIS COMMENT
            # Here, we pass in `u_inner = nothing` since we overwrite cache.boundaries.u with gradient information.
            # This currently works with Dirichlet/Neuman boundary conditions for LaplaceDiffusion3D and
            # NoSlipWall/Adiabatic boundary conditions for CompressibleNavierStokesDiffusion3D as of 2022-6-27.
            # It will not work with implementations which utilize `u_inner` to impose boundary conditions.
            flux = boundary_condition(flux_inner, nothing,
                                      get_unsigned_normal_vector_3d(direction),
                                      x, t, Divergence(), equations_parabolic)

            # Copy flux to left and right element storage
            for v in eachvariable(equations_parabolic)
                surface_flux_values[v, i, j, direction, neighbor] = flux[v]
            end
        end
    end

    return nothing
end

function prolong2mortars!(cache,
<<<<<<< HEAD
                          #=
                          flux_viscous::Tuple{AbstractArray, AbstractArray,
                                              AbstractArray},
                          =#
                          flux_viscous::Vector{Array{Float64}},
=======
                          flux_viscous::Tuple{AbstractArray, AbstractArray,
                                              AbstractArray},
>>>>>>> e755ef58
                          mesh::TreeMesh{3},
                          equations_parabolic::AbstractEquationsParabolic,
                          mortar_l2::LobattoLegendreMortarL2,
                          surface_integral, dg::DGSEM)
    # temporary buffer for projections
    @unpack fstar_tmp1_threaded = cache

    flux_viscous_x, flux_viscous_y, flux_viscous_z = flux_viscous
    @threaded for mortar in eachmortar(dg, cache)
        fstar_tmp1 = fstar_tmp1_threaded[Threads.threadid()]

        lower_left_element = cache.mortars.neighbor_ids[1, mortar]
        lower_right_element = cache.mortars.neighbor_ids[2, mortar]
        upper_left_element = cache.mortars.neighbor_ids[3, mortar]
        upper_right_element = cache.mortars.neighbor_ids[4, mortar]
        large_element = cache.mortars.neighbor_ids[5, mortar]

        # Copy solution small to small
        if cache.mortars.large_sides[mortar] == 1 # -> small elements on right side
            if cache.mortars.orientations[mortar] == 1
                # L2 mortars in x-direction
                for k in eachnode(dg), j in eachnode(dg)
                    for v in eachvariable(equations_parabolic)
                        cache.mortars.u_upper_left[2, v, j, k, mortar] = flux_viscous_x[v,
                                                                                        1,
                                                                                        j,
                                                                                        k,
                                                                                        upper_left_element]
                        cache.mortars.u_upper_right[2, v, j, k, mortar] = flux_viscous_x[v,
                                                                                         1,
                                                                                         j,
                                                                                         k,
                                                                                         upper_right_element]
                        cache.mortars.u_lower_left[2, v, j, k, mortar] = flux_viscous_x[v,
                                                                                        1,
                                                                                        j,
                                                                                        k,
                                                                                        lower_left_element]
                        cache.mortars.u_lower_right[2, v, j, k, mortar] = flux_viscous_x[v,
                                                                                         1,
                                                                                         j,
                                                                                         k,
                                                                                         lower_right_element]
                    end
                end
            elseif cache.mortars.orientations[mortar] == 2
                # L2 mortars in y-direction
                for k in eachnode(dg), i in eachnode(dg)
                    for v in eachvariable(equations_parabolic)
                        cache.mortars.u_upper_left[2, v, i, k, mortar] = flux_viscous_y[v,
                                                                                        i,
                                                                                        1,
                                                                                        k,
                                                                                        upper_left_element]
                        cache.mortars.u_upper_right[2, v, i, k, mortar] = flux_viscous_y[v,
                                                                                         i,
                                                                                         1,
                                                                                         k,
                                                                                         upper_right_element]
                        cache.mortars.u_lower_left[2, v, i, k, mortar] = flux_viscous_y[v,
                                                                                        i,
                                                                                        1,
                                                                                        k,
                                                                                        lower_left_element]
                        cache.mortars.u_lower_right[2, v, i, k, mortar] = flux_viscous_y[v,
                                                                                         i,
                                                                                         1,
                                                                                         k,
                                                                                         lower_right_element]
                    end
                end
            else # orientations[mortar] == 3
                # L2 mortars in z-direction
                for j in eachnode(dg), i in eachnode(dg)
                    for v in eachvariable(equations_parabolic)
                        cache.mortars.u_upper_left[2, v, i, j, mortar] = flux_viscous_z[v,
                                                                                        i,
                                                                                        j,
                                                                                        1,
                                                                                        upper_left_element]
                        cache.mortars.u_upper_right[2, v, i, j, mortar] = flux_viscous_z[v,
                                                                                         i,
                                                                                         j,
                                                                                         1,
                                                                                         upper_right_element]
                        cache.mortars.u_lower_left[2, v, i, j, mortar] = flux_viscous_z[v,
                                                                                        i,
                                                                                        j,
                                                                                        1,
                                                                                        lower_left_element]
                        cache.mortars.u_lower_right[2, v, i, j, mortar] = flux_viscous_z[v,
                                                                                         i,
                                                                                         j,
                                                                                         1,
                                                                                         lower_right_element]
                    end
                end
            end
        else # large_sides[mortar] == 2 -> small elements on left side
            if cache.mortars.orientations[mortar] == 1
                # L2 mortars in x-direction
                for k in eachnode(dg), j in eachnode(dg)
                    for v in eachvariable(equations_parabolic)
                        cache.mortars.u_upper_left[1, v, j, k, mortar] = flux_viscous_x[v,
                                                                                        nnodes(dg),
                                                                                        j,
                                                                                        k,
                                                                                        upper_left_element]
                        cache.mortars.u_upper_right[1, v, j, k, mortar] = flux_viscous_x[v,
                                                                                         nnodes(dg),
                                                                                         j,
                                                                                         k,
                                                                                         upper_right_element]
                        cache.mortars.u_lower_left[1, v, j, k, mortar] = flux_viscous_x[v,
                                                                                        nnodes(dg),
                                                                                        j,
                                                                                        k,
                                                                                        lower_left_element]
                        cache.mortars.u_lower_right[1, v, j, k, mortar] = flux_viscous_x[v,
                                                                                         nnodes(dg),
                                                                                         j,
                                                                                         k,
                                                                                         lower_right_element]
                    end
                end
            elseif cache.mortars.orientations[mortar] == 2
                # L2 mortars in y-direction
                for k in eachnode(dg), i in eachnode(dg)
                    for v in eachvariable(equations_parabolic)
                        cache.mortars.u_upper_left[1, v, i, k, mortar] = flux_viscous_y[v,
                                                                                        i,
                                                                                        nnodes(dg),
                                                                                        k,
                                                                                        upper_left_element]
                        cache.mortars.u_upper_right[1, v, i, k, mortar] = flux_viscous_y[v,
                                                                                         i,
                                                                                         nnodes(dg),
                                                                                         k,
                                                                                         upper_right_element]
                        cache.mortars.u_lower_left[1, v, i, k, mortar] = flux_viscous_y[v,
                                                                                        i,
                                                                                        nnodes(dg),
                                                                                        k,
                                                                                        lower_left_element]
                        cache.mortars.u_lower_right[1, v, i, k, mortar] = flux_viscous_y[v,
                                                                                         i,
                                                                                         nnodes(dg),
                                                                                         k,
                                                                                         lower_right_element]
                    end
                end
            else # if cache.mortars.orientations[mortar] == 3
                # L2 mortars in z-direction
                for j in eachnode(dg), i in eachnode(dg)
                    for v in eachvariable(equations_parabolic)
                        cache.mortars.u_upper_left[1, v, i, j, mortar] = flux_viscous_z[v,
                                                                                        i,
                                                                                        j,
                                                                                        nnodes(dg),
                                                                                        upper_left_element]
                        cache.mortars.u_upper_right[1, v, i, j, mortar] = flux_viscous_z[v,
                                                                                         i,
                                                                                         j,
                                                                                         nnodes(dg),
                                                                                         upper_right_element]
                        cache.mortars.u_lower_left[1, v, i, j, mortar] = flux_viscous_z[v,
                                                                                        i,
                                                                                        j,
                                                                                        nnodes(dg),
                                                                                        lower_left_element]
                        cache.mortars.u_lower_right[1, v, i, j, mortar] = flux_viscous_z[v,
                                                                                         i,
                                                                                         j,
                                                                                         nnodes(dg),
                                                                                         lower_right_element]
                    end
                end
            end
        end

        # Interpolate large element face data to small interface locations
        if cache.mortars.large_sides[mortar] == 1 # -> large element on left side
            leftright = 1
            if cache.mortars.orientations[mortar] == 1
                # L2 mortars in x-direction
                u_large = view(flux_viscous_x, :, nnodes(dg), :, :, large_element)
                element_solutions_to_mortars!(cache.mortars, mortar_l2, leftright,
                                              mortar, u_large, fstar_tmp1)
            elseif cache.mortars.orientations[mortar] == 2
                # L2 mortars in y-direction
                u_large = view(flux_viscous_y, :, :, nnodes(dg), :, large_element)
                element_solutions_to_mortars!(cache.mortars, mortar_l2, leftright,
                                              mortar, u_large, fstar_tmp1)
            else # cache.mortars.orientations[mortar] == 3
                # L2 mortars in z-direction
                u_large = view(flux_viscous_z, :, :, :, nnodes(dg), large_element)
                element_solutions_to_mortars!(cache.mortars, mortar_l2, leftright,
                                              mortar, u_large, fstar_tmp1)
            end
        else # large_sides[mortar] == 2 -> large element on right side
            leftright = 2
            if cache.mortars.orientations[mortar] == 1
                # L2 mortars in x-direction
                u_large = view(flux_viscous_x, :, 1, :, :, large_element)
                element_solutions_to_mortars!(cache.mortars, mortar_l2, leftright,
                                              mortar, u_large, fstar_tmp1)
            elseif cache.mortars.orientations[mortar] == 2
                # L2 mortars in y-direction
                u_large = view(flux_viscous_y, :, :, 1, :, large_element)
                element_solutions_to_mortars!(cache.mortars, mortar_l2, leftright,
                                              mortar, u_large, fstar_tmp1)
            else # cache.mortars.orientations[mortar] == 3
                # L2 mortars in z-direction
                u_large = view(flux_viscous_z, :, :, :, 1, large_element)
                element_solutions_to_mortars!(cache.mortars, mortar_l2, leftright,
                                              mortar, u_large, fstar_tmp1)
            end
        end
    end

    return nothing
end

# NOTE: Use analogy to "calc_mortar_flux!" for hyperbolic eqs with no nonconservative terms.
# Reasoning: "calc_interface_flux!" for parabolic part is implemented as the version for 
# hyperbolic terms with conserved terms only, i.e., no nonconservative terms.
function calc_mortar_flux!(surface_flux_values,
                           mesh::TreeMesh{3},
                           equations_parabolic::AbstractEquationsParabolic,
                           mortar_l2::LobattoLegendreMortarL2,
                           surface_integral, dg::DG, cache)
    @unpack surface_flux = surface_integral
    @unpack u_lower_left, u_lower_right, u_upper_left, u_upper_right, orientations = cache.mortars
    @unpack (fstar_upper_left_threaded, fstar_upper_right_threaded,
    fstar_lower_left_threaded, fstar_lower_right_threaded,
    fstar_tmp1_threaded) = cache

    @threaded for mortar in eachmortar(dg, cache)
        # Choose thread-specific pre-allocated container
        fstar_upper_left = fstar_upper_left_threaded[Threads.threadid()]
        fstar_upper_right = fstar_upper_right_threaded[Threads.threadid()]
        fstar_lower_left = fstar_lower_left_threaded[Threads.threadid()]
        fstar_lower_right = fstar_lower_right_threaded[Threads.threadid()]
        fstar_tmp1 = fstar_tmp1_threaded[Threads.threadid()]

        # Calculate fluxes
        orientation = orientations[mortar]
        calc_fstar!(fstar_upper_left, equations_parabolic, surface_flux, dg,
                    u_upper_left, mortar,
                    orientation)
        calc_fstar!(fstar_upper_right, equations_parabolic, surface_flux, dg,
                    u_upper_right,
                    mortar, orientation)
        calc_fstar!(fstar_lower_left, equations_parabolic, surface_flux, dg,
                    u_lower_left, mortar,
                    orientation)
        calc_fstar!(fstar_lower_right, equations_parabolic, surface_flux, dg,
                    u_lower_right,
                    mortar, orientation)

        mortar_fluxes_to_elements!(surface_flux_values,
                                   mesh, equations_parabolic, mortar_l2, dg, cache,
                                   mortar,
                                   fstar_upper_left, fstar_upper_right,
                                   fstar_lower_left, fstar_lower_right,
                                   fstar_tmp1)
    end

    return nothing
end

@inline function calc_fstar!(destination::AbstractArray{<:Any, 3},
                             equations_parabolic::AbstractEquationsParabolic,
                             surface_flux, dg::DGSEM,
                             u_interfaces, interface, orientation)
    for j in eachnode(dg), i in eachnode(dg)
        # Call pointwise two-point numerical flux function
        u_ll, u_rr = get_surface_node_vars(u_interfaces, equations_parabolic, dg, i, j,
                                           interface)
        # TODO: parabolic; only BR1 at the moment
        flux = 0.5 * (u_ll + u_rr)

        # Copy flux to left and right element storage
        set_node_vars!(destination, flux, equations_parabolic, dg, i, j)
    end

    return nothing
end

# Calculate the gradient of the transformed variables
function calc_gradient!(gradients, u_transformed, t,
                        mesh::TreeMesh{3}, equations_parabolic,
                        boundary_conditions_parabolic, dg::DG, cache, cache_parabolic)
    gradients_x, gradients_y, gradients_z = gradients

    # Reset du
    @trixi_timeit timer() "reset gradients" begin
        reset_du!(gradients_x, dg, cache)
        reset_du!(gradients_y, dg, cache)
        reset_du!(gradients_z, dg, cache)
    end

    # Calculate volume integral
    @trixi_timeit timer() "volume integral" begin
        @unpack derivative_dhat = dg.basis
        @threaded for element in eachelement(dg, cache)

            # Calculate volume terms in one element
            for k in eachnode(dg), j in eachnode(dg), i in eachnode(dg)
                u_node = get_node_vars(u_transformed, equations_parabolic, dg, i, j, k,
                                       element)

                for ii in eachnode(dg)
                    multiply_add_to_node_vars!(gradients_x, derivative_dhat[ii, i],
                                               u_node, equations_parabolic, dg, ii, j,
                                               k, element)
                end

                for jj in eachnode(dg)
                    multiply_add_to_node_vars!(gradients_y, derivative_dhat[jj, j],
                                               u_node, equations_parabolic, dg, i, jj,
                                               k, element)
                end

                for kk in eachnode(dg)
                    multiply_add_to_node_vars!(gradients_z, derivative_dhat[kk, k],
                                               u_node, equations_parabolic, dg, i, j,
                                               kk, element)
                end
            end
        end
    end

    # Prolong solution to interfaces
    @trixi_timeit timer() "prolong2interfaces" begin
        prolong2interfaces!(cache_parabolic, u_transformed, mesh, equations_parabolic,
                            dg.surface_integral, dg)
    end

    # Calculate interface fluxes
    @trixi_timeit timer() "interface flux" begin
        @unpack surface_flux_values = cache_parabolic.elements
        @unpack neighbor_ids, orientations = cache_parabolic.interfaces

        @threaded for interface in eachinterface(dg, cache_parabolic)
            # Get neighboring elements
            left_id = neighbor_ids[1, interface]
            right_id = neighbor_ids[2, interface]

            # Determine interface direction with respect to elements:
            # orientation = 1: left -> 2, right -> 1
            # orientation = 2: left -> 4, right -> 3
            # orientation = 3: left -> 6, right -> 5
            left_direction = 2 * orientations[interface]
            right_direction = 2 * orientations[interface] - 1

            for j in eachnode(dg), i in eachnode(dg)
                # Call pointwise Riemann solver
                u_ll, u_rr = get_surface_node_vars(cache_parabolic.interfaces.u,
                                                   equations_parabolic, dg, i, j,
                                                   interface)
                flux = 0.5 * (u_ll + u_rr)

                # Copy flux to left and right element storage
                for v in eachvariable(equations_parabolic)
                    surface_flux_values[v, i, j, left_direction, left_id] = flux[v]
                    surface_flux_values[v, i, j, right_direction, right_id] = flux[v]
                end
            end
        end
    end

    # Prolong solution to boundaries
    @trixi_timeit timer() "prolong2boundaries" begin
        prolong2boundaries!(cache_parabolic, u_transformed, mesh, equations_parabolic,
                            dg.surface_integral, dg)
    end

    # Calculate boundary fluxes
    @trixi_timeit timer() "boundary flux" begin
        calc_boundary_flux_gradients!(cache_parabolic, t, boundary_conditions_parabolic,
                                      mesh, equations_parabolic,
                                      dg.surface_integral, dg)
    end

    # Prolong solution to mortars
    # NOTE: This re-uses the implementation for hyperbolic terms in "dg_3d.jl"
    @trixi_timeit timer() "prolong2mortars" begin
        prolong2mortars!(cache, u_transformed, mesh, equations_parabolic,
                         dg.mortar, dg.surface_integral, dg)
    end

    # Calculate mortar fluxes
    @trixi_timeit timer() "mortar flux" begin
        calc_mortar_flux!(surface_flux_values,
                          mesh,
                          equations_parabolic,
                          dg.mortar, dg.surface_integral, dg, cache)
    end

    # Calculate surface integrals
    @trixi_timeit timer() "surface integral" begin
        @unpack boundary_interpolation = dg.basis
        @unpack surface_flux_values = cache_parabolic.elements

        # Note that all fluxes have been computed with outward-pointing normal vectors.
        # Access the factors only once before beginning the loop to increase performance.
        # We also use explicit assignments instead of `+=` to let `@muladd` turn these
        # into FMAs (see comment at the top of the file).
        factor_1 = boundary_interpolation[1, 1]
        factor_2 = boundary_interpolation[nnodes(dg), 2]
        @threaded for element in eachelement(dg, cache)
            for m in eachnode(dg), l in eachnode(dg)
                for v in eachvariable(equations_parabolic)
                    # surface at -x
                    gradients_x[v, 1, l, m, element] = (gradients_x[v, 1, l, m,
                                                                    element] -
                                                        surface_flux_values[v, l, m, 1,
                                                                            element] *
                                                        factor_1)

                    # surface at +x
                    gradients_x[v, nnodes(dg), l, m, element] = (gradients_x[v,
                                                                             nnodes(dg),
                                                                             l, m,
                                                                             element] +
                                                                 surface_flux_values[v,
                                                                                     l,
                                                                                     m,
                                                                                     2,
                                                                                     element] *
                                                                 factor_2)

                    # surface at -y
                    gradients_y[v, l, 1, m, element] = (gradients_y[v, l, 1, m,
                                                                    element] -
                                                        surface_flux_values[v, l, m, 3,
                                                                            element] *
                                                        factor_1)

                    # surface at +y
                    gradients_y[v, l, nnodes(dg), m, element] = (gradients_y[v, l,
                                                                             nnodes(dg),
                                                                             m,
                                                                             element] +
                                                                 surface_flux_values[v,
                                                                                     l,
                                                                                     m,
                                                                                     4,
                                                                                     element] *
                                                                 factor_2)

                    # surface at -z
                    gradients_z[v, l, m, 1, element] = (gradients_z[v, l, m, 1,
                                                                    element] -
                                                        surface_flux_values[v, l, m, 5,
                                                                            element] *
                                                        factor_1)

                    # surface at +z
                    gradients_z[v, l, m, nnodes(dg), element] = (gradients_z[v, l, m,
                                                                             nnodes(dg),
                                                                             element] +
                                                                 surface_flux_values[v,
                                                                                     l,
                                                                                     m,
                                                                                     6,
                                                                                     element] *
                                                                 factor_2)
                end
            end
        end
    end

    # Apply Jacobian from mapping to reference element
    @trixi_timeit timer() "Jacobian" begin
        apply_jacobian_parabolic!(gradients_x, mesh, equations_parabolic, dg,
                                  cache_parabolic)
        apply_jacobian_parabolic!(gradients_y, mesh, equations_parabolic, dg,
                                  cache_parabolic)
        apply_jacobian_parabolic!(gradients_z, mesh, equations_parabolic, dg,
                                  cache_parabolic)
    end

    return nothing
end

# This method is called when a SemidiscretizationHyperbolic is constructed.
# It constructs the basic `cache` used throughout the simulation to compute
# the RHS etc.
function create_cache_parabolic(mesh::TreeMesh{3},
                                equations_hyperbolic::AbstractEquations,
                                equations_parabolic::AbstractEquationsParabolic,
                                dg::DG, parabolic_scheme, RealT, uEltype)
    # Get cells for which an element needs to be created (i.e. all leaf cells)
    leaf_cell_ids = local_leaf_cells(mesh.tree)

    elements = init_elements(leaf_cell_ids, mesh, equations_hyperbolic, dg.basis, RealT,
                             uEltype)

    n_vars = nvariables(equations_hyperbolic)
    n_nodes = nnodes(elements)
    n_elements = nelements(elements)
    cache_viscous = CacheViscous3D{uEltype}(n_vars, n_nodes, n_elements)

    interfaces = init_interfaces(leaf_cell_ids, mesh, elements)

    boundaries = init_boundaries(leaf_cell_ids, mesh, elements)

    # mortars = init_mortars(leaf_cell_ids, mesh, elements, dg.mortar)

    # cache = (; elements, interfaces, boundaries, mortars)
    cache = (; elements, interfaces, boundaries, cache_viscous)

    # Add specialized parts of the cache required to compute the mortars etc.
    # cache = (;cache..., create_cache(mesh, equations_parabolic, dg.mortar, uEltype)...)

    return cache
end

# Needed to *not* flip the sign of the inverse Jacobian.
# This is because the parabolic fluxes are assumed to be of the form
#   `du/dt + df/dx = dg/dx + source(x,t)`,
# where f(u) is the inviscid flux and g(u) is the viscous flux.
function apply_jacobian_parabolic!(du, mesh::Union{TreeMesh{3}, P4estMesh{3}},
                                   equations::AbstractEquationsParabolic, dg::DG, cache)
    @threaded for element in eachelement(dg, cache)
        factor = cache.elements.inverse_jacobian[element]

        for k in eachnode(dg), j in eachnode(dg), i in eachnode(dg)
            for v in eachvariable(equations)
                du[v, i, j, k, element] *= factor
            end
        end
    end

    return nothing
end
end # @muladd<|MERGE_RESOLUTION|>--- conflicted
+++ resolved
@@ -596,20 +596,11 @@
 end
 
 function prolong2mortars!(cache,
-<<<<<<< HEAD
-                          #=
-                          flux_viscous::Tuple{AbstractArray, AbstractArray,
-                                              AbstractArray},
-                          =#
-                          flux_viscous::Vector{Array{Float64}},
-=======
-                          flux_viscous::Tuple{AbstractArray, AbstractArray,
-                                              AbstractArray},
->>>>>>> e755ef58
+                          flux_viscous::Vector{Array{uEltype}},
                           mesh::TreeMesh{3},
                           equations_parabolic::AbstractEquationsParabolic,
                           mortar_l2::LobattoLegendreMortarL2,
-                          surface_integral, dg::DGSEM)
+                          surface_integral, dg::DGSEM) where {uEltype <: Real}
     # temporary buffer for projections
     @unpack fstar_tmp1_threaded = cache
 
