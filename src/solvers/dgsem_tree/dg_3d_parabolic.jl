--- conflicted
+++ resolved
@@ -339,54 +339,9 @@
     return nothing
 end
 
-<<<<<<< HEAD
-function calc_viscous_fluxes!(flux_viscous,
-                              gradients, u_transformed,
-=======
 function calc_viscous_fluxes!(flux_viscous::Vector{Array{uEltype, 5}},
                               gradients::Vector{Array{uEltype, 5}}, u_transformed,
->>>>>>> 7e1dc7da
                               mesh::Union{TreeMesh{3}, P4estMesh{3}},
-                              equations_parabolic::AbstractEquationsParabolic,
-                              dg::DG, cache, cache_parabolic) where {uEltype <: Real}
-    gradients_x, gradients_y, gradients_z = gradients
-    flux_viscous_x, flux_viscous_y, flux_viscous_z = flux_viscous # output arrays
-
-    @threaded for element in eachelement(dg, cache)
-        for k in eachnode(dg), j in eachnode(dg), i in eachnode(dg)
-            # Get solution and gradients
-            u_node = get_node_vars(u_transformed, equations_parabolic, dg, i, j, k,
-                                   element)
-            gradients_1_node = get_node_vars(gradients_x, equations_parabolic, dg, i, j,
-                                             k, element)
-            gradients_2_node = get_node_vars(gradients_y, equations_parabolic, dg, i, j,
-                                             k, element)
-            gradients_3_node = get_node_vars(gradients_z, equations_parabolic, dg, i, j,
-                                             k, element)
-
-            # Calculate viscous flux and store each component for later use
-            flux_viscous_node_x = flux(u_node,
-                                       (gradients_1_node, gradients_2_node,
-                                        gradients_3_node), 1, equations_parabolic)
-            flux_viscous_node_y = flux(u_node,
-                                       (gradients_1_node, gradients_2_node,
-                                        gradients_3_node), 2, equations_parabolic)
-            flux_viscous_node_z = flux(u_node,
-                                       (gradients_1_node, gradients_2_node,
-                                        gradients_3_node), 3, equations_parabolic)
-            set_node_vars!(flux_viscous_x, flux_viscous_node_x, equations_parabolic, dg,
-                           i, j, k, element)
-            set_node_vars!(flux_viscous_y, flux_viscous_node_y, equations_parabolic, dg,
-                           i, j, k, element)
-            set_node_vars!(flux_viscous_z, flux_viscous_node_z, equations_parabolic, dg,
-                           i, j, k, element)
-        end
-    end
-end
-
-function calc_viscous_fluxes!(flux_viscous::Vector{Array{uEltype, 5}},
-                              gradients::Vector{Array{uEltype, 5}}, u_transformed,
-                              mesh::TreeMesh{3},
                               equations_parabolic::AbstractEquationsParabolic,
                               dg::DG, cache, cache_parabolic) where {uEltype <: Real}
     gradients_x, gradients_y, gradients_z = gradients
