# By default, Julia/LLVM does not use fused multiply-add operations (FMAs).
# Since these FMAs can increase the performance of many numerical algorithms,
# we need to opt-in explicitly.
# See https://ranocha.de/blog/Optimizing_EC_Trixi for further details.
@muladd begin
#! format: noindent

# This file collects all methods that have been updated to work with parabolic systems of equations
#
# assumptions: parabolic terms are of the form div(f(u, grad(u))) and
# will be discretized first order form as follows:
#               1. compute grad(u)
#               2. compute f(u, grad(u))
#               3. compute div(f(u, grad(u))) (i.e., the "regular" rhs! call)
# boundary conditions will be applied to both grad(u) and div(f(u, grad(u))).
function rhs_parabolic!(du, u, t, mesh::TreeMesh{3},
                        equations_parabolic::AbstractEquationsParabolic,
                        initial_condition, boundary_conditions_parabolic, source_terms,
                        dg::DG, parabolic_scheme, cache, cache_parabolic)
    @unpack viscous_container = cache_parabolic
    @unpack u_transformed, gradients, flux_viscous = viscous_container

    # Convert conservative variables to a form more suitable for viscous flux calculations
    @trixi_timeit timer() "transform variables" begin
        transform_variables!(u_transformed, u, mesh, equations_parabolic,
                             dg, parabolic_scheme, cache, cache_parabolic)
    end

    # Compute the gradients of the transformed variables
    @trixi_timeit timer() "calculate gradient" begin
        calc_gradient!(gradients, u_transformed, t, mesh, equations_parabolic,
                       boundary_conditions_parabolic, dg, cache, cache_parabolic)
    end

    # Compute and store the viscous fluxes
    @trixi_timeit timer() "calculate viscous fluxes" begin
        calc_viscous_fluxes!(flux_viscous, gradients, u_transformed, mesh,
                             equations_parabolic, dg, cache, cache_parabolic)
    end

    # The remainder of this function is essentially a regular rhs! for parabolic
    # equations (i.e., it computes the divergence of the viscous fluxes)
    #
    # OBS! In `calc_viscous_fluxes!`, the viscous flux values at the volume nodes of each element have
    # been computed and stored in `fluxes_viscous`. In the following, we *reuse* (abuse) the
    # `interfaces` and `boundaries` containers in `cache_parabolic` to interpolate and store the
    # *fluxes* at the element surfaces, as opposed to interpolating and storing the *solution* (as it
    # is done in the hyperbolic operator). That is, `interfaces.u`/`boundaries.u` store *viscous flux values*
    # and *not the solution*.  The advantage is that a) we do not need to allocate more storage, b) we
    # do not need to recreate the existing data structure only with a different name, and c) we do not
    # need to interpolate solutions *and* gradients to the surfaces.

    # TODO: parabolic; reconsider current data structure reuse strategy

    # Reset du
    @trixi_timeit timer() "reset ∂u/∂t" reset_du!(du, dg, cache)

    # Calculate volume integral
    @trixi_timeit timer() "volume integral" begin
        calc_volume_integral!(du, flux_viscous, mesh, equations_parabolic, dg, cache)
    end

    # Prolong solution to interfaces
    @trixi_timeit timer() "prolong2interfaces" begin
        prolong2interfaces!(cache_parabolic, flux_viscous, mesh, equations_parabolic,
                            dg.surface_integral, dg, cache)
    end

    # Calculate interface fluxes
    @trixi_timeit timer() "interface flux" begin
        calc_interface_flux!(cache_parabolic.elements.surface_flux_values, mesh,
                             equations_parabolic, dg, cache_parabolic)
    end

    # Prolong solution to boundaries
    @trixi_timeit timer() "prolong2boundaries" begin
        prolong2boundaries!(cache_parabolic, flux_viscous, mesh, equations_parabolic,
                            dg.surface_integral, dg, cache)
    end

    # Calculate boundary fluxes
    @trixi_timeit timer() "boundary flux" begin
        calc_boundary_flux_divergence!(cache_parabolic, t,
                                       boundary_conditions_parabolic,
                                       mesh, equations_parabolic,
                                       dg.surface_integral, dg)
    end

    # Prolong solution to mortars
    @trixi_timeit timer() "prolong2mortars" begin
        prolong2mortars!(cache, flux_viscous, mesh, equations_parabolic,
                         dg.mortar, dg.surface_integral, dg)
    end

    # Calculate mortar fluxes
    @trixi_timeit timer() "mortar flux" begin
        calc_mortar_flux!(cache_parabolic.elements.surface_flux_values, mesh,
                          equations_parabolic,
                          dg.mortar, dg.surface_integral, dg, cache)
    end

    # Calculate surface integrals
    @trixi_timeit timer() "surface integral" begin
        calc_surface_integral!(du, u, mesh, equations_parabolic,
                               dg.surface_integral, dg, cache_parabolic)
    end

    # Apply Jacobian from mapping to reference element
    @trixi_timeit timer() "Jacobian" begin
        apply_jacobian_parabolic!(du, mesh, equations_parabolic, dg, cache_parabolic)
    end

    return nothing
end

# Transform solution variables prior to taking the gradient
# (e.g., conservative to primitive variables). Defaults to doing nothing.
# TODO: can we avoid copying data?
function transform_variables!(u_transformed, u, mesh::Union{TreeMesh{3}, P4estMesh{3}},
                              equations_parabolic::AbstractEquationsParabolic,
                              dg::DG, parabolic_scheme, cache, cache_parabolic)
    transformation = gradient_variable_transformation(equations_parabolic)

    @threaded for element in eachelement(dg, cache)
        # Calculate volume terms in one element
        for k in eachnode(dg), j in eachnode(dg), i in eachnode(dg)
            u_node = get_node_vars(u, equations_parabolic, dg, i, j, k, element)
            u_transformed_node = transformation(u_node, equations_parabolic)
            set_node_vars!(u_transformed, u_transformed_node, equations_parabolic, dg,
                           i, j, k, element)
        end
    end
end

# This is the version used when calculating the divergence of the viscous fluxes
function calc_volume_integral!(du, flux_viscous::Vector{Array{uEltype, 5}},
                               mesh::TreeMesh{3},
                               equations_parabolic::AbstractEquationsParabolic,
                               dg::DGSEM, cache) where {uEltype <: Real}
    @unpack derivative_dhat = dg.basis
    flux_viscous_x, flux_viscous_y, flux_viscous_z = flux_viscous

    @threaded for element in eachelement(dg, cache)
        # Calculate volume terms in one element
        for k in eachnode(dg), j in eachnode(dg), i in eachnode(dg)
            flux_1_node = get_node_vars(flux_viscous_x, equations_parabolic, dg, i, j,
                                        k, element)
            flux_2_node = get_node_vars(flux_viscous_y, equations_parabolic, dg, i, j,
                                        k, element)
            flux_3_node = get_node_vars(flux_viscous_z, equations_parabolic, dg, i, j,
                                        k, element)

            for ii in eachnode(dg)
                multiply_add_to_node_vars!(du, derivative_dhat[ii, i], flux_1_node,
                                           equations_parabolic, dg, ii, j, k, element)
            end

            for jj in eachnode(dg)
                multiply_add_to_node_vars!(du, derivative_dhat[jj, j], flux_2_node,
                                           equations_parabolic, dg, i, jj, k, element)
            end

            for kk in eachnode(dg)
                multiply_add_to_node_vars!(du, derivative_dhat[kk, k], flux_3_node,
                                           equations_parabolic, dg, i, j, kk, element)
            end
        end
    end

    return nothing
end

# This is the version used when calculating the divergence of the viscous fluxes
# We pass the `surface_integral` argument solely for dispatch
function prolong2interfaces!(cache_parabolic, flux_viscous::Vector{Array{uEltype, 5}},
                             mesh::TreeMesh{3},
                             equations_parabolic::AbstractEquationsParabolic,
                             surface_integral, dg::DG, cache) where {uEltype <: Real}
    @unpack interfaces = cache_parabolic
    @unpack orientations, neighbor_ids = interfaces
    interfaces_u = interfaces.u

    flux_viscous_x, flux_viscous_y, flux_viscous_z = flux_viscous

    @threaded for interface in eachinterface(dg, cache)
        left_element = neighbor_ids[1, interface]
        right_element = neighbor_ids[2, interface]

        if orientations[interface] == 1
            # interface in x-direction
            for k in eachnode(dg), j in eachnode(dg),
                v in eachvariable(equations_parabolic)
                # OBS! `interfaces_u` stores the interpolated *fluxes* and *not the solution*!
                interfaces_u[1, v, j, k, interface] = flux_viscous_x[v, nnodes(dg), j,
                                                                     k, left_element]
                interfaces_u[2, v, j, k, interface] = flux_viscous_x[v, 1, j, k,
                                                                     right_element]
            end
        elseif orientations[interface] == 2
            # interface in y-direction
            for k in eachnode(dg), i in eachnode(dg),
                v in eachvariable(equations_parabolic)
                # OBS! `interfaces_u` stores the interpolated *fluxes* and *not the solution*!
                interfaces_u[1, v, i, k, interface] = flux_viscous_y[v, i, nnodes(dg),
                                                                     k, left_element]
                interfaces_u[2, v, i, k, interface] = flux_viscous_y[v, i, 1, k,
                                                                     right_element]
            end
        else # if orientations[interface] == 3
            # interface in z-direction
            for j in eachnode(dg), i in eachnode(dg),
                v in eachvariable(equations_parabolic)
                # OBS! `interfaces_u` stores the interpolated *fluxes* and *not the solution*!
                interfaces_u[1, v, i, j, interface] = flux_viscous_z[v, i, j,
                                                                     nnodes(dg),
                                                                     left_element]
                interfaces_u[2, v, i, j, interface] = flux_viscous_z[v, i, j, 1,
                                                                     right_element]
            end
        end
    end

    return nothing
end

# This is the version used when calculating the divergence of the viscous fluxes
function calc_interface_flux!(surface_flux_values,
                              mesh::TreeMesh{3}, equations_parabolic,
                              dg::DG, cache_parabolic)
    @unpack neighbor_ids, orientations = cache_parabolic.interfaces

    @threaded for interface in eachinterface(dg, cache_parabolic)
        # Get neighboring elements
        left_id = neighbor_ids[1, interface]
        right_id = neighbor_ids[2, interface]

        # Determine interface direction with respect to elements:
        # orientation = 1: left -> 2, right -> 1
        # orientation = 2: left -> 4, right -> 3
        # orientation = 3: left -> 6, right -> 5
        left_direction = 2 * orientations[interface]
        right_direction = 2 * orientations[interface] - 1

        for j in eachnode(dg), i in eachnode(dg)
            # Get precomputed fluxes at interfaces
            flux_ll, flux_rr = get_surface_node_vars(cache_parabolic.interfaces.u,
                                                     equations_parabolic,
                                                     dg, i, j, interface)

            # Compute interface flux as mean of left and right viscous fluxes
            # TODO: parabolic; only BR1 at the moment
            flux = 0.5 * (flux_ll + flux_rr)

            # Copy flux to left and right element storage
            for v in eachvariable(equations_parabolic)
                surface_flux_values[v, i, j, left_direction, left_id] = flux[v]
                surface_flux_values[v, i, j, right_direction, right_id] = flux[v]
            end
        end
    end

    return nothing
end

# This is the version used when calculating the divergence of the viscous fluxes
function prolong2boundaries!(cache_parabolic, flux_viscous::Vector{Array{uEltype, 5}},
                             mesh::TreeMesh{3},
                             equations_parabolic::AbstractEquationsParabolic,
                             surface_integral, dg::DG, cache) where {uEltype <: Real}
    @unpack boundaries = cache_parabolic
    @unpack orientations, neighbor_sides, neighbor_ids = boundaries
    boundaries_u = boundaries.u
    flux_viscous_x, flux_viscous_y, flux_viscous_z = flux_viscous

    @threaded for boundary in eachboundary(dg, cache_parabolic)
        element = neighbor_ids[boundary]

        if orientations[boundary] == 1
            # boundary in x-direction
            if neighbor_sides[boundary] == 1
                # element in -x direction of boundary
                for k in eachnode(dg), j in eachnode(dg),
                    v in eachvariable(equations_parabolic)
                    # OBS! `boundaries_u` stores the interpolated *fluxes* and *not the solution*!
                    boundaries_u[1, v, j, k, boundary] = flux_viscous_x[v, nnodes(dg),
                                                                        j, k, element]
                end
            else # Element in +x direction of boundary
                for k in eachnode(dg), j in eachnode(dg),
                    v in eachvariable(equations_parabolic)
                    # OBS! `boundaries_u` stores the interpolated *fluxes* and *not the solution*!
                    boundaries_u[2, v, j, k, boundary] = flux_viscous_x[v, 1, j, k,
                                                                        element]
                end
            end
        elseif orientations[boundary] == 2
            # boundary in y-direction
            if neighbor_sides[boundary] == 1
                # element in -y direction of boundary
                for k in eachnode(dg), i in eachnode(dg),
                    v in eachvariable(equations_parabolic)
                    # OBS! `boundaries_u` stores the interpolated *fluxes* and *not the solution*!
                    boundaries_u[1, v, i, k, boundary] = flux_viscous_y[v, i,
                                                                        nnodes(dg), k,
                                                                        element]
                end
            else
                # element in +y direction of boundary
                for k in eachnode(dg), i in eachnode(dg),
                    v in eachvariable(equations_parabolic)
                    # OBS! `boundaries_u` stores the interpolated *fluxes* and *not the solution*!
                    boundaries_u[2, v, i, k, boundary] = flux_viscous_y[v, i, 1, k,
                                                                        element]
                end
            end
        else # if orientations[boundary] == 3
            # boundary in z-direction
            if neighbor_sides[boundary] == 1
                # element in -z direction of boundary
                for j in eachnode(dg), i in eachnode(dg),
                    v in eachvariable(equations_parabolic)
                    # OBS! `boundaries_u` stores the interpolated *fluxes* and *not the solution*!
                    boundaries_u[1, v, i, j, boundary] = flux_viscous_z[v, i, j,
                                                                        nnodes(dg),
                                                                        element]
                end
            else
                # element in +z direction of boundary
                for j in eachnode(dg), i in eachnode(dg),
                    v in eachvariable(equations_parabolic)
                    # OBS! `boundaries_u` stores the interpolated *fluxes* and *not the solution*!
                    boundaries_u[2, v, i, j, boundary] = flux_viscous_z[v, i, j, 1,
                                                                        element]
                end
            end
        end
    end

    return nothing
end

<<<<<<< HEAD
function calc_viscous_fluxes!(flux_viscous,
                              gradients, u_transformed,
=======
function calc_viscous_fluxes!(flux_viscous::Vector{Array{uEltype, 5}},
                              gradients::Vector{Array{uEltype, 5}}, u_transformed,
>>>>>>> 7e1dc7da
                              mesh::Union{TreeMesh{3}, P4estMesh{3}},
                              equations_parabolic::AbstractEquationsParabolic,
                              dg::DG, cache, cache_parabolic) where {uEltype <: Real}
    gradients_x, gradients_y, gradients_z = gradients
    flux_viscous_x, flux_viscous_y, flux_viscous_z = flux_viscous # output arrays

    @threaded for element in eachelement(dg, cache)
        for k in eachnode(dg), j in eachnode(dg), i in eachnode(dg)
            # Get solution and gradients
            u_node = get_node_vars(u_transformed, equations_parabolic, dg, i, j, k,
                                   element)
            gradients_1_node = get_node_vars(gradients_x, equations_parabolic, dg, i, j,
                                             k, element)
            gradients_2_node = get_node_vars(gradients_y, equations_parabolic, dg, i, j,
                                             k, element)
            gradients_3_node = get_node_vars(gradients_z, equations_parabolic, dg, i, j,
                                             k, element)

            # Calculate viscous flux and store each component for later use
            flux_viscous_node_x = flux(u_node,
                                       (gradients_1_node, gradients_2_node,
                                        gradients_3_node), 1, equations_parabolic)
            flux_viscous_node_y = flux(u_node,
                                       (gradients_1_node, gradients_2_node,
                                        gradients_3_node), 2, equations_parabolic)
            flux_viscous_node_z = flux(u_node,
                                       (gradients_1_node, gradients_2_node,
                                        gradients_3_node), 3, equations_parabolic)
            set_node_vars!(flux_viscous_x, flux_viscous_node_x, equations_parabolic, dg,
                           i, j, k, element)
            set_node_vars!(flux_viscous_y, flux_viscous_node_y, equations_parabolic, dg,
                           i, j, k, element)
            set_node_vars!(flux_viscous_z, flux_viscous_node_z, equations_parabolic, dg,
                           i, j, k, element)
        end
    end
end

# TODO: parabolic; decide if we should keep this.
function get_unsigned_normal_vector_3d(direction)
    if direction > 6 || direction < 1
        error("Direction = $direction; in 3D, direction should be 1, 2, 3, 4, 5, or 6.")
    end
    if direction == 1 || direction == 2
        return SVector(1.0, 0.0, 0.0)
    elseif direction == 3 || direction == 4
        return SVector(0.0, 1.0, 0.0)
    else
        return SVector(0.0, 0.0, 1.0)
    end
end

function calc_boundary_flux_gradients!(cache, t,
                                       boundary_conditions_parabolic::BoundaryConditionPeriodic,
                                       mesh::Union{TreeMesh{3}, P4estMesh{3}},
                                       equations_parabolic::AbstractEquationsParabolic,
                                       surface_integral, dg::DG)
    return nothing
end

function calc_boundary_flux_divergence!(cache, t,
                                        boundary_conditions_parabolic::BoundaryConditionPeriodic,
                                        mesh::Union{TreeMesh{3}, P4estMesh{3}},
                                        equations_parabolic::AbstractEquationsParabolic,
                                        surface_integral, dg::DG)
    return nothing
end

function calc_boundary_flux_gradients!(cache, t,
                                       boundary_conditions_parabolic::NamedTuple,
                                       mesh::TreeMesh{3},
                                       equations_parabolic::AbstractEquationsParabolic,
                                       surface_integral, dg::DG)
    @unpack surface_flux_values = cache.elements
    @unpack n_boundaries_per_direction = cache.boundaries

    # Calculate indices
    lasts = accumulate(+, n_boundaries_per_direction)
    firsts = lasts - n_boundaries_per_direction .+ 1

    # Calc boundary fluxes in each direction
    calc_boundary_flux_by_direction_gradient!(surface_flux_values, t,
                                              boundary_conditions_parabolic[1],
                                              equations_parabolic, surface_integral, dg,
                                              cache,
                                              1, firsts[1], lasts[1])
    calc_boundary_flux_by_direction_gradient!(surface_flux_values, t,
                                              boundary_conditions_parabolic[2],
                                              equations_parabolic, surface_integral, dg,
                                              cache,
                                              2, firsts[2], lasts[2])
    calc_boundary_flux_by_direction_gradient!(surface_flux_values, t,
                                              boundary_conditions_parabolic[3],
                                              equations_parabolic, surface_integral, dg,
                                              cache,
                                              3, firsts[3], lasts[3])
    calc_boundary_flux_by_direction_gradient!(surface_flux_values, t,
                                              boundary_conditions_parabolic[4],
                                              equations_parabolic, surface_integral, dg,
                                              cache,
                                              4, firsts[4], lasts[4])
    calc_boundary_flux_by_direction_gradient!(surface_flux_values, t,
                                              boundary_conditions_parabolic[5],
                                              equations_parabolic, surface_integral, dg,
                                              cache,
                                              5, firsts[5], lasts[5])
    calc_boundary_flux_by_direction_gradient!(surface_flux_values, t,
                                              boundary_conditions_parabolic[6],
                                              equations_parabolic, surface_integral, dg,
                                              cache,
                                              6, firsts[6], lasts[6])
end

function calc_boundary_flux_by_direction_gradient!(surface_flux_values::AbstractArray{
                                                                                      <:Any,
                                                                                      5
                                                                                      },
                                                   t,
                                                   boundary_condition,
                                                   equations_parabolic::AbstractEquationsParabolic,
                                                   surface_integral, dg::DG, cache,
                                                   direction, first_boundary,
                                                   last_boundary)
    @unpack surface_flux = surface_integral
    @unpack u, neighbor_ids, neighbor_sides, node_coordinates, orientations = cache.boundaries

    @threaded for boundary in first_boundary:last_boundary
        # Get neighboring element
        neighbor = neighbor_ids[boundary]

        for j in eachnode(dg), i in eachnode(dg)
            # Get boundary flux
            u_ll, u_rr = get_surface_node_vars(u, equations_parabolic, dg, i, j,
                                               boundary)
            if neighbor_sides[boundary] == 1 # Element is on the left, boundary on the right
                u_inner = u_ll
            else # Element is on the right, boundary on the left
                u_inner = u_rr
            end

            # TODO: revisit if we want more general boundary treatments.
            # This assumes the gradient numerical flux at the boundary is the gradient variable,
            # which is consistent with BR1, LDG.
            flux_inner = u_inner

            x = get_node_coords(node_coordinates, equations_parabolic, dg, i, j,
                                boundary)
            flux = boundary_condition(flux_inner, u_inner,
                                      get_unsigned_normal_vector_3d(direction),
                                      x, t, Gradient(), equations_parabolic)

            # Copy flux to left and right element storage
            for v in eachvariable(equations_parabolic)
                surface_flux_values[v, i, j, direction, neighbor] = flux[v]
            end
        end
    end

    return nothing
end

function calc_boundary_flux_divergence!(cache, t,
                                        boundary_conditions_parabolic::NamedTuple,
                                        mesh::TreeMesh{3},
                                        equations_parabolic::AbstractEquationsParabolic,
                                        surface_integral, dg::DG)
    @unpack surface_flux_values = cache.elements
    @unpack n_boundaries_per_direction = cache.boundaries

    # Calculate indices
    lasts = accumulate(+, n_boundaries_per_direction)
    firsts = lasts - n_boundaries_per_direction .+ 1

    # Calc boundary fluxes in each direction
    calc_boundary_flux_by_direction_divergence!(surface_flux_values, t,
                                                boundary_conditions_parabolic[1],
                                                equations_parabolic, surface_integral,
                                                dg, cache,
                                                1, firsts[1], lasts[1])
    calc_boundary_flux_by_direction_divergence!(surface_flux_values, t,
                                                boundary_conditions_parabolic[2],
                                                equations_parabolic, surface_integral,
                                                dg, cache,
                                                2, firsts[2], lasts[2])
    calc_boundary_flux_by_direction_divergence!(surface_flux_values, t,
                                                boundary_conditions_parabolic[3],
                                                equations_parabolic, surface_integral,
                                                dg, cache,
                                                3, firsts[3], lasts[3])
    calc_boundary_flux_by_direction_divergence!(surface_flux_values, t,
                                                boundary_conditions_parabolic[4],
                                                equations_parabolic, surface_integral,
                                                dg, cache,
                                                4, firsts[4], lasts[4])
    calc_boundary_flux_by_direction_divergence!(surface_flux_values, t,
                                                boundary_conditions_parabolic[5],
                                                equations_parabolic, surface_integral,
                                                dg, cache,
                                                5, firsts[5], lasts[5])
    calc_boundary_flux_by_direction_divergence!(surface_flux_values, t,
                                                boundary_conditions_parabolic[6],
                                                equations_parabolic, surface_integral,
                                                dg, cache,
                                                6, firsts[6], lasts[6])
end
function calc_boundary_flux_by_direction_divergence!(surface_flux_values::AbstractArray{
                                                                                        <:Any,
                                                                                        5
                                                                                        },
                                                     t,
                                                     boundary_condition,
                                                     equations_parabolic::AbstractEquationsParabolic,
                                                     surface_integral, dg::DG, cache,
                                                     direction, first_boundary,
                                                     last_boundary)
    @unpack surface_flux = surface_integral

    # Note: cache.boundaries.u contains the unsigned normal component (using "orientation", not "direction")
    # of the viscous flux, as computed in `prolong2boundaries!`
    @unpack u, neighbor_ids, neighbor_sides, node_coordinates, orientations = cache.boundaries

    @threaded for boundary in first_boundary:last_boundary
        # Get neighboring element
        neighbor = neighbor_ids[boundary]

        for j in eachnode(dg), i in eachnode(dg)
            # Get viscous boundary fluxes
            flux_ll, flux_rr = get_surface_node_vars(u, equations_parabolic, dg, i, j,
                                                     boundary)
            if neighbor_sides[boundary] == 1 # Element is on the left, boundary on the right
                flux_inner = flux_ll
            else # Element is on the right, boundary on the left
                flux_inner = flux_rr
            end

            x = get_node_coords(node_coordinates, equations_parabolic, dg, i, j,
                                boundary)

            # TODO: add a field in `cache.boundaries` for gradient information. UPDATE THIS COMMENT
            # Here, we pass in `u_inner = nothing` since we overwrite cache.boundaries.u with gradient information.
            # This currently works with Dirichlet/Neuman boundary conditions for LaplaceDiffusion3D and
            # NoSlipWall/Adiabatic boundary conditions for CompressibleNavierStokesDiffusion3D as of 2022-6-27.
            # It will not work with implementations which utilize `u_inner` to impose boundary conditions.
            flux = boundary_condition(flux_inner, nothing,
                                      get_unsigned_normal_vector_3d(direction),
                                      x, t, Divergence(), equations_parabolic)

            # Copy flux to left and right element storage
            for v in eachvariable(equations_parabolic)
                surface_flux_values[v, i, j, direction, neighbor] = flux[v]
            end
        end
    end

    return nothing
end

# `cache` is the hyperbolic cache, i.e., in particular not `cache_parabolic`.
# This is because mortar handling is done in the (hyperbolic) `cache`.
# Specialization `flux_viscous::Vector{Array{uEltype, 4}}` needed since 
#`prolong2mortars!` in dg_2d.jl is used for both purely hyperbolic and 
# hyperbolic-parabolic systems.
function prolong2mortars!(cache,
                          flux_viscous::Vector{Array{uEltype, 5}},
                          mesh::TreeMesh{3},
                          equations_parabolic::AbstractEquationsParabolic,
                          mortar_l2::LobattoLegendreMortarL2,
                          surface_integral, dg::DGSEM) where {uEltype <: Real}
    # temporary buffer for projections
    @unpack fstar_tmp1_threaded = cache

    flux_viscous_x, flux_viscous_y, flux_viscous_z = flux_viscous
    @threaded for mortar in eachmortar(dg, cache)
        fstar_tmp1 = fstar_tmp1_threaded[Threads.threadid()]

        lower_left_element = cache.mortars.neighbor_ids[1, mortar]
        lower_right_element = cache.mortars.neighbor_ids[2, mortar]
        upper_left_element = cache.mortars.neighbor_ids[3, mortar]
        upper_right_element = cache.mortars.neighbor_ids[4, mortar]
        large_element = cache.mortars.neighbor_ids[5, mortar]

        # Copy solution small to small
        if cache.mortars.large_sides[mortar] == 1 # -> small elements on right side
            if cache.mortars.orientations[mortar] == 1
                # L2 mortars in x-direction
                for k in eachnode(dg), j in eachnode(dg)
                    for v in eachvariable(equations_parabolic)
                        cache.mortars.u_upper_left[2, v, j, k, mortar] = flux_viscous_x[v,
                                                                                        1,
                                                                                        j,
                                                                                        k,
                                                                                        upper_left_element]
                        cache.mortars.u_upper_right[2, v, j, k, mortar] = flux_viscous_x[v,
                                                                                         1,
                                                                                         j,
                                                                                         k,
                                                                                         upper_right_element]
                        cache.mortars.u_lower_left[2, v, j, k, mortar] = flux_viscous_x[v,
                                                                                        1,
                                                                                        j,
                                                                                        k,
                                                                                        lower_left_element]
                        cache.mortars.u_lower_right[2, v, j, k, mortar] = flux_viscous_x[v,
                                                                                         1,
                                                                                         j,
                                                                                         k,
                                                                                         lower_right_element]
                    end
                end
            elseif cache.mortars.orientations[mortar] == 2
                # L2 mortars in y-direction
                for k in eachnode(dg), i in eachnode(dg)
                    for v in eachvariable(equations_parabolic)
                        cache.mortars.u_upper_left[2, v, i, k, mortar] = flux_viscous_y[v,
                                                                                        i,
                                                                                        1,
                                                                                        k,
                                                                                        upper_left_element]
                        cache.mortars.u_upper_right[2, v, i, k, mortar] = flux_viscous_y[v,
                                                                                         i,
                                                                                         1,
                                                                                         k,
                                                                                         upper_right_element]
                        cache.mortars.u_lower_left[2, v, i, k, mortar] = flux_viscous_y[v,
                                                                                        i,
                                                                                        1,
                                                                                        k,
                                                                                        lower_left_element]
                        cache.mortars.u_lower_right[2, v, i, k, mortar] = flux_viscous_y[v,
                                                                                         i,
                                                                                         1,
                                                                                         k,
                                                                                         lower_right_element]
                    end
                end
            else # orientations[mortar] == 3
                # L2 mortars in z-direction
                for j in eachnode(dg), i in eachnode(dg)
                    for v in eachvariable(equations_parabolic)
                        cache.mortars.u_upper_left[2, v, i, j, mortar] = flux_viscous_z[v,
                                                                                        i,
                                                                                        j,
                                                                                        1,
                                                                                        upper_left_element]
                        cache.mortars.u_upper_right[2, v, i, j, mortar] = flux_viscous_z[v,
                                                                                         i,
                                                                                         j,
                                                                                         1,
                                                                                         upper_right_element]
                        cache.mortars.u_lower_left[2, v, i, j, mortar] = flux_viscous_z[v,
                                                                                        i,
                                                                                        j,
                                                                                        1,
                                                                                        lower_left_element]
                        cache.mortars.u_lower_right[2, v, i, j, mortar] = flux_viscous_z[v,
                                                                                         i,
                                                                                         j,
                                                                                         1,
                                                                                         lower_right_element]
                    end
                end
            end
        else # large_sides[mortar] == 2 -> small elements on left side
            if cache.mortars.orientations[mortar] == 1
                # L2 mortars in x-direction
                for k in eachnode(dg), j in eachnode(dg)
                    for v in eachvariable(equations_parabolic)
                        cache.mortars.u_upper_left[1, v, j, k, mortar] = flux_viscous_x[v,
                                                                                        nnodes(dg),
                                                                                        j,
                                                                                        k,
                                                                                        upper_left_element]
                        cache.mortars.u_upper_right[1, v, j, k, mortar] = flux_viscous_x[v,
                                                                                         nnodes(dg),
                                                                                         j,
                                                                                         k,
                                                                                         upper_right_element]
                        cache.mortars.u_lower_left[1, v, j, k, mortar] = flux_viscous_x[v,
                                                                                        nnodes(dg),
                                                                                        j,
                                                                                        k,
                                                                                        lower_left_element]
                        cache.mortars.u_lower_right[1, v, j, k, mortar] = flux_viscous_x[v,
                                                                                         nnodes(dg),
                                                                                         j,
                                                                                         k,
                                                                                         lower_right_element]
                    end
                end
            elseif cache.mortars.orientations[mortar] == 2
                # L2 mortars in y-direction
                for k in eachnode(dg), i in eachnode(dg)
                    for v in eachvariable(equations_parabolic)
                        cache.mortars.u_upper_left[1, v, i, k, mortar] = flux_viscous_y[v,
                                                                                        i,
                                                                                        nnodes(dg),
                                                                                        k,
                                                                                        upper_left_element]
                        cache.mortars.u_upper_right[1, v, i, k, mortar] = flux_viscous_y[v,
                                                                                         i,
                                                                                         nnodes(dg),
                                                                                         k,
                                                                                         upper_right_element]
                        cache.mortars.u_lower_left[1, v, i, k, mortar] = flux_viscous_y[v,
                                                                                        i,
                                                                                        nnodes(dg),
                                                                                        k,
                                                                                        lower_left_element]
                        cache.mortars.u_lower_right[1, v, i, k, mortar] = flux_viscous_y[v,
                                                                                         i,
                                                                                         nnodes(dg),
                                                                                         k,
                                                                                         lower_right_element]
                    end
                end
            else # if cache.mortars.orientations[mortar] == 3
                # L2 mortars in z-direction
                for j in eachnode(dg), i in eachnode(dg)
                    for v in eachvariable(equations_parabolic)
                        cache.mortars.u_upper_left[1, v, i, j, mortar] = flux_viscous_z[v,
                                                                                        i,
                                                                                        j,
                                                                                        nnodes(dg),
                                                                                        upper_left_element]
                        cache.mortars.u_upper_right[1, v, i, j, mortar] = flux_viscous_z[v,
                                                                                         i,
                                                                                         j,
                                                                                         nnodes(dg),
                                                                                         upper_right_element]
                        cache.mortars.u_lower_left[1, v, i, j, mortar] = flux_viscous_z[v,
                                                                                        i,
                                                                                        j,
                                                                                        nnodes(dg),
                                                                                        lower_left_element]
                        cache.mortars.u_lower_right[1, v, i, j, mortar] = flux_viscous_z[v,
                                                                                         i,
                                                                                         j,
                                                                                         nnodes(dg),
                                                                                         lower_right_element]
                    end
                end
            end
        end

        # Interpolate large element face data to small interface locations
        if cache.mortars.large_sides[mortar] == 1 # -> large element on left side
            leftright = 1
            if cache.mortars.orientations[mortar] == 1
                # L2 mortars in x-direction
                u_large = view(flux_viscous_x, :, nnodes(dg), :, :, large_element)
                element_solutions_to_mortars!(cache.mortars, mortar_l2, leftright,
                                              mortar, u_large, fstar_tmp1)
            elseif cache.mortars.orientations[mortar] == 2
                # L2 mortars in y-direction
                u_large = view(flux_viscous_y, :, :, nnodes(dg), :, large_element)
                element_solutions_to_mortars!(cache.mortars, mortar_l2, leftright,
                                              mortar, u_large, fstar_tmp1)
            else # cache.mortars.orientations[mortar] == 3
                # L2 mortars in z-direction
                u_large = view(flux_viscous_z, :, :, :, nnodes(dg), large_element)
                element_solutions_to_mortars!(cache.mortars, mortar_l2, leftright,
                                              mortar, u_large, fstar_tmp1)
            end
        else # large_sides[mortar] == 2 -> large element on right side
            leftright = 2
            if cache.mortars.orientations[mortar] == 1
                # L2 mortars in x-direction
                u_large = view(flux_viscous_x, :, 1, :, :, large_element)
                element_solutions_to_mortars!(cache.mortars, mortar_l2, leftright,
                                              mortar, u_large, fstar_tmp1)
            elseif cache.mortars.orientations[mortar] == 2
                # L2 mortars in y-direction
                u_large = view(flux_viscous_y, :, :, 1, :, large_element)
                element_solutions_to_mortars!(cache.mortars, mortar_l2, leftright,
                                              mortar, u_large, fstar_tmp1)
            else # cache.mortars.orientations[mortar] == 3
                # L2 mortars in z-direction
                u_large = view(flux_viscous_z, :, :, :, 1, large_element)
                element_solutions_to_mortars!(cache.mortars, mortar_l2, leftright,
                                              mortar, u_large, fstar_tmp1)
            end
        end
    end

    return nothing
end

# NOTE: Use analogy to "calc_mortar_flux!" for hyperbolic eqs with no nonconservative terms.
# Reasoning: "calc_interface_flux!" for parabolic part is implemented as the version for
# hyperbolic terms with conserved terms only, i.e., no nonconservative terms.
function calc_mortar_flux!(surface_flux_values,
                           mesh::TreeMesh{3},
                           equations_parabolic::AbstractEquationsParabolic,
                           mortar_l2::LobattoLegendreMortarL2,
                           surface_integral, dg::DG, cache)
    @unpack surface_flux = surface_integral
    @unpack u_lower_left, u_lower_right, u_upper_left, u_upper_right, orientations = cache.mortars
    @unpack (fstar_upper_left_threaded, fstar_upper_right_threaded,
    fstar_lower_left_threaded, fstar_lower_right_threaded,
    fstar_tmp1_threaded) = cache

    @threaded for mortar in eachmortar(dg, cache)
        # Choose thread-specific pre-allocated container
        fstar_upper_left = fstar_upper_left_threaded[Threads.threadid()]
        fstar_upper_right = fstar_upper_right_threaded[Threads.threadid()]
        fstar_lower_left = fstar_lower_left_threaded[Threads.threadid()]
        fstar_lower_right = fstar_lower_right_threaded[Threads.threadid()]
        fstar_tmp1 = fstar_tmp1_threaded[Threads.threadid()]

        # Calculate fluxes
        orientation = orientations[mortar]
        calc_fstar!(fstar_upper_left, equations_parabolic, surface_flux, dg,
                    u_upper_left, mortar,
                    orientation)
        calc_fstar!(fstar_upper_right, equations_parabolic, surface_flux, dg,
                    u_upper_right,
                    mortar, orientation)
        calc_fstar!(fstar_lower_left, equations_parabolic, surface_flux, dg,
                    u_lower_left, mortar,
                    orientation)
        calc_fstar!(fstar_lower_right, equations_parabolic, surface_flux, dg,
                    u_lower_right,
                    mortar, orientation)

        mortar_fluxes_to_elements!(surface_flux_values,
                                   mesh, equations_parabolic, mortar_l2, dg, cache,
                                   mortar,
                                   fstar_upper_left, fstar_upper_right,
                                   fstar_lower_left, fstar_lower_right,
                                   fstar_tmp1)
    end

    return nothing
end

@inline function calc_fstar!(destination::AbstractArray{<:Any, 3},
                             equations_parabolic::AbstractEquationsParabolic,
                             surface_flux, dg::DGSEM,
                             u_interfaces, interface, orientation)
    for j in eachnode(dg), i in eachnode(dg)
        # Call pointwise two-point numerical flux function
        u_ll, u_rr = get_surface_node_vars(u_interfaces, equations_parabolic, dg, i, j,
                                           interface)
        # TODO: parabolic; only BR1 at the moment
        flux = 0.5 * (u_ll + u_rr)

        # Copy flux to left and right element storage
        set_node_vars!(destination, flux, equations_parabolic, dg, i, j)
    end

    return nothing
end

# Calculate the gradient of the transformed variables
function calc_gradient!(gradients, u_transformed, t,
                        mesh::TreeMesh{3}, equations_parabolic,
                        boundary_conditions_parabolic, dg::DG, cache, cache_parabolic)
    gradients_x, gradients_y, gradients_z = gradients

    # Reset du
    @trixi_timeit timer() "reset gradients" begin
        reset_du!(gradients_x, dg, cache)
        reset_du!(gradients_y, dg, cache)
        reset_du!(gradients_z, dg, cache)
    end

    # Calculate volume integral
    @trixi_timeit timer() "volume integral" begin
        @unpack derivative_dhat = dg.basis
        @threaded for element in eachelement(dg, cache)

            # Calculate volume terms in one element
            for k in eachnode(dg), j in eachnode(dg), i in eachnode(dg)
                u_node = get_node_vars(u_transformed, equations_parabolic, dg, i, j, k,
                                       element)

                for ii in eachnode(dg)
                    multiply_add_to_node_vars!(gradients_x, derivative_dhat[ii, i],
                                               u_node, equations_parabolic, dg, ii, j,
                                               k, element)
                end

                for jj in eachnode(dg)
                    multiply_add_to_node_vars!(gradients_y, derivative_dhat[jj, j],
                                               u_node, equations_parabolic, dg, i, jj,
                                               k, element)
                end

                for kk in eachnode(dg)
                    multiply_add_to_node_vars!(gradients_z, derivative_dhat[kk, k],
                                               u_node, equations_parabolic, dg, i, j,
                                               kk, element)
                end
            end
        end
    end

    # Prolong solution to interfaces
    @trixi_timeit timer() "prolong2interfaces" begin
        prolong2interfaces!(cache_parabolic, u_transformed, mesh, equations_parabolic,
                            dg.surface_integral, dg)
    end

    # Calculate interface fluxes
    @trixi_timeit timer() "interface flux" begin
        @unpack surface_flux_values = cache_parabolic.elements
        @unpack neighbor_ids, orientations = cache_parabolic.interfaces

        @threaded for interface in eachinterface(dg, cache_parabolic)
            # Get neighboring elements
            left_id = neighbor_ids[1, interface]
            right_id = neighbor_ids[2, interface]

            # Determine interface direction with respect to elements:
            # orientation = 1: left -> 2, right -> 1
            # orientation = 2: left -> 4, right -> 3
            # orientation = 3: left -> 6, right -> 5
            left_direction = 2 * orientations[interface]
            right_direction = 2 * orientations[interface] - 1

            for j in eachnode(dg), i in eachnode(dg)
                # Call pointwise Riemann solver
                u_ll, u_rr = get_surface_node_vars(cache_parabolic.interfaces.u,
                                                   equations_parabolic, dg, i, j,
                                                   interface)
                flux = 0.5 * (u_ll + u_rr)

                # Copy flux to left and right element storage
                for v in eachvariable(equations_parabolic)
                    surface_flux_values[v, i, j, left_direction, left_id] = flux[v]
                    surface_flux_values[v, i, j, right_direction, right_id] = flux[v]
                end
            end
        end
    end

    # Prolong solution to boundaries
    @trixi_timeit timer() "prolong2boundaries" begin
        prolong2boundaries!(cache_parabolic, u_transformed, mesh, equations_parabolic,
                            dg.surface_integral, dg)
    end

    # Calculate boundary fluxes
    @trixi_timeit timer() "boundary flux" begin
        calc_boundary_flux_gradients!(cache_parabolic, t, boundary_conditions_parabolic,
                                      mesh, equations_parabolic,
                                      dg.surface_integral, dg)
    end

    # Prolong solution to mortars
    # NOTE: This re-uses the implementation for hyperbolic terms in "dg_3d.jl"
    @trixi_timeit timer() "prolong2mortars" begin
        prolong2mortars!(cache, u_transformed, mesh, equations_parabolic,
                         dg.mortar, dg.surface_integral, dg)
    end

    # Calculate mortar fluxes
    @trixi_timeit timer() "mortar flux" begin
        calc_mortar_flux!(surface_flux_values,
                          mesh,
                          equations_parabolic,
                          dg.mortar, dg.surface_integral, dg, cache)
    end

    # Calculate surface integrals
    @trixi_timeit timer() "surface integral" begin
        @unpack boundary_interpolation = dg.basis
        @unpack surface_flux_values = cache_parabolic.elements

        # Note that all fluxes have been computed with outward-pointing normal vectors.
        # Access the factors only once before beginning the loop to increase performance.
        # We also use explicit assignments instead of `+=` to let `@muladd` turn these
        # into FMAs (see comment at the top of the file).
        factor_1 = boundary_interpolation[1, 1]
        factor_2 = boundary_interpolation[nnodes(dg), 2]
        @threaded for element in eachelement(dg, cache)
            for m in eachnode(dg), l in eachnode(dg)
                for v in eachvariable(equations_parabolic)
                    # surface at -x
                    gradients_x[v, 1, l, m, element] = (gradients_x[v, 1, l, m,
                                                                    element] -
                                                        surface_flux_values[v, l, m, 1,
                                                                            element] *
                                                        factor_1)

                    # surface at +x
                    gradients_x[v, nnodes(dg), l, m, element] = (gradients_x[v,
                                                                             nnodes(dg),
                                                                             l, m,
                                                                             element] +
                                                                 surface_flux_values[v,
                                                                                     l,
                                                                                     m,
                                                                                     2,
                                                                                     element] *
                                                                 factor_2)

                    # surface at -y
                    gradients_y[v, l, 1, m, element] = (gradients_y[v, l, 1, m,
                                                                    element] -
                                                        surface_flux_values[v, l, m, 3,
                                                                            element] *
                                                        factor_1)

                    # surface at +y
                    gradients_y[v, l, nnodes(dg), m, element] = (gradients_y[v, l,
                                                                             nnodes(dg),
                                                                             m,
                                                                             element] +
                                                                 surface_flux_values[v,
                                                                                     l,
                                                                                     m,
                                                                                     4,
                                                                                     element] *
                                                                 factor_2)

                    # surface at -z
                    gradients_z[v, l, m, 1, element] = (gradients_z[v, l, m, 1,
                                                                    element] -
                                                        surface_flux_values[v, l, m, 5,
                                                                            element] *
                                                        factor_1)

                    # surface at +z
                    gradients_z[v, l, m, nnodes(dg), element] = (gradients_z[v, l, m,
                                                                             nnodes(dg),
                                                                             element] +
                                                                 surface_flux_values[v,
                                                                                     l,
                                                                                     m,
                                                                                     6,
                                                                                     element] *
                                                                 factor_2)
                end
            end
        end
    end

    # Apply Jacobian from mapping to reference element
    @trixi_timeit timer() "Jacobian" begin
        apply_jacobian_parabolic!(gradients_x, mesh, equations_parabolic, dg,
                                  cache_parabolic)
        apply_jacobian_parabolic!(gradients_y, mesh, equations_parabolic, dg,
                                  cache_parabolic)
        apply_jacobian_parabolic!(gradients_z, mesh, equations_parabolic, dg,
                                  cache_parabolic)
    end

    return nothing
end

# This method is called when a SemidiscretizationHyperbolic is constructed.
# It constructs the basic `cache` used throughout the simulation to compute
# the RHS etc.
function create_cache_parabolic(mesh::TreeMesh{3},
                                equations_hyperbolic::AbstractEquations,
                                equations_parabolic::AbstractEquationsParabolic,
                                dg::DG, parabolic_scheme, RealT, uEltype)
    # Get cells for which an element needs to be created (i.e. all leaf cells)
    leaf_cell_ids = local_leaf_cells(mesh.tree)

    elements = init_elements(leaf_cell_ids, mesh, equations_hyperbolic, dg.basis, RealT,
                             uEltype)

    interfaces = init_interfaces(leaf_cell_ids, mesh, elements)

    boundaries = init_boundaries(leaf_cell_ids, mesh, elements)

    # mortars = init_mortars(leaf_cell_ids, mesh, elements, dg.mortar)

    viscous_container = init_viscous_container_3d(nvariables(equations_hyperbolic),
                                                  nnodes(elements), nelements(elements),
                                                  uEltype)

    # cache = (; elements, interfaces, boundaries, mortars)
    cache = (; elements, interfaces, boundaries, viscous_container)

    # Add specialized parts of the cache required to compute the mortars etc.
    # cache = (;cache..., create_cache(mesh, equations_parabolic, dg.mortar, uEltype)...)

    return cache
end

# Needed to *not* flip the sign of the inverse Jacobian.
# This is because the parabolic fluxes are assumed to be of the form
#   `du/dt + df/dx = dg/dx + source(x,t)`,
# where f(u) is the inviscid flux and g(u) is the viscous flux.
function apply_jacobian_parabolic!(du, mesh::TreeMesh{3},
                                   equations::AbstractEquationsParabolic,
                                   dg::DG, cache)
    @unpack inverse_jacobian = cache.elements

    @threaded for element in eachelement(dg, cache)
        factor = inverse_jacobian[element]

        for k in eachnode(dg), j in eachnode(dg), i in eachnode(dg)
            for v in eachvariable(equations)
                du[v, i, j, k, element] *= factor
            end
        end
    end

    return nothing
end

function apply_jacobian_parabolic!(du, mesh::P4estMesh{3},
                                   equations::AbstractEquationsParabolic,
                                   dg::DG, cache)
    @unpack inverse_jacobian = cache.elements

    @threaded for element in eachelement(dg, cache)
        for k in eachnode(dg), j in eachnode(dg), i in eachnode(dg)
            factor = inverse_jacobian[i, j, k, element]

            for v in eachvariable(equations)
                du[v, i, j, k, element] *= factor
            end
        end
    end

    return nothing
end
end # @muladd<|MERGE_RESOLUTION|>--- conflicted
+++ resolved
@@ -339,13 +339,8 @@
     return nothing
 end
 
-<<<<<<< HEAD
-function calc_viscous_fluxes!(flux_viscous,
-                              gradients, u_transformed,
-=======
 function calc_viscous_fluxes!(flux_viscous::Vector{Array{uEltype, 5}},
                               gradients::Vector{Array{uEltype, 5}}, u_transformed,
->>>>>>> 7e1dc7da
                               mesh::Union{TreeMesh{3}, P4estMesh{3}},
                               equations_parabolic::AbstractEquationsParabolic,
                               dg::DG, cache, cache_parabolic) where {uEltype <: Real}
