# By default, Julia/LLVM does not use fused multiply-add operations (FMAs).
# Since these FMAs can increase the performance of many numerical algorithms,
# we need to opt-in explicitly.
# See https://ranocha.de/blog/Optimizing_EC_Trixi for further details.
@muladd begin
#! format: noindent

# everything related to a DG semidiscretization in 1D,
# currently limited to Lobatto-Legendre nodes

# This method is called when a SemidiscretizationHyperbolic is constructed.
# It constructs the basic `cache` used throughout the simulation to compute
# the RHS etc.
function create_cache(mesh::TreeMesh{1}, equations,
                      dg::DG, RealT, uEltype)
    # Get cells for which an element needs to be created (i.e. all leaf cells)
    leaf_cell_ids = local_leaf_cells(mesh.tree)

    elements = init_elements(leaf_cell_ids, mesh, equations, dg.basis, RealT, uEltype)

    interfaces = init_interfaces(leaf_cell_ids, mesh, elements)

    boundaries = init_boundaries(leaf_cell_ids, mesh, elements)

    cache = (; elements, interfaces, boundaries)

    # Add specialized parts of the cache required to compute the volume integral etc.
    cache = (; cache...,
             create_cache(mesh, equations, dg.volume_integral, dg, uEltype)...)

    return cache
end

# The methods below are specialized on the volume integral type
# and called from the basic `create_cache` method at the top.

function create_cache(mesh::Union{TreeMesh{1}, StructuredMesh{1}}, equations,
                      volume_integral::VolumeIntegralShockCapturingHG, dg::DG, uEltype)
    cache = create_cache(mesh, equations,
                         VolumeIntegralFluxDifferencing(volume_integral.volume_flux_dg),
                         dg, uEltype)

    MA2d = MArray{Tuple{nvariables(equations), nnodes(dg) + 1},
                  uEltype, 2, nvariables(equations) * (nnodes(dg) + 1)}
    fstar1_L_threaded = MA2d[MA2d(undef) for _ in 1:Threads.maxthreadid()]
    fstar1_R_threaded = MA2d[MA2d(undef) for _ in 1:Threads.maxthreadid()]

    return (; cache..., fstar1_L_threaded, fstar1_R_threaded)
end

function create_cache(mesh::Union{TreeMesh{1}, StructuredMesh{1}}, equations,
                      volume_integral::AbstractVolumeIntegralPureLGLFiniteVolume,
                      dg::DG, uEltype)
    A2d = Array{uEltype, 2}
    fstar1_L_threaded = A2d[A2d(undef, nvariables(equations),
                                nnodes(dg) + 1)
                            for _ in 1:Threads.maxthreadid()]
    fstar1_R_threaded = A2d[A2d(undef, nvariables(equations),
                                nnodes(dg) + 1)
                            for _ in 1:Threads.maxthreadid()]

    return (; fstar1_L_threaded, fstar1_R_threaded)
end

# TODO: Taal discuss/refactor timer, allowing users to pass a custom timer?

function rhs!(backend, du, u, t,
              mesh::TreeMesh{1}, equations,
              boundary_conditions, source_terms::Source,
              dg::DG, cache) where {Source}
    # Reset du
    @trixi_timeit timer() "reset ∂u/∂t" reset_du!(du, dg, cache)

    # Calculate volume integral
    @trixi_timeit timer() "volume integral" begin
        calc_volume_integral!(backend, du, u, mesh,
                              have_nonconservative_terms(equations), equations,
                              dg.volume_integral, dg, cache)
    end

    # Prolong solution to interfaces
    @trixi_timeit timer() "prolong2interfaces" begin
        prolong2interfaces!(cache, u, mesh, equations, dg)
    end

    # Calculate interface fluxes
    @trixi_timeit timer() "interface flux" begin
        calc_interface_flux!(cache.elements.surface_flux_values, mesh,
                             have_nonconservative_terms(equations), equations,
                             dg.surface_integral, dg, cache)
    end

    # Prolong solution to boundaries
    @trixi_timeit timer() "prolong2boundaries" begin
        prolong2boundaries!(cache, u, mesh, equations,
                            dg.surface_integral, dg)
    end

    # Calculate boundary fluxes
    @trixi_timeit timer() "boundary flux" begin
        calc_boundary_flux!(cache, t, boundary_conditions, mesh, equations,
                            dg.surface_integral, dg)
    end

    # Calculate surface integrals
    @trixi_timeit timer() "surface integral" begin
        calc_surface_integral!(backend, du, u, mesh, equations,
                               dg.surface_integral, dg, cache)
    end

    # Apply Jacobian from mapping to reference element
    @trixi_timeit timer() "Jacobian" apply_jacobian!(backend, du, mesh, equations, dg,
                                                     cache)

    # Calculate source terms
    @trixi_timeit timer() "source terms" begin
        calc_sources!(du, u, t, source_terms, equations, dg, cache)
    end

    return nothing
end

#=
`weak_form_kernel!` is only implemented for conserved terms as
non-conservative terms should always be discretized in conjunction with a flux-splitting scheme,
see `flux_differencing_kernel!`.
This treatment is required to achieve, e.g., entropy-stability or well-balancedness.
See also https://github.com/trixi-framework/Trixi.jl/issues/1671#issuecomment-1765644064
=#
@inline function weak_form_kernel!(du, u,
                                   element, mesh::Union{TreeMesh{1}, StructuredMesh{1}},
                                   have_nonconservative_terms::False, equations,
                                   dg::DGSEM, cache, alpha = true)
    # true * [some floating point value] == [exactly the same floating point value]
    # This can (hopefully) be optimized away due to constant propagation.
    @unpack derivative_dhat = dg.basis

    for i in eachnode(dg)
        u_node = get_node_vars(u, equations, dg, i, element)

        flux1 = flux(u_node, 1, equations)
        for ii in eachnode(dg)
            multiply_add_to_node_vars!(du, alpha * derivative_dhat[ii, i], flux1,
                                       equations, dg, ii, element)
        end
    end

    return nothing
end

@inline function flux_differencing_kernel!(du, u,
                                           element,
                                           mesh::Union{TreeMesh{1}, StructuredMesh{1}},
                                           have_nonconservative_terms::False, equations,
                                           volume_flux, dg::DGSEM, cache, alpha = true)
    # true * [some floating point value] == [exactly the same floating point value]
    # This can (hopefully) be optimized away due to constant propagation.
    @unpack derivative_split = dg.basis

    # Calculate volume integral in one element
    for i in eachnode(dg)
        u_node = get_node_vars(u, equations, dg, i, element)

        # All diagonal entries of `derivative_split` are zero. Thus, we can skip
        # the computation of the diagonal terms. In addition, we use the symmetry
        # of the `volume_flux` to save half of the possible two-point flux
        # computations.

        # x direction
        for ii in (i + 1):nnodes(dg)
            u_node_ii = get_node_vars(u, equations, dg, ii, element)
            flux1 = volume_flux(u_node, u_node_ii, 1, equations)
            multiply_add_to_node_vars!(du, alpha * derivative_split[i, ii], flux1,
                                       equations, dg, i, element)
            multiply_add_to_node_vars!(du, alpha * derivative_split[ii, i], flux1,
                                       equations, dg, ii, element)
        end
    end
end

@inline function flux_differencing_kernel!(du, u,
                                           element,
                                           mesh::Union{TreeMesh{1}, StructuredMesh{1}},
                                           have_nonconservative_terms::True, equations,
                                           volume_flux, dg::DGSEM, cache, alpha = true)
    # true * [some floating point value] == [exactly the same floating point value]
    # This can (hopefully) be optimized away due to constant propagation.
    @unpack derivative_split = dg.basis
    symmetric_flux, nonconservative_flux = volume_flux

    # Apply the symmetric flux as usual
    flux_differencing_kernel!(du, u, element, mesh, False(), equations, symmetric_flux,
                              dg, cache, alpha)

    # Calculate the remaining volume terms using the nonsymmetric generalized flux
    for i in eachnode(dg)
        u_node = get_node_vars(u, equations, dg, i, element)

        # The diagonal terms are zero since the diagonal of `derivative_split`
        # is zero. We ignore this for now.

        # x direction
        integral_contribution = zero(u_node)
        for ii in eachnode(dg)
            u_node_ii = get_node_vars(u, equations, dg, ii, element)
            noncons_flux1 = nonconservative_flux(u_node, u_node_ii, 1, equations)
            integral_contribution = integral_contribution +
                                    derivative_split[i, ii] * noncons_flux1
        end

        # The factor 0.5 cancels the factor 2 in the flux differencing form
        multiply_add_to_node_vars!(du, alpha * 0.5f0, integral_contribution, equations,
                                   dg, i, element)
    end
end

@inline function fv_kernel!(du, u,
                            mesh::Union{TreeMesh{1}, StructuredMesh{1}},
                            have_nonconservative_terms, equations,
                            volume_flux_fv, dg::DGSEM, cache, element, alpha = true)
    @unpack fstar1_L_threaded, fstar1_R_threaded = cache
    @unpack inverse_weights = dg.basis # Plays role of inverse DG-subcell sizes

    # Calculate FV two-point fluxes
    fstar1_L = fstar1_L_threaded[Threads.threadid()]
    fstar1_R = fstar1_R_threaded[Threads.threadid()]
    calcflux_fv!(fstar1_L, fstar1_R, u, mesh,
                 have_nonconservative_terms, equations,
                 volume_flux_fv, dg, element, cache)

    # Calculate FV volume integral contribution
    for i in eachnode(dg)
        for v in eachvariable(equations)
            du[v, i, element] += (alpha *
                                  (inverse_weights[i] *
                                   (fstar1_L[v, i + 1] - fstar1_R[v, i])))
        end
    end

    return nothing
end

function calc_volume_integral!(backend::Nothing, du, u,
                               mesh::Union{TreeMesh{1}, StructuredMesh{1}},
                               have_nonconservative_terms, equations,
                               volume_integral::VolumeIntegralPureLGLFiniteVolumeO2,
                               dg::DGSEM, cache)
    @unpack x_interfaces, volume_flux_fv, reconstruction_mode, slope_limiter = volume_integral

    # Calculate LGL second-order FV volume integral
    @threaded for element in eachelement(dg, cache)
        fvO2_kernel!(du, u, mesh,
                     have_nonconservative_terms, equations,
                     volume_flux_fv, dg, cache, element,
                     x_interfaces, reconstruction_mode, slope_limiter, true)
    end

    return nothing
end

@inline function fvO2_kernel!(du, u,
                              mesh::Union{TreeMesh{1}, StructuredMesh{1}},
                              nonconservative_terms, equations,
                              volume_flux_fv, dg::DGSEM, cache, element,
                              x_interfaces, reconstruction_mode, slope_limiter,
                              alpha = true)
    @unpack fstar1_L_threaded, fstar1_R_threaded = cache
    @unpack inverse_weights = dg.basis # Plays role of inverse DG-subcell sizes

    # Calculate FV two-point fluxes
    fstar1_L = fstar1_L_threaded[Threads.threadid()]
    fstar1_R = fstar1_R_threaded[Threads.threadid()]
    calcflux_fvO2!(fstar1_L, fstar1_R, u, mesh, nonconservative_terms, equations,
                   volume_flux_fv, dg, element, cache,
                   x_interfaces, reconstruction_mode, slope_limiter)

    # Calculate FV volume integral contribution
    for i in eachnode(dg)
        for v in eachvariable(equations)
            du[v, i, element] += (alpha *
                                  (inverse_weights[i] *
                                   (fstar1_L[v, i + 1] - fstar1_R[v, i])))
        end
    end

    return nothing
end

@inline function calcflux_fv!(fstar1_L, fstar1_R, u::AbstractArray{<:Any, 3},
                              mesh::Union{TreeMesh{1}, StructuredMesh{1}},
                              have_nonconservative_terms::False,
                              equations, volume_flux_fv, dg::DGSEM, element, cache)
    fstar1_L[:, 1] .= zero(eltype(fstar1_L))
    fstar1_L[:, nnodes(dg) + 1] .= zero(eltype(fstar1_L))
    fstar1_R[:, 1] .= zero(eltype(fstar1_R))
    fstar1_R[:, nnodes(dg) + 1] .= zero(eltype(fstar1_R))

    for i in 2:nnodes(dg)
        u_ll = get_node_vars(u, equations, dg, i - 1, element)
        u_rr = get_node_vars(u, equations, dg, i, element)
        flux = volume_flux_fv(u_ll, u_rr, 1, equations) # orientation 1: x direction
        set_node_vars!(fstar1_L, flux, equations, dg, i)
        set_node_vars!(fstar1_R, flux, equations, dg, i)
    end

    return nothing
end

@inline function calcflux_fv!(fstar1_L, fstar1_R, u::AbstractArray{<:Any, 3},
                              mesh::TreeMesh{1},
                              have_nonconservative_terms::True,
                              equations, volume_flux_fv, dg::DGSEM, element, cache)
    volume_flux, nonconservative_flux = volume_flux_fv

    fstar1_L[:, 1] .= zero(eltype(fstar1_L))
    fstar1_L[:, nnodes(dg) + 1] .= zero(eltype(fstar1_L))
    fstar1_R[:, 1] .= zero(eltype(fstar1_R))
    fstar1_R[:, nnodes(dg) + 1] .= zero(eltype(fstar1_R))

    for i in 2:nnodes(dg)
        u_ll = get_node_vars(u, equations, dg, i - 1, element)
        u_rr = get_node_vars(u, equations, dg, i, element)

        # Compute conservative part
        f1 = volume_flux(u_ll, u_rr, 1, equations) # orientation 1: x direction

        # Compute nonconservative part
        # Note the factor 0.5 necessary for the nonconservative fluxes based on
        # the interpretation of global SBP operators coupled discontinuously via
        # central fluxes/SATs
        f1_L = f1 + 0.5f0 * nonconservative_flux(u_ll, u_rr, 1, equations)
        f1_R = f1 + 0.5f0 * nonconservative_flux(u_rr, u_ll, 1, equations)

        # Copy to temporary storage
        set_node_vars!(fstar1_L, f1_L, equations, dg, i)
        set_node_vars!(fstar1_R, f1_R, equations, dg, i)
    end

    return nothing
end

@inline function calcflux_fvO2!(fstar1_L, fstar1_R, u::AbstractArray{<:Any, 3},
                                mesh::Union{TreeMesh{1}, StructuredMesh{1}},
                                nonconservative_terms::False,
                                equations, volume_flux_fv, dg::DGSEM, element, cache,
                                x_interfaces, reconstruction_mode, slope_limiter)
    fstar1_L[:, 1] .= zero(eltype(fstar1_L))
    fstar1_L[:, nnodes(dg) + 1] .= zero(eltype(fstar1_L))
    fstar1_R[:, 1] .= zero(eltype(fstar1_R))
    fstar1_R[:, nnodes(dg) + 1] .= zero(eltype(fstar1_R))

    for i in 2:nnodes(dg) # We compute FV02 fluxes at the (nnodes(dg) - 1) subcell boundaries
        #             Reference element:
        #  -1 ------------------0------------------ 1 -> x
        # Gauss-Lobatto-Legendre nodes (schematic for k = 3):
        #   .          .                  .         .
        #   ^          ^                  ^         ^
        # Node indices:
        #   1          2                  3         4
        # The inner subcell boundaries are governed by the
        # cumulative sum of the quadrature weights - 1 .
        #  -1 ------------------0------------------ 1 -> x
        #        w1-1      (w1+w2)-1   (w1+w2+w3)-1
        #   |     |             |             |     |
        # Note that only the inner boundaries are stored.
        # Subcell interface indices, loop only over 2 -> nnodes(dg) = 4
        #   1     2             3             4     5
        #
        # In general a four-point stencil is required, since we reconstruct the
        # piecewise linear solution in both subcells next to the subcell interface.
        # Since these subcell boundaries are not aligned with the DG nodes,
        # on each neighboring subcell two linear solutions are reconstructed => 4 point stencil.
        # For the outer interfaces the stencil shrinks since we do not consider values
        # outside the element (this is a volume integral).
        #
        # The left subcell node values are labelled `_ll` (left-left) and `_lr` (left-right), while
        # the right subcell node values are labelled `_rl` (right-left) and `_rr` (right-right).

        ## Obtain unlimited values in primitive variables ##

        # Note: If i - 2 = 0 we do not go to neighbor element, as one would do in a finite volume scheme.
        # Here, we keep it purely cell-local, thus overshoots between elements are not ruled out.
        u_ll = cons2prim(get_node_vars(u, equations, dg, max(1, i - 2), element),
                         equations)
        u_lr = cons2prim(get_node_vars(u, equations, dg, i - 1, element),
                         equations)
        u_rl = cons2prim(get_node_vars(u, equations, dg, i, element),
                         equations)
        # Note: If i + 1 > nnodes(dg) we do not go to neighbor element, as one would do in a finite volume scheme.
        # Here, we keep it purely cell-local, thus overshoots between elements are not ruled out.
        u_rr = cons2prim(get_node_vars(u, equations, dg, min(nnodes(dg), i + 1),
                                       element), equations)

        ## Reconstruct values at interfaces with limiting ##
        u_l, u_r = reconstruction_mode(u_ll, u_lr, u_rl, u_rr,
                                       x_interfaces, i,
                                       slope_limiter, dg)

        ## Convert primitive variables back to conservative variables ##
        flux = volume_flux_fv(prim2cons(u_l, equations), prim2cons(u_r, equations),
                              1, equations) # orientation 1: x direction

        set_node_vars!(fstar1_L, flux, equations, dg, i)
        set_node_vars!(fstar1_R, flux, equations, dg, i)
    end

    return nothing
end

function prolong2interfaces!(cache, u, mesh::TreeMesh{1}, equations,
                             dg::DG)
    @unpack interfaces = cache
    @unpack neighbor_ids = interfaces
    interfaces_u = interfaces.u

    @threaded for interface in eachinterface(dg, cache)
        left_element = neighbor_ids[1, interface]
        right_element = neighbor_ids[2, interface]

        # interface in x-direction
        for v in eachvariable(equations)
            interfaces_u[1, v, interface] = u[v, nnodes(dg), left_element]
            interfaces_u[2, v, interface] = u[v, 1, right_element]
        end
    end

    return nothing
end

function calc_interface_flux!(surface_flux_values,
                              mesh::TreeMesh{1},
                              have_nonconservative_terms::False, equations,
                              surface_integral, dg::DG, cache)
    @unpack surface_flux = surface_integral
    @unpack u, neighbor_ids, orientations = cache.interfaces

    @threaded for interface in eachinterface(dg, cache)
        # Get neighboring elements
        left_id = neighbor_ids[1, interface]
        right_id = neighbor_ids[2, interface]

        # Determine interface direction with respect to elements:
        # orientation = 1: left -> 2, right -> 1
        left_direction = 2 * orientations[interface]
        right_direction = 2 * orientations[interface] - 1

        # Call pointwise Riemann solver
        u_ll, u_rr = get_surface_node_vars(u, equations, dg, interface)
        flux = surface_flux(u_ll, u_rr, orientations[interface], equations)

        # Copy flux to left and right element storage
        for v in eachvariable(equations)
            surface_flux_values[v, left_direction, left_id] = flux[v]
            surface_flux_values[v, right_direction, right_id] = flux[v]
        end
    end

    return nothing
end

function calc_interface_flux!(surface_flux_values,
                              mesh::TreeMesh{1},
                              have_nonconservative_terms::True, equations,
                              surface_integral, dg::DG, cache)
    surface_flux, nonconservative_flux = surface_integral.surface_flux
    @unpack u, neighbor_ids, orientations = cache.interfaces

    @threaded for interface in eachinterface(dg, cache)
        # Get neighboring elements
        left_id = neighbor_ids[1, interface]
        right_id = neighbor_ids[2, interface]

        # Determine interface direction with respect to elements:
        # orientation = 1: left -> 2, right -> 1
        # orientation = 2: left -> 4, right -> 3
        left_direction = 2 * orientations[interface]
        right_direction = 2 * orientations[interface] - 1

        # Call pointwise Riemann solver
        orientation = orientations[interface]
        u_ll, u_rr = get_surface_node_vars(u, equations, dg, interface)
        flux = surface_flux(u_ll, u_rr, orientation, equations)

        # Compute both nonconservative fluxes
        noncons_left = nonconservative_flux(u_ll, u_rr, orientation, equations)
        noncons_right = nonconservative_flux(u_rr, u_ll, orientation, equations)

        # Copy flux to left and right element storage
        for v in eachvariable(equations)
            # Note the factor 0.5 necessary for the nonconservative fluxes based on
            # the interpretation of global SBP operators coupled discontinuously via
            # central fluxes/SATs
            surface_flux_values[v, left_direction, left_id] = flux[v] +
                                                              0.5f0 * noncons_left[v]
            surface_flux_values[v, right_direction, right_id] = flux[v] +
                                                                0.5f0 * noncons_right[v]
        end
    end

    return nothing
end

function prolong2boundaries!(cache, u,
                             mesh::TreeMesh{1}, equations, surface_integral, dg::DG)
    @unpack boundaries = cache
    @unpack neighbor_sides = boundaries

    @threaded for boundary in eachboundary(dg, cache)
        element = boundaries.neighbor_ids[boundary]

        # boundary in x-direction
        if neighbor_sides[boundary] == 1
            # element in -x direction of boundary
            for v in eachvariable(equations)
                boundaries.u[1, v, boundary] = u[v, nnodes(dg), element]
            end
        else # Element in +x direction of boundary
            for v in eachvariable(equations)
                boundaries.u[2, v, boundary] = u[v, 1, element]
            end
        end
    end

    return nothing
end

function calc_boundary_flux!(cache, t, boundary_conditions::NamedTuple,
                             mesh::TreeMesh{1}, equations, surface_integral, dg::DG)
    @unpack surface_flux_values = cache.elements
    @unpack n_boundaries_per_direction = cache.boundaries

    # Calculate indices
    lasts = accumulate(+, n_boundaries_per_direction)
    firsts = lasts - n_boundaries_per_direction .+ 1

    # Calc boundary fluxes in each direction
    calc_boundary_flux_by_direction!(surface_flux_values, t, boundary_conditions[1],
                                     have_nonconservative_terms(equations), equations,
                                     surface_integral, dg, cache,
                                     1, firsts[1], lasts[1])
    calc_boundary_flux_by_direction!(surface_flux_values, t, boundary_conditions[2],
                                     have_nonconservative_terms(equations), equations,
                                     surface_integral, dg, cache,
                                     2, firsts[2], lasts[2])

    return nothing
end

function calc_boundary_flux_by_direction!(surface_flux_values::AbstractArray{<:Any, 3},
                                          t,
                                          boundary_condition,
                                          have_nonconservative_terms::False, equations,
                                          surface_integral, dg::DG, cache,
                                          direction, first_boundary, last_boundary)
    @unpack surface_flux = surface_integral
    @unpack u, neighbor_ids, neighbor_sides, node_coordinates, orientations = cache.boundaries

    @threaded for boundary in first_boundary:last_boundary
        # Get neighboring element
        neighbor = neighbor_ids[boundary]

        # Get boundary flux
        u_ll, u_rr = get_surface_node_vars(u, equations, dg, boundary)
        if neighbor_sides[boundary] == 1 # Element is on the left, boundary on the right
            u_inner = u_ll
        else # Element is on the right, boundary on the left
            u_inner = u_rr
        end
        x = get_node_coords(node_coordinates, equations, dg, boundary)
        flux = boundary_condition(u_inner, orientations[boundary], direction, x, t,
                                  surface_flux, equations)

        # Copy flux to left and right element storage
        for v in eachvariable(equations)
            surface_flux_values[v, direction, neighbor] = flux[v]
        end
    end

    return nothing
end

function calc_boundary_flux_by_direction!(surface_flux_values::AbstractArray{<:Any, 3},
                                          t,
                                          boundary_condition,
                                          have_nonconservative_terms::True, equations,
                                          surface_integral, dg::DG, cache,
                                          direction, first_boundary, last_boundary)
    @unpack u, neighbor_ids, neighbor_sides, node_coordinates, orientations = cache.boundaries

    @threaded for boundary in first_boundary:last_boundary
        # Get neighboring element
        neighbor = neighbor_ids[boundary]

        # Get boundary flux
        u_ll, u_rr = get_surface_node_vars(u, equations, dg, boundary)
        if neighbor_sides[boundary] == 1 # Element is on the left, boundary on the right
            u_inner = u_ll
        else # Element is on the right, boundary on the left
            u_inner = u_rr
        end
        x = get_node_coords(node_coordinates, equations, dg, boundary)

        flux, noncons_flux = boundary_condition(u_inner, orientations[boundary],
                                                direction, x, t,
                                                surface_integral.surface_flux,
                                                equations)

        # Copy flux to left and right element storage
        for v in eachvariable(equations)
            surface_flux_values[v, direction, neighbor] = flux[v] +
                                                          0.5f0 * noncons_flux[v]
        end
    end

    return nothing
end

function calc_surface_integral!(backend::Nothing, du, u,
                                mesh::Union{TreeMesh{1}, StructuredMesh{1}},
                                equations, surface_integral, dg::DGSEM, cache)
    @unpack boundary_interpolation = dg.basis
    @unpack surface_flux_values = cache.elements

    # Note that all fluxes have been computed with outward-pointing normal vectors.
    # Access the factors only once before beginning the loop to increase performance.
    # We also use explicit assignments instead of `+=` to let `@muladd` turn these
    # into FMAs (see comment at the top of the file).
    factor_1 = boundary_interpolation[1, 1]
    factor_2 = boundary_interpolation[nnodes(dg), 2]
    @threaded for element in eachelement(dg, cache)
        for v in eachvariable(equations)
            # surface at -x
            du[v, 1, element] = (du[v, 1, element] -
                                 surface_flux_values[v, 1, element] * factor_1)

            # surface at +x
            du[v, nnodes(dg), element] = (du[v, nnodes(dg), element] +
                                          surface_flux_values[v, 2, element] * factor_2)
        end
    end

    return nothing
end

<<<<<<< HEAD
function apply_jacobian!(backend::Nothing, du,
                         mesh::Union{TreeMesh{1}, StructuredMesh{1}},
=======
function apply_jacobian!(du, mesh::TreeMesh{1},
>>>>>>> 9a1e585e
                         equations, dg::DG, cache)
    @unpack inverse_jacobian = cache.elements

    @threaded for element in eachelement(dg, cache)
        factor = -inverse_jacobian[element]

        for i in eachnode(dg)
            for v in eachvariable(equations)
                du[v, i, element] *= factor
            end
        end
    end

    return nothing
end

# Need dimension specific version to avoid error at dispatching
function calc_sources!(du, u, t, source_terms::Nothing,
                       equations::AbstractEquations{1}, dg::DG, cache)
    return nothing
end

function calc_sources!(du, u, t, source_terms,
                       equations::AbstractEquations{1}, dg::DG, cache)
    @unpack node_coordinates = cache.elements

    @threaded for element in eachelement(dg, cache)
        for i in eachnode(dg)
            u_local = get_node_vars(u, equations, dg, i, element)
            x_local = get_node_coords(node_coordinates, equations, dg,
                                      i, element)
            du_local = source_terms(u_local, x_local, t, equations)
            add_to_node_vars!(du, du_local, equations, dg, i, element)
        end
    end

    return nothing
end
end # @muladd<|MERGE_RESOLUTION|>--- conflicted
+++ resolved
@@ -642,12 +642,7 @@
     return nothing
 end
 
-<<<<<<< HEAD
-function apply_jacobian!(backend::Nothing, du,
-                         mesh::Union{TreeMesh{1}, StructuredMesh{1}},
-=======
-function apply_jacobian!(du, mesh::TreeMesh{1},
->>>>>>> 9a1e585e
+function apply_jacobian!(backend::Nothing, du, mesh::TreeMesh{1},
                          equations, dg::DG, cache)
     @unpack inverse_jacobian = cache.elements
 
