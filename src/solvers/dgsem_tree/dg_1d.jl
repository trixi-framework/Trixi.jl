# By default, Julia/LLVM does not use fused multiply-add operations (FMAs).
# Since these FMAs can increase the performance of many numerical algorithms,
# we need to opt-in explicitly.
# See https://ranocha.de/blog/Optimizing_EC_Trixi for further details.
@muladd begin


# everything related to a DG semidiscretization in 1D,
# currently limited to Lobatto-Legendre nodes

# This method is called when a SemidiscretizationHyperbolic is constructed.
# It constructs the basic `cache` used throughout the simulation to compute
# the RHS etc.
function create_cache(mesh::TreeMesh{1}, equations,
                      dg::DG, RealT, uEltype)
  # Get cells for which an element needs to be created (i.e. all leaf cells)
  leaf_cell_ids = local_leaf_cells(mesh.tree)

  elements = init_elements(leaf_cell_ids, mesh, equations, dg.basis, RealT, uEltype)

  interfaces = init_interfaces(leaf_cell_ids, mesh, elements)

  boundaries = init_boundaries(leaf_cell_ids, mesh, elements)

  cache = (; elements, interfaces, boundaries)

  # Add specialized parts of the cache required to compute the volume integral etc.
  cache = (;cache..., create_cache(mesh, equations, dg.volume_integral, dg, uEltype)...)
  cache = (;cache..., create_cache(mesh, equations, dg.mortar, uEltype)...)

  return cache
end


# The methods below are specialized on the volume integral type
# and called from the basic `create_cache` method at the top.
function create_cache(mesh::Union{TreeMesh{1}, StructuredMesh{1}}, equations,
                      volume_integral::VolumeIntegralFluxDifferencing, dg::DG, uEltype)
<<<<<<< HEAD
  create_cache(mesh, have_nonconservative_terms(equations), equations, volume_integral, dg, uEltype)
end

function create_cache(mesh::Union{TreeMesh{1}, StructuredMesh{1}}, nonconservative_terms::Val{false}, equations,
                      ::VolumeIntegralFluxDifferencing, dg, uEltype)
  NamedTuple()
end

function create_cache(mesh::Union{TreeMesh{1}, StructuredMesh{1}}, nonconservative_terms::Val{true}, equations,
                      ::VolumeIntegralFluxDifferencing, dg, uEltype)

  prototype = Array{uEltype, 3}(undef,
                nvariables(equations), nnodes(dg), nnodes(dg))
  f1_threaded = [similar(prototype) for _ in 1:Threads.nthreads()]

  return (; f1_threaded)
end

=======
  NamedTuple()
end

>>>>>>> 49d66e17

function create_cache(mesh::Union{TreeMesh{1}, StructuredMesh{1}}, equations,
                      volume_integral::VolumeIntegralShockCapturingHG, dg::DG, uEltype)
  element_ids_dg   = Int[]
  element_ids_dgfv = Int[]

  cache = create_cache(mesh, equations,
                       VolumeIntegralFluxDifferencing(volume_integral.volume_flux_dg),
                       dg, uEltype)

  A2dp1_x = Array{uEltype, 2}
  fstar1_threaded = A2dp1_x[A2dp1_x(undef, nvariables(equations), nnodes(dg)+1) for _ in 1:Threads.nthreads()]

  return (; cache..., element_ids_dg, element_ids_dgfv, fstar1_threaded)
end


function create_cache(mesh::TreeMesh{1}, equations,
                      volume_integral::VolumeIntegralPureLGLFiniteVolume, dg::DG, uEltype)

  A2dp1_x = Array{uEltype, 2}
  fstar1_threaded = A2dp1_x[A2dp1_x(undef, nvariables(equations), nnodes(dg)+1) for _ in 1:Threads.nthreads()]

  return (; fstar1_threaded)
end



# The methods below are specialized on the mortar type
# and called from the basic `create_cache` method at the top.
function create_cache(mesh::TreeMesh{1}, equations, mortar_l2::LobattoLegendreMortarL2, uEltype)
  NamedTuple()
end


# TODO: Taal discuss/refactor timer, allowing users to pass a custom timer?

function rhs!(du, u, t,
              mesh::TreeMesh{1}, equations,
              initial_condition, boundary_conditions, source_terms,
              dg::DG, cache)
  # Reset du
  @trixi_timeit timer() "reset ∂u/∂t" du .= zero(eltype(du))

  # Calculate volume integral
  @trixi_timeit timer() "volume integral" calc_volume_integral!(
    du, u, mesh,
    have_nonconservative_terms(equations), equations,
    dg.volume_integral, dg, cache)

  # Prolong solution to interfaces
  @trixi_timeit timer() "prolong2interfaces" prolong2interfaces!(
    cache, u, mesh, equations, dg.surface_integral, dg)

  # Calculate interface fluxes
  @trixi_timeit timer() "interface flux" calc_interface_flux!(
    cache.elements.surface_flux_values, mesh,
    have_nonconservative_terms(equations), equations,
    dg.surface_integral, dg, cache)

  # Prolong solution to boundaries
  @trixi_timeit timer() "prolong2boundaries" prolong2boundaries!(
    cache, u, mesh, equations, dg.surface_integral, dg)

  # Calculate boundary fluxes
  @trixi_timeit timer() "boundary flux" calc_boundary_flux!(
    cache, t, boundary_conditions, mesh, equations, dg.surface_integral, dg)

  # Calculate surface integrals
  @trixi_timeit timer() "surface integral" calc_surface_integral!(
    du, u, mesh, equations, dg.surface_integral, dg, cache)

  # Apply Jacobian from mapping to reference element
  @trixi_timeit timer() "Jacobian" apply_jacobian!(
    du, mesh, equations, dg, cache)

  # Calculate source terms
  @trixi_timeit timer() "source terms" calc_sources!(
    du, u, t, source_terms, equations, dg, cache)

  return nothing
end


function calc_volume_integral!(du, u,
                               mesh::Union{TreeMesh{1}, StructuredMesh{1}},
                               nonconservative_terms::Val{false}, equations,
                               volume_integral::VolumeIntegralWeakForm,
                               dg::DGSEM, cache)
  @unpack derivative_dhat = dg.basis

  @threaded for element in eachelement(dg, cache)
    for i in eachnode(dg)
      u_node = get_node_vars(u, equations, dg, i, element)

      flux1 = flux(u_node, 1, equations)
      for ii in eachnode(dg)
        multiply_add_to_node_vars!(du, derivative_dhat[ii, i], flux1, equations, dg, ii, element)
      end
    end
  end

  return nothing
end


function calc_volume_integral!(du, u,
                               mesh::Union{TreeMesh{1}, StructuredMesh{1}},
                               nonconservative_terms, equations,
                               volume_integral::VolumeIntegralFluxDifferencing,
                               dg::DGSEM, cache)
  @threaded for element in eachelement(dg, cache)
    split_form_kernel!(du, u, element, mesh, nonconservative_terms, equations,
                       volume_integral.volume_flux, dg, cache)
  end
end

@inline function split_form_kernel!(du::AbstractArray{<:Any,3}, u,
                                    element, mesh::Union{TreeMesh{1}, StructuredMesh{1}},
                                    nonconservative_terms::Val{false}, equations,
                                    volume_flux, dg::DGSEM, cache,
                                    alpha=true)
  # true * [some floating point value] == [exactly the same floating point value]
  # This can (hopefully) be optimized away due to constant propagation.
  @unpack derivative_split = dg.basis

  # Calculate volume integral in one element
  for i in eachnode(dg)
    u_node = get_node_vars(u, equations, dg, i, element)

    # All diagonal entries of `derivative_split` are zero. Thus, we can skip
    # the computation of the diagonal terms. In addition, we use the symmetry
    # of the `volume_flux` to save half of the possible two-poitn flux
    # computations.

    # x direction
    for ii in (i+1):nnodes(dg)
      u_node_ii = get_node_vars(u, equations, dg, ii, element)
      flux1 = volume_flux(u_node, u_node_ii, 1, equations)
      multiply_add_to_node_vars!(du, alpha * derivative_split[i, ii], flux1, equations, dg, i,  element)
      multiply_add_to_node_vars!(du, alpha * derivative_split[ii, i], flux1, equations, dg, ii, element)
    end
  end
end

@inline function split_form_kernel!(du::AbstractArray{<:Any,3}, u,
                                    element, mesh::Union{TreeMesh{1}, StructuredMesh{1}},
                                    nonconservative_terms::Val{true}, equations,
                                    volume_flux, dg::DGSEM, cache, alpha=true)
  # true * [some floating point value] == [exactly the same floating point value]
  # This can (hopefully) be optimized away due to constant propagation.
  @unpack derivative_split = dg.basis
  symmetric_flux, nonconservative_flux = volume_flux

  # Apply the symmetric flux as usual
  split_form_kernel!(du, u, element, mesh, Val(false), equations, symmetric_flux, dg, cache, alpha)

  # Calculate the remaining volume terms using the nonsymmetric generalized flux
  for i in eachnode(dg)
    u_node = get_node_vars(u, equations, dg, i, element)

    # The diagonal terms are zero since the diagonal of `derivative_split`
    # is zero. We ignore this for now.

    # x direction
    integral_contribution = zero(u_node)
    for ii in eachnode(dg)
      u_node_ii = get_node_vars(u, equations, dg, ii, element)
      noncons_flux1 = nonconservative_flux(u_node, u_node_ii, 1, equations)
      integral_contribution = integral_contribution + derivative_split[i, ii] * noncons_flux1
    end

    # The factor 0.5 cancels the factor 2 in the flux differencing form
    multiply_add_to_node_vars!(du, alpha * 0.5, integral_contribution, equations, dg, i, element)
  end
end


# TODO: Taal dimension agnostic
function calc_volume_integral!(du, u,
                               mesh::Union{TreeMesh{1}, StructuredMesh{1}},
                               nonconservative_terms, equations,
                               volume_integral::VolumeIntegralShockCapturingHG,
                               dg::DGSEM, cache)
  @unpack element_ids_dg, element_ids_dgfv = cache
  @unpack volume_flux_dg, volume_flux_fv, indicator = volume_integral

  # Calculate blending factors α: u = u_DG * (1 - α) + u_FV * α
  alpha = @trixi_timeit timer() "blending factors" indicator(u, mesh, equations, dg, cache)

  # Determine element ids for DG-only and blended DG-FV volume integral
  pure_and_blended_element_ids!(element_ids_dg, element_ids_dgfv, alpha, dg, cache)

  # Loop over pure DG elements
  @trixi_timeit timer() "pure DG" @threaded for idx_element in eachindex(element_ids_dg)
    element = element_ids_dg[idx_element]
    split_form_kernel!(du, u, element, mesh, nonconservative_terms, equations,
                       volume_flux_dg, dg, cache)
  end

  # Loop over blended DG-FV elements
  @trixi_timeit timer() "blended DG-FV" @threaded for idx_element in eachindex(element_ids_dgfv)
    element = element_ids_dgfv[idx_element]
    alpha_element = alpha[element]

    # Calculate DG volume integral contribution
    split_form_kernel!(du, u, element, mesh, nonconservative_terms, equations,
                       volume_flux_dg, dg, cache, 1 - alpha_element)

    # Calculate FV volume integral contribution
<<<<<<< HEAD
    fv_kernel!(du, u, mesh, equations, volume_flux_fv, dg, cache, element, alpha_element)
=======
    fv_kernel!(du, u, nonconservative_terms, equations,
               volume_flux_fv, dg, cache, element, alpha_element)
>>>>>>> 49d66e17
  end

  return nothing
end

# TODO: Taal dimension agnostic
function calc_volume_integral!(du, u,
                               mesh::TreeMesh{1},
                               nonconservative_terms, equations,
                               volume_integral::VolumeIntegralPureLGLFiniteVolume,
                               dg::DGSEM, cache)
  @unpack volume_flux_fv = volume_integral

  # Calculate LGL FV volume integral
  @threaded for element in eachelement(dg, cache)
<<<<<<< HEAD
    fv_kernel!(du, u, mesh, equations, volume_flux_fv, dg, cache, element, true)
=======
    fv_kernel!(du, u, nonconservative_terms, equations,
               volume_flux_fv, dg, cache, element, true)
>>>>>>> 49d66e17
  end

  return nothing
end



<<<<<<< HEAD
@inline function fv_kernel!(du, u, 
                            mesh::Union{TreeMesh{1}, StructuredMesh{1}},
                            equations, volume_flux_fv, dg::DGSEM, cache, element, alpha=true)
=======
@inline function fv_kernel!(du::AbstractArray{<:Any,3}, u::AbstractArray{<:Any,3},
                            nonconservative_terms, equations,
                            volume_flux_fv, dg::DGSEM, cache, element, alpha=true)
>>>>>>> 49d66e17
  @unpack fstar1_threaded = cache
  @unpack inverse_weights = dg.basis

  # Calculate FV two-point fluxes
  fstar1 = fstar1_threaded[Threads.threadid()]
<<<<<<< HEAD
  calcflux_fv!(fstar1, u, mesh, equations, volume_flux_fv, dg, element)
=======
  calcflux_fv!(fstar1, u, nonconservative_terms, equations, volume_flux_fv, dg, element)
>>>>>>> 49d66e17

  # Calculate FV volume integral contribution
  for i in eachnode(dg)
    for v in eachvariable(equations)
      du[v, i, element] += ( alpha *
                             (inverse_weights[i] * (fstar1[v, i+1] - fstar1[v, i])) )

    end
  end

  return nothing
end

<<<<<<< HEAD
@inline function calcflux_fv!(fstar1, u, 
                              mesh::Union{TreeMesh{1}, StructuredMesh{1}},
                              equations, volume_flux_fv, dg::DGSEM, element)
=======
@inline function calcflux_fv!(fstar1, u::AbstractArray{<:Any,3},
                              nonconservative_terms::Val{false}, equations,
                              volume_flux_fv, dg::DGSEM, element)
>>>>>>> 49d66e17

  fstar1[:, 1,           ] .= zero(eltype(fstar1))
  fstar1[:, nnodes(dg)+1,] .= zero(eltype(fstar1))

  for i in 2:nnodes(dg)
    u_ll = get_node_vars(u, equations, dg, i-1, element)
    u_rr = get_node_vars(u, equations, dg, i,   element)
    flux = volume_flux_fv(u_ll, u_rr, 1, equations) # orientation 1: x direction
    set_node_vars!(fstar1, flux, equations, dg, i)
  end

  return nothing
end


function prolong2interfaces!(cache, u,
                             mesh::TreeMesh{1}, equations, surface_integral, dg::DG)
  @unpack interfaces = cache

  @threaded for interface in eachinterface(dg, cache)
    left_element  = interfaces.neighbor_ids[1, interface]
    right_element = interfaces.neighbor_ids[2, interface]

    # interface in x-direction
    for v in eachvariable(equations)
      interfaces.u[1, v, interface] = u[v, nnodes(dg), left_element]
      interfaces.u[2, v, interface] = u[v,          1, right_element]
    end
  end

  return nothing
end

function calc_interface_flux!(surface_flux_values,
                              mesh::TreeMesh{1},
                              nonconservative_terms::Val{false}, equations,
                              surface_integral, dg::DG, cache)
  @unpack surface_flux = surface_integral
  @unpack u, neighbor_ids, orientations = cache.interfaces

  @threaded for interface in eachinterface(dg, cache)
    # Get neighboring elements
    left_id  = neighbor_ids[1, interface]
    right_id = neighbor_ids[2, interface]

    # Determine interface direction with respect to elements:
    # orientation = 1: left -> 2, right -> 1
    left_direction  = 2 * orientations[interface]
    right_direction = 2 * orientations[interface] - 1

    # Call pointwise Riemann solver
    u_ll, u_rr = get_surface_node_vars(u, equations, dg, interface)
    flux = surface_flux(u_ll, u_rr, orientations[interface], equations)

    # Copy flux to left and right element storage
    for v in eachvariable(equations)
      surface_flux_values[v, left_direction,  left_id]  = flux[v]
      surface_flux_values[v, right_direction, right_id] = flux[v]
    end
  end
end

function calc_interface_flux!(surface_flux_values,
                              mesh::TreeMesh{1},
                              nonconservative_terms::Val{true}, equations,
                              surface_integral, dg::DG, cache)
  surface_flux, nonconservative_flux = surface_integral.surface_flux
  @unpack u, neighbor_ids, orientations = cache.interfaces

  @threaded for interface in eachinterface(dg, cache)
    # Get neighboring elements
    left_id  = neighbor_ids[1, interface]
    right_id = neighbor_ids[2, interface]

    # Determine interface direction with respect to elements:
    # orientation = 1: left -> 2, right -> 1
    # orientation = 2: left -> 4, right -> 3
    left_direction  = 2 * orientations[interface]
    right_direction = 2 * orientations[interface] - 1

    # Call pointwise Riemann solver
    orientation = orientations[interface]
    u_ll, u_rr = get_surface_node_vars(u, equations, dg, interface)
    flux = surface_flux(u_ll, u_rr, orientation, equations)

    # Compute both nonconservative fluxes
    noncons_left  = nonconservative_flux(u_ll, u_rr, orientation, equations)
    noncons_right = nonconservative_flux(u_rr, u_ll, orientation, equations)

    # Copy flux to left and right element storage
    for v in eachvariable(equations)
      # Note the factor 0.5 necessary for the nonconservative fluxes based on
      # the interpretation of global SBP operators coupled discontinuously via
      # central fluxes/SATs
      surface_flux_values[v, left_direction,  left_id]  = flux[v] + 0.5 * noncons_left[v]
      surface_flux_values[v, right_direction, right_id] = flux[v] + 0.5 * noncons_right[v]
    end
  end

  return nothing
end


function prolong2boundaries!(cache, u,
                             mesh::TreeMesh{1}, equations, surface_integral, dg::DG)
  @unpack boundaries = cache
  @unpack neighbor_sides = boundaries

  @threaded for boundary in eachboundary(dg, cache)
    element = boundaries.neighbor_ids[boundary]

    # boundary in x-direction
    if neighbor_sides[boundary] == 1
      # element in -x direction of boundary
      for v in eachvariable(equations)
        boundaries.u[1, v, boundary] = u[v, nnodes(dg), element]
      end
    else # Element in +x direction of boundary
      for v in eachvariable(equations)
        boundaries.u[2, v, boundary] = u[v, 1,          element]
      end
    end
  end

  return nothing
end

# TODO: Taal dimension agnostic
function calc_boundary_flux!(cache, t, boundary_condition::BoundaryConditionPeriodic,
                             mesh::TreeMesh{1}, equations, surface_integral, dg::DG)
  @assert isempty(eachboundary(dg, cache))
end

function calc_boundary_flux!(cache, t, boundary_conditions::NamedTuple,
                             mesh::TreeMesh{1}, equations, surface_integral, dg::DG)
  @unpack surface_flux_values = cache.elements
  @unpack n_boundaries_per_direction = cache.boundaries

  # Calculate indices
  lasts = accumulate(+, n_boundaries_per_direction)
  firsts = lasts - n_boundaries_per_direction .+ 1

  # Calc boundary fluxes in each direction
  calc_boundary_flux_by_direction!(surface_flux_values, t, boundary_conditions[1],
                                   equations, surface_integral, dg, cache,
                                   1, firsts[1], lasts[1])
  calc_boundary_flux_by_direction!(surface_flux_values, t, boundary_conditions[2],
                                   equations, surface_integral, dg, cache,
                                   2, firsts[2], lasts[2])
end

function calc_boundary_flux_by_direction!(surface_flux_values::AbstractArray{<:Any,3}, t,
                                          boundary_condition, equations,
                                          surface_integral, dg::DG, cache,
                                          direction, first_boundary, last_boundary)
  @unpack surface_flux = surface_integral
  @unpack u, neighbor_ids, neighbor_sides, node_coordinates, orientations = cache.boundaries

  @threaded for boundary in first_boundary:last_boundary
    # Get neighboring element
    neighbor = neighbor_ids[boundary]

    # Get boundary flux
    u_ll, u_rr = get_surface_node_vars(u, equations, dg, boundary)
    if neighbor_sides[boundary] == 1 # Element is on the left, boundary on the right
      u_inner = u_ll
    else # Element is on the right, boundary on the left
      u_inner = u_rr
    end
    x = get_node_coords(node_coordinates, equations, dg, boundary)
    flux = boundary_condition(u_inner, orientations[boundary], direction, x, t, surface_flux,
                              equations)

    # Copy flux to left and right element storage
    for v in eachvariable(equations)
      surface_flux_values[v, direction, neighbor] = flux[v]
    end
  end

  return nothing
end


function calc_surface_integral!(du, u, mesh::Union{TreeMesh{1}, StructuredMesh{1}},
                                equations, surface_integral, dg::DGSEM, cache)
  @unpack boundary_interpolation = dg.basis
  @unpack surface_flux_values = cache.elements

  @threaded for element in eachelement(dg, cache)
    for v in eachvariable(equations)
      # surface at -x
      du[v, 1,          element] -= surface_flux_values[v, 1, element] * boundary_interpolation[1,          1]
      # surface at +x
      du[v, nnodes(dg), element] += surface_flux_values[v, 2, element] * boundary_interpolation[nnodes(dg), 2]
    end
  end

  return nothing
end


function apply_jacobian!(du, mesh::Union{TreeMesh{1}, StructuredMesh{1}},
                         equations, dg::DG, cache)

  @threaded for element in eachelement(dg, cache)
    factor = -cache.elements.inverse_jacobian[element]

    for i in eachnode(dg)
      for v in eachvariable(equations)
        du[v, i, element] *= factor
      end
    end
  end

  return nothing
end


# TODO: Taal dimension agnostic
function calc_sources!(du, u, t, source_terms::Nothing,
                       equations::AbstractEquations{1}, dg::DG, cache)
  return nothing
end

function calc_sources!(du, u, t, source_terms,
                       equations::AbstractEquations{1}, dg::DG, cache)

  @threaded for element in eachelement(dg, cache)
    for i in eachnode(dg)
      u_local = get_node_vars(u, equations, dg, i, element)
      x_local = get_node_coords(cache.elements.node_coordinates, equations, dg, i, element)
      du_local = source_terms(u_local, x_local, t, equations)
      add_to_node_vars!(du, du_local, equations, dg, i, element)
    end
  end

  return nothing
end


end # @muladd<|MERGE_RESOLUTION|>--- conflicted
+++ resolved
@@ -36,7 +36,6 @@
 # and called from the basic `create_cache` method at the top.
 function create_cache(mesh::Union{TreeMesh{1}, StructuredMesh{1}}, equations,
                       volume_integral::VolumeIntegralFluxDifferencing, dg::DG, uEltype)
-<<<<<<< HEAD
   create_cache(mesh, have_nonconservative_terms(equations), equations, volume_integral, dg, uEltype)
 end
 
@@ -55,11 +54,6 @@
   return (; f1_threaded)
 end
 
-=======
-  NamedTuple()
-end
-
->>>>>>> 49d66e17
 
 function create_cache(mesh::Union{TreeMesh{1}, StructuredMesh{1}}, equations,
                       volume_integral::VolumeIntegralShockCapturingHG, dg::DG, uEltype)
@@ -270,12 +264,7 @@
                        volume_flux_dg, dg, cache, 1 - alpha_element)
 
     # Calculate FV volume integral contribution
-<<<<<<< HEAD
-    fv_kernel!(du, u, mesh, equations, volume_flux_fv, dg, cache, element, alpha_element)
-=======
-    fv_kernel!(du, u, nonconservative_terms, equations,
-               volume_flux_fv, dg, cache, element, alpha_element)
->>>>>>> 49d66e17
+    fv_kernel!(du, u, mesh, nonconservative_terms, equations, volume_flux_fv, dg, cache, element, alpha_element)
   end
 
   return nothing
@@ -291,38 +280,24 @@
 
   # Calculate LGL FV volume integral
   @threaded for element in eachelement(dg, cache)
-<<<<<<< HEAD
-    fv_kernel!(du, u, mesh, equations, volume_flux_fv, dg, cache, element, true)
-=======
-    fv_kernel!(du, u, nonconservative_terms, equations,
-               volume_flux_fv, dg, cache, element, true)
->>>>>>> 49d66e17
-  end
-
-  return nothing
-end
-
-
-
-<<<<<<< HEAD
-@inline function fv_kernel!(du, u, 
+    fv_kernel!(du, u, mesh, nonconservative_terms, equations, volume_flux_fv, dg, cache, element, true)
+  end
+
+  return nothing
+end
+
+
+
+@inline function fv_kernel!(du::AbstractArray{<:Any,3}, u::AbstractArray{<:Any,3},
                             mesh::Union{TreeMesh{1}, StructuredMesh{1}},
-                            equations, volume_flux_fv, dg::DGSEM, cache, element, alpha=true)
-=======
-@inline function fv_kernel!(du::AbstractArray{<:Any,3}, u::AbstractArray{<:Any,3},
                             nonconservative_terms, equations,
                             volume_flux_fv, dg::DGSEM, cache, element, alpha=true)
->>>>>>> 49d66e17
   @unpack fstar1_threaded = cache
   @unpack inverse_weights = dg.basis
 
   # Calculate FV two-point fluxes
   fstar1 = fstar1_threaded[Threads.threadid()]
-<<<<<<< HEAD
-  calcflux_fv!(fstar1, u, mesh, equations, volume_flux_fv, dg, element)
-=======
-  calcflux_fv!(fstar1, u, nonconservative_terms, equations, volume_flux_fv, dg, element)
->>>>>>> 49d66e17
+  calcflux_fv!(fstar1, u, mesh, nonconservative_terms, equations, volume_flux_fv, dg, element)
 
   # Calculate FV volume integral contribution
   for i in eachnode(dg)
@@ -336,15 +311,10 @@
   return nothing
 end
 
-<<<<<<< HEAD
-@inline function calcflux_fv!(fstar1, u, 
+@inline function calcflux_fv!(fstar1, u::AbstractArray{<:Any,3}, 
                               mesh::Union{TreeMesh{1}, StructuredMesh{1}},
+                              nonconservative_terms::Val{false}, 
                               equations, volume_flux_fv, dg::DGSEM, element)
-=======
-@inline function calcflux_fv!(fstar1, u::AbstractArray{<:Any,3},
-                              nonconservative_terms::Val{false}, equations,
-                              volume_flux_fv, dg::DGSEM, element)
->>>>>>> 49d66e17
 
   fstar1[:, 1,           ] .= zero(eltype(fstar1))
   fstar1[:, nnodes(dg)+1,] .= zero(eltype(fstar1))
