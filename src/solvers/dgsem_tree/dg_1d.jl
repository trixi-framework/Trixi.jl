# By default, Julia/LLVM does not use fused multiply-add operations (FMAs).
# Since these FMAs can increase the performance of many numerical algorithms,
# we need to opt-in explicitly.
# See https://ranocha.de/blog/Optimizing_EC_Trixi for further details.
@muladd begin
#! format: noindent

# everything related to a DG semidiscretization in 1D,
# currently limited to Lobatto-Legendre nodes

# This method is called when a SemidiscretizationHyperbolic is constructed.
# It constructs the basic `cache` used throughout the simulation to compute
# the RHS etc.
function create_cache(mesh::TreeMesh{1}, equations,
                      dg::DG, RealT, uEltype)
    # Get cells for which an element needs to be created (i.e. all leaf cells)
    leaf_cell_ids = local_leaf_cells(mesh.tree)

    elements = init_elements(leaf_cell_ids, mesh, equations, dg.basis, RealT, uEltype)

    interfaces = init_interfaces(leaf_cell_ids, mesh, elements)

    boundaries = init_boundaries(leaf_cell_ids, mesh, elements)

    cache = (; elements, interfaces, boundaries)

    # Add specialized parts of the cache required to compute the volume integral etc.
    cache = (; cache...,
             create_cache(mesh, equations, dg.volume_integral, dg, uEltype)...)

    return cache
end

# The methods below are specialized on the volume integral type
# and called from the basic `create_cache` method at the top.

function create_cache(mesh::Union{TreeMesh{1}, StructuredMesh{1}}, equations,
                      volume_integral::VolumeIntegralShockCapturingHG, dg::DG, uEltype)
    cache = create_cache(mesh, equations,
                         VolumeIntegralFluxDifferencing(volume_integral.volume_flux_dg),
                         dg, uEltype)

    A2dp1_x = Array{uEltype, 2}
    fstar1_L_threaded = A2dp1_x[A2dp1_x(undef, nvariables(equations), nnodes(dg) + 1)
                                for _ in 1:Threads.nthreads()]
    fstar1_R_threaded = A2dp1_x[A2dp1_x(undef, nvariables(equations), nnodes(dg) + 1)
                                for _ in 1:Threads.nthreads()]

    return (; cache..., fstar1_L_threaded, fstar1_R_threaded)
end

function create_cache(mesh::Union{TreeMesh{1}, StructuredMesh{1}}, equations,
                      volume_integral::VolumeIntegralPureLGLFiniteVolume, dg::DG,
                      uEltype)
    A2dp1_x = Array{uEltype, 2}
    fstar1_L_threaded = A2dp1_x[A2dp1_x(undef, nvariables(equations), nnodes(dg) + 1)
                                for _ in 1:Threads.nthreads()]
    fstar1_R_threaded = A2dp1_x[A2dp1_x(undef, nvariables(equations), nnodes(dg) + 1)
                                for _ in 1:Threads.nthreads()]

    return (; fstar1_L_threaded, fstar1_R_threaded)
end

# TODO: Taal discuss/refactor timer, allowing users to pass a custom timer?

function rhs!(du, u, t,
              mesh::TreeMesh{1}, equations,
              boundary_conditions, source_terms::Source,
              dg::DG, cache) where {Source}
    # Reset du
    @trixi_timeit timer() "reset ∂u/∂t" reset_du!(du, dg, cache)

    # Calculate volume integral
    @trixi_timeit timer() "volume integral" begin
        calc_volume_integral!(du, u, mesh,
                              have_nonconservative_terms(equations), equations,
                              dg.volume_integral, dg, cache)
    end

    # Prolong solution to interfaces
    @trixi_timeit timer() "prolong2interfaces" begin
        prolong2interfaces!(cache, u, mesh, equations, dg)
    end

    # Calculate interface fluxes
    @trixi_timeit timer() "interface flux" begin
        calc_interface_flux!(cache.elements.surface_flux_values, mesh,
                             have_nonconservative_terms(equations), equations,
                             dg.surface_integral, dg, cache)
    end

    # Prolong solution to boundaries
    @trixi_timeit timer() "prolong2boundaries" begin
        prolong2boundaries!(cache, u, mesh, equations,
                            dg.surface_integral, dg)
    end

    # Calculate boundary fluxes
    @trixi_timeit timer() "boundary flux" begin
        calc_boundary_flux!(cache, t, boundary_conditions, mesh, equations,
                            dg.surface_integral, dg)
    end

    # Calculate surface integrals
    @trixi_timeit timer() "surface integral" begin
        calc_surface_integral!(du, u, mesh, equations,
                               dg.surface_integral, dg, cache)
    end

    # Apply Jacobian from mapping to reference element
    @trixi_timeit timer() "Jacobian" apply_jacobian!(du, mesh, equations, dg, cache)

    # Calculate source terms
    @trixi_timeit timer() "source terms" begin
        calc_sources!(du, u, t, source_terms, equations, dg, cache)
    end

    return nothing
end

#=
`weak_form_kernel!` is only implemented for conserved terms as
non-conservative terms should always be discretized in conjunction with a flux-splitting scheme,
see `flux_differencing_kernel!`.
This treatment is required to achieve, e.g., entropy-stability or well-balancedness.
See also https://github.com/trixi-framework/Trixi.jl/issues/1671#issuecomment-1765644064
=#
@inline function weak_form_kernel!(du, u,
                                   element, mesh::Union{TreeMesh{1}, StructuredMesh{1}},
                                   nonconservative_terms::False, equations,
                                   dg::DGSEM, cache, alpha = true)
    # true * [some floating point value] == [exactly the same floating point value]
    # This can (hopefully) be optimized away due to constant propagation.
    @unpack derivative_dhat = dg.basis

    for i in eachnode(dg)
        u_node = get_node_vars(u, equations, dg, i, element)

        flux1 = flux(u_node, 1, equations)
        for ii in eachnode(dg)
            multiply_add_to_node_vars!(du, alpha * derivative_dhat[ii, i], flux1,
                                       equations, dg, ii, element)
        end
    end

    return nothing
end

<<<<<<< HEAD
=======
# Dimension agnostic, i.e., valid for all 1D, 2D, and 3D meshes.
# For curved meshes averaging of the mapping terms, stored in `cache.elements.contravariant_vectors`, 
# is peeled apart from the evaluation of the physical fluxes in each Cartesian direction.
function calc_volume_integral!(du, u, mesh,
                               nonconservative_terms, equations,
                               volume_integral::VolumeIntegralFluxDifferencing,
                               dg::DGSEM, cache)
    @threaded for element in eachelement(dg, cache)
        flux_differencing_kernel!(du, u, element, mesh, nonconservative_terms,
                                  equations,
                                  volume_integral.volume_flux, dg, cache)
    end

    return nothing
end

>>>>>>> 6de9eccf
@inline function flux_differencing_kernel!(du, u,
                                           element,
                                           mesh::Union{TreeMesh{1}, StructuredMesh{1}},
                                           nonconservative_terms::False, equations,
                                           volume_flux, dg::DGSEM, cache, alpha = true)
    # true * [some floating point value] == [exactly the same floating point value]
    # This can (hopefully) be optimized away due to constant propagation.
    @unpack derivative_split = dg.basis

    # Calculate volume integral in one element
    for i in eachnode(dg)
        u_node = get_node_vars(u, equations, dg, i, element)

        # All diagonal entries of `derivative_split` are zero. Thus, we can skip
        # the computation of the diagonal terms. In addition, we use the symmetry
        # of the `volume_flux` to save half of the possible two-point flux
        # computations.

        # x direction
        for ii in (i + 1):nnodes(dg)
            u_node_ii = get_node_vars(u, equations, dg, ii, element)
            flux1 = volume_flux(u_node, u_node_ii, 1, equations)
            multiply_add_to_node_vars!(du, alpha * derivative_split[i, ii], flux1,
                                       equations, dg, i, element)
            multiply_add_to_node_vars!(du, alpha * derivative_split[ii, i], flux1,
                                       equations, dg, ii, element)
        end
    end
end

@inline function flux_differencing_kernel!(du, u,
                                           element,
                                           mesh::Union{TreeMesh{1}, StructuredMesh{1}},
                                           nonconservative_terms::True, equations,
                                           volume_flux, dg::DGSEM, cache, alpha = true)
    # true * [some floating point value] == [exactly the same floating point value]
    # This can (hopefully) be optimized away due to constant propagation.
    @unpack derivative_split = dg.basis
    symmetric_flux, nonconservative_flux = volume_flux

    # Apply the symmetric flux as usual
    flux_differencing_kernel!(du, u, element, mesh, False(), equations, symmetric_flux,
                              dg, cache, alpha)

    # Calculate the remaining volume terms using the nonsymmetric generalized flux
    for i in eachnode(dg)
        u_node = get_node_vars(u, equations, dg, i, element)

        # The diagonal terms are zero since the diagonal of `derivative_split`
        # is zero. We ignore this for now.

        # x direction
        integral_contribution = zero(u_node)
        for ii in eachnode(dg)
            u_node_ii = get_node_vars(u, equations, dg, ii, element)
            noncons_flux1 = nonconservative_flux(u_node, u_node_ii, 1, equations)
            integral_contribution = integral_contribution +
                                    derivative_split[i, ii] * noncons_flux1
        end

        # The factor 0.5 cancels the factor 2 in the flux differencing form
        multiply_add_to_node_vars!(du, alpha * 0.5f0, integral_contribution, equations,
                                   dg, i, element)
    end
end

@inline function fv_kernel!(du, u,
                            mesh::Union{TreeMesh{1}, StructuredMesh{1}},
                            nonconservative_terms, equations,
                            volume_flux_fv, dg::DGSEM, cache, element, alpha = true)
    @unpack fstar1_L_threaded, fstar1_R_threaded = cache
    @unpack inverse_weights = dg.basis

    # Calculate FV two-point fluxes
    fstar1_L = fstar1_L_threaded[Threads.threadid()]
    fstar1_R = fstar1_R_threaded[Threads.threadid()]
    calcflux_fv!(fstar1_L, fstar1_R, u, mesh, nonconservative_terms, equations,
                 volume_flux_fv,
                 dg, element, cache)

    # Calculate FV volume integral contribution
    for i in eachnode(dg)
        for v in eachvariable(equations)
            du[v, i, element] += (alpha *
                                  (inverse_weights[i] *
                                   (fstar1_L[v, i + 1] - fstar1_R[v, i])))
        end
    end

    return nothing
end

@inline function calcflux_fv!(fstar1_L, fstar1_R, u::AbstractArray{<:Any, 3},
                              mesh::Union{TreeMesh{1}, StructuredMesh{1}},
                              nonconservative_terms::False,
                              equations, volume_flux_fv, dg::DGSEM, element, cache)
    fstar1_L[:, 1] .= zero(eltype(fstar1_L))
    fstar1_L[:, nnodes(dg) + 1] .= zero(eltype(fstar1_L))
    fstar1_R[:, 1] .= zero(eltype(fstar1_R))
    fstar1_R[:, nnodes(dg) + 1] .= zero(eltype(fstar1_R))

    for i in 2:nnodes(dg)
        u_ll = get_node_vars(u, equations, dg, i - 1, element)
        u_rr = get_node_vars(u, equations, dg, i, element)
        flux = volume_flux_fv(u_ll, u_rr, 1, equations) # orientation 1: x direction
        set_node_vars!(fstar1_L, flux, equations, dg, i)
        set_node_vars!(fstar1_R, flux, equations, dg, i)
    end

    return nothing
end

@inline function calcflux_fv!(fstar1_L, fstar1_R, u::AbstractArray{<:Any, 3},
                              mesh::TreeMesh{1},
                              nonconservative_terms::True,
                              equations, volume_flux_fv, dg::DGSEM, element, cache)
    volume_flux, nonconservative_flux = volume_flux_fv

    fstar1_L[:, 1] .= zero(eltype(fstar1_L))
    fstar1_L[:, nnodes(dg) + 1] .= zero(eltype(fstar1_L))
    fstar1_R[:, 1] .= zero(eltype(fstar1_R))
    fstar1_R[:, nnodes(dg) + 1] .= zero(eltype(fstar1_R))

    for i in 2:nnodes(dg)
        u_ll = get_node_vars(u, equations, dg, i - 1, element)
        u_rr = get_node_vars(u, equations, dg, i, element)

        # Compute conservative part
        f1 = volume_flux(u_ll, u_rr, 1, equations) # orientation 1: x direction

        # Compute nonconservative part
        # Note the factor 0.5 necessary for the nonconservative fluxes based on
        # the interpretation of global SBP operators coupled discontinuously via
        # central fluxes/SATs
        f1_L = f1 + 0.5f0 * nonconservative_flux(u_ll, u_rr, 1, equations)
        f1_R = f1 + 0.5f0 * nonconservative_flux(u_rr, u_ll, 1, equations)

        # Copy to temporary storage
        set_node_vars!(fstar1_L, f1_L, equations, dg, i)
        set_node_vars!(fstar1_R, f1_R, equations, dg, i)
    end

    return nothing
end

function prolong2interfaces!(cache, u, mesh::TreeMesh{1}, equations, dg::DG)
    @unpack interfaces = cache
    @unpack neighbor_ids = interfaces
    interfaces_u = interfaces.u

    @threaded for interface in eachinterface(dg, cache)
        left_element = neighbor_ids[1, interface]
        right_element = neighbor_ids[2, interface]

        # interface in x-direction
        for v in eachvariable(equations)
            interfaces_u[1, v, interface] = u[v, nnodes(dg), left_element]
            interfaces_u[2, v, interface] = u[v, 1, right_element]
        end
    end

    return nothing
end

function calc_interface_flux!(surface_flux_values,
                              mesh::TreeMesh{1},
                              nonconservative_terms::False, equations,
                              surface_integral, dg::DG, cache)
    @unpack surface_flux = surface_integral
    @unpack u, neighbor_ids, orientations = cache.interfaces

    @threaded for interface in eachinterface(dg, cache)
        # Get neighboring elements
        left_id = neighbor_ids[1, interface]
        right_id = neighbor_ids[2, interface]

        # Determine interface direction with respect to elements:
        # orientation = 1: left -> 2, right -> 1
        left_direction = 2 * orientations[interface]
        right_direction = 2 * orientations[interface] - 1

        # Call pointwise Riemann solver
        u_ll, u_rr = get_surface_node_vars(u, equations, dg, interface)
        flux = surface_flux(u_ll, u_rr, orientations[interface], equations)

        # Copy flux to left and right element storage
        for v in eachvariable(equations)
            surface_flux_values[v, left_direction, left_id] = flux[v]
            surface_flux_values[v, right_direction, right_id] = flux[v]
        end
    end

    return nothing
end

function calc_interface_flux!(surface_flux_values,
                              mesh::TreeMesh{1},
                              nonconservative_terms::True, equations,
                              surface_integral, dg::DG, cache)
    surface_flux, nonconservative_flux = surface_integral.surface_flux
    @unpack u, neighbor_ids, orientations = cache.interfaces

    @threaded for interface in eachinterface(dg, cache)
        # Get neighboring elements
        left_id = neighbor_ids[1, interface]
        right_id = neighbor_ids[2, interface]

        # Determine interface direction with respect to elements:
        # orientation = 1: left -> 2, right -> 1
        # orientation = 2: left -> 4, right -> 3
        left_direction = 2 * orientations[interface]
        right_direction = 2 * orientations[interface] - 1

        # Call pointwise Riemann solver
        orientation = orientations[interface]
        u_ll, u_rr = get_surface_node_vars(u, equations, dg, interface)
        flux = surface_flux(u_ll, u_rr, orientation, equations)

        # Compute both nonconservative fluxes
        noncons_left = nonconservative_flux(u_ll, u_rr, orientation, equations)
        noncons_right = nonconservative_flux(u_rr, u_ll, orientation, equations)

        # Copy flux to left and right element storage
        for v in eachvariable(equations)
            # Note the factor 0.5 necessary for the nonconservative fluxes based on
            # the interpretation of global SBP operators coupled discontinuously via
            # central fluxes/SATs
            surface_flux_values[v, left_direction, left_id] = flux[v] +
                                                              0.5f0 * noncons_left[v]
            surface_flux_values[v, right_direction, right_id] = flux[v] +
                                                                0.5f0 * noncons_right[v]
        end
    end

    return nothing
end

function prolong2boundaries!(cache, u,
                             mesh::TreeMesh{1}, equations, surface_integral, dg::DG)
    @unpack boundaries = cache
    @unpack neighbor_sides = boundaries

    @threaded for boundary in eachboundary(dg, cache)
        element = boundaries.neighbor_ids[boundary]

        # boundary in x-direction
        if neighbor_sides[boundary] == 1
            # element in -x direction of boundary
            for v in eachvariable(equations)
                boundaries.u[1, v, boundary] = u[v, nnodes(dg), element]
            end
        else # Element in +x direction of boundary
            for v in eachvariable(equations)
                boundaries.u[2, v, boundary] = u[v, 1, element]
            end
        end
    end

    return nothing
end

<<<<<<< HEAD
=======
# Dimension agnostic, i.e., valid for all 1D, 2D, and 3D meshes
function calc_boundary_flux!(cache, t, boundary_condition::BoundaryConditionPeriodic,
                             mesh::TreeMesh, equations, surface_integral, dg::DG)
    @assert isempty(eachboundary(dg, cache))

    return nothing
end

>>>>>>> 6de9eccf
function calc_boundary_flux!(cache, t, boundary_conditions::NamedTuple,
                             mesh::TreeMesh{1}, equations, surface_integral, dg::DG)
    @unpack surface_flux_values = cache.elements
    @unpack n_boundaries_per_direction = cache.boundaries

    # Calculate indices
    lasts = accumulate(+, n_boundaries_per_direction)
    firsts = lasts - n_boundaries_per_direction .+ 1

    # Calc boundary fluxes in each direction
    calc_boundary_flux_by_direction!(surface_flux_values, t, boundary_conditions[1],
                                     have_nonconservative_terms(equations), equations,
                                     surface_integral, dg, cache,
                                     1, firsts[1], lasts[1])
    calc_boundary_flux_by_direction!(surface_flux_values, t, boundary_conditions[2],
                                     have_nonconservative_terms(equations), equations,
                                     surface_integral, dg, cache,
                                     2, firsts[2], lasts[2])

    return nothing
end

function calc_boundary_flux_by_direction!(surface_flux_values::AbstractArray{<:Any, 3},
                                          t,
                                          boundary_condition,
                                          nonconservative_terms::False, equations,
                                          surface_integral, dg::DG, cache,
                                          direction, first_boundary, last_boundary)
    @unpack surface_flux = surface_integral
    @unpack u, neighbor_ids, neighbor_sides, node_coordinates, orientations = cache.boundaries

    @threaded for boundary in first_boundary:last_boundary
        # Get neighboring element
        neighbor = neighbor_ids[boundary]

        # Get boundary flux
        u_ll, u_rr = get_surface_node_vars(u, equations, dg, boundary)
        if neighbor_sides[boundary] == 1 # Element is on the left, boundary on the right
            u_inner = u_ll
        else # Element is on the right, boundary on the left
            u_inner = u_rr
        end
        x = get_node_coords(node_coordinates, equations, dg, boundary)
        flux = boundary_condition(u_inner, orientations[boundary], direction, x, t,
                                  surface_flux, equations)

        # Copy flux to left and right element storage
        for v in eachvariable(equations)
            surface_flux_values[v, direction, neighbor] = flux[v]
        end
    end

    return nothing
end

function calc_boundary_flux_by_direction!(surface_flux_values::AbstractArray{<:Any, 3},
                                          t,
                                          boundary_condition,
                                          nonconservative_terms::True, equations,
                                          surface_integral, dg::DG, cache,
                                          direction, first_boundary, last_boundary)
    @unpack u, neighbor_ids, neighbor_sides, node_coordinates, orientations = cache.boundaries

    @threaded for boundary in first_boundary:last_boundary
        # Get neighboring element
        neighbor = neighbor_ids[boundary]

        # Get boundary flux
        u_ll, u_rr = get_surface_node_vars(u, equations, dg, boundary)
        if neighbor_sides[boundary] == 1 # Element is on the left, boundary on the right
            u_inner = u_ll
        else # Element is on the right, boundary on the left
            u_inner = u_rr
        end
        x = get_node_coords(node_coordinates, equations, dg, boundary)

        flux, noncons_flux = boundary_condition(u_inner, orientations[boundary],
                                                direction, x, t,
                                                surface_integral.surface_flux,
                                                equations)

        # Copy flux to left and right element storage
        for v in eachvariable(equations)
            surface_flux_values[v, direction, neighbor] = flux[v] +
                                                          0.5f0 * noncons_flux[v]
        end
    end

    return nothing
end

function calc_surface_integral!(du, u, mesh::Union{TreeMesh{1}, StructuredMesh{1}},
                                equations, surface_integral, dg::DGSEM, cache)
    @unpack boundary_interpolation = dg.basis
    @unpack surface_flux_values = cache.elements

    # Note that all fluxes have been computed with outward-pointing normal vectors.
    # Access the factors only once before beginning the loop to increase performance.
    # We also use explicit assignments instead of `+=` to let `@muladd` turn these
    # into FMAs (see comment at the top of the file).
    factor_1 = boundary_interpolation[1, 1]
    factor_2 = boundary_interpolation[nnodes(dg), 2]
    @threaded for element in eachelement(dg, cache)
        for v in eachvariable(equations)
            # surface at -x
            du[v, 1, element] = (du[v, 1, element] -
                                 surface_flux_values[v, 1, element] * factor_1)

            # surface at +x
            du[v, nnodes(dg), element] = (du[v, nnodes(dg), element] +
                                          surface_flux_values[v, 2, element] * factor_2)
        end
    end

    return nothing
end

function apply_jacobian!(du, mesh::Union{TreeMesh{1}, StructuredMesh{1}},
                         equations, dg::DG, cache)
    @unpack inverse_jacobian = cache.elements

    @threaded for element in eachelement(dg, cache)
        factor = -inverse_jacobian[element]

        for i in eachnode(dg)
            for v in eachvariable(equations)
                du[v, i, element] *= factor
            end
        end
    end

    return nothing
end

# Need dimension specific version to avoid error at dispatching
function calc_sources!(du, u, t, source_terms::Nothing,
                       equations::AbstractEquations{1}, dg::DG, cache)
    return nothing
end

function calc_sources!(du, u, t, source_terms,
                       equations::AbstractEquations{1}, dg::DG, cache)
    @unpack node_coordinates = cache.elements

    @threaded for element in eachelement(dg, cache)
        for i in eachnode(dg)
            u_local = get_node_vars(u, equations, dg, i, element)
            x_local = get_node_coords(node_coordinates, equations, dg,
                                      i, element)
            du_local = source_terms(u_local, x_local, t, equations)
            add_to_node_vars!(du, du_local, equations, dg, i, element)
        end
    end

    return nothing
end
end # @muladd<|MERGE_RESOLUTION|>--- conflicted
+++ resolved
@@ -146,25 +146,6 @@
     return nothing
 end
 
-<<<<<<< HEAD
-=======
-# Dimension agnostic, i.e., valid for all 1D, 2D, and 3D meshes.
-# For curved meshes averaging of the mapping terms, stored in `cache.elements.contravariant_vectors`, 
-# is peeled apart from the evaluation of the physical fluxes in each Cartesian direction.
-function calc_volume_integral!(du, u, mesh,
-                               nonconservative_terms, equations,
-                               volume_integral::VolumeIntegralFluxDifferencing,
-                               dg::DGSEM, cache)
-    @threaded for element in eachelement(dg, cache)
-        flux_differencing_kernel!(du, u, element, mesh, nonconservative_terms,
-                                  equations,
-                                  volume_integral.volume_flux, dg, cache)
-    end
-
-    return nothing
-end
-
->>>>>>> 6de9eccf
 @inline function flux_differencing_kernel!(du, u,
                                            element,
                                            mesh::Union{TreeMesh{1}, StructuredMesh{1}},
@@ -426,17 +407,6 @@
     return nothing
 end
 
-<<<<<<< HEAD
-=======
-# Dimension agnostic, i.e., valid for all 1D, 2D, and 3D meshes
-function calc_boundary_flux!(cache, t, boundary_condition::BoundaryConditionPeriodic,
-                             mesh::TreeMesh, equations, surface_integral, dg::DG)
-    @assert isempty(eachboundary(dg, cache))
-
-    return nothing
-end
-
->>>>>>> 6de9eccf
 function calc_boundary_flux!(cache, t, boundary_conditions::NamedTuple,
                              mesh::TreeMesh{1}, equations, surface_integral, dg::DG)
     @unpack surface_flux_values = cache.elements
