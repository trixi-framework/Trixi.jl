--- conflicted
+++ resolved
@@ -62,22 +62,13 @@
 function calc_volume_integral!(du, u,
                                mesh::Union{TreeMesh{2}, StructuredMesh{2},
                                            P4estMesh{2}},
-<<<<<<< HEAD
                                equations,
-=======
-                               have_nonconservative_terms, equations,
->>>>>>> b15c6ea8
                                volume_integral::VolumeIntegralSubcellLimiting,
                                dg::DGSEM, cache)
     @unpack limiter = volume_integral
 
     @threaded for element in eachelement(dg, cache)
-<<<<<<< HEAD
         subcell_limiting_kernel!(du, u, element, mesh, equations,
-=======
-        subcell_limiting_kernel!(du, u, element, mesh,
-                                 have_nonconservative_terms, equations,
->>>>>>> b15c6ea8
                                  volume_integral, limiter,
                                  dg, cache)
     end
@@ -88,11 +79,7 @@
 @inline function subcell_limiting_kernel!(du, u, element,
                                           mesh::Union{TreeMesh{2}, StructuredMesh{2},
                                                       P4estMesh{2}},
-<<<<<<< HEAD
                                           equations,
-=======
-                                          have_nonconservative_terms, equations,
->>>>>>> b15c6ea8
                                           volume_integral, limiter::SubcellLimiterIDP,
                                           dg::DGSEM, cache)
     @unpack inverse_weights = dg.basis
@@ -106,13 +93,8 @@
     fhat2_L = fhat2_L_threaded[Threads.threadid()]
     fhat2_R = fhat2_R_threaded[Threads.threadid()]
     calcflux_fhat!(fhat1_L, fhat1_R, fhat2_L, fhat2_R, u, mesh,
-<<<<<<< HEAD
                    have_nonconservative_terms(equations), equations,
                    volume_flux_dg, dg, element, cache)
-=======
-                   have_nonconservative_terms, equations, volume_flux_dg, dg, element,
-                   cache)
->>>>>>> b15c6ea8
 
     # low-order FV fluxes
     @unpack fstar1_L_threaded, fstar1_R_threaded, fstar2_L_threaded, fstar2_R_threaded = cache
@@ -122,24 +104,14 @@
     fstar1_R = fstar1_R_threaded[Threads.threadid()]
     fstar2_R = fstar2_R_threaded[Threads.threadid()]
     calcflux_fv!(fstar1_L, fstar1_R, fstar2_L, fstar2_R, u, mesh,
-<<<<<<< HEAD
                  have_nonconservative_terms(equations), equations,
                  volume_flux_fv, dg, element, cache)
-=======
-                 have_nonconservative_terms, equations, volume_flux_fv, dg, element,
-                 cache)
->>>>>>> b15c6ea8
 
     # antidiffusive flux
     calcflux_antidiffusive!(fhat1_L, fhat1_R, fhat2_L, fhat2_R,
                             fstar1_L, fstar1_R, fstar2_L, fstar2_R,
-<<<<<<< HEAD
                             u, mesh, have_nonconservative_terms(equations), equations,
                             limiter, dg, element, cache)
-=======
-                            u, mesh, have_nonconservative_terms, equations, limiter, dg,
-                            element, cache)
->>>>>>> b15c6ea8
 
     # Calculate volume integral contribution of low-order FV flux
     for j in eachnode(dg), i in eachnode(dg)
