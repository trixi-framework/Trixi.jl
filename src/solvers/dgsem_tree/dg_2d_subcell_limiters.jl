--- conflicted
+++ resolved
@@ -1855,12 +1855,8 @@
 @inline function get_boundary_outer_state(u_inner, t,
                                           boundary_condition::BoundaryConditionDirichlet,
                                           orientation_or_normal, direction,
-<<<<<<< HEAD
-                                          mesh, equations, dg, cache, indices...)
-=======
                                           mesh::Union{TreeMesh, StructuredMesh},
                                           equations, dg, cache, indices...)
->>>>>>> 214cb711
     (; node_coordinates) = cache.elements
 
     x = get_node_coords(node_coordinates, equations, dg, indices...)
