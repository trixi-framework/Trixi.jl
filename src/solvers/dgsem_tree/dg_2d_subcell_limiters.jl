# By default, Julia/LLVM does not use fused multiply-add operations (FMAs).
# Since these FMAs can increase the performance of many numerical algorithms,
# we need to opt-in explicitly.
# See https://ranocha.de/blog/Optimizing_EC_Trixi for further details.
@muladd begin
#! format: noindent

function create_cache(mesh::Union{TreeMesh{2}, StructuredMesh{2}, P4estMesh{2}},
                      equations, volume_integral::VolumeIntegralSubcellLimiting,
                      dg::DG, uEltype)
    cache = create_cache(mesh, equations,
                         VolumeIntegralPureLGLFiniteVolume(volume_integral.volume_flux_fv),
                         dg, uEltype)

    A3dp1_x = Array{uEltype, 3}
    A3dp1_y = Array{uEltype, 3}
    A3d = Array{uEltype, 3}
    A4d = Array{uEltype, 4}

    fhat1_L_threaded = A3dp1_x[A3dp1_x(undef, nvariables(equations), nnodes(dg) + 1,
                                       nnodes(dg)) for _ in 1:Threads.nthreads()]
    fhat2_L_threaded = A3dp1_y[A3dp1_y(undef, nvariables(equations), nnodes(dg),
                                       nnodes(dg) + 1) for _ in 1:Threads.nthreads()]
    fhat1_R_threaded = A3dp1_x[A3dp1_x(undef, nvariables(equations), nnodes(dg) + 1,
                                       nnodes(dg)) for _ in 1:Threads.nthreads()]
    fhat2_R_threaded = A3dp1_y[A3dp1_y(undef, nvariables(equations), nnodes(dg),
                                       nnodes(dg) + 1) for _ in 1:Threads.nthreads()]
    flux_temp_threaded = A3d[A3d(undef, nvariables(equations), nnodes(dg), nnodes(dg))
                             for _ in 1:Threads.nthreads()]
    fhat_temp_threaded = A3d[A3d(undef, nvariables(equations), nnodes(dg),
                                 nnodes(dg))
                             for _ in 1:Threads.nthreads()]
    antidiffusive_fluxes = ContainerAntidiffusiveFlux2D{uEltype}(0,
                                                                 nvariables(equations),
                                                                 nnodes(dg))

    if have_nonconservative_terms(equations) == true
        # Extract the nonconservative flux as a dispatch argument for `n_nonconservative_terms`
        _, volume_flux_noncons = volume_integral.volume_flux_dg

        flux_nonconservative_temp_threaded = A4d[A4d(undef, nvariables(equations),
                                                     n_nonconservative_terms(volume_flux_noncons),
                                                     nnodes(dg), nnodes(dg))
                                                 for _ in 1:Threads.nthreads()]
        fhat_nonconservative_temp_threaded = A4d[A4d(undef, nvariables(equations),
                                                     n_nonconservative_terms(volume_flux_noncons),
                                                     nnodes(dg), nnodes(dg))
                                                 for _ in 1:Threads.nthreads()]
        phi_threaded = A4d[A4d(undef, nvariables(equations),
                               n_nonconservative_terms(volume_flux_noncons),
                               nnodes(dg), nnodes(dg))
                           for _ in 1:Threads.nthreads()]
        cache = (; cache..., flux_nonconservative_temp_threaded,
                 fhat_nonconservative_temp_threaded, phi_threaded)
    end

    return (; cache..., antidiffusive_fluxes,
            fhat1_L_threaded, fhat2_L_threaded, fhat1_R_threaded, fhat2_R_threaded,
            flux_temp_threaded, fhat_temp_threaded)
end

# Subcell limiting currently only implemented for certain mesh types
function calc_volume_integral!(du, u,
                               mesh::Union{TreeMesh{2}, StructuredMesh{2},
<<<<<<< HEAD
                                           P4estMesh{2}, P4estMesh{3}},
                               nonconservative_terms, equations,
=======
                                           P4estMesh{2}},
                               have_nonconservative_terms, equations,
>>>>>>> 97efba29
                               volume_integral::VolumeIntegralSubcellLimiting,
                               dg::DGSEM, cache)
    @unpack limiter = volume_integral

    @threaded for element in eachelement(dg, cache)
        subcell_limiting_kernel!(du, u, element, mesh,
                                 have_nonconservative_terms, equations,
                                 volume_integral, limiter,
                                 dg, cache)
    end

    return nothing
end

@inline function subcell_limiting_kernel!(du, u, element,
                                          mesh::Union{TreeMesh{2}, StructuredMesh{2},
                                                      P4estMesh{2}},
                                          have_nonconservative_terms, equations,
                                          volume_integral, limiter::SubcellLimiterIDP,
                                          dg::DGSEM, cache)
    @unpack inverse_weights = dg.basis
    @unpack volume_flux_dg, volume_flux_fv = volume_integral

    # high-order DG fluxes
    @unpack fhat1_L_threaded, fhat1_R_threaded, fhat2_L_threaded, fhat2_R_threaded = cache

    fhat1_L = fhat1_L_threaded[Threads.threadid()]
    fhat1_R = fhat1_R_threaded[Threads.threadid()]
    fhat2_L = fhat2_L_threaded[Threads.threadid()]
    fhat2_R = fhat2_R_threaded[Threads.threadid()]
    calcflux_fhat!(fhat1_L, fhat1_R, fhat2_L, fhat2_R, u, mesh,
                   have_nonconservative_terms, equations, volume_flux_dg, dg, element,
                   cache)

    # low-order FV fluxes
    @unpack fstar1_L_threaded, fstar1_R_threaded, fstar2_L_threaded, fstar2_R_threaded = cache

    fstar1_L = fstar1_L_threaded[Threads.threadid()]
    fstar2_L = fstar2_L_threaded[Threads.threadid()]
    fstar1_R = fstar1_R_threaded[Threads.threadid()]
    fstar2_R = fstar2_R_threaded[Threads.threadid()]
    calcflux_fv!(fstar1_L, fstar1_R, fstar2_L, fstar2_R, u, mesh,
                 have_nonconservative_terms, equations, volume_flux_fv, dg, element,
                 cache)

    # antidiffusive flux
    calcflux_antidiffusive!(fhat1_L, fhat1_R, fhat2_L, fhat2_R,
                            fstar1_L, fstar1_R, fstar2_L, fstar2_R,
                            u, mesh, have_nonconservative_terms, equations, limiter, dg,
                            element, cache)

    # Calculate volume integral contribution of low-order FV flux
    for j in eachnode(dg), i in eachnode(dg)
        for v in eachvariable(equations)
            du[v, i, j, element] += inverse_weights[i] *
                                    (fstar1_L[v, i + 1, j] - fstar1_R[v, i, j]) +
                                    inverse_weights[j] *
                                    (fstar2_L[v, i, j + 1] - fstar2_R[v, i, j])
        end
    end

    return nothing
end

# Calculate the DG staggered volume fluxes `fhat` in subcell FV-form inside the element
# (**without non-conservative terms**).
#
# See also `flux_differencing_kernel!`.
@inline function calcflux_fhat!(fhat1_L, fhat1_R, fhat2_L, fhat2_R, u,
                                mesh::TreeMesh{2}, have_nonconservative_terms::False,
                                equations,
                                volume_flux, dg::DGSEM, element, cache)
    @unpack weights, derivative_split = dg.basis
    @unpack flux_temp_threaded = cache

    flux_temp = flux_temp_threaded[Threads.threadid()]

    # The FV-form fluxes are calculated in a recursive manner, i.e.:
    # fhat_(0,1)   = w_0 * FVol_0,
    # fhat_(j,j+1) = fhat_(j-1,j) + w_j * FVol_j,   for j=1,...,N-1,
    # with the split form volume fluxes FVol_j = -2 * sum_i=0^N D_ji f*_(j,i).

    # To use the symmetry of the `volume_flux`, the split form volume flux is precalculated
    # like in `calc_volume_integral!` for the `VolumeIntegralFluxDifferencing`
    # and saved in in `flux_temp`.

    # Split form volume flux in orientation 1: x direction
    flux_temp .= zero(eltype(flux_temp))

    for j in eachnode(dg), i in eachnode(dg)
        u_node = get_node_vars(u, equations, dg, i, j, element)

        # All diagonal entries of `derivative_split` are zero. Thus, we can skip
        # the computation of the diagonal terms. In addition, we use the symmetry
        # of the `volume_flux` to save half of the possible two-point flux
        # computations.
        for ii in (i + 1):nnodes(dg)
            u_node_ii = get_node_vars(u, equations, dg, ii, j, element)
            flux1 = volume_flux(u_node, u_node_ii, 1, equations)
            multiply_add_to_node_vars!(flux_temp, derivative_split[i, ii], flux1,
                                       equations, dg, i, j)
            multiply_add_to_node_vars!(flux_temp, derivative_split[ii, i], flux1,
                                       equations, dg, ii, j)
        end
    end

    # FV-form flux `fhat` in x direction
    fhat1_L[:, 1, :] .= zero(eltype(fhat1_L))
    fhat1_L[:, nnodes(dg) + 1, :] .= zero(eltype(fhat1_L))
    fhat1_R[:, 1, :] .= zero(eltype(fhat1_R))
    fhat1_R[:, nnodes(dg) + 1, :] .= zero(eltype(fhat1_R))

    for j in eachnode(dg), i in 1:(nnodes(dg) - 1), v in eachvariable(equations)
        fhat1_L[v, i + 1, j] = fhat1_L[v, i, j] + weights[i] * flux_temp[v, i, j]
        fhat1_R[v, i + 1, j] = fhat1_L[v, i + 1, j]
    end

    # Split form volume flux in orientation 2: y direction
    flux_temp .= zero(eltype(flux_temp))

    for j in eachnode(dg), i in eachnode(dg)
        u_node = get_node_vars(u, equations, dg, i, j, element)
        for jj in (j + 1):nnodes(dg)
            u_node_jj = get_node_vars(u, equations, dg, i, jj, element)
            flux2 = volume_flux(u_node, u_node_jj, 2, equations)
            multiply_add_to_node_vars!(flux_temp, derivative_split[j, jj], flux2,
                                       equations, dg, i, j)
            multiply_add_to_node_vars!(flux_temp, derivative_split[jj, j], flux2,
                                       equations, dg, i, jj)
        end
    end

    # FV-form flux `fhat` in y direction
    fhat2_L[:, :, 1] .= zero(eltype(fhat2_L))
    fhat2_L[:, :, nnodes(dg) + 1] .= zero(eltype(fhat2_L))
    fhat2_R[:, :, 1] .= zero(eltype(fhat2_R))
    fhat2_R[:, :, nnodes(dg) + 1] .= zero(eltype(fhat2_R))

    for j in 1:(nnodes(dg) - 1), i in eachnode(dg), v in eachvariable(equations)
        fhat2_L[v, i, j + 1] = fhat2_L[v, i, j] + weights[j] * flux_temp[v, i, j]
        fhat2_R[v, i, j + 1] = fhat2_L[v, i, j + 1]
    end

    return nothing
end

# Calculate the DG staggered volume fluxes `fhat` in subcell FV-form inside the element
# (**with non-conservative terms in "local * symmetric" form**).
#
# See also `flux_differencing_kernel!`.
#
# The calculation of the non-conservative staggered "fluxes" requires non-conservative
# terms that can be written as a product of local and a symmetric contributions. See, e.g.,
#
# - Rueda-Ramírez, Gassner (2023). A Flux-Differencing Formula for Split-Form Summation By Parts
#   Discretizations of Non-Conservative Systems. https://arxiv.org/pdf/2211.14009.pdf.
#
@inline function calcflux_fhat!(fhat1_L, fhat1_R, fhat2_L, fhat2_R, u,
                                mesh::TreeMesh{2}, have_nonconservative_terms::True,
                                equations,
                                volume_flux::Tuple{F_CONS, F_NONCONS}, dg::DGSEM,
                                element,
                                cache) where {
                                              F_CONS <: Function,
                                              F_NONCONS <:
                                              FluxNonConservative{NonConservativeSymmetric()}
                                              }
    @unpack weights, derivative_split = dg.basis
    @unpack flux_temp_threaded, flux_nonconservative_temp_threaded = cache
    @unpack fhat_temp_threaded, fhat_nonconservative_temp_threaded, phi_threaded = cache

    volume_flux_cons, volume_flux_noncons = volume_flux

    flux_temp = flux_temp_threaded[Threads.threadid()]
    flux_noncons_temp = flux_nonconservative_temp_threaded[Threads.threadid()]

    fhat_temp = fhat_temp_threaded[Threads.threadid()]
    fhat_noncons_temp = fhat_nonconservative_temp_threaded[Threads.threadid()]
    phi = phi_threaded[Threads.threadid()]

    # The FV-form fluxes are calculated in a recursive manner, i.e.:
    # fhat_(0,1)   = w_0 * FVol_0,
    # fhat_(j,j+1) = fhat_(j-1,j) + w_j * FVol_j,   for j=1,...,N-1,
    # with the split form volume fluxes FVol_j = -2 * sum_i=0^N D_ji f*_(j,i).

    # To use the symmetry of the `volume_flux`, the split form volume flux is precalculated
    # like in `calc_volume_integral!` for the `VolumeIntegralFluxDifferencing`
    # and saved in in `flux_temp`.

    # Split form volume flux in orientation 1: x direction
    flux_temp .= zero(eltype(flux_temp))
    flux_noncons_temp .= zero(eltype(flux_noncons_temp))

    for j in eachnode(dg), i in eachnode(dg)
        u_node = get_node_vars(u, equations, dg, i, j, element)

        # All diagonal entries of `derivative_split` are zero. Thus, we can skip
        # the computation of the diagonal terms. In addition, we use the symmetry
        # of `volume_flux_cons` and `volume_flux_noncons` to save half of the possible two-point flux
        # computations.
        for ii in (i + 1):nnodes(dg)
            u_node_ii = get_node_vars(u, equations, dg, ii, j, element)
            flux1 = volume_flux_cons(u_node, u_node_ii, 1, equations)
            multiply_add_to_node_vars!(flux_temp, derivative_split[i, ii], flux1,
                                       equations, dg, i, j)
            multiply_add_to_node_vars!(flux_temp, derivative_split[ii, i], flux1,
                                       equations, dg, ii, j)
            for noncons in 1:n_nonconservative_terms(volume_flux_noncons)
                # We multiply by 0.5 because that is done in other parts of Trixi
                flux1_noncons = volume_flux_noncons(u_node, u_node_ii, 1, equations,
                                                    NonConservativeSymmetric(), noncons)
                multiply_add_to_node_vars!(flux_noncons_temp,
                                           0.5f0 * derivative_split[i, ii],
                                           flux1_noncons,
                                           equations, dg, noncons, i, j)
                multiply_add_to_node_vars!(flux_noncons_temp,
                                           0.5f0 * derivative_split[ii, i],
                                           flux1_noncons,
                                           equations, dg, noncons, ii, j)
            end
        end
    end

    # FV-form flux `fhat` in x direction
    fhat1_L[:, 1, :] .= zero(eltype(fhat1_L))
    fhat1_L[:, nnodes(dg) + 1, :] .= zero(eltype(fhat1_L))
    fhat1_R[:, 1, :] .= zero(eltype(fhat1_R))
    fhat1_R[:, nnodes(dg) + 1, :] .= zero(eltype(fhat1_R))

    fhat_temp[:, 1, :] .= zero(eltype(fhat1_L))
    fhat_noncons_temp[:, :, 1, :] .= zero(eltype(fhat1_L))

    # Compute local contribution to non-conservative flux
    for j in eachnode(dg), i in eachnode(dg)
        u_local = get_node_vars(u, equations, dg, i, j, element)
        for noncons in 1:n_nonconservative_terms(volume_flux_noncons)
            set_node_vars!(phi,
                           volume_flux_noncons(u_local, 1, equations,
                                               NonConservativeLocal(), noncons),
                           equations, dg, noncons, i, j)
        end
    end

    for j in eachnode(dg), i in 1:(nnodes(dg) - 1)
        # Conservative part
        for v in eachvariable(equations)
            value = fhat_temp[v, i, j] + weights[i] * flux_temp[v, i, j]
            fhat_temp[v, i + 1, j] = value
            fhat1_L[v, i + 1, j] = value
            fhat1_R[v, i + 1, j] = value
        end
        # Nonconservative part
        for noncons in 1:n_nonconservative_terms(volume_flux_noncons),
            v in eachvariable(equations)

            value = fhat_noncons_temp[v, noncons, i, j] +
                    weights[i] * flux_noncons_temp[v, noncons, i, j]
            fhat_noncons_temp[v, noncons, i + 1, j] = value

            fhat1_L[v, i + 1, j] = fhat1_L[v, i + 1, j] + phi[v, noncons, i, j] * value
            fhat1_R[v, i + 1, j] = fhat1_R[v, i + 1, j] +
                                   phi[v, noncons, i + 1, j] * value
        end
    end

    # Split form volume flux in orientation 2: y direction
    flux_temp .= zero(eltype(flux_temp))
    flux_noncons_temp .= zero(eltype(flux_noncons_temp))

    for j in eachnode(dg), i in eachnode(dg)
        u_node = get_node_vars(u, equations, dg, i, j, element)
        for jj in (j + 1):nnodes(dg)
            u_node_jj = get_node_vars(u, equations, dg, i, jj, element)
            flux2 = volume_flux_cons(u_node, u_node_jj, 2, equations)
            multiply_add_to_node_vars!(flux_temp, derivative_split[j, jj], flux2,
                                       equations, dg, i, j)
            multiply_add_to_node_vars!(flux_temp, derivative_split[jj, j], flux2,
                                       equations, dg, i, jj)
            for noncons in 1:n_nonconservative_terms(volume_flux_noncons)
                # We multiply by 0.5 because that is done in other parts of Trixi
                flux2_noncons = volume_flux_noncons(u_node, u_node_jj, 2, equations,
                                                    NonConservativeSymmetric(), noncons)
                multiply_add_to_node_vars!(flux_noncons_temp,
                                           0.5 * derivative_split[j, jj],
                                           flux2_noncons,
                                           equations, dg, noncons, i, j)
                multiply_add_to_node_vars!(flux_noncons_temp,
                                           0.5 * derivative_split[jj, j],
                                           flux2_noncons,
                                           equations, dg, noncons, i, jj)
            end
        end
    end

    # FV-form flux `fhat` in y direction
    fhat2_L[:, :, 1] .= zero(eltype(fhat2_L))
    fhat2_L[:, :, nnodes(dg) + 1] .= zero(eltype(fhat2_L))
    fhat2_R[:, :, 1] .= zero(eltype(fhat2_R))
    fhat2_R[:, :, nnodes(dg) + 1] .= zero(eltype(fhat2_R))

    fhat_temp[:, :, 1] .= zero(eltype(fhat1_L))
    fhat_noncons_temp[:, :, :, 1] .= zero(eltype(fhat1_L))

    # Compute local contribution to non-conservative flux
    for j in eachnode(dg), i in eachnode(dg)
        u_local = get_node_vars(u, equations, dg, i, j, element)
        for noncons in 1:n_nonconservative_terms(volume_flux_noncons)
            set_node_vars!(phi,
                           volume_flux_noncons(u_local, 2, equations,
                                               NonConservativeLocal(), noncons),
                           equations, dg, noncons, i, j)
        end
    end

    for j in 1:(nnodes(dg) - 1), i in eachnode(dg)
        # Conservative part
        for v in eachvariable(equations)
            value = fhat_temp[v, i, j] + weights[j] * flux_temp[v, i, j]
            fhat_temp[v, i, j + 1] = value
            fhat2_L[v, i, j + 1] = value
            fhat2_R[v, i, j + 1] = value
        end
        # Nonconservative part
        for noncons in 1:n_nonconservative_terms(volume_flux_noncons),
            v in eachvariable(equations)

            value = fhat_noncons_temp[v, noncons, i, j] +
                    weights[j] * flux_noncons_temp[v, noncons, i, j]
            fhat_noncons_temp[v, noncons, i, j + 1] = value

            fhat2_L[v, i, j + 1] = fhat2_L[v, i, j + 1] + phi[v, noncons, i, j] * value
            fhat2_R[v, i, j + 1] = fhat2_R[v, i, j + 1] +
                                   phi[v, noncons, i, j + 1] * value
        end
    end

    return nothing
end

# Calculate the DG staggered volume fluxes `fhat` in subcell FV-form inside the element
# (**with non-conservative terms in "local * jump" form**).
#
# See also `flux_differencing_kernel!`.
#
# The calculation of the non-conservative staggered "fluxes" requires non-conservative
# terms that can be written as a product of local and jump contributions.
@inline function calcflux_fhat!(fhat1_L, fhat1_R, fhat2_L, fhat2_R, u,
                                mesh::TreeMesh{2}, nonconservative_terms::True,
                                equations,
                                volume_flux::Tuple{F_CONS, F_NONCONS}, dg::DGSEM,
                                element,
                                cache) where {
                                              F_CONS <: Function,
                                              F_NONCONS <:
                                              FluxNonConservative{NonConservativeJump()}
                                              }
    @unpack weights, derivative_split = dg.basis
    @unpack flux_temp_threaded, flux_nonconservative_temp_threaded = cache
    @unpack fhat_temp_threaded, fhat_nonconservative_temp_threaded, phi_threaded = cache

    volume_flux_cons, volume_flux_noncons = volume_flux

    flux_temp = flux_temp_threaded[Threads.threadid()]
    flux_noncons_temp = flux_nonconservative_temp_threaded[Threads.threadid()]

    fhat_temp = fhat_temp_threaded[Threads.threadid()]
    fhat_noncons_temp = fhat_nonconservative_temp_threaded[Threads.threadid()]
    phi = phi_threaded[Threads.threadid()]

    # The FV-form fluxes are calculated in a recursive manner, i.e.:
    # fhat_(0,1)   = w_0 * FVol_0,
    # fhat_(j,j+1) = fhat_(j-1,j) + w_j * FVol_j,   for j=1,...,N-1,
    # with the split form volume fluxes FVol_j = -2 * sum_i=0^N D_ji f*_(j,i).

    # To use the symmetry of the `volume_flux`, the split form volume flux is precalculated
    # like in `calc_volume_integral!` for the `VolumeIntegralFluxDifferencing`
    # and saved in in `flux_temp`.

    # Split form volume flux in orientation 1: x direction
    flux_temp .= zero(eltype(flux_temp))
    flux_noncons_temp .= zero(eltype(flux_noncons_temp))

    for j in eachnode(dg), i in eachnode(dg)
        u_node = get_node_vars(u, equations, dg, i, j, element)

        # All diagonal entries of `derivative_split` are zero. Thus, we can skip
        # the computation of the diagonal terms. In addition, we use the symmetry
        # of `volume_flux_cons` and skew-symmetry of `volume_flux_noncons` to save half of the possible two-point flux
        # computations.
        for ii in (i + 1):nnodes(dg)
            u_node_ii = get_node_vars(u, equations, dg, ii, j, element)
            flux1 = volume_flux_cons(u_node, u_node_ii, 1, equations)
            multiply_add_to_node_vars!(flux_temp, derivative_split[i, ii], flux1,
                                       equations, dg, i, j)
            multiply_add_to_node_vars!(flux_temp, derivative_split[ii, i], flux1,
                                       equations, dg, ii, j)
            for noncons in 1:n_nonconservative_terms(volume_flux_noncons)
                # We multiply by 0.5 because that is done in other parts of Trixi
                flux1_noncons = volume_flux_noncons(u_node, u_node_ii, 1, equations,
                                                    NonConservativeJump(),
                                                    noncons)
                multiply_add_to_node_vars!(flux_noncons_temp,
                                           0.5f0 * derivative_split[i, ii],
                                           flux1_noncons,
                                           equations, dg, noncons, i, j)
                # Note the sign flip due to skew-symmetry when argument order is swapped
                multiply_add_to_node_vars!(flux_noncons_temp,
                                           -0.5f0 * derivative_split[ii, i],
                                           flux1_noncons,
                                           equations, dg, noncons, ii, j)
            end
        end
    end

    # FV-form flux `fhat` in x direction
    fhat1_L[:, 1, :] .= zero(eltype(fhat1_L))
    fhat1_L[:, nnodes(dg) + 1, :] .= zero(eltype(fhat1_L))
    fhat1_R[:, 1, :] .= zero(eltype(fhat1_R))
    fhat1_R[:, nnodes(dg) + 1, :] .= zero(eltype(fhat1_R))

    fhat_temp[:, 1, :] .= zero(eltype(fhat1_L))
    fhat_noncons_temp[:, :, 1, :] .= zero(eltype(fhat1_L))

    # Compute local contribution to non-conservative flux
    for j in eachnode(dg), i in eachnode(dg)
        u_local = get_node_vars(u, equations, dg, i, j, element)
        for noncons in 1:n_nonconservative_terms(volume_flux_noncons)
            set_node_vars!(phi,
                           volume_flux_noncons(u_local, 1, equations,
                                               NonConservativeLocal(), noncons),
                           equations, dg, noncons, i, j)
        end
    end

    for j in eachnode(dg), i in 1:(nnodes(dg) - 1)
        # Conservative part
        for v in eachvariable(equations)
            value = fhat_temp[v, i, j] + weights[i] * flux_temp[v, i, j]
            fhat_temp[v, i + 1, j] = value
            fhat1_L[v, i + 1, j] = value
            fhat1_R[v, i + 1, j] = value
        end
        # Nonconservative part
        for noncons in 1:n_nonconservative_terms(volume_flux_noncons),
            v in eachvariable(equations)

            value = fhat_noncons_temp[v, noncons, i, j] +
                    weights[i] * flux_noncons_temp[v, noncons, i, j]
            fhat_noncons_temp[v, noncons, i + 1, j] = value

            fhat1_L[v, i + 1, j] = fhat1_L[v, i + 1, j] + phi[v, noncons, i, j] * value
            fhat1_R[v, i + 1, j] = fhat1_R[v, i + 1, j] +
                                   phi[v, noncons, i + 1, j] * value
        end
    end

    # Apply correction term to the flux-differencing formula for nonconservative local * jump fluxes.
    for j in eachnode(dg)
        u_0 = get_node_vars(u, equations, dg, 1, j, element)
        for i in 2:(nnodes(dg) - 1)
            u_i = get_node_vars(u, equations, dg, i, j, element)
            for noncons in 1:n_nonconservative_terms(volume_flux_noncons)
                phi_jump = volume_flux_noncons(u_0, u_i, 1, equations,
                                               NonConservativeJump(), noncons)

                for v in eachvariable(equations)
                    # The factor of 2 is missing on each term because Trixi multiplies all the non-cons terms with 0.5
                    fhat1_R[v, i, j] -= phi[v, noncons, i, j] * phi_jump[v]
                    fhat1_L[v, i + 1, j] -= phi[v, noncons, i, j] * phi_jump[v]
                end
            end
        end
        u_N = get_node_vars(u, equations, dg, nnodes(dg), j, element)
        for noncons in 1:n_nonconservative_terms(volume_flux_noncons)
            phi_jump = volume_flux_noncons(u_0, u_N, 1, equations,
                                           NonConservativeJump(), noncons)

            for v in eachvariable(equations)
                # The factor of 2 is missing because Trixi multiplies all the non-cons terms with 0.5
                fhat1_R[v, nnodes(dg), j] -= phi[v, noncons, nnodes(dg), j] *
                                             phi_jump[v]
            end
        end
    end

    ########

    # Split form volume flux in orientation 2: y direction
    flux_temp .= zero(eltype(flux_temp))
    flux_noncons_temp .= zero(eltype(flux_noncons_temp))

    for j in eachnode(dg), i in eachnode(dg)
        u_node = get_node_vars(u, equations, dg, i, j, element)
        for jj in (j + 1):nnodes(dg)
            u_node_jj = get_node_vars(u, equations, dg, i, jj, element)
            flux2 = volume_flux_cons(u_node, u_node_jj, 2, equations)
            multiply_add_to_node_vars!(flux_temp, derivative_split[j, jj], flux2,
                                       equations, dg, i, j)
            multiply_add_to_node_vars!(flux_temp, derivative_split[jj, j], flux2,
                                       equations, dg, i, jj)
            for noncons in 1:n_nonconservative_terms(volume_flux_noncons)
                # We multiply by 0.5 because that is done in other parts of Trixi
                flux2_noncons = volume_flux_noncons(u_node, u_node_jj, 2, equations,
                                                    NonConservativeJump(),
                                                    noncons)
                multiply_add_to_node_vars!(flux_noncons_temp,
                                           0.5 * derivative_split[j, jj],
                                           flux2_noncons,
                                           equations, dg, noncons, i, j)
                # Note the sign flip due to skew-symmetry when argument order is swapped
                multiply_add_to_node_vars!(flux_noncons_temp,
                                           -0.5 * derivative_split[jj, j],
                                           flux2_noncons,
                                           equations, dg, noncons, i, jj)
            end
        end
    end

    # FV-form flux `fhat` in y direction
    fhat2_L[:, :, 1] .= zero(eltype(fhat2_L))
    fhat2_L[:, :, nnodes(dg) + 1] .= zero(eltype(fhat2_L))
    fhat2_R[:, :, 1] .= zero(eltype(fhat2_R))
    fhat2_R[:, :, nnodes(dg) + 1] .= zero(eltype(fhat2_R))

    fhat_temp[:, :, 1] .= zero(eltype(fhat1_L))
    fhat_noncons_temp[:, :, :, 1] .= zero(eltype(fhat1_L))

    # Compute local contribution to non-conservative flux
    for j in eachnode(dg), i in eachnode(dg)
        u_local = get_node_vars(u, equations, dg, i, j, element)
        for noncons in 1:n_nonconservative_terms(volume_flux_noncons)
            set_node_vars!(phi,
                           volume_flux_noncons(u_local, 2, equations,
                                               NonConservativeLocal(), noncons),
                           equations, dg, noncons, i, j)
        end
    end

    for j in 1:(nnodes(dg) - 1), i in eachnode(dg)
        # Conservative part
        for v in eachvariable(equations)
            value = fhat_temp[v, i, j] + weights[j] * flux_temp[v, i, j]
            fhat_temp[v, i, j + 1] = value
            fhat2_L[v, i, j + 1] = value
            fhat2_R[v, i, j + 1] = value
        end
        # Nonconservative part
        for noncons in 1:n_nonconservative_terms(volume_flux_noncons),
            v in eachvariable(equations)

            value = fhat_noncons_temp[v, noncons, i, j] +
                    weights[j] * flux_noncons_temp[v, noncons, i, j]
            fhat_noncons_temp[v, noncons, i, j + 1] = value

            fhat2_L[v, i, j + 1] = fhat2_L[v, i, j + 1] + phi[v, noncons, i, j] * value
            fhat2_R[v, i, j + 1] = fhat2_R[v, i, j + 1] +
                                   phi[v, noncons, i, j + 1] * value
        end
    end

    # Apply correction term to the flux-differencing formula for nonconservative local * jump fluxes.
    for i in eachnode(dg)
        u_0 = get_node_vars(u, equations, dg, i, 1, element)
        for j in 2:(nnodes(dg) - 1)
            u_j = get_node_vars(u, equations, dg, i, j, element)
            for noncons in 1:n_nonconservative_terms(volume_flux_noncons)
                phi_jump = volume_flux_noncons(u_0, u_j, 2, equations,
                                               NonConservativeJump(), noncons)

                for v in eachvariable(equations)
                    # The factor of 2 is missing on each term because Trixi multiplies all the non-cons terms with 0.5
                    fhat2_R[v, i, j] -= phi[v, noncons, i, j] * phi_jump[v]
                    fhat2_L[v, i, j + 1] -= phi[v, noncons, i, j] * phi_jump[v]
                end
            end
        end
        u_N = get_node_vars(u, equations, dg, i, nnodes(dg), element)
        for noncons in 1:n_nonconservative_terms(volume_flux_noncons)
            phi_jump = volume_flux_noncons(u_0, u_N, 2, equations,
                                           NonConservativeJump(), noncons)

            for v in eachvariable(equations)
                # The factor of 2 is missing cause Trixi multiplies all the non-cons terms with 0.5
                fhat2_R[v, i, nnodes(dg)] -= phi[v, noncons, i, nnodes(dg)] *
                                             phi_jump[v]
            end
        end
    end

    return nothing
end

# Calculate the antidiffusive flux `antidiffusive_flux` as the subtraction between `fhat` and `fstar` for conservative systems.
@inline function calcflux_antidiffusive!(fhat1_L, fhat1_R, fhat2_L, fhat2_R,
                                         fstar1_L, fstar1_R, fstar2_L, fstar2_R,
                                         u,
                                         mesh::Union{TreeMesh{2}, StructuredMesh{2},
                                                     P4estMesh{2}},
                                         have_nonconservative_terms::False, equations,
                                         limiter::SubcellLimiterIDP, dg, element, cache)
    @unpack antidiffusive_flux1_L, antidiffusive_flux2_L, antidiffusive_flux1_R, antidiffusive_flux2_R = cache.antidiffusive_fluxes

    for j in eachnode(dg), i in 2:nnodes(dg)
        for v in eachvariable(equations)
            antidiffusive_flux1_L[v, i, j, element] = fhat1_L[v, i, j] -
                                                      fstar1_L[v, i, j]
            antidiffusive_flux1_R[v, i, j, element] = antidiffusive_flux1_L[v, i, j,
                                                                            element]
        end
    end
    for j in 2:nnodes(dg), i in eachnode(dg)
        for v in eachvariable(equations)
            antidiffusive_flux2_L[v, i, j, element] = fhat2_L[v, i, j] -
                                                      fstar2_L[v, i, j]
            antidiffusive_flux2_R[v, i, j, element] = antidiffusive_flux2_L[v, i, j,
                                                                            element]
        end
    end

    return nothing
end

# Calculate the antidiffusive flux `antidiffusive_flux` as the subtraction between `fhat` and `fstar` for conservative systems.
@inline function calcflux_antidiffusive!(fhat1_L, fhat1_R, fhat2_L, fhat2_R,
                                         fstar1_L, fstar1_R, fstar2_L, fstar2_R,
                                         u,
                                         mesh::Union{TreeMesh{2}, StructuredMesh{2},
                                                     P4estMesh{2}},
                                         have_nonconservative_terms::True, equations,
                                         limiter::SubcellLimiterIDP, dg, element, cache)
    @unpack antidiffusive_flux1_L, antidiffusive_flux2_L, antidiffusive_flux1_R, antidiffusive_flux2_R = cache.antidiffusive_fluxes

    for j in eachnode(dg), i in 2:nnodes(dg)
        for v in eachvariable(equations)
            antidiffusive_flux1_L[v, i, j, element] = fhat1_L[v, i, j] -
                                                      fstar1_L[v, i, j]
            antidiffusive_flux1_R[v, i, j, element] = fhat1_R[v, i, j] -
                                                      fstar1_R[v, i, j]
        end
    end
    for j in 2:nnodes(dg), i in eachnode(dg)
        for v in eachvariable(equations)
            antidiffusive_flux2_L[v, i, j, element] = fhat2_L[v, i, j] -
                                                      fstar2_L[v, i, j]
            antidiffusive_flux2_R[v, i, j, element] = fhat2_R[v, i, j] -
                                                      fstar2_R[v, i, j]
        end
    end

    return nothing
end

"""
    get_boundary_outer_state(u_inner, t,
                             boundary_condition::BoundaryConditionDirichlet,
                             orientation_or_normal, direction,
                             mesh, equations, dg, cache, indices...)
For subcell limiting, the calculation of local bounds for non-periodic domains requires the boundary
outer state. This function returns the boundary value  for [`BoundaryConditionDirichlet`](@ref) at
time `t` and for node with spatial indices `indices` at the boundary with `orientation_or_normal`
and `direction`.

Should be used together with [`TreeMesh`](@ref) or [`StructuredMesh`](@ref).

!!! warning "Experimental implementation"
    This is an experimental feature and may change in future releases.
"""
@inline function get_boundary_outer_state(u_inner, t,
                                          boundary_condition::BoundaryConditionDirichlet,
                                          orientation_or_normal, direction,
                                          mesh::Union{TreeMesh, StructuredMesh},
                                          equations, dg, cache, indices...)
    (; node_coordinates) = cache.elements

    x = get_node_coords(node_coordinates, equations, dg, indices...)
    u_outer = boundary_condition.boundary_value_function(x, t, equations)

    return u_outer
end
end # @muladd<|MERGE_RESOLUTION|>--- conflicted
+++ resolved
@@ -62,13 +62,8 @@
 # Subcell limiting currently only implemented for certain mesh types
 function calc_volume_integral!(du, u,
                                mesh::Union{TreeMesh{2}, StructuredMesh{2},
-<<<<<<< HEAD
                                            P4estMesh{2}, P4estMesh{3}},
-                               nonconservative_terms, equations,
-=======
-                                           P4estMesh{2}},
                                have_nonconservative_terms, equations,
->>>>>>> 97efba29
                                volume_integral::VolumeIntegralSubcellLimiting,
                                dg::DGSEM, cache)
     @unpack limiter = volume_integral
