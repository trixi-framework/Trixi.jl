--- conflicted
+++ resolved
@@ -53,14 +53,8 @@
     cache, u, mesh, equations, dg)
 
   # Calculate boundary fluxes
-<<<<<<< HEAD
-  # TODO: Meshes, remove initial condition as an input argument here, only needed for hacky BCs
   @timed timer() "boundary flux" calc_boundary_flux!(
-    cache, t, boundary_conditions, mesh, equations, dg, initial_condition)
-=======
-  @timeit_debug timer() "boundary flux" calc_boundary_flux!(
     cache, t, boundary_conditions, mesh, equations, dg)
->>>>>>> 55c2c445
 
   # Calculate surface integrals
   @timed timer() "surface integral" calc_surface_integral!(
