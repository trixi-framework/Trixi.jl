# This method is called when a SemidiscretizationHyperbolic is constructed.
# It constructs the basic `cache` used throughout the simulation to compute
# the RHS etc.
function create_cache(mesh::UnstructuredQuadMesh, equations,
                      dg::DG, RealT, uEltype)

  polydeg_ = polydeg(dg.basis)
  nvars = nvariables(equations)

  elements = init_elements(RealT, uEltype, mesh, get_nodes(dg.basis), nvars, polydeg_)

  interfaces = init_interfaces(uEltype, mesh, nvars, polydeg_)

  boundaries = init_boundaries(RealT, uEltype, mesh, elements, nvars, polydeg_)

  cache = (; elements, interfaces, boundaries)

  # perform a check on the sufficient metric identities condition for free-stream preservation
  # and halt computation if it fails
  if !isapprox(max_discrete_metric_identities(dg, cache), 0, atol=1e-12)
    error("metric terms fail free-stream preservation check with maximum error $(max_discrete_metric_identities(dg, cache))")
  end

  return cache
end


function rhs!(du, u, t,
              mesh::UnstructuredQuadMesh, equations,
              initial_condition, boundary_conditions, source_terms,
              dg::DG, cache)
  # Reset du
  @timed timer() "reset ∂u/∂t" du .= zero(eltype(du))

  # Calculate volume integral
  @timed timer() "volume integral" calc_volume_integral!(
    du, u, mesh,
    have_nonconservative_terms(equations), equations,
    dg.volume_integral, dg, cache)

  # Prolong solution to interfaces
  @timed timer() "prolong2interfaces" prolong2interfaces!(
    cache, u, mesh, equations, dg.surface_integral, dg)

  # Calculate interface fluxes
  @timed timer() "interface flux" calc_interface_flux!(
    cache.elements.surface_flux_values, mesh,
    have_nonconservative_terms(equations), equations,
    dg.surface_integral, dg, cache)

  # Prolong solution to boundaries
  @timed timer() "prolong2boundaries" prolong2boundaries!(
    cache, u, mesh, equations, dg.surface_integral, dg)

  # Calculate boundary fluxes
  @timed timer() "boundary flux" calc_boundary_flux!(
    cache, t, boundary_conditions, mesh, equations, dg.surface_integral, dg)

  # Calculate surface integrals
  @timed timer() "surface integral" calc_surface_integral!(
    du, u, mesh, equations, dg.surface_integral, dg, cache)

  # Apply Jacobian from mapping to reference element
  #  Note! this routine is reused from dg_curved/dg_2d.jl
  @timed timer() "Jacobian" apply_jacobian!(
    du, mesh, equations, dg, cache)

  # Calculate source terms
  @timed timer() "source terms" calc_sources!(
    du, u, t, source_terms, equations, dg, cache)

  return nothing
end


# flux differencing volume integral on curvilinear quadrilateral elements. Averaging of the
# mapping terms, stored in `contravariant_vectors`, is peeled apart from the evaluation of
# the physical fluxes in each Cartesian direction
function calc_volume_integral!(du, u,
                               mesh::Union{CurvedMesh{2}, UnstructuredQuadMesh},
                               nonconservative_terms, equations,
                               volume_integral::VolumeIntegralFluxDifferencing,
                               dg::DGSEM, cache)
  @threaded for element in eachelement(dg, cache)
    split_form_kernel!(du, u, nonconservative_terms, volume_integral.volume_flux, element,
                       mesh, equations, dg, cache)
  end
end


@inline function split_form_kernel!(du::AbstractArray{<:Any,4}, u,
                                    nonconservative_terms::Val{false}, volume_flux, element,
                                    mesh::Union{CurvedMesh{2}, UnstructuredQuadMesh}, equations,
                                    dg::DGSEM, cache, alpha=true)
  @unpack derivative_split = dg.basis
  @unpack contravariant_vectors = cache.elements

  # Calculate volume integral in one element
  for j in eachnode(dg), i in eachnode(dg)
    u_node = get_node_vars(u, equations, dg, i, j, element)

    # compute the fluxes in the x and y directions
    flux1 = flux(u_node, 1, equations)
    flux2 = flux(u_node, 2, equations)

    # first direction: use consistency of the volume flux to make this evaluation cheaper
    # pull the contravariant vector
    Ja11_node, Ja12_node = get_contravariant_vector(1, contravariant_vectors, i, j, element)
    # compute the two contravariant fluxes
    fluxtilde1 = Ja11_node * flux1 + Ja12_node * flux2
    integral_contribution = alpha * derivative_split[i, i] * fluxtilde1
    add_to_node_vars!(du, integral_contribution, equations, dg, i, j, element)

    # second direction: use consistency of the volume flux to make this evaluation cheaper
    # pull the contravariant vector
    Ja21_node, Ja22_node = get_contravariant_vector(2, contravariant_vectors, i, j, element)
    fluxtilde2 = Ja21_node * flux1 + Ja22_node * flux2
    integral_contribution = alpha * derivative_split[j, j] * fluxtilde2
    add_to_node_vars!(du, integral_contribution, equations, dg, i, j, element)

    # use symmetry of the volume flux for the remaining terms in the first direction
    for ii in (i+1):nnodes(dg)
      u_node_ii = get_node_vars(u, equations, dg, ii, j, element)
      flux1 = volume_flux(u_node, u_node_ii, 1, equations)
      flux2 = volume_flux(u_node, u_node_ii, 2, equations)
      # pull the contravariant vectors and compute the average
      Ja11_node_ii, Ja12_node_ii = get_contravariant_vector(1, contravariant_vectors, ii, j, element)
      Ja11_avg = 0.5 * (Ja11_node + Ja11_node_ii)
      Ja12_avg = 0.5 * (Ja12_node + Ja12_node_ii)
      # compute the contravariant sharp flux
      fluxtilde1 = Ja11_avg * flux1 + Ja12_avg * flux2
      integral_contribution = alpha * derivative_split[i, ii] * fluxtilde1
      add_to_node_vars!(du, integral_contribution, equations, dg, i,  j, element)
      integral_contribution = alpha * derivative_split[ii, i] * fluxtilde1
      add_to_node_vars!(du, integral_contribution, equations, dg, ii, j, element)
    end

    # use symmetry of the volume flux for the remaining terms in the second direction
    for jj in (j+1):nnodes(dg)
      u_node_jj = get_node_vars(u, equations, dg, i, jj, element)
      flux1 = volume_flux(u_node, u_node_jj, 1, equations)
      flux2 = volume_flux(u_node, u_node_jj, 2, equations)
      # pull the contravariant vectors and compute the average
      Ja21_node_jj, Ja22_node_jj = get_contravariant_vector(2, contravariant_vectors, i, jj, element)
      Ja21_avg = 0.5 * (Ja21_node + Ja21_node_jj)
      Ja22_avg = 0.5 * (Ja22_node + Ja22_node_jj)
      # compute the contravariant sharp flux
      fluxtilde2 = Ja21_avg * flux1 + Ja22_avg * flux2
      integral_contribution = alpha * derivative_split[j, jj] * fluxtilde2
      add_to_node_vars!(du, integral_contribution, equations, dg, i, j,  element)
      integral_contribution = alpha * derivative_split[jj, j] * fluxtilde2
      add_to_node_vars!(du, integral_contribution, equations, dg, i, jj, element)
    end
  end
end


# prolong the solution into the convenience array in the interior interface container
# Note! this routine is for quadrilateral elements with "right-handed" orientation
function prolong2interfaces!(cache, u,
                             mesh::UnstructuredQuadMesh,
                             equations, surface_integral, dg::DG)
  @unpack interfaces = cache

  @threaded for interface in eachinterface(dg, cache)
    primary_element   = interfaces.element_ids[1, interface]
    secondary_element = interfaces.element_ids[2, interface]

    primary_side   = interfaces.element_side_ids[1, interface]
    secondary_side = interfaces.element_side_ids[2, interface]

    if primary_side == 1
      for i in eachnode(dg), v in eachvariable(equations)
        interfaces.u[1, v, i, interface] = u[v, i, 1, primary_element]
      end
    elseif primary_side == 2
      for i in eachnode(dg), v in eachvariable(equations)
        interfaces.u[1, v, i, interface] = u[v, nnodes(dg), i, primary_element]
      end
    elseif primary_side == 3
      for i in eachnode(dg), v in eachvariable(equations)
        interfaces.u[1, v, i, interface] = u[v, i, nnodes(dg), primary_element]
      end
    else # primary_side == 4
      for i in eachnode(dg), v in eachvariable(equations)
        interfaces.u[1, v, i, interface] = u[v, 1, i, primary_element]
      end
    end

    if secondary_side == 1
      for i in eachnode(dg), v in eachvariable(equations)
        interfaces.u[2, v, i, interface] = u[v, i, 1, secondary_element]
      end
    elseif secondary_side == 2
      for i in eachnode(dg), v in eachvariable(equations)
        interfaces.u[2, v, i, interface] = u[v, nnodes(dg), i, secondary_element]
      end
    elseif secondary_side == 3
      for i in eachnode(dg), v in eachvariable(equations)
        interfaces.u[2, v, i, interface] = u[v, i, nnodes(dg), secondary_element]
      end
    else # secondary_side == 4
      for i in eachnode(dg), v in eachvariable(equations)
        interfaces.u[2, v, i, interface] = u[v, 1, i, secondary_element]
      end
    end
  end

  return nothing
end


# compute the numerical flux interface coupling between two elements on an unstructured
# quadrilateral mesh
function calc_interface_flux!(surface_flux_values,
                              mesh::UnstructuredQuadMesh,
                              nonconservative_terms::Val{false}, equations,
                              surface_integral, dg::DG, cache)
  @unpack surface_flux = surface_integral
  @unpack u, start_index, index_increment, element_ids, element_side_ids = cache.interfaces
  @unpack normal_directions = cache.elements


  @threaded for interface in eachinterface(dg, cache)
    # Get neighboring elements
    primary_element   = element_ids[1, interface]
    secondary_element = element_ids[2, interface]

    # Get the local side id on which to compute the flux
    primary_side   = element_side_ids[1, interface]
    secondary_side = element_side_ids[2, interface]

    # initial index for the coordinate system on the secondary element
    secondary_index = start_index[interface]

    # loop through the primary element coordinate system and compute the interface coupling
    for primary_index in eachnode(dg)
      # pull the primary and secondary states from the boundary u values
      u_ll = get_one_sided_surface_node_vars(u, equations, dg, 1, primary_index, interface)
      u_rr = get_one_sided_surface_node_vars(u, equations, dg, 2, secondary_index, interface)

      # pull the outward pointing (normal) directional vector
      #   Note! this assumes a conforming approximation, more must be done in terms of the normals
      #         for hanging nodes and other non-conforming approximation spaces
      outward_direction = get_surface_normal(normal_directions, primary_index, primary_side,
                                             primary_element)

      # Call pointwise numerical flux with rotation. Direction is normalized inside this function
      flux = surface_flux(u_ll, u_rr, outward_direction, equations)

      # Copy flux back to primary/secondary element storage
      # Note the sign change for the normal flux in the secondary element!
      for v in eachvariable(equations)
        surface_flux_values[v, primary_index  , primary_side  , primary_element  ] =  flux[v]
        surface_flux_values[v, secondary_index, secondary_side, secondary_element] = -flux[v]
      end

      # increment the index of the coordinate system in the secondary element
      secondary_index += index_increment[interface]
    end
  end

  return nothing
end


# move the approximate solution onto physical boundaries within a "right-handed" element
function prolong2boundaries!(cache, u,
                             mesh::UnstructuredQuadMesh,
                             equations, surface_integral, dg::DG)
  @unpack boundaries = cache

  @threaded for boundary in eachboundary(dg, cache)
    element = boundaries.element_id[boundary]
    side    = boundaries.element_side_id[boundary]

    if side == 1
      for l in eachnode(dg), v in eachvariable(equations)
        boundaries.u[v, l, boundary] = u[v, l, 1, element]
      end
    elseif side == 2
      for l in eachnode(dg), v in eachvariable(equations)
        boundaries.u[v, l, boundary] = u[v, nnodes(dg), l, element]
      end
    elseif side == 3
      for l in eachnode(dg), v in eachvariable(equations)
        boundaries.u[v, l, boundary] = u[v, l, nnodes(dg), element]
      end
    else # side == 4
      for l in eachnode(dg), v in eachvariable(equations)
        boundaries.u[v, l, boundary] = u[v, 1, l, element]
      end
    end
  end

  return nothing
end


# TODO: Taal dimension agnostic
function calc_boundary_flux!(cache, t, boundary_condition::BoundaryConditionPeriodic,
<<<<<<< HEAD
                             mesh::UnstructuredQuadMesh, equations, surface_integral, dg::DG)
=======
                             mesh::Union{UnstructuredQuadMesh, P4estMesh}, equations, dg::DG)
>>>>>>> 7374f633
  @assert isempty(eachboundary(dg, cache))
end


# Function barrier for type stability
function calc_boundary_flux!(cache, t, boundary_conditions,
<<<<<<< HEAD
                             mesh::UnstructuredQuadMesh, equations, surface_integral, dg::DG)
=======
                             mesh::Union{UnstructuredQuadMesh, P4estMesh},
                             equations, dg::DG)
>>>>>>> 7374f633
  @unpack boundary_condition_types, boundary_indices = boundary_conditions

  calc_boundary_flux_by_type!(cache, t, boundary_condition_types, boundary_indices,
                              mesh, equations, surface_integral, dg)
  return nothing
end


# Iterate over tuples of boundary condition types and associated indices
# in a type-stable way using "lispy tuple programming".
function calc_boundary_flux_by_type!(cache, t, BCs::NTuple{N,Any},
                                     BC_indices::NTuple{N,Vector{Int}},
<<<<<<< HEAD
                                     mesh::UnstructuredQuadMesh, equations,
                                     surface_integral, dg::DG) where {N}
=======
                                     mesh::Union{UnstructuredQuadMesh, P4estMesh},
                                     equations, dg::DG) where {N}
>>>>>>> 7374f633
  # Extract the boundary condition type and index vector
  boundary_condition = first(BCs)
  boundary_condition_indices = first(BC_indices)
  # Extract the remaining types and indices to be processed later
  remaining_boundary_conditions = Base.tail(BCs)
  remaining_boundary_condition_indices = Base.tail(BC_indices)

  # process the first boundary condition type
  calc_boundary_flux!(cache, t, boundary_condition, boundary_condition_indices,
                      mesh, equations, surface_integral, dg)

  # recursively call this method with the unprocessed boundary types
  calc_boundary_flux_by_type!(cache, t, remaining_boundary_conditions,
                              remaining_boundary_condition_indices,
                              mesh, equations, surface_integral, dg)

  return nothing
end

# terminate the type-stable iteration over tuples
function calc_boundary_flux_by_type!(cache, t, BCs::Tuple{}, BC_indices::Tuple{},
<<<<<<< HEAD
                                     mesh::UnstructuredQuadMesh, equations,
                                     surface_integral, dg::DG)
  nothing
=======
                                     mesh::Union{UnstructuredQuadMesh, P4estMesh},
                                     equations, dg::DG)
  return nothing
>>>>>>> 7374f633
end


function calc_boundary_flux!(cache, t, boundary_condition, boundary_indexing,
                             mesh::UnstructuredQuadMesh, equations,
                             surface_integral, dg::DG)
  @unpack surface_flux_values = cache.elements
  @unpack element_id, element_side_id = cache.boundaries

  @threaded for local_index in eachindex(boundary_indexing)
    # use the local index to get the global boundary index from the pre-sorted list
    boundary = boundary_indexing[local_index]

    # get the element and side IDs on the boundary element
    element = element_id[boundary]
    side    = element_side_id[boundary]

    # calc boundary flux on the current boundary interface
    for node in eachnode(dg)
      calc_boundary_flux!(surface_flux_values, t, boundary_condition,
                          mesh, equations, surface_integral, dg, cache,
                          node, side, element, boundary)
    end
  end
end


# inlined version of the boundary flux calculation along a physical interface where the
# boundary flux values are set according to a particular `boundary_condition` function
@inline function calc_boundary_flux!(surface_flux_values, t, boundary_condition,
                                     mesh::UnstructuredQuadMesh, equations,
                                     surface_integral, dg::DG, cache,
                                     node_index, side_index, element_index, boundary_index)
  @unpack normal_directions = cache.elements
  @unpack u, node_coordinates = cache.boundaries
  @unpack surface_flux = surface_integral

  # pull the inner solution state from the boundary u values on the boundary element
  u_inner = get_node_vars(u, equations, dg, node_index, boundary_index)

  # pull the outward pointing (normal) directional vector
  outward_direction = get_surface_normal(normal_directions, node_index, side_index, element_index)

  # get the external solution values from the prescribed external state
  x = get_node_coords(node_coordinates, equations, dg, node_index, boundary_index)

  # Call pointwise numerical flux function in the rotated direction on the boundary
  #    Note! the direction is normalized inside this function
  flux = boundary_condition(u_inner, outward_direction, x, t, surface_flux, equations)

  for v in eachvariable(equations)
    surface_flux_values[v, node_index, side_index, element_index] = flux[v]
  end
end


# Note! The local side numbering for the unstructured quadrilateral element implementation differs
#       from the structured TreeMesh or CurvedMesh local side numbering:
#
#      TreeMesh/CurvedMesh sides   versus   UnstructuredMesh sides
#                  4                                  3
#          -----------------                  -----------------
#          |               |                  |               |
#          | ^ eta         |                  | ^ eta         |
#        1 | |             | 2              4 | |             | 2
#          | |             |                  | |             |
#          | ---> xi       |                  | ---> xi       |
#          -----------------                  -----------------
#                  3                                  1
# Therefore, we require a different surface integral routine here despite their similar structure.
function calc_surface_integral!(du, u, mesh::UnstructuredQuadMesh,
                                equations, surface_integral, dg::DGSEM, cache)
  @unpack boundary_interpolation = dg.basis
  @unpack surface_flux_values = cache.elements

  @threaded for element in eachelement(dg, cache)
    for l in eachnode(dg), v in eachvariable(equations)
      # surface contribution along local sides 2 and 4 (fixed x and y varies)
      du[v, 1,          l, element] += ( surface_flux_values[v, l, 4, element]
                                          * boundary_interpolation[1, 1] )
      du[v, nnodes(dg), l, element] += ( surface_flux_values[v, l, 2, element]
                                          * boundary_interpolation[nnodes(dg), 2] )
      # surface contribution along local sides 1 and 3 (fixed y and x varies)
      du[v, l, 1,          element] += ( surface_flux_values[v, l, 1, element]
                                          * boundary_interpolation[1, 1] )
      du[v, l, nnodes(dg), element] += ( surface_flux_values[v, l, 3, element]
                                          * boundary_interpolation[nnodes(dg), 2] )
    end
  end

  return nothing
end


# This routine computes the maximum value of the discrete metric identities necessary to ensure
# that the approxmiation will be free-stream preserving (i.e. a constant solution remains constant)
# on a curvilinear mesh.
#   Note! Independent of the equation system and is only a check on the discrete mapping terms.
#         Can be used for a metric identities check on CurvedMesh{2} or UnstructuredQuadMesh
function max_discrete_metric_identities(dg::DGSEM, cache)
  @unpack derivative_matrix = dg.basis
  @unpack contravariant_vectors = cache.elements

  ndims_ = size(contravariant_vectors, 1)

  metric_id_dx = zeros(eltype(contravariant_vectors), nnodes(dg), nnodes(dg))
  metric_id_dy = zeros(eltype(contravariant_vectors), nnodes(dg), nnodes(dg))

  max_metric_ids = zero(eltype(contravariant_vectors))

  for i in 1:ndims_, element in eachelement(dg, cache)
    # compute D*Ja_1^i + Ja_2^i*D^T
    @views mul!(metric_id_dx, derivative_matrix, contravariant_vectors[i, 1, :, :, element])
    @views mul!(metric_id_dy, contravariant_vectors[i, 2, :, :, element], derivative_matrix')
    local_max_metric_ids = maximum( abs.(metric_id_dx + metric_id_dy) )

    max_metric_ids = max( max_metric_ids, local_max_metric_ids )
  end

  return max_metric_ids
end<|MERGE_RESOLUTION|>--- conflicted
+++ resolved
@@ -299,23 +299,16 @@
 
 # TODO: Taal dimension agnostic
 function calc_boundary_flux!(cache, t, boundary_condition::BoundaryConditionPeriodic,
-<<<<<<< HEAD
-                             mesh::UnstructuredQuadMesh, equations, surface_integral, dg::DG)
-=======
-                             mesh::Union{UnstructuredQuadMesh, P4estMesh}, equations, dg::DG)
->>>>>>> 7374f633
+                             mesh::Union{UnstructuredQuadMesh, P4estMesh},
+                             equations, surface_integral, dg::DG)
   @assert isempty(eachboundary(dg, cache))
 end
 
 
 # Function barrier for type stability
 function calc_boundary_flux!(cache, t, boundary_conditions,
-<<<<<<< HEAD
-                             mesh::UnstructuredQuadMesh, equations, surface_integral, dg::DG)
-=======
                              mesh::Union{UnstructuredQuadMesh, P4estMesh},
-                             equations, dg::DG)
->>>>>>> 7374f633
+                             equations, surface_integral, dg::DG)
   @unpack boundary_condition_types, boundary_indices = boundary_conditions
 
   calc_boundary_flux_by_type!(cache, t, boundary_condition_types, boundary_indices,
@@ -328,13 +321,8 @@
 # in a type-stable way using "lispy tuple programming".
 function calc_boundary_flux_by_type!(cache, t, BCs::NTuple{N,Any},
                                      BC_indices::NTuple{N,Vector{Int}},
-<<<<<<< HEAD
-                                     mesh::UnstructuredQuadMesh, equations,
-                                     surface_integral, dg::DG) where {N}
-=======
                                      mesh::Union{UnstructuredQuadMesh, P4estMesh},
-                                     equations, dg::DG) where {N}
->>>>>>> 7374f633
+                                     equations, surface_integral, dg::DG) where {N}
   # Extract the boundary condition type and index vector
   boundary_condition = first(BCs)
   boundary_condition_indices = first(BC_indices)
@@ -356,15 +344,9 @@
 
 # terminate the type-stable iteration over tuples
 function calc_boundary_flux_by_type!(cache, t, BCs::Tuple{}, BC_indices::Tuple{},
-<<<<<<< HEAD
-                                     mesh::UnstructuredQuadMesh, equations,
-                                     surface_integral, dg::DG)
+                                     mesh::Union{UnstructuredQuadMesh, P4estMesh},
+                                     equations, surface_integral, dg::DG)
   nothing
-=======
-                                     mesh::Union{UnstructuredQuadMesh, P4estMesh},
-                                     equations, dg::DG)
-  return nothing
->>>>>>> 7374f633
 end
 
 
