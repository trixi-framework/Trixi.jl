# This method is called when a SemidiscretizationHyperbolic is constructed.
# It constructs the basic `cache` used throughout the simulation to compute
# the RHS etc.
function create_cache(mesh::UnstructuredQuadMesh, equations,
                      dg::DG, RealT, uEltype)

  polydeg_ = polydeg(dg.basis)
  nvars = nvariables(equations)

  if polydeg_ > mesh.polydeg && any(mesh.element_is_curved)
    throw(ArgumentError("polynomial degree of DG (= $polydeg_) must be less than or equal to mesh polynomial degree (= $(mesh.polydeg))"))
  end

  elements = init_elements(RealT, uEltype, mesh, dg.basis.nodes, nvars, polydeg_)

  interfaces = init_interfaces(uEltype, mesh, nvars, polydeg_)

  # TODO: if the mesh is periodic we probably can avoid creating this "empty" boundary container
  if isperiodic(mesh)
    boundaries = UnstructuredBoundaryContainer2D{RealT, uEltype, nvars, polydeg_}(0)
  else
    boundaries = init_boundaries(RealT, uEltype, mesh, elements, nvars, polydeg_)
  end

  cache = (; elements, interfaces, boundaries)

  return cache
end


# Note! The mesh also passed to some functions, e.g., calc_volume_integral! to dispatch on the
#       correct version and use the ::UnstructuredQuadMesh variable type below to keep track on it
function rhs!(du, u, t,
              mesh::UnstructuredQuadMesh, equations,
              initial_condition, boundary_conditions, source_terms,
              dg::DG, cache)
  # Reset du
  @_timeit timer() "reset ∂u/∂t" du .= zero(eltype(du))

  # Calculate volume integral
<<<<<<< HEAD
  @_timeit timer() "volume integral" calc_volume_integral!(du, u, mesh, have_nonconservative_terms(equations), equations,
                                                                dg.volume_integral, dg, cache)

  # Prolong solution to interfaces
  @_timeit timer() "prolong2interfaces" prolong2interfaces!(cache, u, mesh, equations, dg)

  # Calculate interface fluxes
  @_timeit timer() "interface flux" calc_interface_flux!(cache.elements.surface_flux_values, mesh,
                                                              have_nonconservative_terms(equations), equations,
                                                              dg, cache)

  # Prolong solution to boundaries
  @_timeit timer() "prolong2boundaries" prolong2boundaries!(cache, u, mesh, equations, dg)

  # Calculate boundary fluxes
  #  TODO: remove initial condition as an input argument here, only needed for hacky BCs
  @_timeit timer() "boundary flux" calc_boundary_flux!(cache, t, boundary_conditions, equations, mesh, dg, initial_condition)

  # Calculate surface integrals
  @_timeit timer() "surface integral" calc_surface_integral!(du, mesh, equations, dg, cache)

  # Apply Jacobian from mapping to reference element
  #  Note! this routine is reused from dg_curved/dg_2d.jl
  @_timeit timer() "Jacobian" apply_jacobian!(du, mesh, equations, dg, cache)

  # Calculate source terms
  @_timeit timer() "source terms" calc_sources!(du, u, t, source_terms, equations, dg, cache)
=======
  @timeit_debug timer() "volume integral" calc_volume_integral!(
    du, u, mesh,
    have_nonconservative_terms(equations), equations,
    dg.volume_integral, dg, cache)

  # Prolong solution to interfaces
  @timeit_debug timer() "prolong2interfaces" prolong2interfaces!(
    cache, u, mesh, equations, dg)

  # Calculate interface fluxes
  @timeit_debug timer() "interface flux" calc_interface_flux!(
    cache.elements.surface_flux_values, mesh,
    have_nonconservative_terms(equations), equations,
    dg, cache)

  # Prolong solution to boundaries
  @timeit_debug timer() "prolong2boundaries" prolong2boundaries!(
    cache, u, mesh, equations, dg)

  # Calculate boundary fluxes
  # TODO: Meshes, remove initial condition as an input argument here, only needed for hacky BCs
  @timeit_debug timer() "boundary flux" calc_boundary_flux!(
    cache, t, boundary_conditions, mesh, equations, dg, initial_condition)

  # Calculate surface integrals
  @timeit_debug timer() "surface integral" calc_surface_integral!(
    du, mesh, equations, dg, cache)

  # Apply Jacobian from mapping to reference element
  #  Note! this routine is reused from dg_curved/dg_2d.jl
  @timeit_debug timer() "Jacobian" apply_jacobian!(
    du, mesh, equations, dg, cache)

  # Calculate source terms
  @timeit_debug timer() "source terms" calc_sources!(
    du, u, t, source_terms, equations, dg, cache)
>>>>>>> 44fefb05

  return nothing
end


# compute volume contribution of the DG approximation with the divergence of the contravariant fluxes
function calc_volume_integral!(du, u,
                               mesh::UnstructuredQuadMesh,
                               nonconservative_terms::Val{false}, equations,
                               volume_integral::VolumeIntegralWeakForm,
                               dg::DGSEM, cache)
  @unpack derivative_dhat = dg.basis
  # TODO: Meshes. This is basically the same as the version for the `CurvedMesh`;
  #       the only difference is that `X_xi, X_eta, Y_xi, Y_eta` are stored in
  #       separate arrays here and in one block array `contravariant_vectors`
  #       for the `CurvedMesh`.
  @unpack X_xi, X_eta, Y_xi, Y_eta = cache.elements

  @threaded for element in eachelement(dg, cache)
    for j in eachnode(dg), i in eachnode(dg)
      u_node = get_node_vars(u, equations, dg, i, j, element)

      # compute the physical fluxes in each Cartesian direction
      x_flux = flux(u_node, 1, equations)
      y_flux = flux(u_node, 2, equations)

      # compute the contravariant flux in the x-direction
      flux1  = Y_eta[i, j, element] * x_flux - X_eta[i, j, element] * y_flux
      for ii in eachnode(dg)
        integral_contribution = derivative_dhat[ii, i] * flux1
        add_to_node_vars!(du, integral_contribution, equations, dg, ii, j, element)
      end

      # compute the contravariant flux in the y-direction
      flux2  = -Y_xi[i, j, element] * x_flux + X_xi[i, j, element] * y_flux
      for jj in eachnode(dg)
        integral_contribution = derivative_dhat[jj, j] * flux2
        add_to_node_vars!(du, integral_contribution, equations, dg, i, jj, element)
      end
    end
  end

  return nothing
end


# prolong the solution into the convenience array in the interior interface container
# Note! this routine is for quadrilateral elements with "right-handed" orientation
function prolong2interfaces!(cache, u,
                             mesh::UnstructuredQuadMesh,
                             equations, dg::DG)
  @unpack interfaces = cache

  @threaded for interface in eachinterface(dg, cache)
    primary_element   = interfaces.element_ids[1, interface]
    secondary_element = interfaces.element_ids[2, interface]

    primary_side   = interfaces.element_side_ids[1, interface]
    secondary_side = interfaces.element_side_ids[2, interface]

    if primary_side == 1
      for i in eachnode(dg), v in eachvariable(equations)
        interfaces.u[1, v, i, interface] = u[v, i, 1, primary_element]
      end
    elseif primary_side == 2
      for i in eachnode(dg), v in eachvariable(equations)
        interfaces.u[1, v, i, interface] = u[v, nnodes(dg), i, primary_element]
      end
    elseif primary_side == 3
      for i in eachnode(dg), v in eachvariable(equations)
        interfaces.u[1, v, i, interface] = u[v, i, nnodes(dg), primary_element]
      end
    else # primary_side == 4
      for i in eachnode(dg), v in eachvariable(equations)
        interfaces.u[1, v, i, interface] = u[v, 1, i, primary_element]
      end
    end

    if secondary_side == 1
      for i in eachnode(dg), v in eachvariable(equations)
        interfaces.u[2, v, i, interface] = u[v, i, 1, secondary_element]
      end
    elseif secondary_side == 2
      for i in eachnode(dg), v in eachvariable(equations)
        interfaces.u[2, v, i, interface] = u[v, nnodes(dg), i, secondary_element]
      end
    elseif secondary_side == 3
      for i in eachnode(dg), v in eachvariable(equations)
        interfaces.u[2, v, i, interface] = u[v, i, nnodes(dg), secondary_element]
      end
    else # secondary_side == 4
      for i in eachnode(dg), v in eachvariable(equations)
        interfaces.u[2, v, i, interface] = u[v, 1, i, secondary_element]
      end
    end
  end

  return nothing
end


# compute the numerical flux interface coupling between two elements on an unstructured quadrilateral mesh
function calc_interface_flux!(surface_flux_values,
                              mesh::UnstructuredQuadMesh,
                              nonconservative_terms::Val{false}, equations, dg::DG, cache)
  @unpack surface_flux = dg
  @unpack u, start_index, index_increment, element_ids, element_side_ids = cache.interfaces
  @unpack normals, scaling = cache.elements


  @threaded for interface in eachinterface(dg, cache)
    # Get neighboring elements
    primary_element   = element_ids[1, interface]
    secondary_element = element_ids[2, interface]

    # Get the local side id on which to compute the flux
    primary_side   = element_side_ids[1, interface]
    secondary_side = element_side_ids[2, interface]

    # initial index for the coordinate system on the secondary element
    secondary_index = start_index[interface]

    # loop through the primary element coordinate system and compute the interface coupling
    for primary_index in eachnode(dg)
      # pull the primary and secondary states from the boundary u values
      u_ll = get_one_sided_surface_node_vars(u, equations, dg, 1, primary_index, interface)
      u_rr = get_one_sided_surface_node_vars(u, equations, dg, 2, secondary_index, interface)

      # TODO: Meshes, performance. The rotation shouldn't be hard-coded here
      #       since it's not generally applicable to all equations. Thus, it
      #       should be moved to the numerical flux, cf. `CurvedMesh`.
      #       This will make this part strictly more general and allow additional
      #       performance optimizations.

      # pull the directional vectors and scaling factors
      #   Note! this assumes a conforming approximation, more must be done in terms of the normals
      #         for hanging nodes and other non-conforming approximation spaces
      normal_vector = get_surface_normal(normals, primary_index, primary_side, primary_element)
      scaling_ll    = scaling[primary_index, primary_side, primary_element]
      scaling_rr    = scaling[secondary_index, secondary_side, secondary_element]

      # rotate states
      u_tilde_ll = rotate_to_x(u_ll, normal_vector, equations)
      u_tilde_rr = rotate_to_x(u_rr, normal_vector, equations)

      # Call pointwise Riemann solver in the rotated direction
      flux_tilde = surface_flux(u_tilde_ll, u_tilde_rr, 1, equations)

      # backrotate the flux into the original direction
      flux = rotate_from_x(flux_tilde, normal_vector, equations)

      # Scale the flux appropriately and copy back to primary/secondary element storage
      # Note the sign change for the normal flux in the secondary element!
      for v in eachvariable(equations)
        surface_flux_values[v, primary_index  , primary_side  , primary_element  ] =  flux[v] * scaling_ll
        surface_flux_values[v, secondary_index, secondary_side, secondary_element] = -flux[v] * scaling_rr
      end

      # increment the index of the coordinate system in the secondary element
      secondary_index += index_increment[interface]
    end
  end

  return nothing
end


# move the approximate solution onto physical boundaries within a "right-handed" element
function prolong2boundaries!(cache, u,
                             mesh::UnstructuredQuadMesh,
                             equations, dg::DG)
  @unpack boundaries = cache

  # TODO: Meshes. Should this become `eachboundary(dg, cache)`?
  @threaded for boundary in eachboundary(boundaries)
    element = boundaries.element_id[boundary]
    side    = boundaries.element_side_id[boundary]

    if side == 1
      for l in eachnode(dg), v in eachvariable(equations)
        boundaries.u[1, v, l, boundary] = u[v, l, 1, element]
      end
    elseif side == 2
      for l in eachnode(dg), v in eachvariable(equations)
        boundaries.u[1, v, l, boundary] = u[v, nnodes(dg), l, element]
      end
    elseif side == 3
      for l in eachnode(dg), v in eachvariable(equations)
        boundaries.u[1, v, l, boundary] = u[v, l, nnodes(dg), element]
      end
    else # side == 4
      for l in eachnode(dg), v in eachvariable(equations)
        boundaries.u[1, v, l, boundary] = u[v, 1, l, element]
      end
    end
  end

  return nothing
end


# TODO: Taal dimension agnostic
function calc_boundary_flux!(cache, t, boundary_condition::BoundaryConditionPeriodic,
                             mesh::UnstructuredQuadMesh, equations, dg::DG,
                             initial_condition)
  @assert isempty(eachboundary(cache.boundaries))
end


# TODO: Meshes; `intial_condition` argument for convenience,
#       cleanup later with better boundar condition handling
function calc_boundary_flux!(cache, t, boundary_condition,
                             mesh::UnstructuredQuadMesh, equations, dg::DG,
                             initial_condition)
  @unpack surface_flux = dg
  @unpack normals, scaling, surface_flux_values = cache.elements
  @unpack u, element_id, element_side_id, node_coordinates, name  = cache.boundaries

  @threaded for boundary in eachboundary(cache.boundaries)
    # Get the element and side IDs on the primary element
    primary_element = element_id[boundary]
    primary_side    = element_side_id[boundary]

    for primary_index in eachnode(dg)
      # hacky way to set "exact solution" boundary conditions. Only used to test the orientation
      # for a mesh with flipped elements
      u_external = initial_condition((node_coordinates[1, primary_index, boundary],
                                      node_coordinates[2, primary_index, boundary]),
                                      t, equations)

      # pull the left state from the boundary u values on the primary element as well as the
      # directional vectors and scaling
      #   Note! this assumes a conforming approximation, more must be done in terms of the normals
      #         for hanging nodes and other non-conforming approximation spaces
      u_ll = get_one_sided_surface_node_vars(u, equations, dg, 1, primary_index, boundary)

      normal_vector  = get_surface_normal(normals, primary_index, primary_side, primary_element)
      scaling_ll  = scaling[primary_index, primary_side, primary_element]

      # rotate states
      u_tilde_ll       = rotate_to_x(u_ll, normal_vector, equations)
      u_tilde_external = rotate_to_x(u_external, normal_vector, equations)

      # Call pointwise Riemann solver in the rotated direction
      flux_tilde = surface_flux(u_tilde_ll, u_tilde_external, 1, equations)

      # backrotate the flux into the original direction
      flux = rotate_from_x(flux_tilde, normal_vector, equations)

      # Scale the flux appropriately and copy back to primary element storage
      for v in eachvariable(equations)
        surface_flux_values[v, primary_index, primary_side, primary_element] = flux[v] * scaling_ll
      end
    end
  end

  return nothing
end

# Note! The local side numbering for the unstructured quadrilateral element implementation differs
#       from the structured TreeMesh or CurvedMesh local side numbering:
#
#      TreeMesh/CurvedMesh sides   versus   UnstructuredMesh sides
#                  4                                  3
#          -----------------                  -----------------
#          |               |                  |               |
#          | ^ eta         |                  | ^ eta         |
#        1 | |             | 2              4 | |             | 2
#          | |             |                  | |             |
#          | ---> xi       |                  | ---> xi       |
#          -----------------                  -----------------
#                  3                                  1
# Therefore, we require a different surface integral routine here despite their similar structure.
function calc_surface_integral!(du, mesh::UnstructuredQuadMesh,
                                equations, dg::DGSEM, cache)
  @unpack boundary_interpolation = dg.basis
  @unpack surface_flux_values = cache.elements

  @threaded for element in eachelement(dg, cache)
    for l in eachnode(dg), v in eachvariable(equations)
      # surface contribution along local sides 2 and 4 (fixed x and y varies)
      du[v, 1,          l, element] += ( surface_flux_values[v, l, 4, element]
                                          * boundary_interpolation[1, 1] )
      du[v, nnodes(dg), l, element] += ( surface_flux_values[v, l, 2, element]
                                          * boundary_interpolation[nnodes(dg), 2] )
      # surface contribution along local sides 1 and 3 (fixed y and x varies)
      du[v, l, 1,          element] += ( surface_flux_values[v, l, 1, element]
                                          * boundary_interpolation[1, 1] )
      du[v, l, nnodes(dg), element] += ( surface_flux_values[v, l, 3, element]
                                          * boundary_interpolation[nnodes(dg), 2] )
    end
  end

  return nothing
end<|MERGE_RESOLUTION|>--- conflicted
+++ resolved
@@ -38,72 +38,42 @@
   @_timeit timer() "reset ∂u/∂t" du .= zero(eltype(du))
 
   # Calculate volume integral
-<<<<<<< HEAD
-  @_timeit timer() "volume integral" calc_volume_integral!(du, u, mesh, have_nonconservative_terms(equations), equations,
-                                                                dg.volume_integral, dg, cache)
-
-  # Prolong solution to interfaces
-  @_timeit timer() "prolong2interfaces" prolong2interfaces!(cache, u, mesh, equations, dg)
-
-  # Calculate interface fluxes
-  @_timeit timer() "interface flux" calc_interface_flux!(cache.elements.surface_flux_values, mesh,
-                                                              have_nonconservative_terms(equations), equations,
-                                                              dg, cache)
-
-  # Prolong solution to boundaries
-  @_timeit timer() "prolong2boundaries" prolong2boundaries!(cache, u, mesh, equations, dg)
-
-  # Calculate boundary fluxes
-  #  TODO: remove initial condition as an input argument here, only needed for hacky BCs
-  @_timeit timer() "boundary flux" calc_boundary_flux!(cache, t, boundary_conditions, equations, mesh, dg, initial_condition)
-
-  # Calculate surface integrals
-  @_timeit timer() "surface integral" calc_surface_integral!(du, mesh, equations, dg, cache)
-
-  # Apply Jacobian from mapping to reference element
-  #  Note! this routine is reused from dg_curved/dg_2d.jl
-  @_timeit timer() "Jacobian" apply_jacobian!(du, mesh, equations, dg, cache)
-
-  # Calculate source terms
-  @_timeit timer() "source terms" calc_sources!(du, u, t, source_terms, equations, dg, cache)
-=======
-  @timeit_debug timer() "volume integral" calc_volume_integral!(
+  @_timeit timer() "volume integral" calc_volume_integral!(
     du, u, mesh,
     have_nonconservative_terms(equations), equations,
     dg.volume_integral, dg, cache)
 
   # Prolong solution to interfaces
-  @timeit_debug timer() "prolong2interfaces" prolong2interfaces!(
+  @_timeit timer() "prolong2interfaces" prolong2interfaces!(
     cache, u, mesh, equations, dg)
 
   # Calculate interface fluxes
-  @timeit_debug timer() "interface flux" calc_interface_flux!(
+  @_timeit timer() "interface flux" calc_interface_flux!(
     cache.elements.surface_flux_values, mesh,
     have_nonconservative_terms(equations), equations,
     dg, cache)
 
   # Prolong solution to boundaries
-  @timeit_debug timer() "prolong2boundaries" prolong2boundaries!(
+  @_timeit timer() "prolong2boundaries" prolong2boundaries!(
     cache, u, mesh, equations, dg)
 
   # Calculate boundary fluxes
   # TODO: Meshes, remove initial condition as an input argument here, only needed for hacky BCs
-  @timeit_debug timer() "boundary flux" calc_boundary_flux!(
+  @_timeit timer() "boundary flux" calc_boundary_flux!(
     cache, t, boundary_conditions, mesh, equations, dg, initial_condition)
 
   # Calculate surface integrals
-  @timeit_debug timer() "surface integral" calc_surface_integral!(
+  @_timeit timer() "surface integral" calc_surface_integral!(
     du, mesh, equations, dg, cache)
 
   # Apply Jacobian from mapping to reference element
   #  Note! this routine is reused from dg_curved/dg_2d.jl
-  @timeit_debug timer() "Jacobian" apply_jacobian!(
+  @_timeit timer() "Jacobian" apply_jacobian!(
     du, mesh, equations, dg, cache)
 
   # Calculate source terms
-  @timeit_debug timer() "source terms" calc_sources!(
+  @_timeit timer() "source terms" calc_sources!(
     du, u, t, source_terms, equations, dg, cache)
->>>>>>> 44fefb05
 
   return nothing
 end
