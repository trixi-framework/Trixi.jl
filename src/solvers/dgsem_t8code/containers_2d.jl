@muladd begin
#! format: noindent

# Interpolate tree_node_coordinates to each quadrant at the specified nodes.
function calc_node_coordinates!(node_coordinates,
                                mesh::T8codeMesh{2},
                                nodes::AbstractVector)
    # We use `StrideArray`s here since these buffers are used in performance-critical
    # places and the additional information passed to the compiler makes them faster
    # than native `Array`s.
    tmp1 = StrideArray(undef, real(mesh),
                       StaticInt(2), static_length(nodes), static_length(mesh.nodes))
    matrix1 = StrideArray(undef, real(mesh),
                          static_length(nodes), static_length(mesh.nodes))
    matrix2 = similar(matrix1)
    baryweights_in = barycentric_weights(mesh.nodes)

    num_local_trees = t8_forest_get_num_local_trees(mesh.forest)

    current_index = 0
    for itree in 0:(num_local_trees - 1)
        tree_class = t8_forest_get_tree_class(mesh.forest, itree)
        eclass_scheme = t8_forest_get_eclass_scheme(mesh.forest, tree_class)
        num_elements_in_tree = t8_forest_get_tree_num_elements(mesh.forest, itree)

        for ielement in 0:(num_elements_in_tree - 1)
            element = t8_forest_get_element_in_tree(mesh.forest, itree, ielement)
            element_level = t8_element_level(eclass_scheme, element)

            element_length = t8_quad_len(element_level) / t8_quad_root_len

            element_coords = Array{Float64}(undef, 3)
            t8_element_vertex_reference_coords(eclass_scheme, element, 0,
                                               pointer(element_coords))

            nodes_out_x = 2 *
                          (element_length * 1 / 2 * (nodes .+ 1) .+ element_coords[1]) .-
                          1
            nodes_out_y = 2 *
                          (element_length * 1 / 2 * (nodes .+ 1) .+ element_coords[2]) .-
                          1

            polynomial_interpolation_matrix!(matrix1, mesh.nodes, nodes_out_x,
                                             baryweights_in)
            polynomial_interpolation_matrix!(matrix2, mesh.nodes, nodes_out_y,
                                             baryweights_in)

            multiply_dimensionwise!(view(node_coordinates, :, :, :, current_index += 1),
                                    matrix1, matrix2,
                                    view(mesh.tree_node_coordinates, :, :, :,
                                         itree + 1),
                                    tmp1)
        end
    end

<<<<<<< HEAD
    function trixi_t8_init_mortar_neighbor_ids!(mortars::P4estMortarContainer{2}, my_face,
                                                other_face, orientation, neighbor_ielements,
                                                mortar_id)
        if orientation == 0
            mortars.neighbor_ids[1, mortar_id] = neighbor_ielements[1] + 1
            mortars.neighbor_ids[2, mortar_id] = neighbor_ielements[2] + 1
        else
            mortars.neighbor_ids[1, mortar_id] = neighbor_ielements[2] + 1
            mortars.neighbor_ids[2, mortar_id] = neighbor_ielements[1] + 1
        end
    end
=======
    return node_coordinates
end
>>>>>>> 7f9b0e25
end # @muladd<|MERGE_RESOLUTION|>--- conflicted
+++ resolved
@@ -53,20 +53,18 @@
         end
     end
 
-<<<<<<< HEAD
-    function trixi_t8_init_mortar_neighbor_ids!(mortars::P4estMortarContainer{2}, my_face,
-                                                other_face, orientation, neighbor_ielements,
-                                                mortar_id)
-        if orientation == 0
-            mortars.neighbor_ids[1, mortar_id] = neighbor_ielements[1] + 1
-            mortars.neighbor_ids[2, mortar_id] = neighbor_ielements[2] + 1
-        else
-            mortars.neighbor_ids[1, mortar_id] = neighbor_ielements[2] + 1
-            mortars.neighbor_ids[2, mortar_id] = neighbor_ielements[1] + 1
-        end
-    end
-=======
     return node_coordinates
-end
->>>>>>> 7f9b0e25
+  end
+
+  function trixi_t8_init_mortar_neighbor_ids!(mortars::P4estMortarContainer{2}, my_face,
+                                              other_face, orientation, neighbor_ielements,
+                                              mortar_id)
+      if orientation == 0
+          mortars.neighbor_ids[1, mortar_id] = neighbor_ielements[1] + 1
+          mortars.neighbor_ids[2, mortar_id] = neighbor_ielements[2] + 1
+      else
+          mortars.neighbor_ids[1, mortar_id] = neighbor_ielements[2] + 1
+          mortars.neighbor_ids[2, mortar_id] = neighbor_ielements[1] + 1
+      end
+  end
 end # @muladd