--- conflicted
+++ resolved
@@ -4,7 +4,6 @@
 # See https://ranocha.de/blog/Optimizing_EC_Trixi for further details.
 @muladd begin
 #! format: noindent
-#! format: off
 
 # Interpolate tree_node_coordinates to each quadrant at the specified nodes
 function calc_node_coordinates!(node_coordinates,
@@ -44,22 +43,28 @@
             t8_element_vertex_reference_coords(eclass_scheme, element, 0,
                                                pointer(element_coords))
 
-            nodes_out_x = (2 * (element_length * 0.5 * (nodes .+ 1) .+ element_coords[1]) .- 1)
-            nodes_out_y = (2 * (element_length * 0.5 * (nodes .+ 1) .+ element_coords[2]) .- 1)
-            nodes_out_z = (2 * (element_length * 0.5 * (nodes .+ 1) .+ element_coords[3]) .- 1)
-
-            polynomial_interpolation_matrix!(matrix1, mesh.nodes, nodes_out_x, baryweights_in)
-            polynomial_interpolation_matrix!(matrix2, mesh.nodes, nodes_out_y, baryweights_in)
-            polynomial_interpolation_matrix!(matrix3, mesh.nodes, nodes_out_z, baryweights_in)
-
-            multiply_dimensionwise!(view(node_coordinates, :, :, :, :, current_index += 1),
+            nodes_out_x = (2 *
+                           (element_length * 0.5 * (nodes .+ 1) .+ element_coords[1]) .-
+                           1)
+            nodes_out_y = (2 *
+                           (element_length * 0.5 * (nodes .+ 1) .+ element_coords[2]) .-
+                           1)
+            nodes_out_z = (2 *
+                           (element_length * 0.5 * (nodes .+ 1) .+ element_coords[3]) .-
+                           1)
+
+            polynomial_interpolation_matrix!(matrix1, mesh.nodes, nodes_out_x,
+                                             baryweights_in)
+            polynomial_interpolation_matrix!(matrix2, mesh.nodes, nodes_out_y,
+                                             baryweights_in)
+            polynomial_interpolation_matrix!(matrix3, mesh.nodes, nodes_out_z,
+                                             baryweights_in)
+
+            multiply_dimensionwise!(view(node_coordinates, :, :, :, :,
+                                         current_index += 1),
                                     matrix1, matrix2, matrix3,
-<<<<<<< HEAD
-                                    view(mesh.tree_node_coordinates, :, :, :, :, global_itree + 1), tmp1)
-=======
                                     view(mesh.tree_node_coordinates, :, :, :, :,
                                          global_itree + 1), tmp1)
->>>>>>> 2e92ebcd
         end
     end
 
