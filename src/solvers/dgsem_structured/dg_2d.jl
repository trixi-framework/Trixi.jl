--- conflicted
+++ resolved
@@ -542,15 +542,12 @@
                                                   StructuredMeshView{2}},
                                       have_nonconservative_terms::True, equations,
                                       surface_integral, dg::DG, cache)
-<<<<<<< HEAD
-=======
     calc_interface_flux!(surface_flux_values, left_element, right_element, orientation,
                          u, mesh, have_nonconservative_terms,
                          combine_conservative_and_nonconservative_fluxes(surface_integral.surface_flux,
                                                                          equations),
                          equations, surface_integral,
                          dg, cache)
->>>>>>> faf50b36
     return nothing
 end
 
