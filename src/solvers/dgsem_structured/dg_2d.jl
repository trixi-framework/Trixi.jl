# By default, Julia/LLVM does not use fused multiply-add operations (FMAs).
# Since these FMAs can increase the performance of many numerical algorithms,
# we need to opt-in explicitly.
# See https://ranocha.de/blog/Optimizing_EC_Trixi for further details.
@muladd begin
#! format: noindent

function rhs!(du, u, t,
              mesh::StructuredMesh{2}, equations,
              initial_condition, boundary_conditions, source_terms::Source,
              dg::DG, cache) where {Source}
    # Reset du
    @trixi_timeit timer() "reset ∂u/∂t" reset_du!(du, dg, cache)

    # Calculate volume integral
    @trixi_timeit timer() "volume integral" begin
        calc_volume_integral!(du, u, mesh,
                              have_nonconservative_terms(equations), equations,
                              dg.volume_integral, dg, cache)
    end

    # Calculate interface fluxes
    @trixi_timeit timer() "interface flux" begin
        calc_interface_flux!(cache, u, mesh,
                             have_nonconservative_terms(equations), equations,
                             dg.surface_integral, dg)
    end

    # Calculate boundary fluxes
    @trixi_timeit timer() "boundary flux" begin
        calc_boundary_flux!(cache, u, t, boundary_conditions, mesh, equations,
                            dg.surface_integral, dg)
    end

    # Calculate surface integrals
    @trixi_timeit timer() "surface integral" begin
        calc_surface_integral!(du, u, mesh, equations,
                               dg.surface_integral, dg, cache)
    end

    # Apply Jacobian from mapping to reference element
    @trixi_timeit timer() "Jacobian" apply_jacobian!(du, mesh, equations, dg, cache)

    # Calculate source terms
    @trixi_timeit timer() "source terms" begin
        calc_sources!(du, u, t, source_terms, equations, dg, cache)
    end

    return nothing
end

<<<<<<< HEAD
@inline function weak_form_kernel_intermediate!(du, u,
                                   mesh::Union{StructuredMesh{2}, UnstructuredMesh2D,
                                               P4estMesh{2}, T8codeMesh{2}},
                                   nonconservative_terms, equations,
                                   dg::DGSEM, cache, alpha = true)
    @kernel function weak_form_kernel_gpu_other!(du, u, derivative_dhat, contravariant_vectors, equations, alpha, num_nodes)
        element = @index(Global)
        weak_form_kernel_internal!(du, u, element, derivative_dhat, contravariant_vectors, equations, alpha, num_nodes)
    end

    @unpack derivative_dhat = dg.basis
    @unpack contravariant_vectors = cache.elements

    backend = get_backend(u)
    kernel! = weak_form_kernel_gpu_other!(backend)

    num_nodes = nnodes(dg)
    num_elements = nelements(cache.elements)

    kernel!(du, u, derivative_dhat, contravariant_vectors, equations, alpha, num_nodes, ndrange=num_elements)
    #synchronize(backend)

    return nothing
end

=======
#=
`weak_form_kernel!` is only implemented for conserved terms as 
non-conservative terms should always be discretized in conjunction with a flux-splitting scheme, 
see `flux_differencing_kernel!`.
This treatment is required to achieve, e.g., entropy-stability or well-balancedness.
See also https://github.com/trixi-framework/Trixi.jl/issues/1671#issuecomment-1765644064
=#
>>>>>>> 5c08cf4a
@inline function weak_form_kernel!(du, u,
                                   element,
                                   mesh::Union{StructuredMesh{2}, UnstructuredMesh2D,
                                               P4estMesh{2}, T8codeMesh{2}},
                                   nonconservative_terms::False, equations,
                                   dg::DGSEM, cache, alpha = true)
    # true * [some floating point value] == [exactly the same floating point value]
    # This can (hopefully) be optimized away due to constant propagation.
    @unpack derivative_dhat = dg.basis
    @unpack contravariant_vectors = cache.elements
    num_nodes = nnodes(dg)

    weak_form_kernel_internal!(du, u, element, derivative_dhat, contravariant_vectors, equations, alpha, num_nodes)

    return nothing
end

@inline function weak_form_kernel_internal!(du, u, element, derivative_dhat, contravariant_vectors, equations, alpha, num_nodes)
    for j in 1:num_nodes, i in 1:num_nodes
        #u_node = get_node_vars(u, equations, dg, i, j, element)
        u_node = SVector(ntuple(@inline(v->u[v, i, j, element]), Val(nvariables(equations))))

        flux1 = flux(u_node, 1, equations)
        flux2 = flux(u_node, 2, equations)

        # Compute the contravariant flux by taking the scalar product of the
        # first contravariant vector Ja^1 and the flux vector
        Ja11, Ja12 = get_contravariant_vector(1, contravariant_vectors, i, j, element)
        contravariant_flux1 = Ja11 * flux1 + Ja12 * flux2
        for ii in 1:num_nodes
            #multiply_add_to_node_vars!(du, alpha * derivative_dhat[ii, i],
            #                           contravariant_flux1, equations, dg, ii, j,
            #                           element)
            factor = alpha * derivative_dhat[ii, i]
            for v in eachvariable(equations)
                du[v, ii, j, element] = du[v, ii, j, element] + factor * contravariant_flux1[v]
            end
        end

        # Compute the contravariant flux by taking the scalar product of the
        # second contravariant vector Ja^2 and the flux vector
        Ja21, Ja22 = get_contravariant_vector(2, contravariant_vectors, i, j, element)
        contravariant_flux2 = Ja21 * flux1 + Ja22 * flux2
        for jj in 1:num_nodes
            #multiply_add_to_node_vars!(du, alpha * derivative_dhat[jj, j],
            #                           contravariant_flux2, equations, dg, i, jj,
            #                           element)
            factor = alpha * derivative_dhat[jj, j]
            for v in eachvariable(equations)
                du[v, i, jj, element] = du[v, i, jj, element] + factor * contravariant_flux2[v]
            end
        end
    end
end

@inline function flux_differencing_kernel!(du, u,
                                           element,
                                           mesh::Union{StructuredMesh{2},
                                                       UnstructuredMesh2D, P4estMesh{2},
                                                       T8codeMesh{2}},
                                           nonconservative_terms::False, equations,
                                           volume_flux, dg::DGSEM, cache, alpha = true)
    @unpack derivative_split = dg.basis
    @unpack contravariant_vectors = cache.elements

    # Calculate volume integral in one element
    for j in eachnode(dg), i in eachnode(dg)
        u_node = get_node_vars(u, equations, dg, i, j, element)

        # pull the contravariant vectors in each coordinate direction
        Ja1_node = get_contravariant_vector(1, contravariant_vectors, i, j, element)
        Ja2_node = get_contravariant_vector(2, contravariant_vectors, i, j, element)

        # All diagonal entries of `derivative_split` are zero. Thus, we can skip
        # the computation of the diagonal terms. In addition, we use the symmetry
        # of the `volume_flux` to save half of the possible two-point flux
        # computations.

        # x direction
        for ii in (i + 1):nnodes(dg)
            u_node_ii = get_node_vars(u, equations, dg, ii, j, element)
            # pull the contravariant vectors and compute the average
            Ja1_node_ii = get_contravariant_vector(1, contravariant_vectors, ii, j,
                                                   element)
            Ja1_avg = 0.5 * (Ja1_node + Ja1_node_ii)
            # compute the contravariant sharp flux in the direction of the
            # averaged contravariant vector
            fluxtilde1 = volume_flux(u_node, u_node_ii, Ja1_avg, equations)
            multiply_add_to_node_vars!(du, alpha * derivative_split[i, ii], fluxtilde1,
                                       equations, dg, i, j, element)
            multiply_add_to_node_vars!(du, alpha * derivative_split[ii, i], fluxtilde1,
                                       equations, dg, ii, j, element)
        end

        # y direction
        for jj in (j + 1):nnodes(dg)
            u_node_jj = get_node_vars(u, equations, dg, i, jj, element)
            # pull the contravariant vectors and compute the average
            Ja2_node_jj = get_contravariant_vector(2, contravariant_vectors, i, jj,
                                                   element)
            Ja2_avg = 0.5 * (Ja2_node + Ja2_node_jj)
            # compute the contravariant sharp flux in the direction of the
            # averaged contravariant vector
            fluxtilde2 = volume_flux(u_node, u_node_jj, Ja2_avg, equations)
            multiply_add_to_node_vars!(du, alpha * derivative_split[j, jj], fluxtilde2,
                                       equations, dg, i, j, element)
            multiply_add_to_node_vars!(du, alpha * derivative_split[jj, j], fluxtilde2,
                                       equations, dg, i, jj, element)
        end
    end
end

@inline function flux_differencing_kernel!(du, u,
                                           element,
                                           mesh::Union{StructuredMesh{2},
                                                       UnstructuredMesh2D, P4estMesh{2},
                                                       T8codeMesh{2}},
                                           nonconservative_terms::True, equations,
                                           volume_flux, dg::DGSEM, cache, alpha = true)
    @unpack derivative_split = dg.basis
    @unpack contravariant_vectors = cache.elements
    symmetric_flux, nonconservative_flux = volume_flux

    # Apply the symmetric flux as usual
    flux_differencing_kernel!(du, u, element, mesh, False(), equations, symmetric_flux,
                              dg, cache, alpha)

    # Calculate the remaining volume terms using the nonsymmetric generalized flux
    for j in eachnode(dg), i in eachnode(dg)
        u_node = get_node_vars(u, equations, dg, i, j, element)

        # pull the contravariant vectors in each coordinate direction
        Ja1_node = get_contravariant_vector(1, contravariant_vectors, i, j, element)
        Ja2_node = get_contravariant_vector(2, contravariant_vectors, i, j, element)

        # The diagonal terms are zero since the diagonal of `derivative_split`
        # is zero. We ignore this for now.
        # In general, nonconservative fluxes can depend on both the contravariant
        # vectors (normal direction) at the current node and the averaged ones.
        # Thus, we need to pass both to the nonconservative flux.

        # x direction
        integral_contribution = zero(u_node)
        for ii in eachnode(dg)
            u_node_ii = get_node_vars(u, equations, dg, ii, j, element)
            # pull the contravariant vectors and compute the average
            Ja1_node_ii = get_contravariant_vector(1, contravariant_vectors, ii, j,
                                                   element)
            Ja1_avg = 0.5 * (Ja1_node + Ja1_node_ii)
            # Compute the contravariant nonconservative flux.
            fluxtilde1 = nonconservative_flux(u_node, u_node_ii, Ja1_node, Ja1_avg,
                                              equations)
            integral_contribution = integral_contribution +
                                    derivative_split[i, ii] * fluxtilde1
        end

        # y direction
        for jj in eachnode(dg)
            u_node_jj = get_node_vars(u, equations, dg, i, jj, element)
            # pull the contravariant vectors and compute the average
            Ja2_node_jj = get_contravariant_vector(2, contravariant_vectors, i, jj,
                                                   element)
            Ja2_avg = 0.5 * (Ja2_node + Ja2_node_jj)
            # compute the contravariant nonconservative flux in the direction of the
            # averaged contravariant vector
            fluxtilde2 = nonconservative_flux(u_node, u_node_jj, Ja2_node, Ja2_avg,
                                              equations)
            integral_contribution = integral_contribution +
                                    derivative_split[j, jj] * fluxtilde2
        end

        # The factor 0.5 cancels the factor 2 in the flux differencing form
        multiply_add_to_node_vars!(du, alpha * 0.5, integral_contribution, equations,
                                   dg, i, j, element)
    end
end

# Computing the normal vector for the FV method on curvilinear subcells.
# To fulfill free-stream preservation we use the explicit formula B.53 in Appendix B.4
# by Hennemann, Rueda-Ramirez, Hindenlang, Gassner (2020)
# "A provably entropy stable subcell shock capturing approach for high order split form DG for the compressible Euler equations"
# [arXiv: 2008.12044v2](https://arxiv.org/pdf/2008.12044)
@inline function calcflux_fv!(fstar1_L, fstar1_R, fstar2_L, fstar2_R, u,
                              mesh::Union{StructuredMesh{2}, UnstructuredMesh2D,
                                          P4estMesh{2}, T8codeMesh{2}},
                              nonconservative_terms::False, equations,
                              volume_flux_fv, dg::DGSEM, element, cache)
    @unpack contravariant_vectors = cache.elements
    @unpack weights, derivative_matrix = dg.basis

    # Performance improvement if the metric terms of the subcell FV method are only computed
    # once at the beginning of the simulation, instead of at every Runge-Kutta stage
    fstar1_L[:, 1, :] .= zero(eltype(fstar1_L))
    fstar1_L[:, nnodes(dg) + 1, :] .= zero(eltype(fstar1_L))
    fstar1_R[:, 1, :] .= zero(eltype(fstar1_R))
    fstar1_R[:, nnodes(dg) + 1, :] .= zero(eltype(fstar1_R))

    for j in eachnode(dg)
        normal_direction = get_contravariant_vector(1, contravariant_vectors, 1, j,
                                                    element)

        for i in 2:nnodes(dg)
            u_ll = get_node_vars(u, equations, dg, i - 1, j, element)
            u_rr = get_node_vars(u, equations, dg, i, j, element)

            for m in 1:nnodes(dg)
                normal_direction += weights[i - 1] * derivative_matrix[i - 1, m] *
                                    get_contravariant_vector(1, contravariant_vectors,
                                                             m, j, element)
            end

            # Compute the contravariant flux
            contravariant_flux = volume_flux_fv(u_ll, u_rr, normal_direction, equations)

            set_node_vars!(fstar1_L, contravariant_flux, equations, dg, i, j)
            set_node_vars!(fstar1_R, contravariant_flux, equations, dg, i, j)
        end
    end

    fstar2_L[:, :, 1] .= zero(eltype(fstar2_L))
    fstar2_L[:, :, nnodes(dg) + 1] .= zero(eltype(fstar2_L))
    fstar2_R[:, :, 1] .= zero(eltype(fstar2_R))
    fstar2_R[:, :, nnodes(dg) + 1] .= zero(eltype(fstar2_R))

    for i in eachnode(dg)
        normal_direction = get_contravariant_vector(2, contravariant_vectors, i, 1,
                                                    element)

        for j in 2:nnodes(dg)
            u_ll = get_node_vars(u, equations, dg, i, j - 1, element)
            u_rr = get_node_vars(u, equations, dg, i, j, element)

            for m in 1:nnodes(dg)
                normal_direction += weights[j - 1] * derivative_matrix[j - 1, m] *
                                    get_contravariant_vector(2, contravariant_vectors,
                                                             i, m, element)
            end

            # Compute the contravariant flux by taking the scalar product of the
            # normal vector and the flux vector
            contravariant_flux = volume_flux_fv(u_ll, u_rr, normal_direction, equations)

            set_node_vars!(fstar2_L, contravariant_flux, equations, dg, i, j)
            set_node_vars!(fstar2_R, contravariant_flux, equations, dg, i, j)
        end
    end

    return nothing
end

# Calculate the finite volume fluxes inside curvilinear elements (**with non-conservative terms**).
@inline function calcflux_fv!(fstar1_L, fstar1_R, fstar2_L, fstar2_R,
                              u::AbstractArray{<:Any, 4},
                              mesh::Union{StructuredMesh{2}, UnstructuredMesh2D,
                                          P4estMesh{2}, T8codeMesh{2}},
                              nonconservative_terms::True, equations,
                              volume_flux_fv, dg::DGSEM, element, cache)
    @unpack contravariant_vectors = cache.elements
    @unpack weights, derivative_matrix = dg.basis

    volume_flux, nonconservative_flux = volume_flux_fv

    # Performance improvement if the metric terms of the subcell FV method are only computed
    # once at the beginning of the simulation, instead of at every Runge-Kutta stage
    fstar1_L[:, 1, :] .= zero(eltype(fstar1_L))
    fstar1_L[:, nnodes(dg) + 1, :] .= zero(eltype(fstar1_L))
    fstar1_R[:, 1, :] .= zero(eltype(fstar1_R))
    fstar1_R[:, nnodes(dg) + 1, :] .= zero(eltype(fstar1_R))

    for j in eachnode(dg)
        normal_direction = get_contravariant_vector(1, contravariant_vectors, 1, j,
                                                    element)
        for i in 2:nnodes(dg)
            u_ll = get_node_vars(u, equations, dg, i - 1, j, element)
            u_rr = get_node_vars(u, equations, dg, i, j, element)

            for m in eachnode(dg)
                normal_direction += weights[i - 1] * derivative_matrix[i - 1, m] *
                                    get_contravariant_vector(1, contravariant_vectors,
                                                             m, j, element)
            end

            # Compute the conservative part of the contravariant flux
            ftilde1 = volume_flux(u_ll, u_rr, normal_direction, equations)

            # Compute and add in the nonconservative part
            # Note the factor 0.5 necessary for the nonconservative fluxes based on
            # the interpretation of global SBP operators coupled discontinuously via
            # central fluxes/SATs
            ftilde1_L = ftilde1 +
                        0.5 * nonconservative_flux(u_ll, u_rr, normal_direction,
                                             normal_direction, equations)
            ftilde1_R = ftilde1 +
                        0.5 * nonconservative_flux(u_rr, u_ll, normal_direction,
                                             normal_direction, equations)

            set_node_vars!(fstar1_L, ftilde1_L, equations, dg, i, j)
            set_node_vars!(fstar1_R, ftilde1_R, equations, dg, i, j)
        end
    end

    # Fluxes in y
    fstar2_L[:, :, 1] .= zero(eltype(fstar2_L))
    fstar2_L[:, :, nnodes(dg) + 1] .= zero(eltype(fstar2_L))
    fstar2_R[:, :, 1] .= zero(eltype(fstar2_R))
    fstar2_R[:, :, nnodes(dg) + 1] .= zero(eltype(fstar2_R))

    # Compute inner fluxes
    for i in eachnode(dg)
        normal_direction = get_contravariant_vector(2, contravariant_vectors, i, 1,
                                                    element)

        for j in 2:nnodes(dg)
            u_ll = get_node_vars(u, equations, dg, i, j - 1, element)
            u_rr = get_node_vars(u, equations, dg, i, j, element)

            for m in eachnode(dg)
                normal_direction += weights[j - 1] * derivative_matrix[j - 1, m] *
                                    get_contravariant_vector(2, contravariant_vectors,
                                                             i, m, element)
            end

            # Compute the conservative part of the contravariant flux
            ftilde2 = volume_flux(u_ll, u_rr, normal_direction, equations)

            # Compute and add in the nonconservative part
            # Note the factor 0.5 necessary for the nonconservative fluxes based on
            # the interpretation of global SBP operators coupled discontinuously via
            # central fluxes/SATs
            ftilde2_L = ftilde2 +
                        0.5 * nonconservative_flux(u_ll, u_rr, normal_direction,
                                             normal_direction, equations)
            ftilde2_R = ftilde2 +
                        0.5 * nonconservative_flux(u_rr, u_ll, normal_direction,
                                             normal_direction, equations)

            set_node_vars!(fstar2_L, ftilde2_L, equations, dg, i, j)
            set_node_vars!(fstar2_R, ftilde2_R, equations, dg, i, j)
        end
    end

    return nothing
end

function calc_interface_flux!(cache, u,
                              mesh::StructuredMesh{2},
                              nonconservative_terms, # can be True/False
                              equations, surface_integral, dg::DG)
    @unpack elements = cache

    @threaded for element in eachelement(dg, cache)
        # Interfaces in negative directions
        # Faster version of "for orientation in (1, 2)"

        # Interfaces in x-direction (`orientation` = 1)
        calc_interface_flux!(elements.surface_flux_values,
                             elements.left_neighbors[1, element],
                             element, 1, u, mesh,
                             nonconservative_terms, equations,
                             surface_integral, dg, cache)

        # Interfaces in y-direction (`orientation` = 2)
        calc_interface_flux!(elements.surface_flux_values,
                             elements.left_neighbors[2, element],
                             element, 2, u, mesh,
                             nonconservative_terms, equations,
                             surface_integral, dg, cache)
    end

    return nothing
end

@inline function calc_interface_flux!(surface_flux_values, left_element, right_element,
                                      orientation, u,
                                      mesh::StructuredMesh{2},
                                      nonconservative_terms::False, equations,
                                      surface_integral, dg::DG, cache)
    # This is slow for LSA, but for some reason faster for Euler (see #519)
    if left_element <= 0 # left_element = 0 at boundaries
        return nothing
    end

    @unpack surface_flux = surface_integral
    @unpack contravariant_vectors, inverse_jacobian = cache.elements

    right_direction = 2 * orientation
    left_direction = right_direction - 1

    for i in eachnode(dg)
        if orientation == 1
            u_ll = get_node_vars(u, equations, dg, nnodes(dg), i, left_element)
            u_rr = get_node_vars(u, equations, dg, 1, i, right_element)

            # If the mapping is orientation-reversing, the contravariant vectors' orientation
            # is reversed as well. The normal vector must be oriented in the direction
            # from `left_element` to `right_element`, or the numerical flux will be computed
            # incorrectly (downwind direction).
            sign_jacobian = sign(inverse_jacobian[1, i, right_element])

            # First contravariant vector Ja^1 as SVector
            normal_direction = sign_jacobian *
                               get_contravariant_vector(1, contravariant_vectors,
                                                        1, i, right_element)
        else # orientation == 2
            u_ll = get_node_vars(u, equations, dg, i, nnodes(dg), left_element)
            u_rr = get_node_vars(u, equations, dg, i, 1, right_element)

            # See above
            sign_jacobian = sign(inverse_jacobian[i, 1, right_element])

            # Second contravariant vector Ja^2 as SVector
            normal_direction = sign_jacobian *
                               get_contravariant_vector(2, contravariant_vectors,
                                                        i, 1, right_element)
        end

        # If the mapping is orientation-reversing, the normal vector will be reversed (see above).
        # However, the flux now has the wrong sign, since we need the physical flux in normal direction.
        flux = sign_jacobian * surface_flux(u_ll, u_rr, normal_direction, equations)

        for v in eachvariable(equations)
            surface_flux_values[v, i, right_direction, left_element] = flux[v]
            surface_flux_values[v, i, left_direction, right_element] = flux[v]
        end
    end

    return nothing
end

@inline function calc_interface_flux!(surface_flux_values, left_element, right_element,
                                      orientation, u,
                                      mesh::StructuredMesh{2},
                                      nonconservative_terms::True, equations,
                                      surface_integral, dg::DG, cache)
    # See comment on `calc_interface_flux!` with `nonconservative_terms::False`
    if left_element <= 0 # left_element = 0 at boundaries
        return nothing
    end

    surface_flux, nonconservative_flux = surface_integral.surface_flux
    @unpack contravariant_vectors, inverse_jacobian = cache.elements

    right_direction = 2 * orientation
    left_direction = right_direction - 1

    for i in eachnode(dg)
        if orientation == 1
            u_ll = get_node_vars(u, equations, dg, nnodes(dg), i, left_element)
            u_rr = get_node_vars(u, equations, dg, 1, i, right_element)

            # If the mapping is orientation-reversing, the contravariant vectors' orientation
            # is reversed as well. The normal vector must be oriented in the direction
            # from `left_element` to `right_element`, or the numerical flux will be computed
            # incorrectly (downwind direction).
            sign_jacobian = sign(inverse_jacobian[1, i, right_element])

            # First contravariant vector Ja^1 as SVector
            normal_direction = sign_jacobian *
                               get_contravariant_vector(1, contravariant_vectors,
                                                        1, i, right_element)
        else # orientation == 2
            u_ll = get_node_vars(u, equations, dg, i, nnodes(dg), left_element)
            u_rr = get_node_vars(u, equations, dg, i, 1, right_element)

            # See above
            sign_jacobian = sign(inverse_jacobian[i, 1, right_element])

            # Second contravariant vector Ja^2 as SVector
            normal_direction = sign_jacobian *
                               get_contravariant_vector(2, contravariant_vectors,
                                                        i, 1, right_element)
        end

        # If the mapping is orientation-reversing, the normal vector will be reversed (see above).
        # However, the flux now has the wrong sign, since we need the physical flux in normal direction.
        flux = sign_jacobian * surface_flux(u_ll, u_rr, normal_direction, equations)

        # Compute both nonconservative fluxes
        # In general, nonconservative fluxes can depend on both the contravariant
        # vectors (normal direction) at the current node and the averaged ones.
        # However, both are the same at watertight interfaces, so we pass the
        # `normal_direction` twice.
        # Scale with sign_jacobian to ensure that the normal_direction matches that
        # from the flux above
        noncons_left = sign_jacobian *
                       nonconservative_flux(u_ll, u_rr, normal_direction,
                                            normal_direction, equations)
        noncons_right = sign_jacobian *
                        nonconservative_flux(u_rr, u_ll, normal_direction,
                                             normal_direction, equations)

        for v in eachvariable(equations)
            # Note the factor 0.5 necessary for the nonconservative fluxes based on
            # the interpretation of global SBP operators coupled discontinuously via
            # central fluxes/SATs
            surface_flux_values[v, i, right_direction, left_element] = flux[v] +
                                                                       0.5 *
                                                                       noncons_left[v]
            surface_flux_values[v, i, left_direction, right_element] = flux[v] +
                                                                       0.5 *
                                                                       noncons_right[v]
        end
    end

    return nothing
end

# TODO: Taal dimension agnostic
function calc_boundary_flux!(cache, u, t, boundary_condition::BoundaryConditionPeriodic,
                             mesh::StructuredMesh{2}, equations, surface_integral,
                             dg::DG)
    @assert isperiodic(mesh)
end

function calc_boundary_flux!(cache, u, t, boundary_conditions::NamedTuple,
                             mesh::StructuredMesh{2}, equations, surface_integral,
                             dg::DG)
    @unpack surface_flux_values = cache.elements
    linear_indices = LinearIndices(size(mesh))

    for cell_y in axes(mesh, 2)
        # Negative x-direction
        direction = 1
        element = linear_indices[begin, cell_y]

        for j in eachnode(dg)
            calc_boundary_flux_by_direction!(surface_flux_values, u, t, 1,
                                             boundary_conditions[direction],
                                             mesh, equations, surface_integral, dg,
                                             cache,
                                             direction, (1, j), (j,), element)
        end

        # Positive x-direction
        direction = 2
        element = linear_indices[end, cell_y]

        for j in eachnode(dg)
            calc_boundary_flux_by_direction!(surface_flux_values, u, t, 1,
                                             boundary_conditions[direction],
                                             mesh, equations, surface_integral, dg,
                                             cache,
                                             direction, (nnodes(dg), j), (j,), element)
        end
    end

    for cell_x in axes(mesh, 1)
        # Negative y-direction
        direction = 3
        element = linear_indices[cell_x, begin]

        for i in eachnode(dg)
            calc_boundary_flux_by_direction!(surface_flux_values, u, t, 2,
                                             boundary_conditions[direction],
                                             mesh, equations, surface_integral, dg,
                                             cache,
                                             direction, (i, 1), (i,), element)
        end

        # Positive y-direction
        direction = 4
        element = linear_indices[cell_x, end]

        for i in eachnode(dg)
            calc_boundary_flux_by_direction!(surface_flux_values, u, t, 2,
                                             boundary_conditions[direction],
                                             mesh, equations, surface_integral, dg,
                                             cache,
                                             direction, (i, nnodes(dg)), (i,), element)
        end
    end
end

function apply_jacobian!(du,
                         mesh::Union{StructuredMesh{2}, UnstructuredMesh2D,
                                     P4estMesh{2}, T8codeMesh{2}},
                         equations, dg::DG, cache)
    @unpack inverse_jacobian = cache.elements

    num_nodes = nnodes(dg)

    @threaded for element in eachelement(dg, cache)
        apply_jacobian_internal!(du, element, inverse_jacobian, equations, num_nodes)
    end

    return nothing
end

function apply_jacobian_gpu!(du,
                         mesh::Union{StructuredMesh{2}, UnstructuredMesh2D,
                                     P4estMesh{2}, T8codeMesh{2}},
                         equations, dg::DG, cache)
    @kernel function apply_jacobian_kernel!(du, inverse_jacobian, equations, num_nodes)
        element = @index(Global)
        apply_jacobian_internal!(du, element, inverse_jacobian, equations, num_nodes)
    end

    @unpack inverse_jacobian = cache.elements
    backend = get_backend(du)

    kernel! = apply_jacobian_kernel!(backend)

    kernel!(du, inverse_jacobian, equations, nnodes(dg), ndrange=nelements(cache.elements))
    #synchronize(backend)

    return nothing
end

function apply_jacobian_internal!(du, element, inverse_jacobian, equations, num_nodes)
    for j in 1:num_nodes, i in 1:num_nodes
        factor = -inverse_jacobian[i, j, element]

        for v in eachvariable(equations)
            du[v, i, j, element] *= factor
        end
    end
end

end # @muladd<|MERGE_RESOLUTION|>--- conflicted
+++ resolved
@@ -49,7 +49,6 @@
     return nothing
 end
 
-<<<<<<< HEAD
 @inline function weak_form_kernel_intermediate!(du, u,
                                    mesh::Union{StructuredMesh{2}, UnstructuredMesh2D,
                                                P4estMesh{2}, T8codeMesh{2}},
@@ -75,7 +74,6 @@
     return nothing
 end
 
-=======
 #=
 `weak_form_kernel!` is only implemented for conserved terms as 
 non-conservative terms should always be discretized in conjunction with a flux-splitting scheme, 
@@ -83,7 +81,6 @@
 This treatment is required to achieve, e.g., entropy-stability or well-balancedness.
 See also https://github.com/trixi-framework/Trixi.jl/issues/1671#issuecomment-1765644064
 =#
->>>>>>> 5c08cf4a
 @inline function weak_form_kernel!(du, u,
                                    element,
                                    mesh::Union{StructuredMesh{2}, UnstructuredMesh2D,
