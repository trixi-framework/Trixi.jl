--- conflicted
+++ resolved
@@ -61,12 +61,8 @@
                                    mesh::Union{StructuredMesh{2}, StructuredMeshView{2},
                                                UnstructuredMesh2D, P4estMesh{2},
                                                P4estMeshView{2}, T8codeMesh{2}},
-<<<<<<< HEAD
-                                   nonconservative_terms::False,
+                                   have_nonconservative_terms::False,
                                    have_aux_node_vars::False, equations,
-=======
-                                   have_nonconservative_terms::False, equations,
->>>>>>> b15c6ea8
                                    dg::DGSEM, cache, alpha = true)
     # true * [some floating point value] == [exactly the same floating point value]
     # This can (hopefully) be optimized away due to constant propagation.
@@ -109,12 +105,8 @@
                                                        StructuredMeshView{2},
                                                        UnstructuredMesh2D, P4estMesh{2},
                                                        T8codeMesh{2}},
-<<<<<<< HEAD
-                                           nonconservative_terms::False,
+                                           have_nonconservative_terms::False,
                                            have_aux_node_vars::False, equations,
-=======
-                                           have_nonconservative_terms::False, equations,
->>>>>>> b15c6ea8
                                            volume_flux, dg::DGSEM, cache, alpha = true)
     @unpack derivative_split = dg.basis
     @unpack contravariant_vectors = cache.elements
@@ -174,12 +166,8 @@
                                                        StructuredMeshView{2},
                                                        UnstructuredMesh2D, P4estMesh{2},
                                                        T8codeMesh{2}},
-<<<<<<< HEAD
-                                           nonconservative_terms::True,
+                                           have_nonconservative_terms::True,
                                            have_aux_node_vars::False, equations,
-=======
-                                           have_nonconservative_terms::True, equations,
->>>>>>> b15c6ea8
                                            volume_flux, dg::DGSEM, cache, alpha = true)
     @unpack derivative_split = dg.basis
     @unpack contravariant_vectors = cache.elements
@@ -250,12 +238,8 @@
                               mesh::Union{StructuredMesh{2}, StructuredMeshView{2},
                                           UnstructuredMesh2D,
                                           P4estMesh{2}, T8codeMesh{2}},
-<<<<<<< HEAD
-                              nonconservative_terms::False,
+                              have_nonconservative_terms::False,
                               have_aux_node_vars::False, equations,
-=======
-                              have_nonconservative_terms::False, equations,
->>>>>>> b15c6ea8
                               volume_flux_fv, dg::DGSEM, element, cache)
     @unpack contravariant_vectors = cache.elements
     @unpack weights, derivative_matrix = dg.basis
@@ -326,12 +310,8 @@
                               mesh::Union{StructuredMesh{2}, StructuredMesh{2},
                                           UnstructuredMesh2D,
                                           P4estMesh{2}, T8codeMesh{2}},
-<<<<<<< HEAD
-                              nonconservative_terms::True,
+                              have_nonconservative_terms::True,
                               have_aux_node_vars::False, equations,
-=======
-                              have_nonconservative_terms::True, equations,
->>>>>>> b15c6ea8
                               volume_flux_fv, dg::DGSEM, element, cache)
     @unpack contravariant_vectors = cache.elements
     @unpack weights, derivative_matrix = dg.basis
