# By default, Julia/LLVM does not use fused multiply-add operations (FMAs).
# Since these FMAs can increase the performance of many numerical algorithms,
# we need to opt-in explicitly.
# See https://ranocha.de/blog/Optimizing_EC_Trixi for further details.
@muladd begin
#! format: noindent

# Calculate the DG staggered volume fluxes `fhat` in subcell FV-form inside the element
# (**without non-conservative terms**).
#
# See also `flux_differencing_kernel!`.
@inline function calcflux_fhat!(fhat1_L, fhat1_R, fhat2_L, fhat2_R, u,
                                mesh::Union{StructuredMesh{2}, P4estMesh{2}},
                                nonconservative_terms::False, equations,
                                volume_flux, dg::DGSEM, element, cache)
    (; contravariant_vectors) = cache.elements
    (; weights, derivative_split) = dg.basis
    (; flux_temp_threaded) = cache

    flux_temp = flux_temp_threaded[Threads.threadid()]

    # The FV-form fluxes are calculated in a recursive manner, i.e.:
    # fhat_(0,1)   = w_0 * FVol_0,
    # fhat_(j,j+1) = fhat_(j-1,j) + w_j * FVol_j,   for j=1,...,N-1,
    # with the split form volume fluxes FVol_j = -2 * sum_i=0^N D_ji f*_(j,i).

    # To use the symmetry of the `volume_flux`, the split form volume flux is precalculated
    # like in `calc_volume_integral!` for the `VolumeIntegralFluxDifferencing`
    # and saved in in `flux_temp`.

    # Split form volume flux in orientation 1: x direction
    flux_temp .= zero(eltype(flux_temp))

    for j in eachnode(dg), i in eachnode(dg)
        u_node = get_node_vars(u, equations, dg, i, j, element)

        # pull the contravariant vectors in each coordinate direction
        Ja1_node = get_contravariant_vector(1, contravariant_vectors, i, j, element) # x direction

        # All diagonal entries of `derivative_split` are zero. Thus, we can skip
        # the computation of the diagonal terms. In addition, we use the symmetry
        # of the `volume_flux` to save half of the possible two-point flux
        # computations.

        # x direction
        for ii in (i + 1):nnodes(dg)
            u_node_ii = get_node_vars(u, equations, dg, ii, j, element)
            # pull the contravariant vectors and compute the average
            Ja1_node_ii = get_contravariant_vector(1, contravariant_vectors, ii, j,
                                                   element)
            Ja1_avg = 0.5f0 * (Ja1_node + Ja1_node_ii)

            # compute the contravariant sharp flux in the direction of the averaged contravariant vector
            fluxtilde1 = volume_flux(u_node, u_node_ii, Ja1_avg, equations)
            multiply_add_to_node_vars!(flux_temp, derivative_split[i, ii], fluxtilde1,
                                       equations, dg, i, j)
            multiply_add_to_node_vars!(flux_temp, derivative_split[ii, i], fluxtilde1,
                                       equations, dg, ii, j)
        end
    end

    # FV-form flux `fhat` in x direction
    fhat1_L[:, 1, :] .= zero(eltype(fhat1_L))
    fhat1_L[:, nnodes(dg) + 1, :] .= zero(eltype(fhat1_L))
    fhat1_R[:, 1, :] .= zero(eltype(fhat1_R))
    fhat1_R[:, nnodes(dg) + 1, :] .= zero(eltype(fhat1_R))

    for j in eachnode(dg), i in 1:(nnodes(dg) - 1), v in eachvariable(equations)
        fhat1_L[v, i + 1, j] = fhat1_L[v, i, j] + weights[i] * flux_temp[v, i, j]
        fhat1_R[v, i + 1, j] = fhat1_L[v, i + 1, j]
    end

    # Split form volume flux in orientation 2: y direction
    flux_temp .= zero(eltype(flux_temp))

    for j in eachnode(dg), i in eachnode(dg)
        u_node = get_node_vars(u, equations, dg, i, j, element)

        # pull the contravariant vectors in each coordinate direction
        Ja2_node = get_contravariant_vector(2, contravariant_vectors, i, j, element)

        # y direction
        for jj in (j + 1):nnodes(dg)
            u_node_jj = get_node_vars(u, equations, dg, i, jj, element)
            # pull the contravariant vectors and compute the average
            Ja2_node_jj = get_contravariant_vector(2, contravariant_vectors, i, jj,
                                                   element)
            Ja2_avg = 0.5f0 * (Ja2_node + Ja2_node_jj)
            # compute the contravariant sharp flux in the direction of the averaged contravariant vector
            fluxtilde2 = volume_flux(u_node, u_node_jj, Ja2_avg, equations)
            multiply_add_to_node_vars!(flux_temp, derivative_split[j, jj], fluxtilde2,
                                       equations, dg, i, j)
            multiply_add_to_node_vars!(flux_temp, derivative_split[jj, j], fluxtilde2,
                                       equations, dg, i, jj)
        end
    end

    # FV-form flux `fhat` in y direction
    fhat2_L[:, :, 1] .= zero(eltype(fhat2_L))
    fhat2_L[:, :, nnodes(dg) + 1] .= zero(eltype(fhat2_L))
    fhat2_R[:, :, 1] .= zero(eltype(fhat2_R))
    fhat2_R[:, :, nnodes(dg) + 1] .= zero(eltype(fhat2_R))

    for j in 1:(nnodes(dg) - 1), i in eachnode(dg), v in eachvariable(equations)
        fhat2_L[v, i, j + 1] = fhat2_L[v, i, j] + weights[j] * flux_temp[v, i, j]
        fhat2_R[v, i, j + 1] = fhat2_L[v, i, j + 1]
    end

    return nothing
end

<<<<<<< HEAD
@inline function calc_lambdas_bar_states!(u, t,
                                          mesh::Union{StructuredMesh{2}, P4estMesh{2}},
                                          nonconservative_terms, equations, limiter,
                                          dg, cache, boundary_conditions;
                                          calc_bar_states = true)
    if limiter isa SubcellLimiterIDP && !limiter.bar_states
        return nothing
    end
    (; lambda1, lambda2, bar_states1, bar_states2) = limiter.cache.container_bar_states
    (; normal_direction_xi, normal_direction_eta) = limiter.cache.container_bar_states

    # Calc lambdas and bar states inside elements
    @threaded for element in eachelement(dg, cache)
        for j in eachnode(dg), i in 2:nnodes(dg)
            u_node = get_node_vars(u, equations, dg, i, j, element)
            u_node_im1 = get_node_vars(u, equations, dg, i - 1, j, element)

            normal_direction = get_node_coords(normal_direction_xi, equations, dg,
                                               i - 1, j, element)

            lambda1[i, j, element] = max_abs_speed_naive(u_node_im1, u_node,
                                                         normal_direction, equations)

            !calc_bar_states && continue

            flux1 = flux(u_node, normal_direction, equations)
            flux1_im1 = flux(u_node_im1, normal_direction, equations)
            for v in eachvariable(equations)
                bar_states1[v, i, j, element] = 0.5 * (u_node[v] + u_node_im1[v]) -
                                                0.5 * (flux1[v] - flux1_im1[v]) /
                                                lambda1[i, j, element]
            end
        end

        for j in 2:nnodes(dg), i in eachnode(dg)
            u_node = get_node_vars(u, equations, dg, i, j, element)
            u_node_jm1 = get_node_vars(u, equations, dg, i, j - 1, element)

            normal_direction = get_node_coords(normal_direction_eta, equations, dg, i,
                                               j - 1, element)

            lambda2[i, j, element] = max_abs_speed_naive(u_node_jm1, u_node,
                                                         normal_direction, equations)

            !calc_bar_states && continue

            flux2 = flux(u_node, normal_direction, equations)
            flux2_jm1 = flux(u_node_jm1, normal_direction, equations)
            for v in eachvariable(equations)
                bar_states2[v, i, j, element] = 0.5 * (u_node[v] + u_node_jm1[v]) -
                                                0.5 * (flux2[v] - flux2_jm1[v]) /
                                                lambda2[i, j, element]
            end
        end
    end

    calc_lambdas_bar_states_interface!(u, t, limiter, boundary_conditions, mesh,
                                       equations,
                                       dg, cache; calc_bar_states = calc_bar_states)

    return nothing
end

@inline function calc_lambdas_bar_states_interface!(u, t, limiter, boundary_conditions,
                                                    mesh::StructuredMesh{2}, equations,
                                                    dg, cache; calc_bar_states = true)
    (; contravariant_vectors) = cache.elements
    (; lambda1, lambda2, bar_states1, bar_states2) = limiter.cache.container_bar_states

    # Calc lambdas and bar states at interfaces and periodic boundaries
    @threaded for element in eachelement(dg, cache)
        # Get neighboring element ids
        left = cache.elements.left_neighbors[1, element]
        lower = cache.elements.left_neighbors[2, element]

        if left != 0
            for i in eachnode(dg)
                u_left = get_node_vars(u, equations, dg, nnodes(dg), i, left)
                u_element = get_node_vars(u, equations, dg, 1, i, element)

                Ja1 = get_contravariant_vector(1, contravariant_vectors, 1, i, element)
                lambda = max_abs_speed_naive(u_left, u_element, Ja1, equations)

                lambda1[nnodes(dg) + 1, i, left] = lambda
                lambda1[1, i, element] = lambda

                !calc_bar_states && continue

                flux_left = flux(u_left, Ja1, equations)
                flux_element = flux(u_element, Ja1, equations)
                bar_state = 0.5 * (u_element + u_left) -
                            0.5 * (flux_element - flux_left) / lambda
                for v in eachvariable(equations)
                    bar_states1[v, nnodes(dg) + 1, i, left] = bar_state[v]
                    bar_states1[v, 1, i, element] = bar_state[v]
                end
            end
        end
        if lower != 0
            for i in eachnode(dg)
                u_lower = get_node_vars(u, equations, dg, i, nnodes(dg), lower)
                u_element = get_node_vars(u, equations, dg, i, 1, element)

                Ja2 = get_contravariant_vector(2, contravariant_vectors, i, 1, element)
                lambda = max_abs_speed_naive(u_lower, u_element, Ja2, equations)

                lambda2[i, nnodes(dg) + 1, lower] = lambda
                lambda2[i, 1, element] = lambda

                !calc_bar_states && continue

                flux_lower = flux(u_lower, Ja2, equations)
                flux_element = flux(u_element, Ja2, equations)
                bar_state = 0.5 * (u_element + u_lower) -
                            0.5 * (flux_element - flux_lower) / lambda
                for v in eachvariable(equations)
                    bar_states2[v, i, nnodes(dg) + 1, lower] = bar_state[v]
                    bar_states2[v, i, 1, element] = bar_state[v]
                end
=======
# Calculate the DG staggered volume fluxes `fhat` in subcell FV-form inside the element
# (**with non-conservative terms in "local * symmetric" form**).
#
# See also `flux_differencing_kernel!`.
#
# The calculation of the non-conservative staggered "fluxes" requires non-conservative
# terms that can be written as a product of local and a symmetric contributions. See, e.g.,
#
# - Rueda-Ramírez, Gassner (2023). A Flux-Differencing Formula for Split-Form Summation By Parts
#   Discretizations of Non-Conservative Systems. https://arxiv.org/pdf/2211.14009.pdf.
#
@inline function calcflux_fhat!(fhat1_L, fhat1_R, fhat2_L, fhat2_R, u,
                                mesh::Union{StructuredMesh{2}, P4estMesh{2}},
                                nonconservative_terms::True, equations,
                                volume_flux::Tuple{F_CONS, F_NONCONS}, dg::DGSEM,
                                element,
                                cache) where {
                                              F_CONS <: Function,
                                              F_NONCONS <:
                                              FluxNonConservative{NonConservativeSymmetric()}
                                              }
    (; contravariant_vectors) = cache.elements
    (; weights, derivative_split) = dg.basis
    (; flux_temp_threaded, flux_nonconservative_temp_threaded) = cache
    (; fhat_temp_threaded, fhat_nonconservative_temp_threaded, phi_threaded) = cache

    volume_flux_cons, volume_flux_noncons = volume_flux

    flux_temp = flux_temp_threaded[Threads.threadid()]
    flux_noncons_temp = flux_nonconservative_temp_threaded[Threads.threadid()]

    fhat_temp = fhat_temp_threaded[Threads.threadid()]
    fhat_noncons_temp = fhat_nonconservative_temp_threaded[Threads.threadid()]
    phi = phi_threaded[Threads.threadid()]

    # The FV-form fluxes are calculated in a recursive manner, i.e.:
    # fhat_(0,1)   = w_0 * FVol_0,
    # fhat_(j,j+1) = fhat_(j-1,j) + w_j * FVol_j,   for j=1,...,N-1,
    # with the split form volume fluxes FVol_j = -2 * sum_i=0^N D_ji f*_(j,i).

    # To use the symmetry of the `volume_flux`, the split form volume flux is precalculated
    # like in `calc_volume_integral!` for the `VolumeIntegralFluxDifferencing`
    # and saved in in `flux_temp`.

    # Split form volume flux in orientation 1: x direction
    flux_temp .= zero(eltype(flux_temp))
    flux_noncons_temp .= zero(eltype(flux_noncons_temp))

    for j in eachnode(dg), i in eachnode(dg)
        u_node = get_node_vars(u, equations, dg, i, j, element)

        # pull the contravariant vectors in each coordinate direction
        Ja1_node = get_contravariant_vector(1, contravariant_vectors, i, j, element) # x direction

        # All diagonal entries of `derivative_split` are zero. Thus, we can skip
        # the computation of the diagonal terms. In addition, we use the symmetry
        # of `volume_flux_cons` and `volume_flux_noncons` to save half of the possible two-point flux
        # computations.
        for ii in (i + 1):nnodes(dg)
            u_node_ii = get_node_vars(u, equations, dg, ii, j, element)
            # pull the contravariant vectors and compute the average
            Ja1_node_ii = get_contravariant_vector(1, contravariant_vectors, ii, j,
                                                   element)
            Ja1_avg = 0.5f0 * (Ja1_node + Ja1_node_ii)

            # compute the contravariant sharp flux in the direction of the averaged contravariant vector
            fluxtilde1 = volume_flux_cons(u_node, u_node_ii, Ja1_avg, equations)
            multiply_add_to_node_vars!(flux_temp, derivative_split[i, ii], fluxtilde1,
                                       equations, dg, i, j)
            multiply_add_to_node_vars!(flux_temp, derivative_split[ii, i], fluxtilde1,
                                       equations, dg, ii, j)
            for noncons in 1:n_nonconservative_terms(volume_flux_noncons)
                # We multiply by 0.5 because that is done in other parts of Trixi
                flux1_noncons = volume_flux_noncons(u_node, u_node_ii, Ja1_avg,
                                                    equations,
                                                    NonConservativeSymmetric(), noncons)
                multiply_add_to_node_vars!(flux_noncons_temp,
                                           0.5f0 * derivative_split[i, ii],
                                           flux1_noncons,
                                           equations, dg, noncons, i, j)
                multiply_add_to_node_vars!(flux_noncons_temp,
                                           0.5f0 * derivative_split[ii, i],
                                           flux1_noncons,
                                           equations, dg, noncons, ii, j)
            end
        end
    end

    # FV-form flux `fhat` in x direction
    fhat1_L[:, 1, :] .= zero(eltype(fhat1_L))
    fhat1_L[:, nnodes(dg) + 1, :] .= zero(eltype(fhat1_L))
    fhat1_R[:, 1, :] .= zero(eltype(fhat1_R))
    fhat1_R[:, nnodes(dg) + 1, :] .= zero(eltype(fhat1_R))

    fhat_temp[:, 1, :] .= zero(eltype(fhat1_L))
    fhat_noncons_temp[:, :, 1, :] .= zero(eltype(fhat1_L))

    # Compute local contribution to non-conservative flux
    for j in eachnode(dg), i in eachnode(dg)
        u_local = get_node_vars(u, equations, dg, i, j, element)
        # pull the local contravariant vector
        Ja1_node = get_contravariant_vector(1, contravariant_vectors, i, j, element)
        for noncons in 1:n_nonconservative_terms(volume_flux_noncons)
            set_node_vars!(phi,
                           volume_flux_noncons(u_local, Ja1_node, equations,
                                               NonConservativeLocal(), noncons),
                           equations, dg, noncons, i, j)
        end
    end

    for j in eachnode(dg), i in 1:(nnodes(dg) - 1)
        # Conservative part
        for v in eachvariable(equations)
            value = fhat_temp[v, i, j] + weights[i] * flux_temp[v, i, j]
            fhat_temp[v, i + 1, j] = value
            fhat1_L[v, i + 1, j] = value
            fhat1_R[v, i + 1, j] = value
        end
        # Nonconservative part
        for noncons in 1:n_nonconservative_terms(volume_flux_noncons),
            v in eachvariable(equations)

            value = fhat_noncons_temp[v, noncons, i, j] +
                    weights[i] * flux_noncons_temp[v, noncons, i, j]
            fhat_noncons_temp[v, noncons, i + 1, j] = value

            fhat1_L[v, i + 1, j] = fhat1_L[v, i + 1, j] + phi[v, noncons, i, j] * value
            fhat1_R[v, i + 1, j] = fhat1_R[v, i + 1, j] +
                                   phi[v, noncons, i + 1, j] * value
        end
    end

    # Split form volume flux in orientation 2: y direction
    flux_temp .= zero(eltype(flux_temp))
    flux_noncons_temp .= zero(eltype(flux_noncons_temp))

    for j in eachnode(dg), i in eachnode(dg)
        u_node = get_node_vars(u, equations, dg, i, j, element)

        # pull the contravariant vectors in each coordinate direction
        Ja2_node = get_contravariant_vector(2, contravariant_vectors, i, j, element)

        for jj in (j + 1):nnodes(dg)
            u_node_jj = get_node_vars(u, equations, dg, i, jj, element)
            # pull the contravariant vectors and compute the average
            Ja2_node_jj = get_contravariant_vector(2, contravariant_vectors, i, jj,
                                                   element)
            Ja2_avg = 0.5f0 * (Ja2_node + Ja2_node_jj)
            # compute the contravariant sharp flux in the direction of the averaged contravariant vector
            fluxtilde2 = volume_flux_cons(u_node, u_node_jj, Ja2_avg, equations)
            multiply_add_to_node_vars!(flux_temp, derivative_split[j, jj], fluxtilde2,
                                       equations, dg, i, j)
            multiply_add_to_node_vars!(flux_temp, derivative_split[jj, j], fluxtilde2,
                                       equations, dg, i, jj)
            for noncons in 1:n_nonconservative_terms(volume_flux_noncons)
                # We multiply by 0.5 because that is done in other parts of Trixi
                flux2_noncons = volume_flux_noncons(u_node, u_node_jj, Ja2_avg,
                                                    equations,
                                                    NonConservativeSymmetric(), noncons)
                multiply_add_to_node_vars!(flux_noncons_temp,
                                           0.5f0 * derivative_split[j, jj],
                                           flux2_noncons,
                                           equations, dg, noncons, i, j)
                multiply_add_to_node_vars!(flux_noncons_temp,
                                           0.5f0 * derivative_split[jj, j],
                                           flux2_noncons,
                                           equations, dg, noncons, i, jj)
            end
        end
    end

    # FV-form flux `fhat` in y direction
    fhat2_L[:, :, 1] .= zero(eltype(fhat2_L))
    fhat2_L[:, :, nnodes(dg) + 1] .= zero(eltype(fhat2_L))
    fhat2_R[:, :, 1] .= zero(eltype(fhat2_R))
    fhat2_R[:, :, nnodes(dg) + 1] .= zero(eltype(fhat2_R))

    fhat_temp[:, :, 1] .= zero(eltype(fhat1_L))
    fhat_noncons_temp[:, :, :, 1] .= zero(eltype(fhat1_L))

    # Compute local contribution to non-conservative flux
    for j in eachnode(dg), i in eachnode(dg)
        u_local = get_node_vars(u, equations, dg, i, j, element)
        # pull the local contravariant vector
        Ja2_node = get_contravariant_vector(2, contravariant_vectors, i, j, element)
        for noncons in 1:n_nonconservative_terms(volume_flux_noncons)
            set_node_vars!(phi,
                           volume_flux_noncons(u_local, Ja2_node, equations,
                                               NonConservativeLocal(), noncons),
                           equations, dg, noncons, i, j)
        end
    end

    for j in 1:(nnodes(dg) - 1), i in eachnode(dg)
        # Conservative part
        for v in eachvariable(equations)
            value = fhat_temp[v, i, j] + weights[j] * flux_temp[v, i, j]
            fhat_temp[v, i, j + 1] = value
            fhat2_L[v, i, j + 1] = value
            fhat2_R[v, i, j + 1] = value
        end
        # Nonconservative part
        for noncons in 1:n_nonconservative_terms(volume_flux_noncons),
            v in eachvariable(equations)

            value = fhat_noncons_temp[v, noncons, i, j] +
                    weights[j] * flux_noncons_temp[v, noncons, i, j]
            fhat_noncons_temp[v, noncons, i, j + 1] = value

            fhat2_L[v, i, j + 1] = fhat2_L[v, i, j + 1] + phi[v, noncons, i, j] * value
            fhat2_R[v, i, j + 1] = fhat2_R[v, i, j + 1] +
                                   phi[v, noncons, i, j + 1] * value
        end
    end

    return nothing
end

# Calculate the DG staggered volume fluxes `fhat` in subcell FV-form inside the element
# (**with non-conservative terms in "local * jump" form**).
#
# See also `flux_differencing_kernel!`.
#
# The calculation of the non-conservative staggered "fluxes" requires non-conservative
# terms that can be written as a product of local and jump contributions.
@inline function calcflux_fhat!(fhat1_L, fhat1_R, fhat2_L, fhat2_R, u,
                                mesh::Union{StructuredMesh{2}, P4estMesh{2}},
                                nonconservative_terms::True, equations,
                                volume_flux::Tuple{F_CONS, F_NONCONS}, dg::DGSEM,
                                element,
                                cache) where {
                                              F_CONS <: Function,
                                              F_NONCONS <:
                                              FluxNonConservative{NonConservativeJump()}
                                              }
    (; contravariant_vectors) = cache.elements
    (; weights, derivative_split) = dg.basis
    (; flux_temp_threaded, flux_nonconservative_temp_threaded) = cache
    (; fhat_temp_threaded, fhat_nonconservative_temp_threaded, phi_threaded) = cache

    volume_flux_cons, volume_flux_noncons = volume_flux

    flux_temp = flux_temp_threaded[Threads.threadid()]
    flux_noncons_temp = flux_nonconservative_temp_threaded[Threads.threadid()]

    fhat_temp = fhat_temp_threaded[Threads.threadid()]
    fhat_noncons_temp = fhat_nonconservative_temp_threaded[Threads.threadid()]
    phi = phi_threaded[Threads.threadid()]

    # The FV-form fluxes are calculated in a recursive manner, i.e.:
    # fhat_(0,1)   = w_0 * FVol_0,
    # fhat_(j,j+1) = fhat_(j-1,j) + w_j * FVol_j,   for j=1,...,N-1,
    # with the split form volume fluxes FVol_j = -2 * sum_i=0^N D_ji f*_(j,i).

    # To use the symmetry of the `volume_flux`, the split form volume flux is precalculated
    # like in `calc_volume_integral!` for the `VolumeIntegralFluxDifferencing`
    # and saved in in `flux_temp`.

    # Split form volume flux in orientation 1: x direction
    flux_temp .= zero(eltype(flux_temp))
    flux_noncons_temp .= zero(eltype(flux_noncons_temp))

    for j in eachnode(dg), i in eachnode(dg)
        u_node = get_node_vars(u, equations, dg, i, j, element)

        # pull the contravariant vectors in each coordinate direction
        Ja1_node = get_contravariant_vector(1, contravariant_vectors, i, j, element) # x direction

        # All diagonal entries of `derivative_split` are zero. Thus, we can skip
        # the computation of the diagonal terms. In addition, we use the symmetry
        # of `volume_flux_cons` and `volume_flux_noncons` to save half of the possible two-point flux
        # computations.
        for ii in (i + 1):nnodes(dg)
            u_node_ii = get_node_vars(u, equations, dg, ii, j, element)
            # pull the contravariant vectors and compute the average
            Ja1_node_ii = get_contravariant_vector(1, contravariant_vectors, ii, j,
                                                   element)
            Ja1_avg = 0.5f0 * (Ja1_node + Ja1_node_ii)

            # compute the contravariant sharp flux in the direction of the averaged contravariant vector
            fluxtilde1 = volume_flux_cons(u_node, u_node_ii, Ja1_avg, equations)
            multiply_add_to_node_vars!(flux_temp, derivative_split[i, ii], fluxtilde1,
                                       equations, dg, i, j)
            multiply_add_to_node_vars!(flux_temp, derivative_split[ii, i], fluxtilde1,
                                       equations, dg, ii, j)
            for noncons in 1:n_nonconservative_terms(volume_flux_noncons)
                # We multiply by 0.5 because that is done in other parts of Trixi
                flux1_noncons = volume_flux_noncons(u_node, u_node_ii, Ja1_avg,
                                                    equations,
                                                    NonConservativeJump(), noncons)
                multiply_add_to_node_vars!(flux_noncons_temp,
                                           0.5f0 * derivative_split[i, ii],
                                           flux1_noncons,
                                           equations, dg, noncons, i, j)
                multiply_add_to_node_vars!(flux_noncons_temp,
                                           -0.5f0 * derivative_split[ii, i],
                                           flux1_noncons,
                                           equations, dg, noncons, ii, j)
            end
        end
    end

    # FV-form flux `fhat` in x direction
    fhat1_L[:, 1, :] .= zero(eltype(fhat1_L))
    fhat1_L[:, nnodes(dg) + 1, :] .= zero(eltype(fhat1_L))
    fhat1_R[:, 1, :] .= zero(eltype(fhat1_R))
    fhat1_R[:, nnodes(dg) + 1, :] .= zero(eltype(fhat1_R))

    fhat_temp[:, 1, :] .= zero(eltype(fhat1_L))
    fhat_noncons_temp[:, :, 1, :] .= zero(eltype(fhat1_L))

    # Compute local contribution to non-conservative flux
    for j in eachnode(dg), i in eachnode(dg)
        u_local = get_node_vars(u, equations, dg, i, j, element)
        # pull the local contravariant vector
        Ja1_node = get_contravariant_vector(1, contravariant_vectors, i, j, element)
        for noncons in 1:n_nonconservative_terms(volume_flux_noncons)
            set_node_vars!(phi,
                           volume_flux_noncons(u_local, Ja1_node, equations,
                                               NonConservativeLocal(), noncons),
                           equations, dg, noncons, i, j)
        end
    end

    for j in eachnode(dg), i in 1:(nnodes(dg) - 1)
        # Conservative part
        for v in eachvariable(equations)
            value = fhat_temp[v, i, j] + weights[i] * flux_temp[v, i, j]
            fhat_temp[v, i + 1, j] = value
            fhat1_L[v, i + 1, j] = value
            fhat1_R[v, i + 1, j] = value
        end
        # Nonconservative part
        for noncons in 1:n_nonconservative_terms(volume_flux_noncons),
            v in eachvariable(equations)

            value = fhat_noncons_temp[v, noncons, i, j] +
                    weights[i] * flux_noncons_temp[v, noncons, i, j]
            fhat_noncons_temp[v, noncons, i + 1, j] = value

            fhat1_L[v, i + 1, j] = fhat1_L[v, i + 1, j] + phi[v, noncons, i, j] * value
            fhat1_R[v, i + 1, j] = fhat1_R[v, i + 1, j] +
                                   phi[v, noncons, i + 1, j] * value
        end
    end

    # Apply correction term to the flux-differencing formula for nonconservative local * jump fluxes.
    for j in eachnode(dg)
        u_0 = get_node_vars(u, equations, dg, 1, j, element)
        Ja1_node_0 = get_contravariant_vector(1, contravariant_vectors, 1, j, element)

        for i in 2:(nnodes(dg) - 1)
            u_i = get_node_vars(u, equations, dg, i, j, element)
            Ja1_node_i = get_contravariant_vector(1, contravariant_vectors, i, j,
                                                  element)
            Ja1_avg = 0.5f0 * (Ja1_node_0 + Ja1_node_i)

            for noncons in 1:n_nonconservative_terms(volume_flux_noncons)
                phi_jump = volume_flux_noncons(u_0, u_i, Ja1_avg, equations,
                                               NonConservativeJump(), noncons)

                for v in eachvariable(equations)
                    # The factor of 2 is missing on each term because Trixi multiplies all the non-cons terms with 0.5
                    fhat1_R[v, i, j] -= phi[v, noncons, i, j] * phi_jump[v]
                    fhat1_L[v, i + 1, j] -= phi[v, noncons, i, j] * phi_jump[v]
                end
            end
        end
        u_N = get_node_vars(u, equations, dg, nnodes(dg), j, element)
        Ja1_node_N = get_contravariant_vector(1, contravariant_vectors, nnodes(dg), j,
                                              element)
        Ja1_avg = 0.5f0 * (Ja1_node_0 + Ja1_node_N)

        for noncons in 1:n_nonconservative_terms(volume_flux_noncons)
            phi_jump = volume_flux_noncons(u_0, u_N, Ja1_avg, equations,
                                           NonConservativeJump(), noncons)

            for v in eachvariable(equations)
                # The factor of 2 is missing because Trixi multiplies all the non-cons terms with 0.5
                fhat1_R[v, nnodes(dg), j] -= phi[v, noncons, nnodes(dg), j] *
                                             phi_jump[v]
            end
        end
    end

    # Split form volume flux in orientation 2: y direction
    flux_temp .= zero(eltype(flux_temp))
    flux_noncons_temp .= zero(eltype(flux_noncons_temp))

    for j in eachnode(dg), i in eachnode(dg)
        u_node = get_node_vars(u, equations, dg, i, j, element)

        # pull the contravariant vectors in each coordinate direction
        Ja2_node = get_contravariant_vector(2, contravariant_vectors, i, j, element)

        for jj in (j + 1):nnodes(dg)
            u_node_jj = get_node_vars(u, equations, dg, i, jj, element)
            # pull the contravariant vectors and compute the average
            Ja2_node_jj = get_contravariant_vector(2, contravariant_vectors, i, jj,
                                                   element)
            Ja2_avg = 0.5f0 * (Ja2_node + Ja2_node_jj)
            # compute the contravariant sharp flux in the direction of the averaged contravariant vector
            fluxtilde2 = volume_flux_cons(u_node, u_node_jj, Ja2_avg, equations)
            multiply_add_to_node_vars!(flux_temp, derivative_split[j, jj], fluxtilde2,
                                       equations, dg, i, j)
            multiply_add_to_node_vars!(flux_temp, derivative_split[jj, j], fluxtilde2,
                                       equations, dg, i, jj)
            for noncons in 1:n_nonconservative_terms(volume_flux_noncons)
                # We multiply by 0.5 because that is done in other parts of Trixi
                flux2_noncons = volume_flux_noncons(u_node, u_node_jj, Ja2_avg,
                                                    equations,
                                                    NonConservativeJump(), noncons)
                multiply_add_to_node_vars!(flux_noncons_temp,
                                           0.5f0 * derivative_split[j, jj],
                                           flux2_noncons,
                                           equations, dg, noncons, i, j)
                multiply_add_to_node_vars!(flux_noncons_temp,
                                           -0.5f0 * derivative_split[jj, j],
                                           flux2_noncons,
                                           equations, dg, noncons, i, jj)
>>>>>>> 8e057e77
            end
        end
    end

<<<<<<< HEAD
    # Calc lambdas and bar states at physical boundaries
    if isperiodic(mesh)
        return nothing
    end
    linear_indices = LinearIndices(size(mesh))
    if !isperiodic(mesh, 1)
        # - xi direction
        for cell_y in axes(mesh, 2)
            element = linear_indices[begin, cell_y]
            for j in eachnode(dg)
                Ja1 = get_contravariant_vector(1, contravariant_vectors, 1, j, element)
                u_inner = get_node_vars(u, equations, dg, 1, j, element)
                u_outer = get_boundary_outer_state(u_inner, t,
                                                   boundary_conditions[1], Ja1, 1,
                                                   mesh, equations, dg, cache,
                                                   1, j, element)
                lambda1[1, j, element] = max_abs_speed_naive(u_inner, u_outer, Ja1,
                                                             equations)

                !calc_bar_states && continue

                flux_inner = flux(u_inner, Ja1, equations)
                flux_outer = flux(u_outer, Ja1, equations)
                for v in eachvariable(equations)
                    bar_states1[v, 1, j, element] = 0.5 * (u_inner[v] + u_outer[v]) -
                                                    0.5 *
                                                    (flux_inner[v] - flux_outer[v]) /
                                                    lambda1[1, j, element]
                end
            end
        end
        # + xi direction
        for cell_y in axes(mesh, 2)
            element = linear_indices[end, cell_y]
            for j in eachnode(dg)
                Ja1 = get_contravariant_vector(1, contravariant_vectors, nnodes(dg), j,
                                               element)
                u_inner = get_node_vars(u, equations, dg, nnodes(dg), j, element)
                u_outer = get_boundary_outer_state(u_inner, t,
                                                   boundary_conditions[2], Ja1, 2,
                                                   mesh, equations, dg, cache,
                                                   nnodes(dg), j, element)
                lambda1[nnodes(dg) + 1, j, element] = max_abs_speed_naive(u_inner,
                                                                          u_outer, Ja1,
                                                                          equations)

                !calc_bar_states && continue

                flux_inner = flux(u_inner, Ja1, equations)
                flux_outer = flux(u_outer, Ja1, equations)
                for v in eachvariable(equations)
                    bar_states1[v, nnodes(dg) + 1, j, element] = 0.5 * (u_inner[v] +
                                                                  u_outer[v]) -
                                                                 0.5 *
                                                                 (flux_outer[v] -
                                                                  flux_inner[v]) /
                                                                 lambda1[nnodes(dg) + 1,
                                                                         j, element]
                end
            end
        end
    end
    if !isperiodic(mesh, 2)
        # - eta direction
        for cell_x in axes(mesh, 1)
            element = linear_indices[cell_x, begin]
            for i in eachnode(dg)
                Ja2 = get_contravariant_vector(2, contravariant_vectors, i, 1, element)
                u_inner = get_node_vars(u, equations, dg, i, 1, element)
                u_outer = get_boundary_outer_state(u_inner, t,
                                                   boundary_conditions[3], Ja2, 3,
                                                   mesh, equations, dg, cache,
                                                   i, 1, element)
                lambda2[i, 1, element] = max_abs_speed_naive(u_inner, u_outer, Ja2,
                                                             equations)

                !calc_bar_states && continue

                flux_inner = flux(u_inner, Ja2, equations)
                flux_outer = flux(u_outer, Ja2, equations)
                for v in eachvariable(equations)
                    bar_states2[v, i, 1, element] = 0.5 * (u_inner[v] + u_outer[v]) -
                                                    0.5 *
                                                    (flux_inner[v] - flux_outer[v]) /
                                                    lambda2[i, 1, element]
                end
            end
        end
        # + eta direction
        for cell_x in axes(mesh, 1)
            element = linear_indices[cell_x, end]
            for i in eachnode(dg)
                Ja2 = get_contravariant_vector(2, contravariant_vectors, i, nnodes(dg),
                                               element)
                u_inner = get_node_vars(u, equations, dg, i, nnodes(dg), element)
                u_outer = get_boundary_outer_state(u_inner, t,
                                                   boundary_conditions[4], Ja2, 4,
                                                   mesh, equations, dg, cache,
                                                   i, nnodes(dg), element)
                lambda2[i, nnodes(dg) + 1, element] = max_abs_speed_naive(u_inner,
                                                                          u_outer, Ja2,
                                                                          equations)

                !calc_bar_states && continue

                flux_inner = flux(u_inner, Ja2, equations)
                flux_outer = flux(u_outer, Ja2, equations)
                for v in eachvariable(equations)
                    bar_states2[v, i, nnodes(dg) + 1, element] = 0.5 * (u_outer[v] +
                                                                  u_inner[v]) -
                                                                 0.5 *
                                                                 (flux_outer[v] -
                                                                  flux_inner[v]) /
                                                                 lambda2[i,
                                                                         nnodes(dg) + 1,
                                                                         element]
                end
=======
    # FV-form flux `fhat` in y direction
    fhat2_L[:, :, 1] .= zero(eltype(fhat2_L))
    fhat2_L[:, :, nnodes(dg) + 1] .= zero(eltype(fhat2_L))
    fhat2_R[:, :, 1] .= zero(eltype(fhat2_R))
    fhat2_R[:, :, nnodes(dg) + 1] .= zero(eltype(fhat2_R))

    fhat_temp[:, :, 1] .= zero(eltype(fhat1_L))
    fhat_noncons_temp[:, :, :, 1] .= zero(eltype(fhat1_L))

    # Compute local contribution to non-conservative flux
    for j in eachnode(dg), i in eachnode(dg)
        u_local = get_node_vars(u, equations, dg, i, j, element)
        # pull the local contravariant vector
        Ja2_node = get_contravariant_vector(2, contravariant_vectors, i, j, element)
        for noncons in 1:n_nonconservative_terms(volume_flux_noncons)
            set_node_vars!(phi,
                           volume_flux_noncons(u_local, Ja2_node, equations,
                                               NonConservativeLocal(), noncons),
                           equations, dg, noncons, i, j)
        end
    end

    for j in 1:(nnodes(dg) - 1), i in eachnode(dg)
        # Conservative part
        for v in eachvariable(equations)
            value = fhat_temp[v, i, j] + weights[j] * flux_temp[v, i, j]
            fhat_temp[v, i, j + 1] = value
            fhat2_L[v, i, j + 1] = value
            fhat2_R[v, i, j + 1] = value
        end
        # Nonconservative part
        for noncons in 1:n_nonconservative_terms(volume_flux_noncons),
            v in eachvariable(equations)

            value = fhat_noncons_temp[v, noncons, i, j] +
                    weights[j] * flux_noncons_temp[v, noncons, i, j]
            fhat_noncons_temp[v, noncons, i, j + 1] = value

            fhat2_L[v, i, j + 1] = fhat2_L[v, i, j + 1] + phi[v, noncons, i, j] * value
            fhat2_R[v, i, j + 1] = fhat2_R[v, i, j + 1] +
                                   phi[v, noncons, i, j + 1] * value
        end
    end

    # Apply correction term to the flux-differencing formula for nonconservative local * jump fluxes.
    for i in eachnode(dg)
        u_0 = get_node_vars(u, equations, dg, i, 1, element)
        Ja2_node_0 = get_contravariant_vector(2, contravariant_vectors, i, 1, element)

        for j in 2:(nnodes(dg) - 1)
            u_j = get_node_vars(u, equations, dg, i, j, element)
            Ja2_node_j = get_contravariant_vector(2, contravariant_vectors, i, j,
                                                  element)
            Ja2_avg = 0.5f0 * (Ja2_node_0 + Ja2_node_j)

            for noncons in 1:n_nonconservative_terms(volume_flux_noncons)
                phi_jump = volume_flux_noncons(u_0, u_j, Ja2_avg, equations,
                                               NonConservativeJump(), noncons)

                for v in eachvariable(equations)
                    # The factor of 2 is missing on each term because Trixi multiplies all the non-cons terms with 0.5
                    fhat2_R[v, i, j] -= phi[v, noncons, i, j] * phi_jump[v]
                    fhat2_L[v, i, j + 1] -= phi[v, noncons, i, j] * phi_jump[v]
                end
            end
        end
        u_N = get_node_vars(u, equations, dg, i, nnodes(dg), element)
        Ja2_node_N = get_contravariant_vector(2, contravariant_vectors, i, nnodes(dg),
                                              element)
        Ja2_avg = 0.5f0 * (Ja2_node_0 + Ja2_node_N)

        for noncons in 1:n_nonconservative_terms(volume_flux_noncons)
            phi_jump = volume_flux_noncons(u_0, u_N, Ja2_avg, equations,
                                           NonConservativeJump(), noncons)

            for v in eachvariable(equations)
                # The factor of 2 is missing cause Trixi multiplies all the non-cons terms with 0.5
                fhat2_R[v, i, nnodes(dg)] -= phi[v, noncons, i, nnodes(dg)] *
                                             phi_jump[v]
>>>>>>> 8e057e77
            end
        end
    end

    return nothing
end
end # @muladd<|MERGE_RESOLUTION|>--- conflicted
+++ resolved
@@ -109,127 +109,6 @@
     return nothing
 end
 
-<<<<<<< HEAD
-@inline function calc_lambdas_bar_states!(u, t,
-                                          mesh::Union{StructuredMesh{2}, P4estMesh{2}},
-                                          nonconservative_terms, equations, limiter,
-                                          dg, cache, boundary_conditions;
-                                          calc_bar_states = true)
-    if limiter isa SubcellLimiterIDP && !limiter.bar_states
-        return nothing
-    end
-    (; lambda1, lambda2, bar_states1, bar_states2) = limiter.cache.container_bar_states
-    (; normal_direction_xi, normal_direction_eta) = limiter.cache.container_bar_states
-
-    # Calc lambdas and bar states inside elements
-    @threaded for element in eachelement(dg, cache)
-        for j in eachnode(dg), i in 2:nnodes(dg)
-            u_node = get_node_vars(u, equations, dg, i, j, element)
-            u_node_im1 = get_node_vars(u, equations, dg, i - 1, j, element)
-
-            normal_direction = get_node_coords(normal_direction_xi, equations, dg,
-                                               i - 1, j, element)
-
-            lambda1[i, j, element] = max_abs_speed_naive(u_node_im1, u_node,
-                                                         normal_direction, equations)
-
-            !calc_bar_states && continue
-
-            flux1 = flux(u_node, normal_direction, equations)
-            flux1_im1 = flux(u_node_im1, normal_direction, equations)
-            for v in eachvariable(equations)
-                bar_states1[v, i, j, element] = 0.5 * (u_node[v] + u_node_im1[v]) -
-                                                0.5 * (flux1[v] - flux1_im1[v]) /
-                                                lambda1[i, j, element]
-            end
-        end
-
-        for j in 2:nnodes(dg), i in eachnode(dg)
-            u_node = get_node_vars(u, equations, dg, i, j, element)
-            u_node_jm1 = get_node_vars(u, equations, dg, i, j - 1, element)
-
-            normal_direction = get_node_coords(normal_direction_eta, equations, dg, i,
-                                               j - 1, element)
-
-            lambda2[i, j, element] = max_abs_speed_naive(u_node_jm1, u_node,
-                                                         normal_direction, equations)
-
-            !calc_bar_states && continue
-
-            flux2 = flux(u_node, normal_direction, equations)
-            flux2_jm1 = flux(u_node_jm1, normal_direction, equations)
-            for v in eachvariable(equations)
-                bar_states2[v, i, j, element] = 0.5 * (u_node[v] + u_node_jm1[v]) -
-                                                0.5 * (flux2[v] - flux2_jm1[v]) /
-                                                lambda2[i, j, element]
-            end
-        end
-    end
-
-    calc_lambdas_bar_states_interface!(u, t, limiter, boundary_conditions, mesh,
-                                       equations,
-                                       dg, cache; calc_bar_states = calc_bar_states)
-
-    return nothing
-end
-
-@inline function calc_lambdas_bar_states_interface!(u, t, limiter, boundary_conditions,
-                                                    mesh::StructuredMesh{2}, equations,
-                                                    dg, cache; calc_bar_states = true)
-    (; contravariant_vectors) = cache.elements
-    (; lambda1, lambda2, bar_states1, bar_states2) = limiter.cache.container_bar_states
-
-    # Calc lambdas and bar states at interfaces and periodic boundaries
-    @threaded for element in eachelement(dg, cache)
-        # Get neighboring element ids
-        left = cache.elements.left_neighbors[1, element]
-        lower = cache.elements.left_neighbors[2, element]
-
-        if left != 0
-            for i in eachnode(dg)
-                u_left = get_node_vars(u, equations, dg, nnodes(dg), i, left)
-                u_element = get_node_vars(u, equations, dg, 1, i, element)
-
-                Ja1 = get_contravariant_vector(1, contravariant_vectors, 1, i, element)
-                lambda = max_abs_speed_naive(u_left, u_element, Ja1, equations)
-
-                lambda1[nnodes(dg) + 1, i, left] = lambda
-                lambda1[1, i, element] = lambda
-
-                !calc_bar_states && continue
-
-                flux_left = flux(u_left, Ja1, equations)
-                flux_element = flux(u_element, Ja1, equations)
-                bar_state = 0.5 * (u_element + u_left) -
-                            0.5 * (flux_element - flux_left) / lambda
-                for v in eachvariable(equations)
-                    bar_states1[v, nnodes(dg) + 1, i, left] = bar_state[v]
-                    bar_states1[v, 1, i, element] = bar_state[v]
-                end
-            end
-        end
-        if lower != 0
-            for i in eachnode(dg)
-                u_lower = get_node_vars(u, equations, dg, i, nnodes(dg), lower)
-                u_element = get_node_vars(u, equations, dg, i, 1, element)
-
-                Ja2 = get_contravariant_vector(2, contravariant_vectors, i, 1, element)
-                lambda = max_abs_speed_naive(u_lower, u_element, Ja2, equations)
-
-                lambda2[i, nnodes(dg) + 1, lower] = lambda
-                lambda2[i, 1, element] = lambda
-
-                !calc_bar_states && continue
-
-                flux_lower = flux(u_lower, Ja2, equations)
-                flux_element = flux(u_element, Ja2, equations)
-                bar_state = 0.5 * (u_element + u_lower) -
-                            0.5 * (flux_element - flux_lower) / lambda
-                for v in eachvariable(equations)
-                    bar_states2[v, i, nnodes(dg) + 1, lower] = bar_state[v]
-                    bar_states2[v, i, 1, element] = bar_state[v]
-                end
-=======
 # Calculate the DG staggered volume fluxes `fhat` in subcell FV-form inside the element
 # (**with non-conservative terms in "local * symmetric" form**).
 #
@@ -650,12 +529,219 @@
                                            -0.5f0 * derivative_split[jj, j],
                                            flux2_noncons,
                                            equations, dg, noncons, i, jj)
->>>>>>> 8e057e77
-            end
-        end
-    end
-
-<<<<<<< HEAD
+            end
+        end
+    end
+
+    # FV-form flux `fhat` in y direction
+    fhat2_L[:, :, 1] .= zero(eltype(fhat2_L))
+    fhat2_L[:, :, nnodes(dg) + 1] .= zero(eltype(fhat2_L))
+    fhat2_R[:, :, 1] .= zero(eltype(fhat2_R))
+    fhat2_R[:, :, nnodes(dg) + 1] .= zero(eltype(fhat2_R))
+
+    fhat_temp[:, :, 1] .= zero(eltype(fhat1_L))
+    fhat_noncons_temp[:, :, :, 1] .= zero(eltype(fhat1_L))
+
+    # Compute local contribution to non-conservative flux
+    for j in eachnode(dg), i in eachnode(dg)
+        u_local = get_node_vars(u, equations, dg, i, j, element)
+        # pull the local contravariant vector
+        Ja2_node = get_contravariant_vector(2, contravariant_vectors, i, j, element)
+        for noncons in 1:n_nonconservative_terms(volume_flux_noncons)
+            set_node_vars!(phi,
+                           volume_flux_noncons(u_local, Ja2_node, equations,
+                                               NonConservativeLocal(), noncons),
+                           equations, dg, noncons, i, j)
+        end
+    end
+
+    for j in 1:(nnodes(dg) - 1), i in eachnode(dg)
+        # Conservative part
+        for v in eachvariable(equations)
+            value = fhat_temp[v, i, j] + weights[j] * flux_temp[v, i, j]
+            fhat_temp[v, i, j + 1] = value
+            fhat2_L[v, i, j + 1] = value
+            fhat2_R[v, i, j + 1] = value
+        end
+        # Nonconservative part
+        for noncons in 1:n_nonconservative_terms(volume_flux_noncons),
+            v in eachvariable(equations)
+
+            value = fhat_noncons_temp[v, noncons, i, j] +
+                    weights[j] * flux_noncons_temp[v, noncons, i, j]
+            fhat_noncons_temp[v, noncons, i, j + 1] = value
+
+            fhat2_L[v, i, j + 1] = fhat2_L[v, i, j + 1] + phi[v, noncons, i, j] * value
+            fhat2_R[v, i, j + 1] = fhat2_R[v, i, j + 1] +
+                                   phi[v, noncons, i, j + 1] * value
+        end
+    end
+
+    # Apply correction term to the flux-differencing formula for nonconservative local * jump fluxes.
+    for i in eachnode(dg)
+        u_0 = get_node_vars(u, equations, dg, i, 1, element)
+        Ja2_node_0 = get_contravariant_vector(2, contravariant_vectors, i, 1, element)
+
+        for j in 2:(nnodes(dg) - 1)
+            u_j = get_node_vars(u, equations, dg, i, j, element)
+            Ja2_node_j = get_contravariant_vector(2, contravariant_vectors, i, j,
+                                                  element)
+            Ja2_avg = 0.5f0 * (Ja2_node_0 + Ja2_node_j)
+
+            for noncons in 1:n_nonconservative_terms(volume_flux_noncons)
+                phi_jump = volume_flux_noncons(u_0, u_j, Ja2_avg, equations,
+                                               NonConservativeJump(), noncons)
+
+                for v in eachvariable(equations)
+                    # The factor of 2 is missing on each term because Trixi multiplies all the non-cons terms with 0.5
+                    fhat2_R[v, i, j] -= phi[v, noncons, i, j] * phi_jump[v]
+                    fhat2_L[v, i, j + 1] -= phi[v, noncons, i, j] * phi_jump[v]
+                end
+            end
+        end
+        u_N = get_node_vars(u, equations, dg, i, nnodes(dg), element)
+        Ja2_node_N = get_contravariant_vector(2, contravariant_vectors, i, nnodes(dg),
+                                              element)
+        Ja2_avg = 0.5f0 * (Ja2_node_0 + Ja2_node_N)
+
+        for noncons in 1:n_nonconservative_terms(volume_flux_noncons)
+            phi_jump = volume_flux_noncons(u_0, u_N, Ja2_avg, equations,
+                                           NonConservativeJump(), noncons)
+
+            for v in eachvariable(equations)
+                # The factor of 2 is missing cause Trixi multiplies all the non-cons terms with 0.5
+                fhat2_R[v, i, nnodes(dg)] -= phi[v, noncons, i, nnodes(dg)] *
+                                             phi_jump[v]
+            end
+        end
+    end
+
+    return nothing
+end
+
+@inline function calc_lambdas_bar_states!(u, t,
+                                          mesh::Union{StructuredMesh{2}, P4estMesh{2}},
+                                          nonconservative_terms, equations, limiter,
+                                          dg, cache, boundary_conditions;
+                                          calc_bar_states = true)
+    if limiter isa SubcellLimiterIDP && !limiter.bar_states
+        return nothing
+    end
+    (; lambda1, lambda2, bar_states1, bar_states2) = limiter.cache.container_bar_states
+    (; normal_direction_xi, normal_direction_eta) = limiter.cache.container_bar_states
+
+    # Calc lambdas and bar states inside elements
+    @threaded for element in eachelement(dg, cache)
+        for j in eachnode(dg), i in 2:nnodes(dg)
+            u_node = get_node_vars(u, equations, dg, i, j, element)
+            u_node_im1 = get_node_vars(u, equations, dg, i - 1, j, element)
+
+            normal_direction = get_node_coords(normal_direction_xi, equations, dg,
+                                               i - 1, j, element)
+
+            lambda1[i, j, element] = max_abs_speed_naive(u_node_im1, u_node,
+                                                         normal_direction, equations)
+
+            !calc_bar_states && continue
+
+            flux1 = flux(u_node, normal_direction, equations)
+            flux1_im1 = flux(u_node_im1, normal_direction, equations)
+            for v in eachvariable(equations)
+                bar_states1[v, i, j, element] = 0.5 * (u_node[v] + u_node_im1[v]) -
+                                                0.5 * (flux1[v] - flux1_im1[v]) /
+                                                lambda1[i, j, element]
+            end
+        end
+
+        for j in 2:nnodes(dg), i in eachnode(dg)
+            u_node = get_node_vars(u, equations, dg, i, j, element)
+            u_node_jm1 = get_node_vars(u, equations, dg, i, j - 1, element)
+
+            normal_direction = get_node_coords(normal_direction_eta, equations, dg, i,
+                                               j - 1, element)
+
+            lambda2[i, j, element] = max_abs_speed_naive(u_node_jm1, u_node,
+                                                         normal_direction, equations)
+
+            !calc_bar_states && continue
+
+            flux2 = flux(u_node, normal_direction, equations)
+            flux2_jm1 = flux(u_node_jm1, normal_direction, equations)
+            for v in eachvariable(equations)
+                bar_states2[v, i, j, element] = 0.5 * (u_node[v] + u_node_jm1[v]) -
+                                                0.5 * (flux2[v] - flux2_jm1[v]) /
+                                                lambda2[i, j, element]
+            end
+        end
+    end
+
+    calc_lambdas_bar_states_interface!(u, t, limiter, boundary_conditions, mesh,
+                                       equations,
+                                       dg, cache; calc_bar_states = calc_bar_states)
+
+    return nothing
+end
+
+@inline function calc_lambdas_bar_states_interface!(u, t, limiter, boundary_conditions,
+                                                    mesh::StructuredMesh{2}, equations,
+                                                    dg, cache; calc_bar_states = true)
+    (; contravariant_vectors) = cache.elements
+    (; lambda1, lambda2, bar_states1, bar_states2) = limiter.cache.container_bar_states
+
+    # Calc lambdas and bar states at interfaces and periodic boundaries
+    @threaded for element in eachelement(dg, cache)
+        # Get neighboring element ids
+        left = cache.elements.left_neighbors[1, element]
+        lower = cache.elements.left_neighbors[2, element]
+
+        if left != 0
+            for i in eachnode(dg)
+                u_left = get_node_vars(u, equations, dg, nnodes(dg), i, left)
+                u_element = get_node_vars(u, equations, dg, 1, i, element)
+
+                Ja1 = get_contravariant_vector(1, contravariant_vectors, 1, i, element)
+                lambda = max_abs_speed_naive(u_left, u_element, Ja1, equations)
+
+                lambda1[nnodes(dg) + 1, i, left] = lambda
+                lambda1[1, i, element] = lambda
+
+                !calc_bar_states && continue
+
+                flux_left = flux(u_left, Ja1, equations)
+                flux_element = flux(u_element, Ja1, equations)
+                bar_state = 0.5 * (u_element + u_left) -
+                            0.5 * (flux_element - flux_left) / lambda
+                for v in eachvariable(equations)
+                    bar_states1[v, nnodes(dg) + 1, i, left] = bar_state[v]
+                    bar_states1[v, 1, i, element] = bar_state[v]
+                end
+            end
+        end
+        if lower != 0
+            for i in eachnode(dg)
+                u_lower = get_node_vars(u, equations, dg, i, nnodes(dg), lower)
+                u_element = get_node_vars(u, equations, dg, i, 1, element)
+
+                Ja2 = get_contravariant_vector(2, contravariant_vectors, i, 1, element)
+                lambda = max_abs_speed_naive(u_lower, u_element, Ja2, equations)
+
+                lambda2[i, nnodes(dg) + 1, lower] = lambda
+                lambda2[i, 1, element] = lambda
+
+                !calc_bar_states && continue
+
+                flux_lower = flux(u_lower, Ja2, equations)
+                flux_element = flux(u_element, Ja2, equations)
+                bar_state = 0.5 * (u_element + u_lower) -
+                            0.5 * (flux_element - flux_lower) / lambda
+                for v in eachvariable(equations)
+                    bar_states2[v, i, nnodes(dg) + 1, lower] = bar_state[v]
+                    bar_states2[v, i, 1, element] = bar_state[v]
+                end
+            end
+        end
+    end
+
     # Calc lambdas and bar states at physical boundaries
     if isperiodic(mesh)
         return nothing
@@ -773,87 +859,6 @@
                                                                          nnodes(dg) + 1,
                                                                          element]
                 end
-=======
-    # FV-form flux `fhat` in y direction
-    fhat2_L[:, :, 1] .= zero(eltype(fhat2_L))
-    fhat2_L[:, :, nnodes(dg) + 1] .= zero(eltype(fhat2_L))
-    fhat2_R[:, :, 1] .= zero(eltype(fhat2_R))
-    fhat2_R[:, :, nnodes(dg) + 1] .= zero(eltype(fhat2_R))
-
-    fhat_temp[:, :, 1] .= zero(eltype(fhat1_L))
-    fhat_noncons_temp[:, :, :, 1] .= zero(eltype(fhat1_L))
-
-    # Compute local contribution to non-conservative flux
-    for j in eachnode(dg), i in eachnode(dg)
-        u_local = get_node_vars(u, equations, dg, i, j, element)
-        # pull the local contravariant vector
-        Ja2_node = get_contravariant_vector(2, contravariant_vectors, i, j, element)
-        for noncons in 1:n_nonconservative_terms(volume_flux_noncons)
-            set_node_vars!(phi,
-                           volume_flux_noncons(u_local, Ja2_node, equations,
-                                               NonConservativeLocal(), noncons),
-                           equations, dg, noncons, i, j)
-        end
-    end
-
-    for j in 1:(nnodes(dg) - 1), i in eachnode(dg)
-        # Conservative part
-        for v in eachvariable(equations)
-            value = fhat_temp[v, i, j] + weights[j] * flux_temp[v, i, j]
-            fhat_temp[v, i, j + 1] = value
-            fhat2_L[v, i, j + 1] = value
-            fhat2_R[v, i, j + 1] = value
-        end
-        # Nonconservative part
-        for noncons in 1:n_nonconservative_terms(volume_flux_noncons),
-            v in eachvariable(equations)
-
-            value = fhat_noncons_temp[v, noncons, i, j] +
-                    weights[j] * flux_noncons_temp[v, noncons, i, j]
-            fhat_noncons_temp[v, noncons, i, j + 1] = value
-
-            fhat2_L[v, i, j + 1] = fhat2_L[v, i, j + 1] + phi[v, noncons, i, j] * value
-            fhat2_R[v, i, j + 1] = fhat2_R[v, i, j + 1] +
-                                   phi[v, noncons, i, j + 1] * value
-        end
-    end
-
-    # Apply correction term to the flux-differencing formula for nonconservative local * jump fluxes.
-    for i in eachnode(dg)
-        u_0 = get_node_vars(u, equations, dg, i, 1, element)
-        Ja2_node_0 = get_contravariant_vector(2, contravariant_vectors, i, 1, element)
-
-        for j in 2:(nnodes(dg) - 1)
-            u_j = get_node_vars(u, equations, dg, i, j, element)
-            Ja2_node_j = get_contravariant_vector(2, contravariant_vectors, i, j,
-                                                  element)
-            Ja2_avg = 0.5f0 * (Ja2_node_0 + Ja2_node_j)
-
-            for noncons in 1:n_nonconservative_terms(volume_flux_noncons)
-                phi_jump = volume_flux_noncons(u_0, u_j, Ja2_avg, equations,
-                                               NonConservativeJump(), noncons)
-
-                for v in eachvariable(equations)
-                    # The factor of 2 is missing on each term because Trixi multiplies all the non-cons terms with 0.5
-                    fhat2_R[v, i, j] -= phi[v, noncons, i, j] * phi_jump[v]
-                    fhat2_L[v, i, j + 1] -= phi[v, noncons, i, j] * phi_jump[v]
-                end
-            end
-        end
-        u_N = get_node_vars(u, equations, dg, i, nnodes(dg), element)
-        Ja2_node_N = get_contravariant_vector(2, contravariant_vectors, i, nnodes(dg),
-                                              element)
-        Ja2_avg = 0.5f0 * (Ja2_node_0 + Ja2_node_N)
-
-        for noncons in 1:n_nonconservative_terms(volume_flux_noncons)
-            phi_jump = volume_flux_noncons(u_0, u_N, Ja2_avg, equations,
-                                           NonConservativeJump(), noncons)
-
-            for v in eachvariable(equations)
-                # The factor of 2 is missing cause Trixi multiplies all the non-cons terms with 0.5
-                fhat2_R[v, i, nnodes(dg)] -= phi[v, noncons, i, nnodes(dg)] *
-                                             phi_jump[v]
->>>>>>> 8e057e77
             end
         end
     end
