--- conflicted
+++ resolved
@@ -28,7 +28,6 @@
                    Val(ndims(contravariant_vectors) - 3)))
 end
 
-<<<<<<< HEAD
 function rhs!(du, u, t,
               mesh::Union{StructuredMesh, StructuredMeshView{2}}, equations,
               boundary_conditions, source_terms::Source,
@@ -71,13 +70,6 @@
     end
 
     return nothing
-=======
-# Dimension agnostic, i.e., valid for all 1D, 2D, and 3D `StructuredMesh`es.
-function calc_boundary_flux!(cache, u, t, boundary_condition::BoundaryConditionPeriodic,
-                             mesh::StructuredMesh, equations, surface_integral,
-                             dg::DG)
-    @assert isperiodic(mesh)
->>>>>>> 97efba29
 end
 
 @inline function calc_boundary_flux_by_direction!(surface_flux_values, u, t,
