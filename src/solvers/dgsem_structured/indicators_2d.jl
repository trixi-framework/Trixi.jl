--- conflicted
+++ resolved
@@ -13,18 +13,11 @@
     # So far, alpha smoothing doesn't work for non-periodic initial conditions for structured meshes.
     @assert isperiodic(mesh) "alpha smoothing for structured meshes works only with periodic initial conditions so far"
 
-<<<<<<< HEAD
-    if left != 0
-      for j in eachnode(dg)
-        var_left    = u[variable, nnodes(dg), j, left]
-        var_element = u[variable, 1,          j, element]
-=======
     # Loop over elements, because there is no interface container
     for element in eachelement(dg, cache)
         # Get neighboring element ids
         left = cache.elements.left_neighbors[1, element]
         lower = cache.elements.left_neighbors[2, element]
->>>>>>> 6e71bf05
 
         # Apply smoothing
         alpha[left] = max(alpha_tmp[left], 0.5 * alpha_tmp[element], alpha[left])
@@ -33,14 +26,7 @@
         alpha[lower] = max(alpha_tmp[lower], 0.5 * alpha_tmp[element], alpha[lower])
         alpha[element] = max(alpha_tmp[element], 0.5 * alpha_tmp[lower], alpha[element])
     end
-<<<<<<< HEAD
-    if lower != 0
-      for i in eachnode(dg)
-        var_lower   = u[variable, i, nnodes(dg), lower]
-        var_element = u[variable, i, 1,          element]
-=======
 end
->>>>>>> 6e71bf05
 
 function calc_bounds_2sided_interface!(var_min, var_max, variable, u, t, semi,
                                        mesh::StructuredMesh{2})
@@ -55,76 +41,9 @@
 
         if left != 0
             for j in eachnode(dg)
-                var_left = variable(get_node_vars(u, equations, dg, nnodes(dg), j,
-                                                  left), equations)
-                var_element = variable(get_node_vars(u, equations, dg, 1, j, element),
-                                       equations)
-
-<<<<<<< HEAD
-  # Calc bounds at physical boundaries
-  if isperiodic(mesh)
-    return nothing
-  end
-  linear_indices = LinearIndices(size(mesh))
-  if !isperiodic(mesh, 1)
-    # - xi direction
-    for cell_y in axes(mesh, 2)
-      element = linear_indices[begin, cell_y]
-      for j in eachnode(dg)
-        Ja1 = get_contravariant_vector(1, contravariant_vectors, 1, j, element)
-        u_inner = get_node_vars(u, equations, dg, 1, j, element)
-        u_outer = get_boundary_outer_state(u_inner, cache, t, boundary_conditions[1], Ja1, 1,
-                                           equations, dg, 1, j, element)
-        var_outer = u_outer[variable]
-
-        var_min[1, j, element] = min(var_min[1, j, element], var_outer)
-        var_max[1, j, element] = max(var_max[1, j, element], var_outer)
-      end
-    end
-    # + xi direction
-    for cell_y in axes(mesh, 2)
-      element = linear_indices[end, cell_y]
-      for j in eachnode(dg)
-        Ja1 = get_contravariant_vector(1, contravariant_vectors, nnodes(dg), j, element)
-        u_inner = get_node_vars(u, equations, dg, nnodes(dg), j, element)
-        u_outer = get_boundary_outer_state(u_inner, cache, t, boundary_conditions[2], Ja1, 2,
-                                          equations, dg, nnodes(dg), j, element)
-        var_outer = u_outer[variable]
-
-        var_min[nnodes(dg), j, element] = min(var_min[nnodes(dg), j, element], var_outer)
-        var_max[nnodes(dg), j, element] = max(var_max[nnodes(dg), j, element], var_outer)
-      end
-    end
-  end
-  if !isperiodic(mesh, 2)
-    # - eta direction
-    for cell_x in axes(mesh, 1)
-      element = linear_indices[cell_x, begin]
-      for i in eachnode(dg)
-        Ja2 = get_contravariant_vector(2, contravariant_vectors, i, 1, element)
-        u_inner = get_node_vars(u, equations, dg, i, 1, element)
-        u_outer = get_boundary_outer_state(u_inner, cache, t, boundary_conditions[3], Ja2, 3,
-                                           equations, dg, i, 1, element)
-        var_outer = u_outer[variable]
-
-        var_min[i, 1, element] = min(var_min[i, 1, element], var_outer)
-        var_max[i, 1, element] = max(var_max[i, 1, element], var_outer)
-      end
-    end
-    # - eta direction
-    for cell_x in axes(mesh, 1)
-      element = linear_indices[cell_x, end]
-      for i in eachnode(dg)
-        Ja2 = get_contravariant_vector(2, contravariant_vectors, i, nnodes(dg), element)
-        u_inner = get_node_vars(u, equations, dg, i, nnodes(dg), element)
-        u_outer = get_boundary_outer_state(u_inner, cache, t, boundary_conditions[4], Ja2, 4,
-                                          equations, dg, i, nnodes(dg), element)
-        var_outer = u_outer[variable]
-
-        var_min[i, nnodes(dg), element] = min(var_min[i, nnodes(dg), element], var_outer)
-        var_max[i, nnodes(dg), element] = max(var_max[i, nnodes(dg), element], var_outer)
-      end
-=======
+                var_left = u[variable, nnodes(dg), j, left]
+                var_element = u[variable, 1, j, element]
+
                 var_min[1, j, element] = min(var_min[1, j, element], var_left)
                 var_max[1, j, element] = max(var_max[1, j, element], var_left)
 
@@ -136,10 +55,8 @@
         end
         if lower != 0
             for i in eachnode(dg)
-                var_lower = variable(get_node_vars(u, equations, dg, i, nnodes(dg),
-                                                   lower), equations)
-                var_element = variable(get_node_vars(u, equations, dg, i, 1, element),
-                                       equations)
+                var_lower = u[variable, i, nnodes(dg), lower]
+                var_element = u[variable, i, 1, element]
 
                 var_min[i, 1, element] = min(var_min[i, 1, element], var_lower)
                 var_max[i, 1, element] = max(var_max[i, 1, element], var_lower)
@@ -155,7 +72,6 @@
     # Calc bounds at physical boundaries
     if isperiodic(mesh)
         return nothing
->>>>>>> 6e71bf05
     end
     linear_indices = LinearIndices(size(mesh))
     if !isperiodic(mesh, 1)
@@ -168,7 +84,7 @@
                 u_outer = get_boundary_outer_state(u_inner, cache, t,
                                                    boundary_conditions[1], Ja1, 1,
                                                    equations, dg, 1, j, element)
-                var_outer = variable(u_outer, equations)
+                var_outer = u_outer[variable]
 
                 var_min[1, j, element] = min(var_min[1, j, element], var_outer)
                 var_max[1, j, element] = max(var_max[1, j, element], var_outer)
@@ -185,7 +101,7 @@
                                                    boundary_conditions[2], Ja1, 2,
                                                    equations, dg, nnodes(dg), j,
                                                    element)
-                var_outer = variable(u_outer, equations)
+                var_outer = u_outer[variable]
 
                 var_min[nnodes(dg), j, element] = min(var_min[nnodes(dg), j, element],
                                                       var_outer)
@@ -204,7 +120,7 @@
                 u_outer = get_boundary_outer_state(u_inner, cache, t,
                                                    boundary_conditions[3], Ja2, 3,
                                                    equations, dg, i, 1, element)
-                var_outer = variable(u_outer, equations)
+                var_outer = u_outer[variable]
 
                 var_min[i, 1, element] = min(var_min[i, 1, element], var_outer)
                 var_max[i, 1, element] = max(var_max[i, 1, element], var_outer)
@@ -221,7 +137,7 @@
                                                    boundary_conditions[4], Ja2, 4,
                                                    equations, dg, i, nnodes(dg),
                                                    element)
-                var_outer = variable(u_outer, equations)
+                var_outer = u_outer[variable]
 
                 var_min[i, nnodes(dg), element] = min(var_min[i, nnodes(dg), element],
                                                       var_outer)
