--- conflicted
+++ resolved
@@ -90,7 +90,6 @@
 end
 
 
-<<<<<<< HEAD
 # Calculate 3D twopoint contravariant flux (element version)
 @inline function calcflux_twopoint!(ftilde1, ftilde2, ftilde3, u, element,
                                     mesh::StructuredMesh{3}, equations, volume_flux, dg::DGSEM, cache)
@@ -187,24 +186,14 @@
                                      equations, dg, cache)
 end
 
-=======
->>>>>>> 49d66e17
 
 # flux differencing volume integral on curvilinear hexahedral elements. Averaging of the
 # mapping terms, stored in `contravariant_vectors`, is peeled apart from the evaluation of
 # the physical fluxes in each Cartesian direction
-<<<<<<< HEAD
-@inline function split_form_kernel!(du, u,
-                                    nonconservative_terms::Val{false}, element,
-                                    mesh::Union{StructuredMesh{3}, P4estMesh{3}},
-                                    equations, volume_flux, dg::DGSEM, cache,
-                                    alpha=true)
-=======
 @inline function split_form_kernel!(du::AbstractArray{<:Any,5}, u,
                                     element, mesh::Union{StructuredMesh{3}, P4estMesh{3}},
                                     nonconservative_terms::Val{false}, equations,
                                     volume_flux, dg::DGSEM, cache, alpha=true)
->>>>>>> 49d66e17
   # true * [some floating point value] == [exactly the same floating point value]
   # This can (hopefully) be optimized away due to constant propagation.
   @unpack derivative_split = dg.basis
@@ -268,7 +257,6 @@
   end
 end
 
-<<<<<<< HEAD
 # Computing the normal vector for the FV method on curvilinear subcells. 
 # To fulfill free-stream preservation we use the explicit formula B.53 in Appendix B.4 
 # by Hennemann, Rueda-Ramirez, Hindenlang, Gassner (2020)
@@ -349,7 +337,6 @@
 end
 
 
-=======
 @inline function split_form_kernel!(du::AbstractArray{<:Any,5}, u,
                                     element, mesh::StructuredMesh{3},
                                     nonconservative_terms::Val{true}, equations,
@@ -418,7 +405,6 @@
   end
 end
 
->>>>>>> 49d66e17
 
 function calc_interface_flux!(cache, u, mesh::StructuredMesh{3},
                               nonconservative_terms, # can be Val{true}/Val{false}
