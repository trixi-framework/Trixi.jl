# By default, Julia/LLVM does not use fused multiply-add operations (FMAs).
# Since these FMAs can increase the performance of many numerical algorithms,
# we need to opt-in explicitly.
# See https://ranocha.de/blog/Optimizing_EC_Trixi for further details.
@muladd begin
#! format: noindent

<<<<<<< HEAD
function rhs!(du, u, t,
              mesh::StructuredMesh{3}, equations,
              boundary_conditions, source_terms::Source,
              dg::DG, cache) where {Source}
    # Reset du
    @trixi_timeit timer() "reset ∂u/∂t" reset_du!(du, dg, cache)

    # Calculate volume integral
    @trixi_timeit timer() "volume integral" begin
        calc_volume_integral!(du, u, mesh, equations,
                              dg.volume_integral, dg, cache)
    end

    # Calculate interface fluxes
    @trixi_timeit timer() "interface flux" begin
        calc_interface_flux!(cache, u, mesh,
                             have_nonconservative_terms(equations), equations,
                             dg.surface_integral, dg)
    end

    # Calculate boundary fluxes
    @trixi_timeit timer() "boundary flux" begin
        calc_boundary_flux!(cache, u, t, boundary_conditions, mesh, equations,
                            dg.surface_integral, dg)
    end

    # Calculate surface integrals
    @trixi_timeit timer() "surface integral" begin
        calc_surface_integral!(du, u, mesh, equations,
                               dg.surface_integral, dg, cache)
    end

    # Apply Jacobian from mapping to reference element
    @trixi_timeit timer() "Jacobian" apply_jacobian!(du, mesh, equations, dg, cache)

    # Calculate source terms
    @trixi_timeit timer() "source terms" begin
        calc_sources!(du, u, t, source_terms, equations, dg, cache)
    end

    return nothing
end

=======
>>>>>>> f4bbcd9f
#=
`weak_form_kernel!` is only implemented for conserved terms as
non-conservative terms should always be discretized in conjunction with a flux-splitting scheme,
see `flux_differencing_kernel!`.
This treatment is required to achieve, e.g., entropy-stability or well-balancedness.
See also https://github.com/trixi-framework/Trixi.jl/issues/1671#issuecomment-1765644064
=#
@inline function weak_form_kernel!(du, u,
                                   element,
                                   mesh::Union{StructuredMesh{3}, P4estMesh{3},
                                               T8codeMesh{3}},
                                   have_nonconservative_terms::False,
                                   have_aux_node_vars::False, equations,
                                   dg::DGSEM, cache, alpha = true)
    # true * [some floating point value] == [exactly the same floating point value]
    # This can (hopefully) be optimized away due to constant propagation.
    @unpack derivative_dhat = dg.basis
    @unpack contravariant_vectors = cache.elements

    for k in eachnode(dg), j in eachnode(dg), i in eachnode(dg)
        u_node = get_node_vars(u, equations, dg, i, j, k, element)

        flux1 = flux(u_node, 1, equations)
        flux2 = flux(u_node, 2, equations)
        flux3 = flux(u_node, 3, equations)

        # Compute the contravariant flux by taking the scalar product of the
        # first contravariant vector Ja^1 and the flux vector
        Ja11, Ja12, Ja13 = get_contravariant_vector(1, contravariant_vectors,
                                                    i, j, k, element)
        contravariant_flux1 = Ja11 * flux1 + Ja12 * flux2 + Ja13 * flux3
        for ii in eachnode(dg)
            multiply_add_to_node_vars!(du, alpha * derivative_dhat[ii, i],
                                       contravariant_flux1, equations, dg,
                                       ii, j, k, element)
        end

        # Compute the contravariant flux by taking the scalar product of the
        # second contravariant vector Ja^2 and the flux vector
        Ja21, Ja22, Ja23 = get_contravariant_vector(2, contravariant_vectors,
                                                    i, j, k, element)
        contravariant_flux2 = Ja21 * flux1 + Ja22 * flux2 + Ja23 * flux3
        for jj in eachnode(dg)
            multiply_add_to_node_vars!(du, alpha * derivative_dhat[jj, j],
                                       contravariant_flux2, equations, dg,
                                       i, jj, k, element)
        end

        # Compute the contravariant flux by taking the scalar product of the
        # third contravariant vector Ja^3 and the flux vector
        Ja31, Ja32, Ja33 = get_contravariant_vector(3, contravariant_vectors,
                                                    i, j, k, element)
        contravariant_flux3 = Ja31 * flux1 + Ja32 * flux2 + Ja33 * flux3
        for kk in eachnode(dg)
            multiply_add_to_node_vars!(du, alpha * derivative_dhat[kk, k],
                                       contravariant_flux3, equations, dg,
                                       i, j, kk, element)
        end
    end

    return nothing
end

# flux differencing volume integral on curvilinear hexahedral elements. Averaging of the
# mapping terms, stored in `contravariant_vectors`, is peeled apart from the evaluation of
# the physical fluxes in each Cartesian direction
@inline function flux_differencing_kernel!(du, u,
                                           element,
                                           mesh::Union{StructuredMesh{3}, P4estMesh{3},
                                                       T8codeMesh{3}},
                                           have_nonconservative_terms::False,
                                           have_aux_node_vars::False, equations,
                                           volume_flux, dg::DGSEM, cache, alpha = true)
    # true * [some floating point value] == [exactly the same floating point value]
    # This can (hopefully) be optimized away due to constant propagation.
    @unpack derivative_split = dg.basis
    @unpack contravariant_vectors = cache.elements

    # Calculate volume integral in one element
    for k in eachnode(dg), j in eachnode(dg), i in eachnode(dg)
        u_node = get_node_vars(u, equations, dg, i, j, k, element)

        # pull the contravariant vectors in each coordinate direction
        Ja1_node = get_contravariant_vector(1, contravariant_vectors, i, j, k, element)
        Ja2_node = get_contravariant_vector(2, contravariant_vectors, i, j, k, element)
        Ja3_node = get_contravariant_vector(3, contravariant_vectors, i, j, k, element)

        # All diagonal entries of `derivative_split` are zero. Thus, we can skip
        # the computation of the diagonal terms. In addition, we use the symmetry
        # of the `volume_flux` to save half of the possible two-point flux
        # computations.

        # x direction
        for ii in (i + 1):nnodes(dg)
            u_node_ii = get_node_vars(u, equations, dg, ii, j, k, element)
            # pull the contravariant vectors and compute the average
            Ja1_node_ii = get_contravariant_vector(1, contravariant_vectors,
                                                   ii, j, k, element)
            # average mapping terms in first coordinate direction,
            # used as normal vector in the flux computation
            Ja1_avg = 0.5f0 * (Ja1_node + Ja1_node_ii)
            # compute the contravariant sharp flux in the direction of the
            # averaged contravariant vector
            fluxtilde1 = volume_flux(u_node, u_node_ii, Ja1_avg, equations)
            multiply_add_to_node_vars!(du, alpha * derivative_split[i, ii], fluxtilde1,
                                       equations, dg, i, j, k, element)
            multiply_add_to_node_vars!(du, alpha * derivative_split[ii, i], fluxtilde1,
                                       equations, dg, ii, j, k, element)
        end

        # y direction
        for jj in (j + 1):nnodes(dg)
            u_node_jj = get_node_vars(u, equations, dg, i, jj, k, element)
            # pull the contravariant vectors and compute the average
            Ja2_node_jj = get_contravariant_vector(2, contravariant_vectors,
                                                   i, jj, k, element)
            # average mapping terms in second coordinate direction,
            # used as normal vector in the flux computation
            Ja2_avg = 0.5f0 * (Ja2_node + Ja2_node_jj)
            # compute the contravariant sharp flux in the direction of the
            # averaged contravariant vector
            fluxtilde2 = volume_flux(u_node, u_node_jj, Ja2_avg, equations)
            multiply_add_to_node_vars!(du, alpha * derivative_split[j, jj], fluxtilde2,
                                       equations, dg, i, j, k, element)
            multiply_add_to_node_vars!(du, alpha * derivative_split[jj, j], fluxtilde2,
                                       equations, dg, i, jj, k, element)
        end

        # z direction
        for kk in (k + 1):nnodes(dg)
            u_node_kk = get_node_vars(u, equations, dg, i, j, kk, element)
            # pull the contravariant vectors and compute the average
            Ja3_node_kk = get_contravariant_vector(3, contravariant_vectors,
                                                   i, j, kk, element)
            # average mapping terms in third coordinate direction,
            # used as normal vector in the flux computation
            Ja3_avg = 0.5f0 * (Ja3_node + Ja3_node_kk)
            # compute the contravariant sharp flux in the direction of the
            # averaged contravariant vector
            fluxtilde3 = volume_flux(u_node, u_node_kk, Ja3_avg, equations)
            multiply_add_to_node_vars!(du, alpha * derivative_split[k, kk], fluxtilde3,
                                       equations, dg, i, j, k, element)
            multiply_add_to_node_vars!(du, alpha * derivative_split[kk, k], fluxtilde3,
                                       equations, dg, i, j, kk, element)
        end
    end

    return nothing
end

@inline function flux_differencing_kernel!(du, u,
                                           element,
                                           mesh::Union{StructuredMesh{3}, P4estMesh{3},
                                                       T8codeMesh{3}},
                                           have_nonconservative_terms::True,
                                           have_aux_node_vars::False, equations,
                                           volume_flux, dg::DGSEM, cache, alpha = true)
    @unpack derivative_split = dg.basis
    @unpack contravariant_vectors = cache.elements
    symmetric_flux, nonconservative_flux = volume_flux

    # Apply the symmetric flux as usual
    flux_differencing_kernel!(du, u, element, mesh, False(), equations, symmetric_flux,
                              dg, cache, alpha)

    # Calculate the remaining volume terms using the nonsymmetric generalized flux
    for k in eachnode(dg), j in eachnode(dg), i in eachnode(dg)
        u_node = get_node_vars(u, equations, dg, i, j, k, element)

        # pull the contravariant vectors in each coordinate direction
        Ja1_node = get_contravariant_vector(1, contravariant_vectors, i, j, k, element)
        Ja2_node = get_contravariant_vector(2, contravariant_vectors, i, j, k, element)
        Ja3_node = get_contravariant_vector(3, contravariant_vectors, i, j, k, element)

        # The diagonal terms are zero since the diagonal of `derivative_split`
        # is zero. We ignore this for now.
        # In general, nonconservative fluxes can depend on both the contravariant
        # vectors (normal direction) at the current node and the averaged ones.
        # Thus, we need to pass both to the nonconservative flux.

        # x direction
        integral_contribution = zero(u_node)
        for ii in eachnode(dg)
            u_node_ii = get_node_vars(u, equations, dg, ii, j, k, element)
            # pull the contravariant vectors and compute the average
            Ja1_node_ii = get_contravariant_vector(1, contravariant_vectors,
                                                   ii, j, k, element)
            # average mapping terms in first coordinate direction,
            # used as normal vector in the flux computation
            Ja1_avg = 0.5f0 * (Ja1_node + Ja1_node_ii)
            # compute the contravariant nonconservative flux in the direction of the
            # averaged contravariant vector
            fluxtilde1 = nonconservative_flux(u_node, u_node_ii, Ja1_avg,
                                              equations)
            integral_contribution = integral_contribution +
                                    derivative_split[i, ii] * fluxtilde1
        end

        # y direction
        for jj in eachnode(dg)
            u_node_jj = get_node_vars(u, equations, dg, i, jj, k, element)
            # pull the contravariant vectors and compute the average
            Ja2_node_jj = get_contravariant_vector(2, contravariant_vectors,
                                                   i, jj, k, element)
            # average mapping terms in second coordinate direction,
            # used as normal vector in the flux computation
            Ja2_avg = 0.5f0 * (Ja2_node + Ja2_node_jj)
            # compute the contravariant nonconservative flux in the direction of the
            # averaged contravariant vector
            fluxtilde2 = nonconservative_flux(u_node, u_node_jj, Ja2_avg,
                                              equations)
            integral_contribution = integral_contribution +
                                    derivative_split[j, jj] * fluxtilde2
        end

        # z direction
        for kk in eachnode(dg)
            u_node_kk = get_node_vars(u, equations, dg, i, j, kk, element)
            # pull the contravariant vectors and compute the average
            Ja3_node_kk = get_contravariant_vector(3, contravariant_vectors,
                                                   i, j, kk, element)
            # average mapping terms in third coordinate direction,
            # used as normal vector in the flux computation
            Ja3_avg = 0.5f0 * (Ja3_node + Ja3_node_kk)
            # compute the contravariant nonconservative flux in the direction of the
            # averaged contravariant vector
            fluxtilde3 = nonconservative_flux(u_node, u_node_kk, Ja3_avg,
                                              equations)
            integral_contribution = integral_contribution +
                                    derivative_split[k, kk] * fluxtilde3
        end

        # The factor 0.5 cancels the factor 2 in the flux differencing form
        multiply_add_to_node_vars!(du, alpha * 0.5f0, integral_contribution, equations,
                                   dg, i, j, k, element)
    end

    return nothing
end

# Computing the normal vector for the FV method on curvilinear subcells.
# To fulfill free-stream preservation we use the explicit formula B.53 in Appendix B.4
# by Hennemann, Rueda-Ramirez, Hindenlang, Gassner (2020)
# "A provably entropy stable subcell shock capturing approach for high order split form DG for the compressible Euler equations"
# [arXiv: 2008.12044v2](https://arxiv.org/pdf/2008.12044)
@inline function calcflux_fv!(fstar1_L, fstar1_R, fstar2_L, fstar2_R, fstar3_L,
                              fstar3_R, u,
                              mesh::Union{StructuredMesh{3}, P4estMesh{3},
                                          T8codeMesh{3}},
                              have_nonconservative_terms::False,
                              equations, volume_flux_fv, dg::DGSEM, element, cache)
    @unpack contravariant_vectors = cache.elements
    @unpack weights, derivative_matrix = dg.basis

    # Performance improvement if the metric terms of the subcell FV method are only computed
    # once at the beginning of the simulation, instead of at every Runge-Kutta stage
    fstar1_L[:, 1, :, :] .= zero(eltype(fstar1_L))
    fstar1_L[:, nnodes(dg) + 1, :, :] .= zero(eltype(fstar1_L))
    fstar1_R[:, 1, :, :] .= zero(eltype(fstar1_R))
    fstar1_R[:, nnodes(dg) + 1, :, :] .= zero(eltype(fstar1_R))

    for k in eachnode(dg), j in eachnode(dg)
        normal_direction = get_contravariant_vector(1, contravariant_vectors,
                                                    1, j, k, element)

        for i in 2:nnodes(dg)
            u_ll = get_node_vars(u, equations, dg, i - 1, j, k, element)
            u_rr = get_node_vars(u, equations, dg, i, j, k, element)

            for m in 1:nnodes(dg)
                normal_direction += weights[i - 1] * derivative_matrix[i - 1, m] *
                                    get_contravariant_vector(1, contravariant_vectors,
                                                             m, j, k, element)
            end

            # Compute the contravariant flux
            contravariant_flux = volume_flux_fv(u_ll, u_rr, normal_direction, equations)

            set_node_vars!(fstar1_L, contravariant_flux, equations, dg, i, j, k)
            set_node_vars!(fstar1_R, contravariant_flux, equations, dg, i, j, k)
        end
    end

    fstar2_L[:, :, 1, :] .= zero(eltype(fstar2_L))
    fstar2_L[:, :, nnodes(dg) + 1, :] .= zero(eltype(fstar2_L))
    fstar2_R[:, :, 1, :] .= zero(eltype(fstar2_R))
    fstar2_R[:, :, nnodes(dg) + 1, :] .= zero(eltype(fstar2_R))

    for k in eachnode(dg), i in eachnode(dg)
        normal_direction = get_contravariant_vector(2, contravariant_vectors,
                                                    i, 1, k, element)

        for j in 2:nnodes(dg)
            u_ll = get_node_vars(u, equations, dg, i, j - 1, k, element)
            u_rr = get_node_vars(u, equations, dg, i, j, k, element)

            for m in 1:nnodes(dg)
                normal_direction += weights[j - 1] * derivative_matrix[j - 1, m] *
                                    get_contravariant_vector(2, contravariant_vectors,
                                                             i, m, k, element)
            end

            # Compute the contravariant flux
            contravariant_flux = volume_flux_fv(u_ll, u_rr, normal_direction, equations)

            set_node_vars!(fstar2_L, contravariant_flux, equations, dg, i, j, k)
            set_node_vars!(fstar2_R, contravariant_flux, equations, dg, i, j, k)
        end
    end

    fstar3_L[:, :, :, 1] .= zero(eltype(fstar3_L))
    fstar3_L[:, :, :, nnodes(dg) + 1] .= zero(eltype(fstar3_L))
    fstar3_R[:, :, :, 1] .= zero(eltype(fstar3_R))
    fstar3_R[:, :, :, nnodes(dg) + 1] .= zero(eltype(fstar3_R))

    for j in eachnode(dg), i in eachnode(dg)
        normal_direction = get_contravariant_vector(3, contravariant_vectors,
                                                    i, j, 1, element)

        for k in 2:nnodes(dg)
            u_ll = get_node_vars(u, equations, dg, i, j, k - 1, element)
            u_rr = get_node_vars(u, equations, dg, i, j, k, element)

            for m in 1:nnodes(dg)
                normal_direction += weights[k - 1] * derivative_matrix[k - 1, m] *
                                    get_contravariant_vector(3, contravariant_vectors,
                                                             i, j, m, element)
            end

            # Compute the contravariant flux
            contravariant_flux = volume_flux_fv(u_ll, u_rr, normal_direction, equations)

            set_node_vars!(fstar3_L, contravariant_flux, equations, dg, i, j, k)
            set_node_vars!(fstar3_R, contravariant_flux, equations, dg, i, j, k)
        end
    end

    return nothing
end

# # Calculate the finite volume fluxes inside curvilinear elements (**with non-conservative terms**).
@inline function calcflux_fv!(fstar1_L, fstar1_R, fstar2_L, fstar2_R, fstar3_L,
                              fstar3_R, u,
                              mesh::Union{StructuredMesh{3}, P4estMesh{3},
                                          T8codeMesh{3}},
                              have_nonconservative_terms::True,
                              equations, volume_flux_fv, dg::DGSEM, element, cache)
    @unpack contravariant_vectors = cache.elements
    @unpack weights, derivative_matrix = dg.basis

    volume_flux, nonconservative_flux = volume_flux_fv

    # Performance improvement if the metric terms of the subcell FV method are only computed
    # once at the beginning of the simulation, instead of at every Runge-Kutta stage
    fstar1_L[:, 1, :, :] .= zero(eltype(fstar1_L))
    fstar1_L[:, nnodes(dg) + 1, :, :] .= zero(eltype(fstar1_L))
    fstar1_R[:, 1, :, :] .= zero(eltype(fstar1_R))
    fstar1_R[:, nnodes(dg) + 1, :, :] .= zero(eltype(fstar1_R))

    for k in eachnode(dg), j in eachnode(dg)
        normal_direction = get_contravariant_vector(1, contravariant_vectors,
                                                    1, j, k, element)

        for i in 2:nnodes(dg)
            u_ll = get_node_vars(u, equations, dg, i - 1, j, k, element)
            u_rr = get_node_vars(u, equations, dg, i, j, k, element)

            for m in eachnode(dg)
                normal_direction += weights[i - 1] * derivative_matrix[i - 1, m] *
                                    get_contravariant_vector(1, contravariant_vectors,
                                                             m, j, k, element)
            end

            # Compute the contravariant conservative flux
            ftilde = volume_flux(u_ll, u_rr, normal_direction, equations)

            # Compute and add in the nonconservative part
            # Note the factor 0.5 necessary for the nonconservative fluxes based on
            # the interpretation of global SBP operators coupled discontinuously via
            # central fluxes/SATs
            ftilde_L = ftilde +
                       0.5f0 *
                       nonconservative_flux(u_ll, u_rr, normal_direction, equations)
            ftilde_R = ftilde +
                       0.5f0 *
                       nonconservative_flux(u_rr, u_ll, normal_direction, equations)

            set_node_vars!(fstar1_L, ftilde_L, equations, dg, i, j, k)
            set_node_vars!(fstar1_R, ftilde_R, equations, dg, i, j, k)
        end
    end

    fstar2_L[:, :, 1, :] .= zero(eltype(fstar2_L))
    fstar2_L[:, :, nnodes(dg) + 1, :] .= zero(eltype(fstar2_L))
    fstar2_R[:, :, 1, :] .= zero(eltype(fstar2_R))
    fstar2_R[:, :, nnodes(dg) + 1, :] .= zero(eltype(fstar2_R))

    for k in eachnode(dg), i in eachnode(dg)
        normal_direction = get_contravariant_vector(2, contravariant_vectors,
                                                    i, 1, k, element)

        for j in 2:nnodes(dg)
            u_ll = get_node_vars(u, equations, dg, i, j - 1, k, element)
            u_rr = get_node_vars(u, equations, dg, i, j, k, element)

            for m in eachnode(dg)
                normal_direction += weights[j - 1] * derivative_matrix[j - 1, m] *
                                    get_contravariant_vector(2, contravariant_vectors,
                                                             i, m, k, element)
            end

            # Compute the contravariant conservative flux
            ftilde = volume_flux(u_ll, u_rr, normal_direction, equations)

            # Compute and add in the nonconservative part
            # Note the factor 0.5 necessary for the nonconservative fluxes based on
            # the interpretation of global SBP operators coupled discontinuously via
            # central fluxes/SATs
            ftilde_L = ftilde +
                       0.5f0 *
                       nonconservative_flux(u_ll, u_rr, normal_direction, equations)
            ftilde_R = ftilde +
                       0.5f0 *
                       nonconservative_flux(u_rr, u_ll, normal_direction, equations)

            set_node_vars!(fstar2_L, ftilde_L, equations, dg, i, j, k)
            set_node_vars!(fstar2_R, ftilde_R, equations, dg, i, j, k)
        end
    end

    fstar3_L[:, :, :, 1] .= zero(eltype(fstar3_L))
    fstar3_L[:, :, :, nnodes(dg) + 1] .= zero(eltype(fstar3_L))
    fstar3_R[:, :, :, 1] .= zero(eltype(fstar3_R))
    fstar3_R[:, :, :, nnodes(dg) + 1] .= zero(eltype(fstar3_R))

    for j in eachnode(dg), i in eachnode(dg)
        normal_direction = get_contravariant_vector(3, contravariant_vectors,
                                                    i, j, 1, element)

        for k in 2:nnodes(dg)
            u_ll = get_node_vars(u, equations, dg, i, j, k - 1, element)
            u_rr = get_node_vars(u, equations, dg, i, j, k, element)

            for m in eachnode(dg)
                normal_direction += weights[k - 1] * derivative_matrix[k - 1, m] *
                                    get_contravariant_vector(3, contravariant_vectors,
                                                             i, j, m, element)
            end

            # Compute the contravariant conservative flux
            ftilde = volume_flux(u_ll, u_rr, normal_direction, equations)

            # Compute and add in the nonconservative part
            # Note the factor 0.5 necessary for the nonconservative fluxes based on
            # the interpretation of global SBP operators coupled discontinuously via
            # central fluxes/SATs
            ftilde_L = ftilde +
                       0.5f0 *
                       nonconservative_flux(u_ll, u_rr, normal_direction, equations)
            ftilde_R = ftilde +
                       0.5f0 *
                       nonconservative_flux(u_rr, u_ll, normal_direction, equations)

            set_node_vars!(fstar3_L, ftilde_L, equations, dg, i, j, k)
            set_node_vars!(fstar3_R, ftilde_R, equations, dg, i, j, k)
        end
    end

    return nothing
end

function calc_interface_flux!(cache, u, mesh::StructuredMesh{3},
                              have_nonconservative_terms, # can be True/False
                              equations, surface_integral, dg::DG)
    @unpack elements = cache

    @threaded for element in eachelement(dg, cache)
        # Interfaces in negative directions
        # Faster version of "for orientation in (1, 2, 3)"

        # Interfaces in x-direction (`orientation` = 1)
        calc_interface_flux!(elements.surface_flux_values,
                             elements.left_neighbors[1, element],
                             element, 1, u, mesh,
                             have_nonconservative_terms, equations,
                             surface_integral, dg, cache)

        # Interfaces in y-direction (`orientation` = 2)
        calc_interface_flux!(elements.surface_flux_values,
                             elements.left_neighbors[2, element],
                             element, 2, u, mesh,
                             have_nonconservative_terms, equations,
                             surface_integral, dg, cache)

        # Interfaces in z-direction (`orientation` = 3)
        calc_interface_flux!(elements.surface_flux_values,
                             elements.left_neighbors[3, element],
                             element, 3, u, mesh,
                             have_nonconservative_terms, equations,
                             surface_integral, dg, cache)
    end

    return nothing
end

@inline function calc_interface_flux!(surface_flux_values, left_element, right_element,
                                      orientation, u,
                                      mesh::StructuredMesh{3},
                                      have_nonconservative_terms::False, equations,
                                      surface_integral, dg::DG, cache)
    # This is slow for LSA, but for some reason faster for Euler (see #519)
    if left_element <= 0 # left_element = 0 at boundaries
        return surface_flux_values
    end

    @unpack surface_flux = surface_integral
    @unpack contravariant_vectors, inverse_jacobian = cache.elements

    right_direction = 2 * orientation
    left_direction = right_direction - 1

    for j in eachnode(dg), i in eachnode(dg)
        if orientation == 1
            u_ll = get_node_vars(u, equations, dg, nnodes(dg), i, j, left_element)
            u_rr = get_node_vars(u, equations, dg, 1, i, j, right_element)

            # If the mapping is orientation-reversing, the contravariant vectors' orientation
            # is reversed as well. The normal vector must be oriented in the direction
            # from `left_element` to `right_element`, or the numerical flux will be computed
            # incorrectly (downwind direction).
            sign_jacobian = sign(inverse_jacobian[1, i, j, right_element])

            # First contravariant vector Ja^1 as SVector
            normal_direction = sign_jacobian *
                               get_contravariant_vector(1, contravariant_vectors,
                                                        1, i, j, right_element)
        elseif orientation == 2
            u_ll = get_node_vars(u, equations, dg, i, nnodes(dg), j, left_element)
            u_rr = get_node_vars(u, equations, dg, i, 1, j, right_element)

            # See above
            sign_jacobian = sign(inverse_jacobian[i, 1, j, right_element])

            # Second contravariant vector Ja^2 as SVector
            normal_direction = sign_jacobian *
                               get_contravariant_vector(2, contravariant_vectors,
                                                        i, 1, j, right_element)
        else # orientation == 3
            u_ll = get_node_vars(u, equations, dg, i, j, nnodes(dg), left_element)
            u_rr = get_node_vars(u, equations, dg, i, j, 1, right_element)

            # See above
            sign_jacobian = sign(inverse_jacobian[i, j, 1, right_element])

            # Third contravariant vector Ja^3 as SVector
            normal_direction = sign_jacobian *
                               get_contravariant_vector(3, contravariant_vectors,
                                                        i, j, 1, right_element)
        end

        # If the mapping is orientation-reversing, the normal vector will be reversed (see above).
        # However, the flux now has the wrong sign, since we need the physical flux in normal direction.
        flux = sign_jacobian * surface_flux(u_ll, u_rr, normal_direction, equations)

        for v in eachvariable(equations)
            surface_flux_values[v, i, j, right_direction, left_element] = flux[v]
            surface_flux_values[v, i, j, left_direction, right_element] = flux[v]
        end
    end

    return nothing
end

@inline function calc_interface_flux!(surface_flux_values, left_element, right_element,
                                      orientation, u,
                                      mesh::StructuredMesh{3},
                                      have_nonconservative_terms::True, equations,
                                      surface_integral, dg::DG, cache)
    # See comment on `calc_interface_flux!` with `have_nonconservative_terms::False`
    if left_element <= 0 # left_element = 0 at boundaries
        return surface_flux_values
    end

    surface_flux, nonconservative_flux = surface_integral.surface_flux
    @unpack contravariant_vectors, inverse_jacobian = cache.elements

    right_direction = 2 * orientation
    left_direction = right_direction - 1

    for j in eachnode(dg), i in eachnode(dg)
        if orientation == 1
            u_ll = get_node_vars(u, equations, dg, nnodes(dg), i, j, left_element)
            u_rr = get_node_vars(u, equations, dg, 1, i, j, right_element)

            # If the mapping is orientation-reversing, the contravariant vectors' orientation
            # is reversed as well. The normal vector must be oriented in the direction
            # from `left_element` to `right_element`, or the numerical flux will be computed
            # incorrectly (downwind direction).
            sign_jacobian = sign(inverse_jacobian[1, i, j, right_element])

            # First contravariant vector Ja^1 as SVector
            normal_direction = sign_jacobian *
                               get_contravariant_vector(1, contravariant_vectors,
                                                        1, i, j, right_element)
        elseif orientation == 2
            u_ll = get_node_vars(u, equations, dg, i, nnodes(dg), j, left_element)
            u_rr = get_node_vars(u, equations, dg, i, 1, j, right_element)

            # See above
            sign_jacobian = sign(inverse_jacobian[i, 1, j, right_element])

            # Second contravariant vector Ja^2 as SVector
            normal_direction = sign_jacobian *
                               get_contravariant_vector(2, contravariant_vectors,
                                                        i, 1, j, right_element)
        else # orientation == 3
            u_ll = get_node_vars(u, equations, dg, i, j, nnodes(dg), left_element)
            u_rr = get_node_vars(u, equations, dg, i, j, 1, right_element)

            # See above
            sign_jacobian = sign(inverse_jacobian[i, j, 1, right_element])

            # Third contravariant vector Ja^3 as SVector
            normal_direction = sign_jacobian *
                               get_contravariant_vector(3, contravariant_vectors,
                                                        i, j, 1, right_element)
        end

        # If the mapping is orientation-reversing, the normal vector will be reversed (see above).
        # However, the flux now has the wrong sign, since we need the physical flux in normal direction.
        flux = sign_jacobian * surface_flux(u_ll, u_rr, normal_direction, equations)

        # Compute both nonconservative fluxes
        # Scale with sign_jacobian to ensure that the normal_direction matches that
        # from the flux above
        noncons_left = sign_jacobian *
                       nonconservative_flux(u_ll, u_rr, normal_direction, equations)
        noncons_right = sign_jacobian *
                        nonconservative_flux(u_rr, u_ll, normal_direction, equations)

        for v in eachvariable(equations)
            # Note the factor 0.5 necessary for the nonconservative fluxes based on
            # the interpretation of global SBP operators coupled discontinuously via
            # central fluxes/SATs
            surface_flux_values[v, i, j, right_direction, left_element] = flux[v] +
                                                                          0.5f0 *
                                                                          noncons_left[v]
            surface_flux_values[v, i, j, left_direction, right_element] = flux[v] +
                                                                          0.5f0 *
                                                                          noncons_right[v]
        end
    end

    return nothing
end

function calc_boundary_flux!(cache, u, t, boundary_conditions::NamedTuple,
                             mesh::StructuredMesh{3}, equations, surface_integral,
                             dg::DG)
    @unpack surface_flux_values = cache.elements
    linear_indices = LinearIndices(size(mesh))

    for cell_z in axes(mesh, 3), cell_y in axes(mesh, 2)
        # Negative x-direction
        direction = 1
        element = linear_indices[begin, cell_y, cell_z]

        for k in eachnode(dg), j in eachnode(dg)
            calc_boundary_flux_by_direction!(surface_flux_values, u, t, 1,
                                             boundary_conditions[direction],
                                             mesh,
                                             have_nonconservative_terms(equations),
                                             equations, surface_integral, dg,
                                             cache,
                                             direction, (1, j, k), (j, k), element)
        end

        # Positive x-direction
        direction = 2
        element = linear_indices[end, cell_y, cell_z]

        for k in eachnode(dg), j in eachnode(dg)
            calc_boundary_flux_by_direction!(surface_flux_values, u, t, 1,
                                             boundary_conditions[direction],
                                             mesh,
                                             have_nonconservative_terms(equations),
                                             equations, surface_integral, dg,
                                             cache,
                                             direction, (nnodes(dg), j, k), (j, k),
                                             element)
        end
    end

    for cell_z in axes(mesh, 3), cell_x in axes(mesh, 1)
        # Negative y-direction
        direction = 3
        element = linear_indices[cell_x, begin, cell_z]

        for k in eachnode(dg), i in eachnode(dg)
            calc_boundary_flux_by_direction!(surface_flux_values, u, t, 2,
                                             boundary_conditions[direction],
                                             mesh,
                                             have_nonconservative_terms(equations),
                                             equations, surface_integral, dg,
                                             cache,
                                             direction, (i, 1, k), (i, k), element)
        end

        # Positive y-direction
        direction = 4
        element = linear_indices[cell_x, end, cell_z]

        for k in eachnode(dg), i in eachnode(dg)
            calc_boundary_flux_by_direction!(surface_flux_values, u, t, 2,
                                             boundary_conditions[direction],
                                             mesh,
                                             have_nonconservative_terms(equations),
                                             equations, surface_integral, dg,
                                             cache,
                                             direction, (i, nnodes(dg), k), (i, k),
                                             element)
        end
    end

    for cell_y in axes(mesh, 2), cell_x in axes(mesh, 1)
        # Negative z-direction
        direction = 5
        element = linear_indices[cell_x, cell_y, begin]

        for j in eachnode(dg), i in eachnode(dg)
            calc_boundary_flux_by_direction!(surface_flux_values, u, t, 3,
                                             boundary_conditions[direction],
                                             mesh,
                                             have_nonconservative_terms(equations),
                                             equations, surface_integral, dg,
                                             cache,
                                             direction, (i, j, 1), (i, j), element)
        end

        # Positive z-direction
        direction = 6
        element = linear_indices[cell_x, cell_y, end]

        for j in eachnode(dg), i in eachnode(dg)
            calc_boundary_flux_by_direction!(surface_flux_values, u, t, 3,
                                             boundary_conditions[direction],
                                             mesh,
                                             have_nonconservative_terms(equations),
                                             equations, surface_integral, dg,
                                             cache,
                                             direction, (i, j, nnodes(dg)), (i, j),
                                             element)
        end
    end

    return nothing
end

function apply_jacobian!(du,
                         mesh::Union{StructuredMesh{3}, P4estMesh{3}, T8codeMesh{3}},
                         equations, dg::DG, cache)
    @threaded for element in eachelement(dg, cache)
        for k in eachnode(dg), j in eachnode(dg), i in eachnode(dg)
            factor = -cache.elements.inverse_jacobian[i, j, k, element]

            for v in eachvariable(equations)
                du[v, i, j, k, element] *= factor
            end
        end
    end

    return nothing
end
end # @muladd<|MERGE_RESOLUTION|>--- conflicted
+++ resolved
@@ -5,52 +5,6 @@
 @muladd begin
 #! format: noindent
 
-<<<<<<< HEAD
-function rhs!(du, u, t,
-              mesh::StructuredMesh{3}, equations,
-              boundary_conditions, source_terms::Source,
-              dg::DG, cache) where {Source}
-    # Reset du
-    @trixi_timeit timer() "reset ∂u/∂t" reset_du!(du, dg, cache)
-
-    # Calculate volume integral
-    @trixi_timeit timer() "volume integral" begin
-        calc_volume_integral!(du, u, mesh, equations,
-                              dg.volume_integral, dg, cache)
-    end
-
-    # Calculate interface fluxes
-    @trixi_timeit timer() "interface flux" begin
-        calc_interface_flux!(cache, u, mesh,
-                             have_nonconservative_terms(equations), equations,
-                             dg.surface_integral, dg)
-    end
-
-    # Calculate boundary fluxes
-    @trixi_timeit timer() "boundary flux" begin
-        calc_boundary_flux!(cache, u, t, boundary_conditions, mesh, equations,
-                            dg.surface_integral, dg)
-    end
-
-    # Calculate surface integrals
-    @trixi_timeit timer() "surface integral" begin
-        calc_surface_integral!(du, u, mesh, equations,
-                               dg.surface_integral, dg, cache)
-    end
-
-    # Apply Jacobian from mapping to reference element
-    @trixi_timeit timer() "Jacobian" apply_jacobian!(du, mesh, equations, dg, cache)
-
-    # Calculate source terms
-    @trixi_timeit timer() "source terms" begin
-        calc_sources!(du, u, t, source_terms, equations, dg, cache)
-    end
-
-    return nothing
-end
-
-=======
->>>>>>> f4bbcd9f
 #=
 `weak_form_kernel!` is only implemented for conserved terms as
 non-conservative terms should always be discretized in conjunction with a flux-splitting scheme,
