# By default, Julia/LLVM does not use fused multiply-add operations (FMAs).
# Since these FMAs can increase the performance of many numerical algorithms,
# we need to opt-in explicitly.
# See https://ranocha.de/blog/Optimizing_EC_Trixi for further details.
@muladd begin
#! format: noindent

<<<<<<< HEAD
function rhs!(du, u, t,
              mesh::StructuredMesh{3}, equations,
              boundary_conditions, source_terms::Source,
              dg::DG, cache) where {Source}
    # Reset du
    @trixi_timeit timer() "reset ∂u/∂t" reset_du!(du, dg, cache)

    # Calculate volume integral
    @trixi_timeit timer() "volume integral" begin
        calc_volume_integral!(du, u, mesh, equations,
                              dg.volume_integral, dg, cache)
    end

    # Calculate interface fluxes
    @trixi_timeit timer() "interface flux" begin
        calc_interface_flux!(cache, u, mesh,
                             have_nonconservative_terms(equations), equations,
                             dg.surface_integral, dg)
    end

    # Calculate boundary fluxes
    @trixi_timeit timer() "boundary flux" begin
        calc_boundary_flux!(cache, u, t, boundary_conditions, mesh, equations,
                            dg.surface_integral, dg)
    end

    # Calculate surface integrals
    @trixi_timeit timer() "surface integral" begin
        calc_surface_integral!(du, u, mesh, equations,
                               dg.surface_integral, dg, cache)
    end

    # Apply Jacobian from mapping to reference element
    @trixi_timeit timer() "Jacobian" apply_jacobian!(du, mesh, equations, dg, cache)

    # Calculate source terms
    @trixi_timeit timer() "source terms" begin
        calc_sources!(du, u, t, source_terms, equations, dg, cache)
    end

    return nothing
end

=======
>>>>>>> 87ff3436
#=
`weak_form_kernel!` is only implemented for conserved terms as
non-conservative terms should always be discretized in conjunction with a flux-splitting scheme,
see `flux_differencing_kernel!`.
This treatment is required to achieve, e.g., entropy-stability or well-balancedness.
See also https://github.com/trixi-framework/Trixi.jl/issues/1671#issuecomment-1765644064
=#
@inline function weak_form_kernel!(du, u,
                                   element,
                                   mesh::Union{StructuredMesh{3}, P4estMesh{3},
                                               T8codeMesh{3}},
                                   have_nonconservative_terms::False,
                                   have_aux_node_vars::False, equations,
                                   dg::DGSEM, cache, alpha = true)
    # true * [some floating point value] == [exactly the same floating point value]
    # This can (hopefully) be optimized away due to constant propagation.
    @unpack derivative_dhat = dg.basis
    @unpack contravariant_vectors = cache.elements

    for k in eachnode(dg), j in eachnode(dg), i in eachnode(dg)
        u_node = get_node_vars(u, equations, dg, i, j, k, element)

        flux1 = flux(u_node, 1, equations)
        flux2 = flux(u_node, 2, equations)
        flux3 = flux(u_node, 3, equations)

        # Compute the contravariant flux by taking the scalar product of the
        # first contravariant vector Ja^1 and the flux vector
        Ja11, Ja12, Ja13 = get_contravariant_vector(1, contravariant_vectors,
                                                    i, j, k, element)
        contravariant_flux1 = Ja11 * flux1 + Ja12 * flux2 + Ja13 * flux3
        for ii in eachnode(dg)
            multiply_add_to_node_vars!(du, alpha * derivative_dhat[ii, i],
                                       contravariant_flux1, equations, dg,
                                       ii, j, k, element)
        end

        # Compute the contravariant flux by taking the scalar product of the
        # second contravariant vector Ja^2 and the flux vector
        Ja21, Ja22, Ja23 = get_contravariant_vector(2, contravariant_vectors,
                                                    i, j, k, element)
        contravariant_flux2 = Ja21 * flux1 + Ja22 * flux2 + Ja23 * flux3
        for jj in eachnode(dg)
            multiply_add_to_node_vars!(du, alpha * derivative_dhat[jj, j],
                                       contravariant_flux2, equations, dg,
                                       i, jj, k, element)
        end

        # Compute the contravariant flux by taking the scalar product of the
        # third contravariant vector Ja^3 and the flux vector
        Ja31, Ja32, Ja33 = get_contravariant_vector(3, contravariant_vectors,
                                                    i, j, k, element)
        contravariant_flux3 = Ja31 * flux1 + Ja32 * flux2 + Ja33 * flux3
        for kk in eachnode(dg)
            multiply_add_to_node_vars!(du, alpha * derivative_dhat[kk, k],
                                       contravariant_flux3, equations, dg,
                                       i, j, kk, element)
        end
    end

    return nothing
end

@inline function weak_form_kernel!(du, u, element,
                                   mesh::Union{StructuredMesh{3}, P4estMesh{3},
                                               T8codeMesh{3}},
                                   have_nonconservative_terms::False,
                                   have_aux_node_vars::True, equations,
                                   dg::DGSEM, cache, alpha = true)
    @unpack aux_node_vars = cache.aux_vars
    # true * [some floating point value] == [exactly the same floating point value]
    # This can (hopefully) be optimized away due to constant propagation.
    @unpack derivative_dhat = dg.basis
    @unpack contravariant_vectors = cache.elements

    for k in eachnode(dg), j in eachnode(dg), i in eachnode(dg)
        u_node = get_node_vars(u, equations, dg, i, j, k, element)
        aux_node = get_aux_node_vars(aux_node_vars, equations, dg, i, j, k, element)

        flux1 = flux(u_node, aux_node, 1, equations)
        flux2 = flux(u_node, aux_node, 2, equations)
        flux3 = flux(u_node, aux_node, 3, equations)

        # Compute the contravariant flux by taking the scalar product of the
        # first contravariant vector Ja^1 and the flux vector
        Ja11, Ja12, Ja13 = get_contravariant_vector(1, contravariant_vectors,
                                                    i, j, k, element)
        contravariant_flux1 = Ja11 * flux1 + Ja12 * flux2 + Ja13 * flux3
        for ii in eachnode(dg)
            multiply_add_to_node_vars!(du, alpha * derivative_dhat[ii, i],
                                       contravariant_flux1, equations, dg, ii, j, k,
                                       element)
        end

        # Compute the contravariant flux by taking the scalar product of the
        # second contravariant vector Ja^2 and the flux vector
        Ja21, Ja22, Ja23 = get_contravariant_vector(2, contravariant_vectors,
                                                    i, j, k, element)
        contravariant_flux2 = Ja21 * flux1 + Ja22 * flux2 + Ja23 * flux3
        for jj in eachnode(dg)
            multiply_add_to_node_vars!(du, alpha * derivative_dhat[jj, j],
                                       contravariant_flux2, equations, dg, i, jj, k,
                                       element)
        end

        # Compute the contravariant flux by taking the scalar product of the
        # third contravariant vector Ja^3 and the flux vector
        Ja31, Ja32, Ja33 = get_contravariant_vector(3, contravariant_vectors, i, j, k,
                                                    element)
        contravariant_flux3 = Ja31 * flux1 + Ja32 * flux2 + Ja33 * flux3
        for kk in eachnode(dg)
            multiply_add_to_node_vars!(du, alpha * derivative_dhat[kk, k],
                                       contravariant_flux3, equations, dg, i, j, kk,
                                       element)
        end
    end

    return nothing
end

# flux differencing volume integral on curvilinear hexahedral elements. Averaging of the
# mapping terms, stored in `contravariant_vectors`, is peeled apart from the evaluation of
# the physical fluxes in each Cartesian direction
@inline function flux_differencing_kernel!(du, u,
                                           element,
                                           mesh::Union{StructuredMesh{3}, P4estMesh{3},
                                                       T8codeMesh{3}},
<<<<<<< HEAD
                                           nonconservative_terms::False,
=======
                                           have_nonconservative_terms::False,
>>>>>>> 87ff3436
                                           have_aux_node_vars::False, equations,
                                           volume_flux, dg::DGSEM, cache, alpha = true)
    # true * [some floating point value] == [exactly the same floating point value]
    # This can (hopefully) be optimized away due to constant propagation.
    @unpack derivative_split = dg.basis
    @unpack contravariant_vectors = cache.elements

    # Calculate volume integral in one element
    for k in eachnode(dg), j in eachnode(dg), i in eachnode(dg)
        u_node = get_node_vars(u, equations, dg, i, j, k, element)

        # pull the contravariant vectors in each coordinate direction
        Ja1_node = get_contravariant_vector(1, contravariant_vectors, i, j, k, element)
        Ja2_node = get_contravariant_vector(2, contravariant_vectors, i, j, k, element)
        Ja3_node = get_contravariant_vector(3, contravariant_vectors, i, j, k, element)

        # All diagonal entries of `derivative_split` are zero. Thus, we can skip
        # the computation of the diagonal terms. In addition, we use the symmetry
        # of the `volume_flux` to save half of the possible two-point flux
        # computations.

        # x direction
        for ii in (i + 1):nnodes(dg)
            u_node_ii = get_node_vars(u, equations, dg, ii, j, k, element)
            # pull the contravariant vectors and compute the average
            Ja1_node_ii = get_contravariant_vector(1, contravariant_vectors,
                                                   ii, j, k, element)
            # average mapping terms in first coordinate direction,
            # used as normal vector in the flux computation
            Ja1_avg = 0.5f0 * (Ja1_node + Ja1_node_ii)
            # compute the contravariant sharp flux in the direction of the
            # averaged contravariant vector
            fluxtilde1 = volume_flux(u_node, u_node_ii, Ja1_avg, equations)
            multiply_add_to_node_vars!(du, alpha * derivative_split[i, ii], fluxtilde1,
                                       equations, dg, i, j, k, element)
            multiply_add_to_node_vars!(du, alpha * derivative_split[ii, i], fluxtilde1,
                                       equations, dg, ii, j, k, element)
        end

        # y direction
        for jj in (j + 1):nnodes(dg)
            u_node_jj = get_node_vars(u, equations, dg, i, jj, k, element)
            # pull the contravariant vectors and compute the average
            Ja2_node_jj = get_contravariant_vector(2, contravariant_vectors,
                                                   i, jj, k, element)
            # average mapping terms in second coordinate direction,
            # used as normal vector in the flux computation
            Ja2_avg = 0.5f0 * (Ja2_node + Ja2_node_jj)
            # compute the contravariant sharp flux in the direction of the
            # averaged contravariant vector
            fluxtilde2 = volume_flux(u_node, u_node_jj, Ja2_avg, equations)
            multiply_add_to_node_vars!(du, alpha * derivative_split[j, jj], fluxtilde2,
                                       equations, dg, i, j, k, element)
            multiply_add_to_node_vars!(du, alpha * derivative_split[jj, j], fluxtilde2,
                                       equations, dg, i, jj, k, element)
        end

        # z direction
        for kk in (k + 1):nnodes(dg)
            u_node_kk = get_node_vars(u, equations, dg, i, j, kk, element)
            # pull the contravariant vectors and compute the average
            Ja3_node_kk = get_contravariant_vector(3, contravariant_vectors,
                                                   i, j, kk, element)
            # average mapping terms in third coordinate direction,
            # used as normal vector in the flux computation
            Ja3_avg = 0.5f0 * (Ja3_node + Ja3_node_kk)
            # compute the contravariant sharp flux in the direction of the
            # averaged contravariant vector
            fluxtilde3 = volume_flux(u_node, u_node_kk, Ja3_avg, equations)
            multiply_add_to_node_vars!(du, alpha * derivative_split[k, kk], fluxtilde3,
                                       equations, dg, i, j, k, element)
            multiply_add_to_node_vars!(du, alpha * derivative_split[kk, k], fluxtilde3,
                                       equations, dg, i, j, kk, element)
        end
    end

    return nothing
end

@inline function flux_differencing_kernel!(du, u,
                                           element,
                                           mesh::Union{StructuredMesh{3}, P4estMesh{3},
                                                       T8codeMesh{3}},
<<<<<<< HEAD
                                           have_nonconservative_terms::False,
                                           have_aux_node_vars::True, equations,
                                           volume_flux, dg::DGSEM, cache, alpha = true)
    # true * [some floating point value] == [exactly the same floating point value]
    # This can (hopefully) be optimized away due to constant propagation.
    @unpack derivative_split = dg.basis
    @unpack contravariant_vectors = cache.elements
    @unpack aux_node_vars = cache.aux_vars

    # Calculate volume integral in one element
    for k in eachnode(dg), j in eachnode(dg), i in eachnode(dg)
        u_node = get_node_vars(u, equations, dg, i, j, k, element)
        aux_node = get_aux_node_vars(aux_node_vars, equations, dg, i, j, k, element)

        # pull the contravariant vectors in each coordinate direction
        Ja1_node = get_contravariant_vector(1, contravariant_vectors, i, j, k, element)
        Ja2_node = get_contravariant_vector(2, contravariant_vectors, i, j, k, element)
        Ja3_node = get_contravariant_vector(3, contravariant_vectors, i, j, k, element)

        # All diagonal entries of `derivative_split` are zero. Thus, we can skip
        # the computation of the diagonal terms. In addition, we use the symmetry
        # of the `volume_flux` to save half of the possible two-point flux
        # computations.

        # x direction
        for ii in (i + 1):nnodes(dg)
            u_node_ii = get_node_vars(u, equations, dg, ii, j, k, element)
            aux_node_ii = get_aux_node_vars(aux_node_vars, equations, dg, ii, j, k,
                                            element)
            # pull the contravariant vectors and compute the average
            Ja1_node_ii = get_contravariant_vector(1, contravariant_vectors,
                                                   ii, j, k, element)
            Ja1_avg = 0.5f0 * (Ja1_node + Ja1_node_ii)
            # compute the contravariant sharp flux in the direction of the
            # averaged contravariant vector
            fluxtilde1 = volume_flux(u_node, u_node_ii, aux_node, aux_node_ii, Ja1_avg,
                                     equations)
            multiply_add_to_node_vars!(du, alpha * derivative_split[i, ii], fluxtilde1,
                                       equations, dg, i, j, k, element)
            multiply_add_to_node_vars!(du, alpha * derivative_split[ii, i], fluxtilde1,
                                       equations, dg, ii, j, k, element)
        end

        # y direction
        for jj in (j + 1):nnodes(dg)
            u_node_jj = get_node_vars(u, equations, dg, i, jj, k, element)
            aux_node_jj = get_aux_node_vars(aux_node_vars, equations, dg, i, jj, k,
                                            element)
            # pull the contravariant vectors and compute the average
            Ja2_node_jj = get_contravariant_vector(2, contravariant_vectors,
                                                   i, jj, k, element)
            Ja2_avg = 0.5f0 * (Ja2_node + Ja2_node_jj)
            # compute the contravariant sharp flux in the direction of the
            # averaged contravariant vector
            fluxtilde2 = volume_flux(u_node, u_node_jj, aux_node, aux_node_jj, Ja2_avg,
                                     equations)
            multiply_add_to_node_vars!(du, alpha * derivative_split[j, jj], fluxtilde2,
                                       equations, dg, i, j, k, element)
            multiply_add_to_node_vars!(du, alpha * derivative_split[jj, j], fluxtilde2,
                                       equations, dg, i, jj, k, element)
        end

        # z direction
        for kk in (k + 1):nnodes(dg)
            u_node_kk = get_node_vars(u, equations, dg, i, j, kk, element)
            aux_node_kk = get_aux_node_vars(aux_node_vars, equations, dg, i, j, kk,
                                            element)
            # pull the contravariant vectors and compute the average
            Ja3_node_kk = get_contravariant_vector(3, contravariant_vectors,
                                                   i, j, kk, element)
            Ja3_avg = 0.5f0 * (Ja3_node + Ja3_node_kk)
            # compute the contravariant sharp flux in the direction of the
            # averaged contravariant vector
            fluxtilde3 = volume_flux(u_node, u_node_kk, aux_node, aux_node_kk, Ja3_avg,
                                     equations)
            multiply_add_to_node_vars!(du, alpha * derivative_split[k, kk], fluxtilde3,
                                       equations, dg, i, j, k, element)
            multiply_add_to_node_vars!(du, alpha * derivative_split[kk, k], fluxtilde3,
                                       equations, dg, i, j, kk, element)
        end
    end
end

@inline function flux_differencing_kernel!(du, u,
                                           element,
                                           mesh::Union{StructuredMesh{3}, P4estMesh{3},
                                                       T8codeMesh{3}},
                                           nonconservative_terms::True,
=======
                                           have_nonconservative_terms::True,
>>>>>>> 87ff3436
                                           have_aux_node_vars::False, equations,
                                           volume_flux, dg::DGSEM, cache, alpha = true)
    @unpack derivative_split = dg.basis
    @unpack contravariant_vectors = cache.elements
    symmetric_flux, nonconservative_flux = volume_flux

    # Apply the symmetric flux as usual
<<<<<<< HEAD
    flux_differencing_kernel!(du, u, element, mesh, False(), have_aux_node_vars,
                              equations,
=======
    flux_differencing_kernel!(du, u, element, mesh, False(), False(), equations,
>>>>>>> 87ff3436
                              symmetric_flux, dg, cache, alpha)

    # Calculate the remaining volume terms using the nonsymmetric generalized flux
    for k in eachnode(dg), j in eachnode(dg), i in eachnode(dg)
        u_node = get_node_vars(u, equations, dg, i, j, k, element)

        # pull the contravariant vectors in each coordinate direction
        Ja1_node = get_contravariant_vector(1, contravariant_vectors, i, j, k, element)
        Ja2_node = get_contravariant_vector(2, contravariant_vectors, i, j, k, element)
        Ja3_node = get_contravariant_vector(3, contravariant_vectors, i, j, k, element)

        # The diagonal terms are zero since the diagonal of `derivative_split`
        # is zero. We ignore this for now.
        # In general, nonconservative fluxes can depend on both the contravariant
        # vectors (normal direction) at the current node and the averaged ones.
        # Thus, we need to pass both to the nonconservative flux.

        # x direction
        integral_contribution = zero(u_node)
        for ii in eachnode(dg)
            u_node_ii = get_node_vars(u, equations, dg, ii, j, k, element)
            # pull the contravariant vectors and compute the average
            Ja1_node_ii = get_contravariant_vector(1, contravariant_vectors,
                                                   ii, j, k, element)
            # average mapping terms in first coordinate direction,
            # used as normal vector in the flux computation
            Ja1_avg = 0.5f0 * (Ja1_node + Ja1_node_ii)
            # compute the contravariant nonconservative flux in the direction of the
            # averaged contravariant vector
            fluxtilde1 = nonconservative_flux(u_node, u_node_ii, Ja1_avg,
                                              equations)
            integral_contribution = integral_contribution +
                                    derivative_split[i, ii] * fluxtilde1
        end

        # y direction
        for jj in eachnode(dg)
            u_node_jj = get_node_vars(u, equations, dg, i, jj, k, element)
            # pull the contravariant vectors and compute the average
            Ja2_node_jj = get_contravariant_vector(2, contravariant_vectors,
                                                   i, jj, k, element)
            # average mapping terms in second coordinate direction,
            # used as normal vector in the flux computation
            Ja2_avg = 0.5f0 * (Ja2_node + Ja2_node_jj)
            # compute the contravariant nonconservative flux in the direction of the
            # averaged contravariant vector
            fluxtilde2 = nonconservative_flux(u_node, u_node_jj, Ja2_avg,
                                              equations)
            integral_contribution = integral_contribution +
                                    derivative_split[j, jj] * fluxtilde2
        end

        # z direction
        for kk in eachnode(dg)
            u_node_kk = get_node_vars(u, equations, dg, i, j, kk, element)
            # pull the contravariant vectors and compute the average
            Ja3_node_kk = get_contravariant_vector(3, contravariant_vectors,
                                                   i, j, kk, element)
            # average mapping terms in third coordinate direction,
            # used as normal vector in the flux computation
            Ja3_avg = 0.5f0 * (Ja3_node + Ja3_node_kk)
            # compute the contravariant nonconservative flux in the direction of the
            # averaged contravariant vector
            fluxtilde3 = nonconservative_flux(u_node, u_node_kk, Ja3_avg,
                                              equations)
            integral_contribution = integral_contribution +
                                    derivative_split[k, kk] * fluxtilde3
        end

        # The factor 0.5 cancels the factor 2 in the flux differencing form
        multiply_add_to_node_vars!(du, alpha * 0.5f0, integral_contribution, equations,
                                   dg, i, j, k, element)
    end

    return nothing
end

@inline function flux_differencing_kernel!(du, u,
                                           element,
                                           mesh::Union{StructuredMesh{3}, P4estMesh{3},
                                                       T8codeMesh{3}},
                                           nonconservative_terms::True,
                                           have_aux_node_vars::True, equations,
                                           volume_flux, dg::DGSEM, cache, alpha = true)
    @unpack derivative_split = dg.basis
    @unpack contravariant_vectors = cache.elements
    @unpack aux_node_vars = cache.aux_vars

    symmetric_flux, nonconservative_flux = volume_flux

    # Apply the symmetric flux as usual
    flux_differencing_kernel!(du, u, element, mesh, False(), have_aux_node_vars,
                              equations,
                              symmetric_flux, dg, cache, alpha)

    # Calculate the remaining volume terms using the nonsymmetric generalized flux
    for k in eachnode(dg), j in eachnode(dg), i in eachnode(dg)
        u_node = get_node_vars(u, equations, dg, i, j, k, element)
        aux_node = get_aux_node_vars(aux_node_vars, equations, dg, i, j, k, element)

        # pull the contravariant vectors in each coordinate direction
        Ja1_node = get_contravariant_vector(1, contravariant_vectors, i, j, k, element)
        Ja2_node = get_contravariant_vector(2, contravariant_vectors, i, j, k, element)
        Ja3_node = get_contravariant_vector(3, contravariant_vectors, i, j, k, element)

        # The diagonal terms are zero since the diagonal of `derivative_split`
        # is zero. We ignore this for now.
        # In general, nonconservative fluxes can depend on both the contravariant
        # vectors (normal direction) at the current node and the averaged ones.
        # Thus, we need to pass both to the nonconservative flux.

        # x direction
        integral_contribution = zero(u_node)
        for ii in eachnode(dg)
            u_node_ii = get_node_vars(u, equations, dg, ii, j, k, element)
            aux_node_ii = get_aux_node_vars(aux_node_vars, equations, dg, ii, j, k,
                                            element)
            # pull the contravariant vectors and compute the average
            Ja1_node_ii = get_contravariant_vector(1, contravariant_vectors,
                                                   ii, j, k, element)
            Ja1_avg = 0.5f0 * (Ja1_node + Ja1_node_ii)
            # compute the contravariant nonconservative flux in the direction of the
            # averaged contravariant vector
            fluxtilde1 = nonconservative_flux(u_node, u_node_ii, aux_node, aux_node_ii,
                                              Ja1_avg, equations)
            integral_contribution = integral_contribution +
                                    derivative_split[i, ii] * fluxtilde1
        end

        # y direction
        for jj in eachnode(dg)
            u_node_jj = get_node_vars(u, equations, dg, i, jj, k, element)
            aux_node_jj = get_aux_node_vars(aux_node_vars, equations, dg, i, jj, k,
                                            element)
            # pull the contravariant vectors and compute the average
            Ja2_node_jj = get_contravariant_vector(2, contravariant_vectors,
                                                   i, jj, k, element)
            Ja2_avg = 0.5f0 * (Ja2_node + Ja2_node_jj)
            # compute the contravariant nonconservative flux in the direction of the
            # averaged contravariant vector
            fluxtilde2 = nonconservative_flux(u_node, u_node_jj, aux_node, aux_node_jj,
                                              Ja2_avg, equations)
            integral_contribution = integral_contribution +
                                    derivative_split[j, jj] * fluxtilde2
        end

        # z direction
        for kk in eachnode(dg)
            u_node_kk = get_node_vars(u, equations, dg, i, j, kk, element)
            aux_node_kk = get_aux_node_vars(aux_node_vars, equations, dg, i, j, kk,
                                            element)
            # pull the contravariant vectors and compute the average
            Ja3_node_kk = get_contravariant_vector(3, contravariant_vectors,
                                                   i, j, kk, element)
            Ja3_avg = 0.5f0 * (Ja3_node + Ja3_node_kk)
            # compute the contravariant nonconservative flux in the direction of the
            # averaged contravariant vector
            fluxtilde3 = nonconservative_flux(u_node, u_node_kk, aux_node, aux_node_kk,
                                              Ja3_avg, equations)
            integral_contribution = integral_contribution +
                                    derivative_split[k, kk] * fluxtilde3
        end

        # The factor 0.5 cancels the factor 2 in the flux differencing form
        multiply_add_to_node_vars!(du, alpha * 0.5f0, integral_contribution, equations,
                                   dg, i, j, k, element)
    end
end

# Computing the normal vector for the FV method on curvilinear subcells.
# To fulfill free-stream preservation we use the explicit formula B.53 in Appendix B.4
# by Hennemann, Rueda-Ramirez, Hindenlang, Gassner (2020)
# "A provably entropy stable subcell shock capturing approach for high order split form DG for the compressible Euler equations"
# [arXiv: 2008.12044v2](https://arxiv.org/pdf/2008.12044)
@inline function calcflux_fv!(fstar1_L, fstar1_R, fstar2_L, fstar2_R, fstar3_L,
                              fstar3_R, u,
                              mesh::Union{StructuredMesh{3}, P4estMesh{3},
                                          T8codeMesh{3}},
<<<<<<< HEAD
                              nonconservative_terms::False, have_aux_node_vars::False,
=======
                              have_nonconservative_terms::False,
>>>>>>> 87ff3436
                              equations, volume_flux_fv, dg::DGSEM, element, cache)
    @unpack contravariant_vectors = cache.elements
    @unpack weights, derivative_matrix = dg.basis

    # Performance improvement if the metric terms of the subcell FV method are only computed
    # once at the beginning of the simulation, instead of at every Runge-Kutta stage
    fstar1_L[:, 1, :, :] .= zero(eltype(fstar1_L))
    fstar1_L[:, nnodes(dg) + 1, :, :] .= zero(eltype(fstar1_L))
    fstar1_R[:, 1, :, :] .= zero(eltype(fstar1_R))
    fstar1_R[:, nnodes(dg) + 1, :, :] .= zero(eltype(fstar1_R))

    for k in eachnode(dg), j in eachnode(dg)
        normal_direction = get_contravariant_vector(1, contravariant_vectors,
                                                    1, j, k, element)

        for i in 2:nnodes(dg)
            u_ll = get_node_vars(u, equations, dg, i - 1, j, k, element)
            u_rr = get_node_vars(u, equations, dg, i, j, k, element)

            for m in 1:nnodes(dg)
                normal_direction += weights[i - 1] * derivative_matrix[i - 1, m] *
                                    get_contravariant_vector(1, contravariant_vectors,
                                                             m, j, k, element)
            end

            # Compute the contravariant flux
            contravariant_flux = volume_flux_fv(u_ll, u_rr, normal_direction, equations)

            set_node_vars!(fstar1_L, contravariant_flux, equations, dg, i, j, k)
            set_node_vars!(fstar1_R, contravariant_flux, equations, dg, i, j, k)
        end
    end

    fstar2_L[:, :, 1, :] .= zero(eltype(fstar2_L))
    fstar2_L[:, :, nnodes(dg) + 1, :] .= zero(eltype(fstar2_L))
    fstar2_R[:, :, 1, :] .= zero(eltype(fstar2_R))
    fstar2_R[:, :, nnodes(dg) + 1, :] .= zero(eltype(fstar2_R))

    for k in eachnode(dg), i in eachnode(dg)
        normal_direction = get_contravariant_vector(2, contravariant_vectors,
                                                    i, 1, k, element)

        for j in 2:nnodes(dg)
            u_ll = get_node_vars(u, equations, dg, i, j - 1, k, element)
            u_rr = get_node_vars(u, equations, dg, i, j, k, element)

            for m in 1:nnodes(dg)
                normal_direction += weights[j - 1] * derivative_matrix[j - 1, m] *
                                    get_contravariant_vector(2, contravariant_vectors,
                                                             i, m, k, element)
            end

            # Compute the contravariant flux
            contravariant_flux = volume_flux_fv(u_ll, u_rr, normal_direction, equations)

            set_node_vars!(fstar2_L, contravariant_flux, equations, dg, i, j, k)
            set_node_vars!(fstar2_R, contravariant_flux, equations, dg, i, j, k)
        end
    end

    fstar3_L[:, :, :, 1] .= zero(eltype(fstar3_L))
    fstar3_L[:, :, :, nnodes(dg) + 1] .= zero(eltype(fstar3_L))
    fstar3_R[:, :, :, 1] .= zero(eltype(fstar3_R))
    fstar3_R[:, :, :, nnodes(dg) + 1] .= zero(eltype(fstar3_R))

    for j in eachnode(dg), i in eachnode(dg)
        normal_direction = get_contravariant_vector(3, contravariant_vectors,
                                                    i, j, 1, element)

        for k in 2:nnodes(dg)
            u_ll = get_node_vars(u, equations, dg, i, j, k - 1, element)
            u_rr = get_node_vars(u, equations, dg, i, j, k, element)

            for m in 1:nnodes(dg)
                normal_direction += weights[k - 1] * derivative_matrix[k - 1, m] *
                                    get_contravariant_vector(3, contravariant_vectors,
                                                             i, j, m, element)
            end

            # Compute the contravariant flux
            contravariant_flux = volume_flux_fv(u_ll, u_rr, normal_direction, equations)

            set_node_vars!(fstar3_L, contravariant_flux, equations, dg, i, j, k)
            set_node_vars!(fstar3_R, contravariant_flux, equations, dg, i, j, k)
        end
    end

    return nothing
end

# # Calculate the finite volume fluxes inside curvilinear elements (**with non-conservative terms**).
@inline function calcflux_fv!(fstar1_L, fstar1_R, fstar2_L, fstar2_R, fstar3_L,
                              fstar3_R, u,
                              mesh::Union{StructuredMesh{3}, P4estMesh{3},
                                          T8codeMesh{3}},
<<<<<<< HEAD
                              nonconservative_terms::True, have_aux_node_vars::False,
=======
                              have_nonconservative_terms::True,
>>>>>>> 87ff3436
                              equations, volume_flux_fv, dg::DGSEM, element, cache)
    @unpack contravariant_vectors = cache.elements
    @unpack weights, derivative_matrix = dg.basis

    volume_flux, nonconservative_flux = volume_flux_fv

    # Performance improvement if the metric terms of the subcell FV method are only computed
    # once at the beginning of the simulation, instead of at every Runge-Kutta stage
    fstar1_L[:, 1, :, :] .= zero(eltype(fstar1_L))
    fstar1_L[:, nnodes(dg) + 1, :, :] .= zero(eltype(fstar1_L))
    fstar1_R[:, 1, :, :] .= zero(eltype(fstar1_R))
    fstar1_R[:, nnodes(dg) + 1, :, :] .= zero(eltype(fstar1_R))

    for k in eachnode(dg), j in eachnode(dg)
        normal_direction = get_contravariant_vector(1, contravariant_vectors,
                                                    1, j, k, element)

        for i in 2:nnodes(dg)
            u_ll = get_node_vars(u, equations, dg, i - 1, j, k, element)
            u_rr = get_node_vars(u, equations, dg, i, j, k, element)

            for m in eachnode(dg)
                normal_direction += weights[i - 1] * derivative_matrix[i - 1, m] *
                                    get_contravariant_vector(1, contravariant_vectors,
                                                             m, j, k, element)
            end

            # Compute the contravariant conservative flux
            ftilde = volume_flux(u_ll, u_rr, normal_direction, equations)

            # Compute and add in the nonconservative part
            # Note the factor 0.5 necessary for the nonconservative fluxes based on
            # the interpretation of global SBP operators coupled discontinuously via
            # central fluxes/SATs
            ftilde_L = ftilde +
                       0.5f0 *
                       nonconservative_flux(u_ll, u_rr, normal_direction, equations)
            ftilde_R = ftilde +
                       0.5f0 *
                       nonconservative_flux(u_rr, u_ll, normal_direction, equations)

            set_node_vars!(fstar1_L, ftilde_L, equations, dg, i, j, k)
            set_node_vars!(fstar1_R, ftilde_R, equations, dg, i, j, k)
        end
    end

    fstar2_L[:, :, 1, :] .= zero(eltype(fstar2_L))
    fstar2_L[:, :, nnodes(dg) + 1, :] .= zero(eltype(fstar2_L))
    fstar2_R[:, :, 1, :] .= zero(eltype(fstar2_R))
    fstar2_R[:, :, nnodes(dg) + 1, :] .= zero(eltype(fstar2_R))

    for k in eachnode(dg), i in eachnode(dg)
        normal_direction = get_contravariant_vector(2, contravariant_vectors,
                                                    i, 1, k, element)

        for j in 2:nnodes(dg)
            u_ll = get_node_vars(u, equations, dg, i, j - 1, k, element)
            u_rr = get_node_vars(u, equations, dg, i, j, k, element)

            for m in eachnode(dg)
                normal_direction += weights[j - 1] * derivative_matrix[j - 1, m] *
                                    get_contravariant_vector(2, contravariant_vectors,
                                                             i, m, k, element)
            end

            # Compute the contravariant conservative flux
            ftilde = volume_flux(u_ll, u_rr, normal_direction, equations)

            # Compute and add in the nonconservative part
            # Note the factor 0.5 necessary for the nonconservative fluxes based on
            # the interpretation of global SBP operators coupled discontinuously via
            # central fluxes/SATs
            ftilde_L = ftilde +
                       0.5f0 *
                       nonconservative_flux(u_ll, u_rr, normal_direction, equations)
            ftilde_R = ftilde +
                       0.5f0 *
                       nonconservative_flux(u_rr, u_ll, normal_direction, equations)

            set_node_vars!(fstar2_L, ftilde_L, equations, dg, i, j, k)
            set_node_vars!(fstar2_R, ftilde_R, equations, dg, i, j, k)
        end
    end

    fstar3_L[:, :, :, 1] .= zero(eltype(fstar3_L))
    fstar3_L[:, :, :, nnodes(dg) + 1] .= zero(eltype(fstar3_L))
    fstar3_R[:, :, :, 1] .= zero(eltype(fstar3_R))
    fstar3_R[:, :, :, nnodes(dg) + 1] .= zero(eltype(fstar3_R))

    for j in eachnode(dg), i in eachnode(dg)
        normal_direction = get_contravariant_vector(3, contravariant_vectors,
                                                    i, j, 1, element)

        for k in 2:nnodes(dg)
            u_ll = get_node_vars(u, equations, dg, i, j, k - 1, element)
            u_rr = get_node_vars(u, equations, dg, i, j, k, element)

            for m in eachnode(dg)
                normal_direction += weights[k - 1] * derivative_matrix[k - 1, m] *
                                    get_contravariant_vector(3, contravariant_vectors,
                                                             i, j, m, element)
            end

            # Compute the contravariant conservative flux
            ftilde = volume_flux(u_ll, u_rr, normal_direction, equations)

            # Compute and add in the nonconservative part
            # Note the factor 0.5 necessary for the nonconservative fluxes based on
            # the interpretation of global SBP operators coupled discontinuously via
            # central fluxes/SATs
            ftilde_L = ftilde +
                       0.5f0 *
                       nonconservative_flux(u_ll, u_rr, normal_direction, equations)
            ftilde_R = ftilde +
                       0.5f0 *
                       nonconservative_flux(u_rr, u_ll, normal_direction, equations)

            set_node_vars!(fstar3_L, ftilde_L, equations, dg, i, j, k)
            set_node_vars!(fstar3_R, ftilde_R, equations, dg, i, j, k)
        end
    end

    return nothing
end

@inline function calcflux_fv!(fstar1_L, fstar1_R, fstar2_L, fstar2_R, fstar3_L,
                              fstar3_R, u,
                              mesh::Union{StructuredMesh{3}, P4estMesh{3},
                                          T8codeMesh{3}},
                              nonconservative_terms::True, have_aux_node_vars::True,
                              equations, volume_flux_fv, dg::DGSEM, element, cache)
    @unpack contravariant_vectors = cache.elements
    @unpack weights, derivative_matrix = dg.basis
    @unpack aux_node_vars = cache.aux_vars

    volume_flux, nonconservative_flux = volume_flux_fv

    # Performance improvement if the metric terms of the subcell FV method are only computed
    # once at the beginning of the simulation, instead of at every Runge-Kutta stage
    fstar1_L[:, 1, :, :] .= zero(eltype(fstar1_L))
    fstar1_L[:, nnodes(dg) + 1, :, :] .= zero(eltype(fstar1_L))
    fstar1_R[:, 1, :, :] .= zero(eltype(fstar1_R))
    fstar1_R[:, nnodes(dg) + 1, :, :] .= zero(eltype(fstar1_R))

    for k in eachnode(dg), j in eachnode(dg)
        normal_direction = get_contravariant_vector(1, contravariant_vectors,
                                                    1, j, k, element)

        for i in 2:nnodes(dg)
            u_ll = get_node_vars(u, equations, dg, i - 1, j, k, element)
            u_rr = get_node_vars(u, equations, dg, i, j, k, element)
            aux_ll = get_aux_node_vars(aux_node_vars, equations, dg, i - 1, j, k,
                                       element)
            aux_rr = get_aux_node_vars(aux_node_vars, equations, dg, i, j, k, element)

            for m in eachnode(dg)
                normal_direction += weights[i - 1] * derivative_matrix[i - 1, m] *
                                    get_contravariant_vector(1, contravariant_vectors,
                                                             m, j, k, element)
            end

            # Compute the contravariant conservative flux
            ftilde = volume_flux(u_ll, u_rr, aux_ll, aux_rr, normal_direction,
                                 equations)

            # Compute and add in the nonconservative part
            # Note the factor 0.5 necessary for the nonconservative fluxes based on
            # the interpretation of global SBP operators coupled discontinuously via
            # central fluxes/SATs
            ftilde_L = ftilde +
                       0.5f0 *
                       nonconservative_flux(u_ll, u_rr, aux_ll, aux_rr,
                                            normal_direction, equations)
            ftilde_R = ftilde +
                       0.5f0 *
                       nonconservative_flux(u_rr, u_ll, aux_rr, aux_ll,
                                            normal_direction, equations)

            set_node_vars!(fstar1_L, ftilde_L, equations, dg, i, j, k)
            set_node_vars!(fstar1_R, ftilde_R, equations, dg, i, j, k)
        end
    end

    fstar2_L[:, :, 1, :] .= zero(eltype(fstar2_L))
    fstar2_L[:, :, nnodes(dg) + 1, :] .= zero(eltype(fstar2_L))
    fstar2_R[:, :, 1, :] .= zero(eltype(fstar2_R))
    fstar2_R[:, :, nnodes(dg) + 1, :] .= zero(eltype(fstar2_R))

    for k in eachnode(dg), i in eachnode(dg)
        normal_direction = get_contravariant_vector(2, contravariant_vectors,
                                                    i, 1, k, element)

        for j in 2:nnodes(dg)
            u_ll = get_node_vars(u, equations, dg, i, j - 1, k, element)
            u_rr = get_node_vars(u, equations, dg, i, j, k, element)
            aux_ll = get_aux_node_vars(aux_node_vars, equations, dg, i, j - 1, k,
                                       element)
            aux_rr = get_aux_node_vars(aux_node_vars, equations, dg, i, j, k, element)

            for m in eachnode(dg)
                normal_direction += weights[j - 1] * derivative_matrix[j - 1, m] *
                                    get_contravariant_vector(2, contravariant_vectors,
                                                             i, m, k, element)
            end

            # Compute the contravariant conservative flux
            ftilde = volume_flux(u_ll, u_rr, aux_ll, aux_rr, normal_direction,
                                 equations)

            # Compute and add in the nonconservative part
            # Note the factor 0.5 necessary for the nonconservative fluxes based on
            # the interpretation of global SBP operators coupled discontinuously via
            # central fluxes/SATs
            ftilde_L = ftilde +
                       0.5f0 *
                       nonconservative_flux(u_ll, u_rr, aux_ll, aux_rr,
                                            normal_direction, equations)
            ftilde_R = ftilde +
                       0.5f0 *
                       nonconservative_flux(u_rr, u_ll, aux_rr, aux_rr,
                                            normal_direction, equations)

            set_node_vars!(fstar2_L, ftilde_L, equations, dg, i, j, k)
            set_node_vars!(fstar2_R, ftilde_R, equations, dg, i, j, k)
        end
    end

    fstar3_L[:, :, :, 1] .= zero(eltype(fstar3_L))
    fstar3_L[:, :, :, nnodes(dg) + 1] .= zero(eltype(fstar3_L))
    fstar3_R[:, :, :, 1] .= zero(eltype(fstar3_R))
    fstar3_R[:, :, :, nnodes(dg) + 1] .= zero(eltype(fstar3_R))

    for j in eachnode(dg), i in eachnode(dg)
        normal_direction = get_contravariant_vector(3, contravariant_vectors,
                                                    i, j, 1, element)

        for k in 2:nnodes(dg)
            u_ll = get_node_vars(u, equations, dg, i, j, k - 1, element)
            u_rr = get_node_vars(u, equations, dg, i, j, k, element)
            aux_ll = get_aux_node_vars(aux_node_vars, equations, dg, i, j, k - 1,
                                       element)
            aux_rr = get_aux_node_vars(aux_node_vars, equations, dg, i, j, k, element)

            for m in eachnode(dg)
                normal_direction += weights[k - 1] * derivative_matrix[k - 1, m] *
                                    get_contravariant_vector(3, contravariant_vectors,
                                                             i, j, m, element)
            end

            # Compute the contravariant conservative flux
            ftilde = volume_flux(u_ll, u_rr, aux_ll, aux_rr, normal_direction,
                                 equations)

            # Compute and add in the nonconservative part
            # Note the factor 0.5 necessary for the nonconservative fluxes based on
            # the interpretation of global SBP operators coupled discontinuously via
            # central fluxes/SATs
            ftilde_L = ftilde +
                       0.5f0 *
                       nonconservative_flux(u_ll, u_rr, aux_ll, aux_rr,
                                            normal_direction, equations)
            ftilde_R = ftilde +
                       0.5f0 *
                       nonconservative_flux(u_rr, u_ll, aux_ll, aux_rr,
                                            normal_direction, equations)

            set_node_vars!(fstar3_L, ftilde_L, equations, dg, i, j, k)
            set_node_vars!(fstar3_R, ftilde_R, equations, dg, i, j, k)
        end
    end

    return nothing
end

function calc_interface_flux!(cache, u, mesh::StructuredMesh{3},
                              have_nonconservative_terms, # can be True/False
                              equations, surface_integral, dg::DG)
    @unpack elements = cache

    @threaded for element in eachelement(dg, cache)
        # Interfaces in negative directions
        # Faster version of "for orientation in (1, 2, 3)"

        # Interfaces in x-direction (`orientation` = 1)
        calc_interface_flux!(elements.surface_flux_values,
                             elements.left_neighbors[1, element],
                             element, 1, u, mesh,
                             have_nonconservative_terms, equations,
                             surface_integral, dg, cache)

        # Interfaces in y-direction (`orientation` = 2)
        calc_interface_flux!(elements.surface_flux_values,
                             elements.left_neighbors[2, element],
                             element, 2, u, mesh,
                             have_nonconservative_terms, equations,
                             surface_integral, dg, cache)

        # Interfaces in z-direction (`orientation` = 3)
        calc_interface_flux!(elements.surface_flux_values,
                             elements.left_neighbors[3, element],
                             element, 3, u, mesh,
                             have_nonconservative_terms, equations,
                             surface_integral, dg, cache)
    end

    return nothing
end

@inline function calc_interface_flux!(surface_flux_values, left_element, right_element,
                                      orientation, u,
                                      mesh::StructuredMesh{3},
                                      have_nonconservative_terms::False, equations,
                                      surface_integral, dg::DG, cache)
    # This is slow for LSA, but for some reason faster for Euler (see #519)
    if left_element <= 0 # left_element = 0 at boundaries
        return surface_flux_values
    end

    @unpack surface_flux = surface_integral
    @unpack contravariant_vectors, inverse_jacobian = cache.elements

    right_direction = 2 * orientation
    left_direction = right_direction - 1

    for j in eachnode(dg), i in eachnode(dg)
        if orientation == 1
            u_ll = get_node_vars(u, equations, dg, nnodes(dg), i, j, left_element)
            u_rr = get_node_vars(u, equations, dg, 1, i, j, right_element)

            # If the mapping is orientation-reversing, the contravariant vectors' orientation
            # is reversed as well. The normal vector must be oriented in the direction
            # from `left_element` to `right_element`, or the numerical flux will be computed
            # incorrectly (downwind direction).
            sign_jacobian = sign(inverse_jacobian[1, i, j, right_element])

            # First contravariant vector Ja^1 as SVector
            normal_direction = sign_jacobian *
                               get_contravariant_vector(1, contravariant_vectors,
                                                        1, i, j, right_element)
        elseif orientation == 2
            u_ll = get_node_vars(u, equations, dg, i, nnodes(dg), j, left_element)
            u_rr = get_node_vars(u, equations, dg, i, 1, j, right_element)

            # See above
            sign_jacobian = sign(inverse_jacobian[i, 1, j, right_element])

            # Second contravariant vector Ja^2 as SVector
            normal_direction = sign_jacobian *
                               get_contravariant_vector(2, contravariant_vectors,
                                                        i, 1, j, right_element)
        else # orientation == 3
            u_ll = get_node_vars(u, equations, dg, i, j, nnodes(dg), left_element)
            u_rr = get_node_vars(u, equations, dg, i, j, 1, right_element)

            # See above
            sign_jacobian = sign(inverse_jacobian[i, j, 1, right_element])

            # Third contravariant vector Ja^3 as SVector
            normal_direction = sign_jacobian *
                               get_contravariant_vector(3, contravariant_vectors,
                                                        i, j, 1, right_element)
        end

        # If the mapping is orientation-reversing, the normal vector will be reversed (see above).
        # However, the flux now has the wrong sign, since we need the physical flux in normal direction.
        flux = sign_jacobian * surface_flux(u_ll, u_rr, normal_direction, equations)

        for v in eachvariable(equations)
            surface_flux_values[v, i, j, right_direction, left_element] = flux[v]
            surface_flux_values[v, i, j, left_direction, right_element] = flux[v]
        end
    end

    return nothing
end

@inline function calc_interface_flux!(surface_flux_values, left_element, right_element,
                                      orientation, u,
                                      mesh::StructuredMesh{3},
                                      have_nonconservative_terms::True, equations,
                                      surface_integral, dg::DG, cache)
    # See comment on `calc_interface_flux!` with `have_nonconservative_terms::False`
    if left_element <= 0 # left_element = 0 at boundaries
        return surface_flux_values
    end

    surface_flux, nonconservative_flux = surface_integral.surface_flux
    @unpack contravariant_vectors, inverse_jacobian = cache.elements

    right_direction = 2 * orientation
    left_direction = right_direction - 1

    for j in eachnode(dg), i in eachnode(dg)
        if orientation == 1
            u_ll = get_node_vars(u, equations, dg, nnodes(dg), i, j, left_element)
            u_rr = get_node_vars(u, equations, dg, 1, i, j, right_element)

            # If the mapping is orientation-reversing, the contravariant vectors' orientation
            # is reversed as well. The normal vector must be oriented in the direction
            # from `left_element` to `right_element`, or the numerical flux will be computed
            # incorrectly (downwind direction).
            sign_jacobian = sign(inverse_jacobian[1, i, j, right_element])

            # First contravariant vector Ja^1 as SVector
            normal_direction = sign_jacobian *
                               get_contravariant_vector(1, contravariant_vectors,
                                                        1, i, j, right_element)
        elseif orientation == 2
            u_ll = get_node_vars(u, equations, dg, i, nnodes(dg), j, left_element)
            u_rr = get_node_vars(u, equations, dg, i, 1, j, right_element)

            # See above
            sign_jacobian = sign(inverse_jacobian[i, 1, j, right_element])

            # Second contravariant vector Ja^2 as SVector
            normal_direction = sign_jacobian *
                               get_contravariant_vector(2, contravariant_vectors,
                                                        i, 1, j, right_element)
        else # orientation == 3
            u_ll = get_node_vars(u, equations, dg, i, j, nnodes(dg), left_element)
            u_rr = get_node_vars(u, equations, dg, i, j, 1, right_element)

            # See above
            sign_jacobian = sign(inverse_jacobian[i, j, 1, right_element])

            # Third contravariant vector Ja^3 as SVector
            normal_direction = sign_jacobian *
                               get_contravariant_vector(3, contravariant_vectors,
                                                        i, j, 1, right_element)
        end

        # If the mapping is orientation-reversing, the normal vector will be reversed (see above).
        # However, the flux now has the wrong sign, since we need the physical flux in normal direction.
        flux = sign_jacobian * surface_flux(u_ll, u_rr, normal_direction, equations)

        # Compute both nonconservative fluxes
        # Scale with sign_jacobian to ensure that the normal_direction matches that
        # from the flux above
        noncons_left = sign_jacobian *
                       nonconservative_flux(u_ll, u_rr, normal_direction, equations)
        noncons_right = sign_jacobian *
                        nonconservative_flux(u_rr, u_ll, normal_direction, equations)

        for v in eachvariable(equations)
            # Note the factor 0.5 necessary for the nonconservative fluxes based on
            # the interpretation of global SBP operators coupled discontinuously via
            # central fluxes/SATs
            surface_flux_values[v, i, j, right_direction, left_element] = flux[v] +
                                                                          0.5f0 *
                                                                          noncons_left[v]
            surface_flux_values[v, i, j, left_direction, right_element] = flux[v] +
                                                                          0.5f0 *
                                                                          noncons_right[v]
        end
    end

    return nothing
end

function calc_boundary_flux!(cache, u, t, boundary_conditions::NamedTuple,
                             mesh::StructuredMesh{3}, equations, surface_integral,
                             dg::DG)
    @unpack surface_flux_values = cache.elements
    linear_indices = LinearIndices(size(mesh))

    for cell_z in axes(mesh, 3), cell_y in axes(mesh, 2)
        # Negative x-direction
        direction = 1
        element = linear_indices[begin, cell_y, cell_z]

        for k in eachnode(dg), j in eachnode(dg)
            calc_boundary_flux_by_direction!(surface_flux_values, u, t, 1,
                                             boundary_conditions[direction],
                                             mesh,
                                             have_nonconservative_terms(equations),
                                             equations, surface_integral, dg,
                                             cache,
                                             direction, (1, j, k), (j, k), element)
        end

        # Positive x-direction
        direction = 2
        element = linear_indices[end, cell_y, cell_z]

        for k in eachnode(dg), j in eachnode(dg)
            calc_boundary_flux_by_direction!(surface_flux_values, u, t, 1,
                                             boundary_conditions[direction],
                                             mesh,
                                             have_nonconservative_terms(equations),
                                             equations, surface_integral, dg,
                                             cache,
                                             direction, (nnodes(dg), j, k), (j, k),
                                             element)
        end
    end

    for cell_z in axes(mesh, 3), cell_x in axes(mesh, 1)
        # Negative y-direction
        direction = 3
        element = linear_indices[cell_x, begin, cell_z]

        for k in eachnode(dg), i in eachnode(dg)
            calc_boundary_flux_by_direction!(surface_flux_values, u, t, 2,
                                             boundary_conditions[direction],
                                             mesh,
                                             have_nonconservative_terms(equations),
                                             equations, surface_integral, dg,
                                             cache,
                                             direction, (i, 1, k), (i, k), element)
        end

        # Positive y-direction
        direction = 4
        element = linear_indices[cell_x, end, cell_z]

        for k in eachnode(dg), i in eachnode(dg)
            calc_boundary_flux_by_direction!(surface_flux_values, u, t, 2,
                                             boundary_conditions[direction],
                                             mesh,
                                             have_nonconservative_terms(equations),
                                             equations, surface_integral, dg,
                                             cache,
                                             direction, (i, nnodes(dg), k), (i, k),
                                             element)
        end
    end

    for cell_y in axes(mesh, 2), cell_x in axes(mesh, 1)
        # Negative z-direction
        direction = 5
        element = linear_indices[cell_x, cell_y, begin]

        for j in eachnode(dg), i in eachnode(dg)
            calc_boundary_flux_by_direction!(surface_flux_values, u, t, 3,
                                             boundary_conditions[direction],
                                             mesh,
                                             have_nonconservative_terms(equations),
                                             equations, surface_integral, dg,
                                             cache,
                                             direction, (i, j, 1), (i, j), element)
        end

        # Positive z-direction
        direction = 6
        element = linear_indices[cell_x, cell_y, end]

        for j in eachnode(dg), i in eachnode(dg)
            calc_boundary_flux_by_direction!(surface_flux_values, u, t, 3,
                                             boundary_conditions[direction],
                                             mesh,
                                             have_nonconservative_terms(equations),
                                             equations, surface_integral, dg,
                                             cache,
                                             direction, (i, j, nnodes(dg)), (i, j),
                                             element)
        end
    end

    return nothing
end

function apply_jacobian!(du,
                         mesh::Union{StructuredMesh{3}, P4estMesh{3}, T8codeMesh{3}},
                         equations, dg::DG, cache)
    @threaded for element in eachelement(dg, cache)
        for k in eachnode(dg), j in eachnode(dg), i in eachnode(dg)
            factor = -cache.elements.inverse_jacobian[i, j, k, element]

            for v in eachvariable(equations)
                du[v, i, j, k, element] *= factor
            end
        end
    end

    return nothing
end
end # @muladd<|MERGE_RESOLUTION|>--- conflicted
+++ resolved
@@ -5,52 +5,6 @@
 @muladd begin
 #! format: noindent
 
-<<<<<<< HEAD
-function rhs!(du, u, t,
-              mesh::StructuredMesh{3}, equations,
-              boundary_conditions, source_terms::Source,
-              dg::DG, cache) where {Source}
-    # Reset du
-    @trixi_timeit timer() "reset ∂u/∂t" reset_du!(du, dg, cache)
-
-    # Calculate volume integral
-    @trixi_timeit timer() "volume integral" begin
-        calc_volume_integral!(du, u, mesh, equations,
-                              dg.volume_integral, dg, cache)
-    end
-
-    # Calculate interface fluxes
-    @trixi_timeit timer() "interface flux" begin
-        calc_interface_flux!(cache, u, mesh,
-                             have_nonconservative_terms(equations), equations,
-                             dg.surface_integral, dg)
-    end
-
-    # Calculate boundary fluxes
-    @trixi_timeit timer() "boundary flux" begin
-        calc_boundary_flux!(cache, u, t, boundary_conditions, mesh, equations,
-                            dg.surface_integral, dg)
-    end
-
-    # Calculate surface integrals
-    @trixi_timeit timer() "surface integral" begin
-        calc_surface_integral!(du, u, mesh, equations,
-                               dg.surface_integral, dg, cache)
-    end
-
-    # Apply Jacobian from mapping to reference element
-    @trixi_timeit timer() "Jacobian" apply_jacobian!(du, mesh, equations, dg, cache)
-
-    # Calculate source terms
-    @trixi_timeit timer() "source terms" begin
-        calc_sources!(du, u, t, source_terms, equations, dg, cache)
-    end
-
-    return nothing
-end
-
-=======
->>>>>>> 87ff3436
 #=
 `weak_form_kernel!` is only implemented for conserved terms as
 non-conservative terms should always be discretized in conjunction with a flux-splitting scheme,
@@ -178,11 +132,7 @@
                                            element,
                                            mesh::Union{StructuredMesh{3}, P4estMesh{3},
                                                        T8codeMesh{3}},
-<<<<<<< HEAD
-                                           nonconservative_terms::False,
-=======
                                            have_nonconservative_terms::False,
->>>>>>> 87ff3436
                                            have_aux_node_vars::False, equations,
                                            volume_flux, dg::DGSEM, cache, alpha = true)
     # true * [some floating point value] == [exactly the same floating point value]
@@ -266,98 +216,7 @@
                                            element,
                                            mesh::Union{StructuredMesh{3}, P4estMesh{3},
                                                        T8codeMesh{3}},
-<<<<<<< HEAD
-                                           have_nonconservative_terms::False,
-                                           have_aux_node_vars::True, equations,
-                                           volume_flux, dg::DGSEM, cache, alpha = true)
-    # true * [some floating point value] == [exactly the same floating point value]
-    # This can (hopefully) be optimized away due to constant propagation.
-    @unpack derivative_split = dg.basis
-    @unpack contravariant_vectors = cache.elements
-    @unpack aux_node_vars = cache.aux_vars
-
-    # Calculate volume integral in one element
-    for k in eachnode(dg), j in eachnode(dg), i in eachnode(dg)
-        u_node = get_node_vars(u, equations, dg, i, j, k, element)
-        aux_node = get_aux_node_vars(aux_node_vars, equations, dg, i, j, k, element)
-
-        # pull the contravariant vectors in each coordinate direction
-        Ja1_node = get_contravariant_vector(1, contravariant_vectors, i, j, k, element)
-        Ja2_node = get_contravariant_vector(2, contravariant_vectors, i, j, k, element)
-        Ja3_node = get_contravariant_vector(3, contravariant_vectors, i, j, k, element)
-
-        # All diagonal entries of `derivative_split` are zero. Thus, we can skip
-        # the computation of the diagonal terms. In addition, we use the symmetry
-        # of the `volume_flux` to save half of the possible two-point flux
-        # computations.
-
-        # x direction
-        for ii in (i + 1):nnodes(dg)
-            u_node_ii = get_node_vars(u, equations, dg, ii, j, k, element)
-            aux_node_ii = get_aux_node_vars(aux_node_vars, equations, dg, ii, j, k,
-                                            element)
-            # pull the contravariant vectors and compute the average
-            Ja1_node_ii = get_contravariant_vector(1, contravariant_vectors,
-                                                   ii, j, k, element)
-            Ja1_avg = 0.5f0 * (Ja1_node + Ja1_node_ii)
-            # compute the contravariant sharp flux in the direction of the
-            # averaged contravariant vector
-            fluxtilde1 = volume_flux(u_node, u_node_ii, aux_node, aux_node_ii, Ja1_avg,
-                                     equations)
-            multiply_add_to_node_vars!(du, alpha * derivative_split[i, ii], fluxtilde1,
-                                       equations, dg, i, j, k, element)
-            multiply_add_to_node_vars!(du, alpha * derivative_split[ii, i], fluxtilde1,
-                                       equations, dg, ii, j, k, element)
-        end
-
-        # y direction
-        for jj in (j + 1):nnodes(dg)
-            u_node_jj = get_node_vars(u, equations, dg, i, jj, k, element)
-            aux_node_jj = get_aux_node_vars(aux_node_vars, equations, dg, i, jj, k,
-                                            element)
-            # pull the contravariant vectors and compute the average
-            Ja2_node_jj = get_contravariant_vector(2, contravariant_vectors,
-                                                   i, jj, k, element)
-            Ja2_avg = 0.5f0 * (Ja2_node + Ja2_node_jj)
-            # compute the contravariant sharp flux in the direction of the
-            # averaged contravariant vector
-            fluxtilde2 = volume_flux(u_node, u_node_jj, aux_node, aux_node_jj, Ja2_avg,
-                                     equations)
-            multiply_add_to_node_vars!(du, alpha * derivative_split[j, jj], fluxtilde2,
-                                       equations, dg, i, j, k, element)
-            multiply_add_to_node_vars!(du, alpha * derivative_split[jj, j], fluxtilde2,
-                                       equations, dg, i, jj, k, element)
-        end
-
-        # z direction
-        for kk in (k + 1):nnodes(dg)
-            u_node_kk = get_node_vars(u, equations, dg, i, j, kk, element)
-            aux_node_kk = get_aux_node_vars(aux_node_vars, equations, dg, i, j, kk,
-                                            element)
-            # pull the contravariant vectors and compute the average
-            Ja3_node_kk = get_contravariant_vector(3, contravariant_vectors,
-                                                   i, j, kk, element)
-            Ja3_avg = 0.5f0 * (Ja3_node + Ja3_node_kk)
-            # compute the contravariant sharp flux in the direction of the
-            # averaged contravariant vector
-            fluxtilde3 = volume_flux(u_node, u_node_kk, aux_node, aux_node_kk, Ja3_avg,
-                                     equations)
-            multiply_add_to_node_vars!(du, alpha * derivative_split[k, kk], fluxtilde3,
-                                       equations, dg, i, j, k, element)
-            multiply_add_to_node_vars!(du, alpha * derivative_split[kk, k], fluxtilde3,
-                                       equations, dg, i, j, kk, element)
-        end
-    end
-end
-
-@inline function flux_differencing_kernel!(du, u,
-                                           element,
-                                           mesh::Union{StructuredMesh{3}, P4estMesh{3},
-                                                       T8codeMesh{3}},
-                                           nonconservative_terms::True,
-=======
                                            have_nonconservative_terms::True,
->>>>>>> 87ff3436
                                            have_aux_node_vars::False, equations,
                                            volume_flux, dg::DGSEM, cache, alpha = true)
     @unpack derivative_split = dg.basis
@@ -365,12 +224,7 @@
     symmetric_flux, nonconservative_flux = volume_flux
 
     # Apply the symmetric flux as usual
-<<<<<<< HEAD
-    flux_differencing_kernel!(du, u, element, mesh, False(), have_aux_node_vars,
-                              equations,
-=======
     flux_differencing_kernel!(du, u, element, mesh, False(), False(), equations,
->>>>>>> 87ff3436
                               symmetric_flux, dg, cache, alpha)
 
     # Calculate the remaining volume terms using the nonsymmetric generalized flux
@@ -549,11 +403,7 @@
                               fstar3_R, u,
                               mesh::Union{StructuredMesh{3}, P4estMesh{3},
                                           T8codeMesh{3}},
-<<<<<<< HEAD
-                              nonconservative_terms::False, have_aux_node_vars::False,
-=======
-                              have_nonconservative_terms::False,
->>>>>>> 87ff3436
+                              have_nonconservative_terms::False, have_aux_node_vars::False,
                               equations, volume_flux_fv, dg::DGSEM, element, cache)
     @unpack contravariant_vectors = cache.elements
     @unpack weights, derivative_matrix = dg.basis
@@ -649,11 +499,7 @@
                               fstar3_R, u,
                               mesh::Union{StructuredMesh{3}, P4estMesh{3},
                                           T8codeMesh{3}},
-<<<<<<< HEAD
-                              nonconservative_terms::True, have_aux_node_vars::False,
-=======
-                              have_nonconservative_terms::True,
->>>>>>> 87ff3436
+                              have_nonconservative_terms::True, have_aux_node_vars::False,
                               equations, volume_flux_fv, dg::DGSEM, element, cache)
     @unpack contravariant_vectors = cache.elements
     @unpack weights, derivative_matrix = dg.basis
