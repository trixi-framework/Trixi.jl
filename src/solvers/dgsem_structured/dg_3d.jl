# By default, Julia/LLVM does not use fused multiply-add operations (FMAs).
# Since these FMAs can increase the performance of many numerical algorithms,
# we need to opt-in explicitly.
# See https://ranocha.de/blog/Optimizing_EC_Trixi for further details.
@muladd begin
#! format: noindent

function rhs!(backend, du, u, t,
              mesh::StructuredMesh{3}, equations,
              boundary_conditions, source_terms::Source,
              dg::DG, cache) where {Source}
    # Reset du
    @trixi_timeit timer() "reset ∂u/∂t" reset_du!(du, dg, cache)

    # Calculate volume integral
    @trixi_timeit timer() "volume integral" begin
        calc_volume_integral!(du, u, mesh,
                              have_nonconservative_terms(equations), equations,
                              dg.volume_integral, dg, cache)
    end

    # Calculate interface fluxes
    @trixi_timeit timer() "interface flux" begin
        calc_interface_flux!(cache, u, mesh,
                             have_nonconservative_terms(equations), equations,
                             dg.surface_integral, dg)
    end

    # Calculate boundary fluxes
    @trixi_timeit timer() "boundary flux" begin
        calc_boundary_flux!(cache, u, t, boundary_conditions, mesh, equations,
                            dg.surface_integral, dg)
    end

    # Calculate surface integrals
    @trixi_timeit timer() "surface integral" begin
        calc_surface_integral!(du, u, mesh, equations,
                               dg.surface_integral, dg, cache)
    end

    # Apply Jacobian from mapping to reference element
    @trixi_timeit timer() "Jacobian" apply_jacobian!(du, mesh, equations, dg, cache)

    # Calculate source terms
    @trixi_timeit timer() "source terms" begin
        calc_sources!(du, u, t, source_terms, equations, dg, cache)
    end

    return nothing
end

#=
`weak_form_kernel!` is only implemented for conserved terms as
non-conservative terms should always be discretized in conjunction with a flux-splitting scheme,
see `flux_differencing_kernel!`.
This treatment is required to achieve, e.g., entropy-stability or well-balancedness.
See also https://github.com/trixi-framework/Trixi.jl/issues/1671#issuecomment-1765644064
=#
<<<<<<< HEAD
@inline function weak_form_kernel_element!(du, u,
                                           element,
                                           ::Type{<:Union{StructuredMesh{3},
                                                          P4estMesh{3},
                                                          T8codeMesh{3}}},
                                           nonconservative_terms::False, equations,
                                           dg::DGSEM, contravariant_vectors,
                                           alpha = true)
=======
@inline function weak_form_kernel!(du, u,
                                   element,
                                   mesh::Union{StructuredMesh{3}, P4estMesh{3},
                                               T8codeMesh{3}},
                                   have_nonconservative_terms::False, equations,
                                   dg::DGSEM, cache, alpha = true)
>>>>>>> b15c6ea8
    # true * [some floating point value] == [exactly the same floating point value]
    # This can (hopefully) be optimized away due to constant propagation.
    @unpack derivative_dhat = dg.basis

    for k in eachnode(dg), j in eachnode(dg), i in eachnode(dg)
        u_node = get_node_vars(u, equations, dg, i, j, k, element)

        flux1 = flux(u_node, 1, equations)
        flux2 = flux(u_node, 2, equations)
        flux3 = flux(u_node, 3, equations)

        # Compute the contravariant flux by taking the scalar product of the
        # first contravariant vector Ja^1 and the flux vector
        Ja11, Ja12, Ja13 = get_contravariant_vector(1, contravariant_vectors,
                                                    i, j, k, element)
        contravariant_flux1 = Ja11 * flux1 + Ja12 * flux2 + Ja13 * flux3
        for ii in eachnode(dg)
            multiply_add_to_node_vars!(du, alpha * derivative_dhat[ii, i],
                                       contravariant_flux1, equations, dg,
                                       ii, j, k, element)
        end

        # Compute the contravariant flux by taking the scalar product of the
        # second contravariant vector Ja^2 and the flux vector
        Ja21, Ja22, Ja23 = get_contravariant_vector(2, contravariant_vectors,
                                                    i, j, k, element)
        contravariant_flux2 = Ja21 * flux1 + Ja22 * flux2 + Ja23 * flux3
        for jj in eachnode(dg)
            multiply_add_to_node_vars!(du, alpha * derivative_dhat[jj, j],
                                       contravariant_flux2, equations, dg,
                                       i, jj, k, element)
        end

        # Compute the contravariant flux by taking the scalar product of the
        # third contravariant vector Ja^3 and the flux vector
        Ja31, Ja32, Ja33 = get_contravariant_vector(3, contravariant_vectors,
                                                    i, j, k, element)
        contravariant_flux3 = Ja31 * flux1 + Ja32 * flux2 + Ja33 * flux3
        for kk in eachnode(dg)
            multiply_add_to_node_vars!(du, alpha * derivative_dhat[kk, k],
                                       contravariant_flux3, equations, dg,
                                       i, j, kk, element)
        end
    end

    return nothing
end

# flux differencing volume integral on curvilinear hexahedral elements. Averaging of the
# mapping terms, stored in `contravariant_vectors`, is peeled apart from the evaluation of
# the physical fluxes in each Cartesian direction
@inline function flux_differencing_kernel!(du, u,
                                           element,
                                           mesh::Union{StructuredMesh{3}, P4estMesh{3},
                                                       T8codeMesh{3}},
                                           have_nonconservative_terms::False, equations,
                                           volume_flux, dg::DGSEM, cache, alpha = true)
    # true * [some floating point value] == [exactly the same floating point value]
    # This can (hopefully) be optimized away due to constant propagation.
    @unpack derivative_split = dg.basis
    @unpack contravariant_vectors = cache.elements

    # Calculate volume integral in one element
    for k in eachnode(dg), j in eachnode(dg), i in eachnode(dg)
        u_node = get_node_vars(u, equations, dg, i, j, k, element)

        # pull the contravariant vectors in each coordinate direction
        Ja1_node = get_contravariant_vector(1, contravariant_vectors, i, j, k, element)
        Ja2_node = get_contravariant_vector(2, contravariant_vectors, i, j, k, element)
        Ja3_node = get_contravariant_vector(3, contravariant_vectors, i, j, k, element)

        # All diagonal entries of `derivative_split` are zero. Thus, we can skip
        # the computation of the diagonal terms. In addition, we use the symmetry
        # of the `volume_flux` to save half of the possible two-point flux
        # computations.

        # x direction
        for ii in (i + 1):nnodes(dg)
            u_node_ii = get_node_vars(u, equations, dg, ii, j, k, element)
            # pull the contravariant vectors and compute the average
            Ja1_node_ii = get_contravariant_vector(1, contravariant_vectors,
                                                   ii, j, k, element)
            Ja1_avg = 0.5f0 * (Ja1_node + Ja1_node_ii)
            # compute the contravariant sharp flux in the direction of the
            # averaged contravariant vector
            fluxtilde1 = volume_flux(u_node, u_node_ii, Ja1_avg, equations)
            multiply_add_to_node_vars!(du, alpha * derivative_split[i, ii], fluxtilde1,
                                       equations, dg, i, j, k, element)
            multiply_add_to_node_vars!(du, alpha * derivative_split[ii, i], fluxtilde1,
                                       equations, dg, ii, j, k, element)
        end

        # y direction
        for jj in (j + 1):nnodes(dg)
            u_node_jj = get_node_vars(u, equations, dg, i, jj, k, element)
            # pull the contravariant vectors and compute the average
            Ja2_node_jj = get_contravariant_vector(2, contravariant_vectors,
                                                   i, jj, k, element)
            Ja2_avg = 0.5f0 * (Ja2_node + Ja2_node_jj)
            # compute the contravariant sharp flux in the direction of the
            # averaged contravariant vector
            fluxtilde2 = volume_flux(u_node, u_node_jj, Ja2_avg, equations)
            multiply_add_to_node_vars!(du, alpha * derivative_split[j, jj], fluxtilde2,
                                       equations, dg, i, j, k, element)
            multiply_add_to_node_vars!(du, alpha * derivative_split[jj, j], fluxtilde2,
                                       equations, dg, i, jj, k, element)
        end

        # z direction
        for kk in (k + 1):nnodes(dg)
            u_node_kk = get_node_vars(u, equations, dg, i, j, kk, element)
            # pull the contravariant vectors and compute the average
            Ja3_node_kk = get_contravariant_vector(3, contravariant_vectors,
                                                   i, j, kk, element)
            Ja3_avg = 0.5f0 * (Ja3_node + Ja3_node_kk)
            # compute the contravariant sharp flux in the direction of the
            # averaged contravariant vector
            fluxtilde3 = volume_flux(u_node, u_node_kk, Ja3_avg, equations)
            multiply_add_to_node_vars!(du, alpha * derivative_split[k, kk], fluxtilde3,
                                       equations, dg, i, j, k, element)
            multiply_add_to_node_vars!(du, alpha * derivative_split[kk, k], fluxtilde3,
                                       equations, dg, i, j, kk, element)
        end
    end

    return nothing
end

@inline function flux_differencing_kernel!(du, u,
                                           element,
                                           mesh::Union{StructuredMesh{3}, P4estMesh{3},
                                                       T8codeMesh{3}},
                                           have_nonconservative_terms::True, equations,
                                           volume_flux, dg::DGSEM, cache, alpha = true)
    @unpack derivative_split = dg.basis
    @unpack contravariant_vectors = cache.elements
    symmetric_flux, nonconservative_flux = volume_flux

    # Apply the symmetric flux as usual
    flux_differencing_kernel!(du, u, element, mesh, False(), equations, symmetric_flux,
                              dg, cache, alpha)

    # Calculate the remaining volume terms using the nonsymmetric generalized flux
    for k in eachnode(dg), j in eachnode(dg), i in eachnode(dg)
        u_node = get_node_vars(u, equations, dg, i, j, k, element)

        # pull the contravariant vectors in each coordinate direction
        Ja1_node = get_contravariant_vector(1, contravariant_vectors, i, j, k, element)
        Ja2_node = get_contravariant_vector(2, contravariant_vectors, i, j, k, element)
        Ja3_node = get_contravariant_vector(3, contravariant_vectors, i, j, k, element)

        # The diagonal terms are zero since the diagonal of `derivative_split`
        # is zero. We ignore this for now.
        # In general, nonconservative fluxes can depend on both the contravariant
        # vectors (normal direction) at the current node and the averaged ones.
        # Thus, we need to pass both to the nonconservative flux.

        # x direction
        integral_contribution = zero(u_node)
        for ii in eachnode(dg)
            u_node_ii = get_node_vars(u, equations, dg, ii, j, k, element)
            # pull the contravariant vectors and compute the average
            Ja1_node_ii = get_contravariant_vector(1, contravariant_vectors,
                                                   ii, j, k, element)
            Ja1_avg = 0.5f0 * (Ja1_node + Ja1_node_ii)
            # compute the contravariant nonconservative flux in the direction of the
            # averaged contravariant vector
            fluxtilde1 = nonconservative_flux(u_node, u_node_ii, Ja1_avg,
                                              equations)
            integral_contribution = integral_contribution +
                                    derivative_split[i, ii] * fluxtilde1
        end

        # y direction
        for jj in eachnode(dg)
            u_node_jj = get_node_vars(u, equations, dg, i, jj, k, element)
            # pull the contravariant vectors and compute the average
            Ja2_node_jj = get_contravariant_vector(2, contravariant_vectors,
                                                   i, jj, k, element)
            Ja2_avg = 0.5f0 * (Ja2_node + Ja2_node_jj)
            # compute the contravariant nonconservative flux in the direction of the
            # averaged contravariant vector
            fluxtilde2 = nonconservative_flux(u_node, u_node_jj, Ja2_avg,
                                              equations)
            integral_contribution = integral_contribution +
                                    derivative_split[j, jj] * fluxtilde2
        end

        # z direction
        for kk in eachnode(dg)
            u_node_kk = get_node_vars(u, equations, dg, i, j, kk, element)
            # pull the contravariant vectors and compute the average
            Ja3_node_kk = get_contravariant_vector(3, contravariant_vectors,
                                                   i, j, kk, element)
            Ja3_avg = 0.5f0 * (Ja3_node + Ja3_node_kk)
            # compute the contravariant nonconservative flux in the direction of the
            # averaged contravariant vector
            fluxtilde3 = nonconservative_flux(u_node, u_node_kk, Ja3_avg,
                                              equations)
            integral_contribution = integral_contribution +
                                    derivative_split[k, kk] * fluxtilde3
        end

        # The factor 0.5 cancels the factor 2 in the flux differencing form
        multiply_add_to_node_vars!(du, alpha * 0.5f0, integral_contribution, equations,
                                   dg, i, j, k, element)
    end

    return nothing
end

# Computing the normal vector for the FV method on curvilinear subcells.
# To fulfill free-stream preservation we use the explicit formula B.53 in Appendix B.4
# by Hennemann, Rueda-Ramirez, Hindenlang, Gassner (2020)
# "A provably entropy stable subcell shock capturing approach for high order split form DG for the compressible Euler equations"
# [arXiv: 2008.12044v2](https://arxiv.org/pdf/2008.12044)
@inline function calcflux_fv!(fstar1_L, fstar1_R, fstar2_L, fstar2_R, fstar3_L,
                              fstar3_R, u,
                              mesh::Union{StructuredMesh{3}, P4estMesh{3},
                                          T8codeMesh{3}},
                              have_nonconservative_terms::False,
                              equations, volume_flux_fv, dg::DGSEM, element, cache)
    @unpack contravariant_vectors = cache.elements
    @unpack weights, derivative_matrix = dg.basis

    # Performance improvement if the metric terms of the subcell FV method are only computed
    # once at the beginning of the simulation, instead of at every Runge-Kutta stage
    fstar1_L[:, 1, :, :] .= zero(eltype(fstar1_L))
    fstar1_L[:, nnodes(dg) + 1, :, :] .= zero(eltype(fstar1_L))
    fstar1_R[:, 1, :, :] .= zero(eltype(fstar1_R))
    fstar1_R[:, nnodes(dg) + 1, :, :] .= zero(eltype(fstar1_R))

    for k in eachnode(dg), j in eachnode(dg)
        normal_direction = get_contravariant_vector(1, contravariant_vectors,
                                                    1, j, k, element)

        for i in 2:nnodes(dg)
            u_ll = get_node_vars(u, equations, dg, i - 1, j, k, element)
            u_rr = get_node_vars(u, equations, dg, i, j, k, element)

            for m in 1:nnodes(dg)
                normal_direction += weights[i - 1] * derivative_matrix[i - 1, m] *
                                    get_contravariant_vector(1, contravariant_vectors,
                                                             m, j, k, element)
            end

            # Compute the contravariant flux
            contravariant_flux = volume_flux_fv(u_ll, u_rr, normal_direction, equations)

            set_node_vars!(fstar1_L, contravariant_flux, equations, dg, i, j, k)
            set_node_vars!(fstar1_R, contravariant_flux, equations, dg, i, j, k)
        end
    end

    fstar2_L[:, :, 1, :] .= zero(eltype(fstar2_L))
    fstar2_L[:, :, nnodes(dg) + 1, :] .= zero(eltype(fstar2_L))
    fstar2_R[:, :, 1, :] .= zero(eltype(fstar2_R))
    fstar2_R[:, :, nnodes(dg) + 1, :] .= zero(eltype(fstar2_R))

    for k in eachnode(dg), i in eachnode(dg)
        normal_direction = get_contravariant_vector(2, contravariant_vectors,
                                                    i, 1, k, element)

        for j in 2:nnodes(dg)
            u_ll = get_node_vars(u, equations, dg, i, j - 1, k, element)
            u_rr = get_node_vars(u, equations, dg, i, j, k, element)

            for m in 1:nnodes(dg)
                normal_direction += weights[j - 1] * derivative_matrix[j - 1, m] *
                                    get_contravariant_vector(2, contravariant_vectors,
                                                             i, m, k, element)
            end

            # Compute the contravariant flux
            contravariant_flux = volume_flux_fv(u_ll, u_rr, normal_direction, equations)

            set_node_vars!(fstar2_L, contravariant_flux, equations, dg, i, j, k)
            set_node_vars!(fstar2_R, contravariant_flux, equations, dg, i, j, k)
        end
    end

    fstar3_L[:, :, :, 1] .= zero(eltype(fstar3_L))
    fstar3_L[:, :, :, nnodes(dg) + 1] .= zero(eltype(fstar3_L))
    fstar3_R[:, :, :, 1] .= zero(eltype(fstar3_R))
    fstar3_R[:, :, :, nnodes(dg) + 1] .= zero(eltype(fstar3_R))

    for j in eachnode(dg), i in eachnode(dg)
        normal_direction = get_contravariant_vector(3, contravariant_vectors,
                                                    i, j, 1, element)

        for k in 2:nnodes(dg)
            u_ll = get_node_vars(u, equations, dg, i, j, k - 1, element)
            u_rr = get_node_vars(u, equations, dg, i, j, k, element)

            for m in 1:nnodes(dg)
                normal_direction += weights[k - 1] * derivative_matrix[k - 1, m] *
                                    get_contravariant_vector(3, contravariant_vectors,
                                                             i, j, m, element)
            end

            # Compute the contravariant flux
            contravariant_flux = volume_flux_fv(u_ll, u_rr, normal_direction, equations)

            set_node_vars!(fstar3_L, contravariant_flux, equations, dg, i, j, k)
            set_node_vars!(fstar3_R, contravariant_flux, equations, dg, i, j, k)
        end
    end

    return nothing
end

# # Calculate the finite volume fluxes inside curvilinear elements (**with non-conservative terms**).
@inline function calcflux_fv!(fstar1_L, fstar1_R, fstar2_L, fstar2_R, fstar3_L,
                              fstar3_R, u,
                              mesh::Union{StructuredMesh{3}, P4estMesh{3},
                                          T8codeMesh{3}},
                              have_nonconservative_terms::True,
                              equations, volume_flux_fv, dg::DGSEM, element, cache)
    @unpack contravariant_vectors = cache.elements
    @unpack weights, derivative_matrix = dg.basis

    volume_flux, nonconservative_flux = volume_flux_fv

    # Performance improvement if the metric terms of the subcell FV method are only computed
    # once at the beginning of the simulation, instead of at every Runge-Kutta stage
    fstar1_L[:, 1, :, :] .= zero(eltype(fstar1_L))
    fstar1_L[:, nnodes(dg) + 1, :, :] .= zero(eltype(fstar1_L))
    fstar1_R[:, 1, :, :] .= zero(eltype(fstar1_R))
    fstar1_R[:, nnodes(dg) + 1, :, :] .= zero(eltype(fstar1_R))

    for k in eachnode(dg), j in eachnode(dg)
        normal_direction = get_contravariant_vector(1, contravariant_vectors,
                                                    1, j, k, element)

        for i in 2:nnodes(dg)
            u_ll = get_node_vars(u, equations, dg, i - 1, j, k, element)
            u_rr = get_node_vars(u, equations, dg, i, j, k, element)

            for m in eachnode(dg)
                normal_direction += weights[i - 1] * derivative_matrix[i - 1, m] *
                                    get_contravariant_vector(1, contravariant_vectors,
                                                             m, j, k, element)
            end

            # Compute the contravariant conservative flux
            ftilde = volume_flux(u_ll, u_rr, normal_direction, equations)

            # Compute and add in the nonconservative part
            # Note the factor 0.5 necessary for the nonconservative fluxes based on
            # the interpretation of global SBP operators coupled discontinuously via
            # central fluxes/SATs
            ftilde_L = ftilde +
                       0.5f0 *
                       nonconservative_flux(u_ll, u_rr, normal_direction, equations)
            ftilde_R = ftilde +
                       0.5f0 *
                       nonconservative_flux(u_rr, u_ll, normal_direction, equations)

            set_node_vars!(fstar1_L, ftilde_L, equations, dg, i, j, k)
            set_node_vars!(fstar1_R, ftilde_R, equations, dg, i, j, k)
        end
    end

    fstar2_L[:, :, 1, :] .= zero(eltype(fstar2_L))
    fstar2_L[:, :, nnodes(dg) + 1, :] .= zero(eltype(fstar2_L))
    fstar2_R[:, :, 1, :] .= zero(eltype(fstar2_R))
    fstar2_R[:, :, nnodes(dg) + 1, :] .= zero(eltype(fstar2_R))

    for k in eachnode(dg), i in eachnode(dg)
        normal_direction = get_contravariant_vector(2, contravariant_vectors,
                                                    i, 1, k, element)

        for j in 2:nnodes(dg)
            u_ll = get_node_vars(u, equations, dg, i, j - 1, k, element)
            u_rr = get_node_vars(u, equations, dg, i, j, k, element)

            for m in eachnode(dg)
                normal_direction += weights[j - 1] * derivative_matrix[j - 1, m] *
                                    get_contravariant_vector(2, contravariant_vectors,
                                                             i, m, k, element)
            end

            # Compute the contravariant conservative flux
            ftilde = volume_flux(u_ll, u_rr, normal_direction, equations)

            # Compute and add in the nonconservative part
            # Note the factor 0.5 necessary for the nonconservative fluxes based on
            # the interpretation of global SBP operators coupled discontinuously via
            # central fluxes/SATs
            ftilde_L = ftilde +
                       0.5f0 *
                       nonconservative_flux(u_ll, u_rr, normal_direction, equations)
            ftilde_R = ftilde +
                       0.5f0 *
                       nonconservative_flux(u_rr, u_ll, normal_direction, equations)

            set_node_vars!(fstar2_L, ftilde_L, equations, dg, i, j, k)
            set_node_vars!(fstar2_R, ftilde_R, equations, dg, i, j, k)
        end
    end

    fstar3_L[:, :, :, 1] .= zero(eltype(fstar3_L))
    fstar3_L[:, :, :, nnodes(dg) + 1] .= zero(eltype(fstar3_L))
    fstar3_R[:, :, :, 1] .= zero(eltype(fstar3_R))
    fstar3_R[:, :, :, nnodes(dg) + 1] .= zero(eltype(fstar3_R))

    for j in eachnode(dg), i in eachnode(dg)
        normal_direction = get_contravariant_vector(3, contravariant_vectors,
                                                    i, j, 1, element)

        for k in 2:nnodes(dg)
            u_ll = get_node_vars(u, equations, dg, i, j, k - 1, element)
            u_rr = get_node_vars(u, equations, dg, i, j, k, element)

            for m in eachnode(dg)
                normal_direction += weights[k - 1] * derivative_matrix[k - 1, m] *
                                    get_contravariant_vector(3, contravariant_vectors,
                                                             i, j, m, element)
            end

            # Compute the contravariant conservative flux
            ftilde = volume_flux(u_ll, u_rr, normal_direction, equations)

            # Compute and add in the nonconservative part
            # Note the factor 0.5 necessary for the nonconservative fluxes based on
            # the interpretation of global SBP operators coupled discontinuously via
            # central fluxes/SATs
            ftilde_L = ftilde +
                       0.5f0 *
                       nonconservative_flux(u_ll, u_rr, normal_direction, equations)
            ftilde_R = ftilde +
                       0.5f0 *
                       nonconservative_flux(u_rr, u_ll, normal_direction, equations)

            set_node_vars!(fstar3_L, ftilde_L, equations, dg, i, j, k)
            set_node_vars!(fstar3_R, ftilde_R, equations, dg, i, j, k)
        end
    end

    return nothing
end

function calc_interface_flux!(cache, u, mesh::StructuredMesh{3},
                              have_nonconservative_terms, # can be True/False
                              equations, surface_integral, dg::DG)
    @unpack elements = cache

    @threaded for element in eachelement(dg, cache)
        # Interfaces in negative directions
        # Faster version of "for orientation in (1, 2, 3)"

        # Interfaces in x-direction (`orientation` = 1)
        calc_interface_flux!(elements.surface_flux_values,
                             elements.left_neighbors[1, element],
                             element, 1, u, mesh,
                             have_nonconservative_terms, equations,
                             surface_integral, dg, cache)

        # Interfaces in y-direction (`orientation` = 2)
        calc_interface_flux!(elements.surface_flux_values,
                             elements.left_neighbors[2, element],
                             element, 2, u, mesh,
                             have_nonconservative_terms, equations,
                             surface_integral, dg, cache)

        # Interfaces in z-direction (`orientation` = 3)
        calc_interface_flux!(elements.surface_flux_values,
                             elements.left_neighbors[3, element],
                             element, 3, u, mesh,
                             have_nonconservative_terms, equations,
                             surface_integral, dg, cache)
    end

    return nothing
end

@inline function calc_interface_flux!(surface_flux_values, left_element, right_element,
                                      orientation, u,
                                      mesh::StructuredMesh{3},
                                      have_nonconservative_terms::False, equations,
                                      surface_integral, dg::DG, cache)
    # This is slow for LSA, but for some reason faster for Euler (see #519)
    if left_element <= 0 # left_element = 0 at boundaries
        return surface_flux_values
    end

    @unpack surface_flux = surface_integral
    @unpack contravariant_vectors, inverse_jacobian = cache.elements

    right_direction = 2 * orientation
    left_direction = right_direction - 1

    for j in eachnode(dg), i in eachnode(dg)
        if orientation == 1
            u_ll = get_node_vars(u, equations, dg, nnodes(dg), i, j, left_element)
            u_rr = get_node_vars(u, equations, dg, 1, i, j, right_element)

            # If the mapping is orientation-reversing, the contravariant vectors' orientation
            # is reversed as well. The normal vector must be oriented in the direction
            # from `left_element` to `right_element`, or the numerical flux will be computed
            # incorrectly (downwind direction).
            sign_jacobian = sign(inverse_jacobian[1, i, j, right_element])

            # First contravariant vector Ja^1 as SVector
            normal_direction = sign_jacobian *
                               get_contravariant_vector(1, contravariant_vectors,
                                                        1, i, j, right_element)
        elseif orientation == 2
            u_ll = get_node_vars(u, equations, dg, i, nnodes(dg), j, left_element)
            u_rr = get_node_vars(u, equations, dg, i, 1, j, right_element)

            # See above
            sign_jacobian = sign(inverse_jacobian[i, 1, j, right_element])

            # Second contravariant vector Ja^2 as SVector
            normal_direction = sign_jacobian *
                               get_contravariant_vector(2, contravariant_vectors,
                                                        i, 1, j, right_element)
        else # orientation == 3
            u_ll = get_node_vars(u, equations, dg, i, j, nnodes(dg), left_element)
            u_rr = get_node_vars(u, equations, dg, i, j, 1, right_element)

            # See above
            sign_jacobian = sign(inverse_jacobian[i, j, 1, right_element])

            # Third contravariant vector Ja^3 as SVector
            normal_direction = sign_jacobian *
                               get_contravariant_vector(3, contravariant_vectors,
                                                        i, j, 1, right_element)
        end

        # If the mapping is orientation-reversing, the normal vector will be reversed (see above).
        # However, the flux now has the wrong sign, since we need the physical flux in normal direction.
        flux = sign_jacobian * surface_flux(u_ll, u_rr, normal_direction, equations)

        for v in eachvariable(equations)
            surface_flux_values[v, i, j, right_direction, left_element] = flux[v]
            surface_flux_values[v, i, j, left_direction, right_element] = flux[v]
        end
    end

    return nothing
end

@inline function calc_interface_flux!(surface_flux_values, left_element, right_element,
                                      orientation, u,
                                      mesh::StructuredMesh{3},
                                      have_nonconservative_terms::True, equations,
                                      surface_integral, dg::DG, cache)
    # See comment on `calc_interface_flux!` with `have_nonconservative_terms::False`
    if left_element <= 0 # left_element = 0 at boundaries
        return surface_flux_values
    end

    surface_flux, nonconservative_flux = surface_integral.surface_flux
    @unpack contravariant_vectors, inverse_jacobian = cache.elements

    right_direction = 2 * orientation
    left_direction = right_direction - 1

    for j in eachnode(dg), i in eachnode(dg)
        if orientation == 1
            u_ll = get_node_vars(u, equations, dg, nnodes(dg), i, j, left_element)
            u_rr = get_node_vars(u, equations, dg, 1, i, j, right_element)

            # If the mapping is orientation-reversing, the contravariant vectors' orientation
            # is reversed as well. The normal vector must be oriented in the direction
            # from `left_element` to `right_element`, or the numerical flux will be computed
            # incorrectly (downwind direction).
            sign_jacobian = sign(inverse_jacobian[1, i, j, right_element])

            # First contravariant vector Ja^1 as SVector
            normal_direction = sign_jacobian *
                               get_contravariant_vector(1, contravariant_vectors,
                                                        1, i, j, right_element)
        elseif orientation == 2
            u_ll = get_node_vars(u, equations, dg, i, nnodes(dg), j, left_element)
            u_rr = get_node_vars(u, equations, dg, i, 1, j, right_element)

            # See above
            sign_jacobian = sign(inverse_jacobian[i, 1, j, right_element])

            # Second contravariant vector Ja^2 as SVector
            normal_direction = sign_jacobian *
                               get_contravariant_vector(2, contravariant_vectors,
                                                        i, 1, j, right_element)
        else # orientation == 3
            u_ll = get_node_vars(u, equations, dg, i, j, nnodes(dg), left_element)
            u_rr = get_node_vars(u, equations, dg, i, j, 1, right_element)

            # See above
            sign_jacobian = sign(inverse_jacobian[i, j, 1, right_element])

            # Third contravariant vector Ja^3 as SVector
            normal_direction = sign_jacobian *
                               get_contravariant_vector(3, contravariant_vectors,
                                                        i, j, 1, right_element)
        end

        # If the mapping is orientation-reversing, the normal vector will be reversed (see above).
        # However, the flux now has the wrong sign, since we need the physical flux in normal direction.
        flux = sign_jacobian * surface_flux(u_ll, u_rr, normal_direction, equations)

        # Compute both nonconservative fluxes
        # Scale with sign_jacobian to ensure that the normal_direction matches that
        # from the flux above
        noncons_left = sign_jacobian *
                       nonconservative_flux(u_ll, u_rr, normal_direction, equations)
        noncons_right = sign_jacobian *
                        nonconservative_flux(u_rr, u_ll, normal_direction, equations)

        for v in eachvariable(equations)
            # Note the factor 0.5 necessary for the nonconservative fluxes based on
            # the interpretation of global SBP operators coupled discontinuously via
            # central fluxes/SATs
            surface_flux_values[v, i, j, right_direction, left_element] = flux[v] +
                                                                          0.5f0 *
                                                                          noncons_left[v]
            surface_flux_values[v, i, j, left_direction, right_element] = flux[v] +
                                                                          0.5f0 *
                                                                          noncons_right[v]
        end
    end

    return nothing
end

# TODO: Taal dimension agnostic
function calc_boundary_flux!(cache, u, t, boundary_condition::BoundaryConditionPeriodic,
                             mesh::StructuredMesh{3}, equations, surface_integral,
                             dg::DG)
    @assert isperiodic(mesh)
    return nothing
end

function calc_boundary_flux!(cache, u, t, boundary_conditions::NamedTuple,
                             mesh::StructuredMesh{3}, equations, surface_integral,
                             dg::DG)
    @unpack surface_flux_values = cache.elements
    linear_indices = LinearIndices(size(mesh))

    for cell_z in axes(mesh, 3), cell_y in axes(mesh, 2)
        # Negative x-direction
        direction = 1
        element = linear_indices[begin, cell_y, cell_z]

        for k in eachnode(dg), j in eachnode(dg)
            calc_boundary_flux_by_direction!(surface_flux_values, u, t, 1,
                                             boundary_conditions[direction],
                                             mesh,
                                             have_nonconservative_terms(equations),
                                             equations, surface_integral, dg,
                                             cache,
                                             direction, (1, j, k), (j, k), element)
        end

        # Positive x-direction
        direction = 2
        element = linear_indices[end, cell_y, cell_z]

        for k in eachnode(dg), j in eachnode(dg)
            calc_boundary_flux_by_direction!(surface_flux_values, u, t, 1,
                                             boundary_conditions[direction],
                                             mesh,
                                             have_nonconservative_terms(equations),
                                             equations, surface_integral, dg,
                                             cache,
                                             direction, (nnodes(dg), j, k), (j, k),
                                             element)
        end
    end

    for cell_z in axes(mesh, 3), cell_x in axes(mesh, 1)
        # Negative y-direction
        direction = 3
        element = linear_indices[cell_x, begin, cell_z]

        for k in eachnode(dg), i in eachnode(dg)
            calc_boundary_flux_by_direction!(surface_flux_values, u, t, 2,
                                             boundary_conditions[direction],
                                             mesh,
                                             have_nonconservative_terms(equations),
                                             equations, surface_integral, dg,
                                             cache,
                                             direction, (i, 1, k), (i, k), element)
        end

        # Positive y-direction
        direction = 4
        element = linear_indices[cell_x, end, cell_z]

        for k in eachnode(dg), i in eachnode(dg)
            calc_boundary_flux_by_direction!(surface_flux_values, u, t, 2,
                                             boundary_conditions[direction],
                                             mesh,
                                             have_nonconservative_terms(equations),
                                             equations, surface_integral, dg,
                                             cache,
                                             direction, (i, nnodes(dg), k), (i, k),
                                             element)
        end
    end

    for cell_y in axes(mesh, 2), cell_x in axes(mesh, 1)
        # Negative z-direction
        direction = 5
        element = linear_indices[cell_x, cell_y, begin]

        for j in eachnode(dg), i in eachnode(dg)
            calc_boundary_flux_by_direction!(surface_flux_values, u, t, 3,
                                             boundary_conditions[direction],
                                             mesh,
                                             have_nonconservative_terms(equations),
                                             equations, surface_integral, dg,
                                             cache,
                                             direction, (i, j, 1), (i, j), element)
        end

        # Positive z-direction
        direction = 6
        element = linear_indices[cell_x, cell_y, end]

        for j in eachnode(dg), i in eachnode(dg)
            calc_boundary_flux_by_direction!(surface_flux_values, u, t, 3,
                                             boundary_conditions[direction],
                                             mesh,
                                             have_nonconservative_terms(equations),
                                             equations, surface_integral, dg,
                                             cache,
                                             direction, (i, j, nnodes(dg)), (i, j),
                                             element)
        end
    end

    return nothing
end

function apply_jacobian!(backend::Nothing, du,
                         mesh::Union{StructuredMesh{3}, P4estMesh{3}, T8codeMesh{3}},
                         equations, dg::DG, cache)
    @unpack inverse_jacobian = cache.elements
    @threaded for element in eachelement(dg, cache)
        apply_jacobian_element!(du, typeof(mesh), equations, dg, inverse_jacobian,
                                element)
    end
    return nothing
end

function apply_jacobian!(backend::Backend, du,
                         mesh::Union{StructuredMesh{3}, P4estMesh{3}, T8codeMesh{3}},
                         equations, dg::DG, cache)
    @unpack inverse_jacobian = cache.elements

    kernel! = apply_jacobian_KAkernel!(backend)
    kernel!(du, typeof(mesh), equations, dg, inverse_jacobian,
            ndrange = nelements(cache.elements))
    return nothing
end

@kernel function apply_jacobian_KAkernel!(du, meshT, equations, dg::DG,
                                          inverse_jacobian)
    element = @index(Global)
    apply_jacobian_element!(du, meshT, equations, dg, inverse_jacobian, element)
end

function apply_jacobian_element!(du,
                                 ::Type{<:Union{StructuredMesh{3}, P4estMesh{3},
                                                T8codeMesh{3}}},
                                 equations, dg, inverse_jacobian, element)
    for k in eachnode(dg), j in eachnode(dg), i in eachnode(dg)
        factor = -inverse_jacobian[i, j, k, element]

        for v in eachvariable(equations)
            du[v, i, j, k, element] *= factor
        end
    end
    return nothing
end
end # @muladd<|MERGE_RESOLUTION|>--- conflicted
+++ resolved
@@ -56,23 +56,14 @@
 This treatment is required to achieve, e.g., entropy-stability or well-balancedness.
 See also https://github.com/trixi-framework/Trixi.jl/issues/1671#issuecomment-1765644064
 =#
-<<<<<<< HEAD
 @inline function weak_form_kernel_element!(du, u,
                                            element,
                                            ::Type{<:Union{StructuredMesh{3},
                                                           P4estMesh{3},
                                                           T8codeMesh{3}}},
-                                           nonconservative_terms::False, equations,
+                                           have_nonconservative_terms::False, equations,
                                            dg::DGSEM, contravariant_vectors,
                                            alpha = true)
-=======
-@inline function weak_form_kernel!(du, u,
-                                   element,
-                                   mesh::Union{StructuredMesh{3}, P4estMesh{3},
-                                               T8codeMesh{3}},
-                                   have_nonconservative_terms::False, equations,
-                                   dg::DGSEM, cache, alpha = true)
->>>>>>> b15c6ea8
     # true * [some floating point value] == [exactly the same floating point value]
     # This can (hopefully) be optimized away due to constant propagation.
     @unpack derivative_dhat = dg.basis
