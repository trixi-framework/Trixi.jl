--- conflicted
+++ resolved
@@ -270,15 +270,9 @@
 # [arXiv: 2008.12044v2](https://arxiv.org/pdf/2008.12044)
 @inline function calcflux_fv!(fstar1_L, fstar1_R, fstar2_L, fstar2_R, fstar3_L,
                               fstar3_R, u,
-<<<<<<< HEAD
-                              mesh::Union{StructuredMesh{3}, P4estMesh{3}, T8codeMesh{3
-                                                                                      }
-                                          }, nonconservative_terms::False,
-=======
                               mesh::Union{StructuredMesh{3}, P4estMesh{3}, 
                                           T8codeMesh{3}}
                               nonconservative_terms::False,
->>>>>>> ccdd90e5
                               equations, volume_flux_fv, dg::DGSEM, element, cache)
     @unpack contravariant_vectors = cache.elements
     @unpack weights, derivative_matrix = dg.basis
@@ -372,15 +366,9 @@
 # # Calculate the finite volume fluxes inside curvilinear elements (**with non-conservative terms**).
 @inline function calcflux_fv!(fstar1_L, fstar1_R, fstar2_L, fstar2_R, fstar3_L,
                               fstar3_R, u,
-<<<<<<< HEAD
-                              mesh::Union{StructuredMesh{3}, P4estMesh{3}, T8codeMesh{3
-                                                                                      }
-                                          }, nonconservative_terms::True,
-=======
                               mesh::Union{StructuredMesh{3}, P4estMesh{3}, 
                                           T8codeMesh{3}},
                               nonconservative_terms::True,
->>>>>>> ccdd90e5
                               equations, volume_flux_fv, dg::DGSEM, element, cache)
     @unpack contravariant_vectors = cache.elements
     @unpack weights, derivative_matrix = dg.basis
