# By default, Julia/LLVM does not use fused multiply-add operations (FMAs).
# Since these FMAs can increase the performance of many numerical algorithms,
# we need to opt-in explicitly.
# See https://ranocha.de/blog/Optimizing_EC_Trixi for further details.
@muladd begin
#! format: noindent

#=
`weak_form_kernel!` is only implemented for conserved terms as
non-conservative terms should always be discretized in conjunction with a flux-splitting scheme,
see `flux_differencing_kernel!`.
This treatment is required to achieve, e.g., entropy-stability or well-balancedness.
See also https://github.com/trixi-framework/Trixi.jl/issues/1671#issuecomment-1765644064
=#
@inline function weak_form_kernel!(du, u,
                                   element,
                                   mesh::Union{StructuredMesh{3}, P4estMesh{3},
                                               T8codeMesh{3}},
                                   have_nonconservative_terms::False, equations,
                                   dg::DGSEM, cache, alpha = true)
    # true * [some floating point value] == [exactly the same floating point value]
    # This can (hopefully) be optimized away due to constant propagation.
    @unpack derivative_dhat = dg.basis
    @unpack contravariant_vectors = cache.elements

    for k in eachnode(dg), j in eachnode(dg), i in eachnode(dg)
        u_node = get_node_vars(u, equations, dg, i, j, k, element)

        flux1 = flux(u_node, 1, equations)
        flux2 = flux(u_node, 2, equations)
        flux3 = flux(u_node, 3, equations)

        # Compute the contravariant flux by taking the scalar product of the
        # first contravariant vector Ja^1 and the flux vector
        Ja11, Ja12, Ja13 = get_contravariant_vector(1, contravariant_vectors,
                                                    i, j, k, element)
        contravariant_flux1 = Ja11 * flux1 + Ja12 * flux2 + Ja13 * flux3
        for ii in eachnode(dg)
            multiply_add_to_node_vars!(du, alpha * derivative_dhat[ii, i],
                                       contravariant_flux1, equations, dg,
                                       ii, j, k, element)
        end

        # Compute the contravariant flux by taking the scalar product of the
        # second contravariant vector Ja^2 and the flux vector
        Ja21, Ja22, Ja23 = get_contravariant_vector(2, contravariant_vectors,
                                                    i, j, k, element)
        contravariant_flux2 = Ja21 * flux1 + Ja22 * flux2 + Ja23 * flux3
        for jj in eachnode(dg)
            multiply_add_to_node_vars!(du, alpha * derivative_dhat[jj, j],
                                       contravariant_flux2, equations, dg,
                                       i, jj, k, element)
        end

        # Compute the contravariant flux by taking the scalar product of the
        # third contravariant vector Ja^3 and the flux vector
        Ja31, Ja32, Ja33 = get_contravariant_vector(3, contravariant_vectors,
                                                    i, j, k, element)
        contravariant_flux3 = Ja31 * flux1 + Ja32 * flux2 + Ja33 * flux3
        for kk in eachnode(dg)
            multiply_add_to_node_vars!(du, alpha * derivative_dhat[kk, k],
                                       contravariant_flux3, equations, dg,
                                       i, j, kk, element)
        end
    end

    return nothing
end

# flux differencing volume integral on curvilinear hexahedral elements. Averaging of the
# mapping terms, stored in `contravariant_vectors`, is peeled apart from the evaluation of
# the physical fluxes in each Cartesian direction
@inline function flux_differencing_kernel!(du, u,
                                           element,
                                           mesh::Union{StructuredMesh{3}, P4estMesh{3},
                                                       T8codeMesh{3}},
                                           have_nonconservative_terms::False, equations,
                                           volume_flux, dg::DGSEM, cache, alpha = true)
    # true * [some floating point value] == [exactly the same floating point value]
    # This can (hopefully) be optimized away due to constant propagation.
    @unpack derivative_split = dg.basis
    @unpack contravariant_vectors = cache.elements

    # Calculate volume integral in one element
    for k in eachnode(dg), j in eachnode(dg), i in eachnode(dg)
        u_node = get_node_vars(u, equations, dg, i, j, k, element)

        # pull the contravariant vectors in each coordinate direction
        Ja1_node = get_contravariant_vector(1, contravariant_vectors, i, j, k, element)
        Ja2_node = get_contravariant_vector(2, contravariant_vectors, i, j, k, element)
        Ja3_node = get_contravariant_vector(3, contravariant_vectors, i, j, k, element)

        # All diagonal entries of `derivative_split` are zero. Thus, we can skip
        # the computation of the diagonal terms. In addition, we use the symmetry
        # of the `volume_flux` to save half of the possible two-point flux
        # computations.

        # x direction
        for ii in (i + 1):nnodes(dg)
            u_node_ii = get_node_vars(u, equations, dg, ii, j, k, element)
            # pull the contravariant vectors and compute the average
            Ja1_node_ii = get_contravariant_vector(1, contravariant_vectors,
                                                   ii, j, k, element)
            # average mapping terms in first coordinate direction,
            # used as normal vector in the flux computation
            Ja1_avg = 0.5f0 * (Ja1_node + Ja1_node_ii)
            # compute the contravariant sharp flux in the direction of the
            # averaged contravariant vector
            fluxtilde1 = volume_flux(u_node, u_node_ii, Ja1_avg, equations)
            multiply_add_to_node_vars!(du, alpha * derivative_split[i, ii], fluxtilde1,
                                       equations, dg, i, j, k, element)
            multiply_add_to_node_vars!(du, alpha * derivative_split[ii, i], fluxtilde1,
                                       equations, dg, ii, j, k, element)
        end

        # y direction
        for jj in (j + 1):nnodes(dg)
            u_node_jj = get_node_vars(u, equations, dg, i, jj, k, element)
            # pull the contravariant vectors and compute the average
            Ja2_node_jj = get_contravariant_vector(2, contravariant_vectors,
                                                   i, jj, k, element)
            # average mapping terms in second coordinate direction,
            # used as normal vector in the flux computation
            Ja2_avg = 0.5f0 * (Ja2_node + Ja2_node_jj)
            # compute the contravariant sharp flux in the direction of the
            # averaged contravariant vector
            fluxtilde2 = volume_flux(u_node, u_node_jj, Ja2_avg, equations)
            multiply_add_to_node_vars!(du, alpha * derivative_split[j, jj], fluxtilde2,
                                       equations, dg, i, j, k, element)
            multiply_add_to_node_vars!(du, alpha * derivative_split[jj, j], fluxtilde2,
                                       equations, dg, i, jj, k, element)
        end

        # z direction
        for kk in (k + 1):nnodes(dg)
            u_node_kk = get_node_vars(u, equations, dg, i, j, kk, element)
            # pull the contravariant vectors and compute the average
            Ja3_node_kk = get_contravariant_vector(3, contravariant_vectors,
                                                   i, j, kk, element)
            # average mapping terms in third coordinate direction,
            # used as normal vector in the flux computation
            Ja3_avg = 0.5f0 * (Ja3_node + Ja3_node_kk)
            # compute the contravariant sharp flux in the direction of the
            # averaged contravariant vector
            fluxtilde3 = volume_flux(u_node, u_node_kk, Ja3_avg, equations)
            multiply_add_to_node_vars!(du, alpha * derivative_split[k, kk], fluxtilde3,
                                       equations, dg, i, j, k, element)
            multiply_add_to_node_vars!(du, alpha * derivative_split[kk, k], fluxtilde3,
                                       equations, dg, i, j, kk, element)
        end
    end

    return nothing
end

@inline function flux_differencing_kernel!(du, u,
                                           element,
                                           mesh::Union{StructuredMesh{3}, P4estMesh{3},
                                                       T8codeMesh{3}},
                                           have_nonconservative_terms::True, equations,
                                           volume_flux, dg::DGSEM, cache, alpha = true)
    flux_differencing_kernel!(du, u, element, mesh, have_nonconservative_terms,
                              combine_conservative_and_nonconservative_fluxes(volume_flux,
                                                                              equations),
                              equations, volume_flux, dg, cache, alpha)

    return nothing
end

@inline function flux_differencing_kernel!(du, u,
                                           element,
                                           mesh::Union{StructuredMesh{3}, P4estMesh{3},
                                                       T8codeMesh{3}},
                                           have_nonconservative_terms::True,
                                           combine_conservative_and_nonconservative_fluxes::False,
                                           equations,
                                           volume_flux, dg::DGSEM, cache, alpha = true)
    @unpack derivative_split = dg.basis
    @unpack contravariant_vectors = cache.elements
    symmetric_flux, nonconservative_flux = volume_flux

    # Apply the symmetric flux as usual
    flux_differencing_kernel!(du, u, element, mesh, False(), equations, symmetric_flux,
                              dg, cache, alpha)

    # Calculate the remaining volume terms using the nonsymmetric generalized flux
    for k in eachnode(dg), j in eachnode(dg), i in eachnode(dg)
        u_node = get_node_vars(u, equations, dg, i, j, k, element)

        # pull the contravariant vectors in each coordinate direction
        Ja1_node = get_contravariant_vector(1, contravariant_vectors, i, j, k, element)
        Ja2_node = get_contravariant_vector(2, contravariant_vectors, i, j, k, element)
        Ja3_node = get_contravariant_vector(3, contravariant_vectors, i, j, k, element)

        # The diagonal terms are zero since the diagonal of `derivative_split`
        # is zero. We ignore this for now.
        # In general, nonconservative fluxes can depend on both the contravariant
        # vectors (normal direction) at the current node and the averaged ones.
        # Thus, we need to pass both to the nonconservative flux.

        # x direction
        integral_contribution = zero(u_node)
        for ii in eachnode(dg)
            u_node_ii = get_node_vars(u, equations, dg, ii, j, k, element)
            # pull the contravariant vectors and compute the average
            Ja1_node_ii = get_contravariant_vector(1, contravariant_vectors,
                                                   ii, j, k, element)
            # average mapping terms in first coordinate direction,
            # used as normal vector in the flux computation
            Ja1_avg = 0.5f0 * (Ja1_node + Ja1_node_ii)
            # compute the contravariant nonconservative flux in the direction of the
            # averaged contravariant vector
            fluxtilde1 = nonconservative_flux(u_node, u_node_ii, Ja1_avg,
                                              equations)
            integral_contribution = integral_contribution +
                                    derivative_split[i, ii] * fluxtilde1
        end

        # y direction
        for jj in eachnode(dg)
            u_node_jj = get_node_vars(u, equations, dg, i, jj, k, element)
            # pull the contravariant vectors and compute the average
            Ja2_node_jj = get_contravariant_vector(2, contravariant_vectors,
                                                   i, jj, k, element)
            # average mapping terms in second coordinate direction,
            # used as normal vector in the flux computation
            Ja2_avg = 0.5f0 * (Ja2_node + Ja2_node_jj)
            # compute the contravariant nonconservative flux in the direction of the
            # averaged contravariant vector
            fluxtilde2 = nonconservative_flux(u_node, u_node_jj, Ja2_avg,
                                              equations)
            integral_contribution = integral_contribution +
                                    derivative_split[j, jj] * fluxtilde2
        end

        # z direction
        for kk in eachnode(dg)
            u_node_kk = get_node_vars(u, equations, dg, i, j, kk, element)
            # pull the contravariant vectors and compute the average
            Ja3_node_kk = get_contravariant_vector(3, contravariant_vectors,
                                                   i, j, kk, element)
            # average mapping terms in third coordinate direction,
            # used as normal vector in the flux computation
            Ja3_avg = 0.5f0 * (Ja3_node + Ja3_node_kk)
            # compute the contravariant nonconservative flux in the direction of the
            # averaged contravariant vector
            fluxtilde3 = nonconservative_flux(u_node, u_node_kk, Ja3_avg,
                                              equations)
            integral_contribution = integral_contribution +
                                    derivative_split[k, kk] * fluxtilde3
        end

        # The factor 0.5 cancels the factor 2 in the flux differencing form
        multiply_add_to_node_vars!(du, alpha * 0.5f0, integral_contribution, equations,
                                   dg, i, j, k, element)
    end

    return nothing
end

@inline function flux_differencing_kernel!(du, u,
                                           element,
                                           mesh::Union{StructuredMesh{3}, P4estMesh{3},
                                                       T8codeMesh{3}},
                                           have_nonconservative_terms::True,
                                           combine_conservative_and_nonconservative_fluxes::True,
                                           equations,
                                           volume_flux, dg::DGSEM, cache, alpha = true)
    @unpack derivative_split = dg.basis
    @unpack contravariant_vectors = cache.elements

    # Calculate volume integral in one element
    for k in eachnode(dg), j in eachnode(dg), i in eachnode(dg)
        u_node = get_node_vars(u, equations, dg, i, j, k, element)

        # pull the contravariant vectors in each coordinate direction
        Ja1_node = get_contravariant_vector(1, contravariant_vectors, i, j, k, element)
        Ja2_node = get_contravariant_vector(2, contravariant_vectors, i, j, k, element)
        Ja3_node = get_contravariant_vector(3, contravariant_vectors, i, j, k, element)

        # All diagonal entries of `derivative_split` are zero. Thus, we can skip
        # the computation of the diagonal terms. In addition, we use the symmetry
        # of the `volume_flux` to save half of the possible two-point flux
        # computations.

        # x direction
        for ii in (i + 1):nnodes(dg)
            u_node_ii = get_node_vars(u, equations, dg, ii, j, k, element)
            # pull the contravariant vectors and compute the average
            Ja1_node_ii = get_contravariant_vector(1, contravariant_vectors,
                                                   ii, j, k, element)
            # average mapping terms in first coordinate direction,
            # used as normal vector in the flux computation
            Ja1_avg = 0.5f0 * (Ja1_node + Ja1_node_ii)
            # compute the contravariant sharp flux in the direction of the
            # averaged contravariant vector
            fluxtilde1_left, fluxtilde1_right = volume_flux(u_node, u_node_ii, Ja1_avg,
                                                            equations)
            multiply_add_to_node_vars!(du, alpha * derivative_split[i, ii],
                                       fluxtilde1_left,
                                       equations, dg, i, j, k, element)
            multiply_add_to_node_vars!(du, alpha * derivative_split[ii, i],
                                       fluxtilde1_right,
                                       equations, dg, ii, j, k, element)
        end

        # y direction
        for jj in (j + 1):nnodes(dg)
            u_node_jj = get_node_vars(u, equations, dg, i, jj, k, element)
            # pull the contravariant vectors and compute the average
            Ja2_node_jj = get_contravariant_vector(2, contravariant_vectors,
                                                   i, jj, k, element)
            # average mapping terms in second coordinate direction,
            # used as normal vector in the flux computation
            Ja2_avg = 0.5f0 * (Ja2_node + Ja2_node_jj)
            # compute the contravariant sharp flux in the direction of the
            # averaged contravariant vector
            fluxtilde2_left, fluxtilde2_right = volume_flux(u_node, u_node_jj, Ja2_avg,
                                                            equations)
            multiply_add_to_node_vars!(du, alpha * derivative_split[j, jj],
                                       fluxtilde2_left,
                                       equations, dg, i, j, k, element)
            multiply_add_to_node_vars!(du, alpha * derivative_split[jj, j],
                                       fluxtilde2_right,
                                       equations, dg, i, jj, k, element)
        end

        # z direction
        for kk in (k + 1):nnodes(dg)
            u_node_kk = get_node_vars(u, equations, dg, i, j, kk, element)
            # pull the contravariant vectors and compute the average
            Ja3_node_kk = get_contravariant_vector(3, contravariant_vectors,
                                                   i, j, kk, element)
            # average mapping terms in third coordinate direction,
            # used as normal vector in the flux computation
            Ja3_avg = 0.5f0 * (Ja3_node + Ja3_node_kk)
            # compute the contravariant sharp flux in the direction of the
            # averaged contravariant vector
            fluxtilde3_left, fluxtilde3_right = volume_flux(u_node, u_node_kk, Ja3_avg,
                                                            equations)
            multiply_add_to_node_vars!(du, alpha * derivative_split[k, kk],
                                       fluxtilde3_left,
                                       equations, dg, i, j, k, element)
            multiply_add_to_node_vars!(du, alpha * derivative_split[kk, k],
                                       fluxtilde3_right,
                                       equations, dg, i, j, kk, element)
        end
    end
    return nothing
end

<<<<<<< HEAD
# Computing the normal vector for the FV method on curvilinear subcells.
# To fulfill free-stream preservation we use the explicit formula B.53 in Appendix B.4
# by Hennemann, Rueda-Ramírez, Hindenlang, Gassner (2020)
=======
# Compute the normal flux for the FV method on curvilinear subcells, see
# Hennemann, Rueda-Ramírez, Hindenlang, Gassner (2020)
>>>>>>> 01dfdb37
# "A provably entropy stable subcell shock capturing approach for high order split form DG for the compressible Euler equations"
# [arXiv: 2008.12044v2](https://arxiv.org/pdf/2008.12044)
@inline function calcflux_fv!(fstar1_L, fstar1_R, fstar2_L, fstar2_R,
                              fstar3_L, fstar3_R, u,
                              mesh::Union{StructuredMesh{3}, P4estMesh{3},
                                          T8codeMesh{3}},
                              have_nonconservative_terms::False,
                              equations, volume_flux_fv, dg::DGSEM, element, cache)
    @unpack contravariant_vectors = cache.elements
    @unpack weights, derivative_matrix = dg.basis

    # Performance improvement if the metric terms of the subcell FV method are only computed
    # once at the beginning of the simulation, instead of at every Runge-Kutta stage
    fstar1_L[:, 1, :, :] .= zero(eltype(fstar1_L))
    fstar1_L[:, nnodes(dg) + 1, :, :] .= zero(eltype(fstar1_L))
    fstar1_R[:, 1, :, :] .= zero(eltype(fstar1_R))
    fstar1_R[:, nnodes(dg) + 1, :, :] .= zero(eltype(fstar1_R))

    for k in eachnode(dg), j in eachnode(dg)
        normal_direction = get_contravariant_vector(1, contravariant_vectors,
                                                    1, j, k, element)

        for i in 2:nnodes(dg)
            u_ll = get_node_vars(u, equations, dg, i - 1, j, k, element)
            u_rr = get_node_vars(u, equations, dg, i, j, k, element)

            # Compute freestream-preserving normal vector for the finite volume flux.
            # This is the first equation in (B.53).
            for m in eachnode(dg)
                normal_direction += weights[i - 1] * derivative_matrix[i - 1, m] *
                                    get_contravariant_vector(1, contravariant_vectors,
                                                             m, j, k, element)
            end

            # Compute the contravariant flux
            contravariant_flux = volume_flux_fv(u_ll, u_rr, normal_direction, equations)

            set_node_vars!(fstar1_L, contravariant_flux, equations, dg, i, j, k)
            set_node_vars!(fstar1_R, contravariant_flux, equations, dg, i, j, k)
        end
    end

    fstar2_L[:, :, 1, :] .= zero(eltype(fstar2_L))
    fstar2_L[:, :, nnodes(dg) + 1, :] .= zero(eltype(fstar2_L))
    fstar2_R[:, :, 1, :] .= zero(eltype(fstar2_R))
    fstar2_R[:, :, nnodes(dg) + 1, :] .= zero(eltype(fstar2_R))

    for k in eachnode(dg), i in eachnode(dg)
        normal_direction = get_contravariant_vector(2, contravariant_vectors,
                                                    i, 1, k, element)

        for j in 2:nnodes(dg)
            u_ll = get_node_vars(u, equations, dg, i, j - 1, k, element)
            u_rr = get_node_vars(u, equations, dg, i, j, k, element)

            for m in eachnode(dg)
                normal_direction += weights[j - 1] * derivative_matrix[j - 1, m] *
                                    get_contravariant_vector(2, contravariant_vectors,
                                                             i, m, k, element)
            end

            # Compute the contravariant flux
            contravariant_flux = volume_flux_fv(u_ll, u_rr, normal_direction, equations)

            set_node_vars!(fstar2_L, contravariant_flux, equations, dg, i, j, k)
            set_node_vars!(fstar2_R, contravariant_flux, equations, dg, i, j, k)
        end
    end

    fstar3_L[:, :, :, 1] .= zero(eltype(fstar3_L))
    fstar3_L[:, :, :, nnodes(dg) + 1] .= zero(eltype(fstar3_L))
    fstar3_R[:, :, :, 1] .= zero(eltype(fstar3_R))
    fstar3_R[:, :, :, nnodes(dg) + 1] .= zero(eltype(fstar3_R))

    for j in eachnode(dg), i in eachnode(dg)
        normal_direction = get_contravariant_vector(3, contravariant_vectors,
                                                    i, j, 1, element)

        for k in 2:nnodes(dg)
            u_ll = get_node_vars(u, equations, dg, i, j, k - 1, element)
            u_rr = get_node_vars(u, equations, dg, i, j, k, element)

            for m in eachnode(dg)
                normal_direction += weights[k - 1] * derivative_matrix[k - 1, m] *
                                    get_contravariant_vector(3, contravariant_vectors,
                                                             i, j, m, element)
            end

            # Compute the contravariant flux
            contravariant_flux = volume_flux_fv(u_ll, u_rr, normal_direction, equations)

            set_node_vars!(fstar3_L, contravariant_flux, equations, dg, i, j, k)
            set_node_vars!(fstar3_R, contravariant_flux, equations, dg, i, j, k)
        end
    end

    return nothing
end

@inline function calcflux_fv!(fstar1_L, fstar1_R, fstar2_L, fstar2_R,
                              fstar3_L, fstar3_R, u,
                              mesh::Union{StructuredMesh{3}, P4estMesh{3},
                                          T8codeMesh{3}},
                              have_nonconservative_terms::True,
                              equations, volume_flux_fv, dg::DGSEM, element, cache)
    @unpack contravariant_vectors = cache.elements
    @unpack weights, derivative_matrix = dg.basis

    volume_flux, nonconservative_flux = volume_flux_fv

    # Performance improvement if the metric terms of the subcell FV method are only computed
    # once at the beginning of the simulation, instead of at every Runge-Kutta stage
    fstar1_L[:, 1, :, :] .= zero(eltype(fstar1_L))
    fstar1_L[:, nnodes(dg) + 1, :, :] .= zero(eltype(fstar1_L))
    fstar1_R[:, 1, :, :] .= zero(eltype(fstar1_R))
    fstar1_R[:, nnodes(dg) + 1, :, :] .= zero(eltype(fstar1_R))

    for k in eachnode(dg), j in eachnode(dg)
        normal_direction = get_contravariant_vector(1, contravariant_vectors,
                                                    1, j, k, element)

        for i in 2:nnodes(dg)
            u_ll = get_node_vars(u, equations, dg, i - 1, j, k, element)
            u_rr = get_node_vars(u, equations, dg, i, j, k, element)

            # Compute freestream-preserving normal vector for the finite volume flux.
            # This is the first equation in (B.53).
            for m in eachnode(dg)
                normal_direction += weights[i - 1] * derivative_matrix[i - 1, m] *
                                    get_contravariant_vector(1, contravariant_vectors,
                                                             m, j, k, element)
            end

            # Compute the contravariant conservative flux
            ftilde = volume_flux(u_ll, u_rr, normal_direction, equations)

            # Compute and add in the nonconservative part
            # Note the factor 0.5 necessary for the nonconservative fluxes based on
            # the interpretation of global SBP operators coupled discontinuously via
            # central fluxes/SATs
            ftilde_L = ftilde +
                       0.5f0 *
                       nonconservative_flux(u_ll, u_rr, normal_direction, equations)
            ftilde_R = ftilde +
                       0.5f0 *
                       nonconservative_flux(u_rr, u_ll, normal_direction, equations)

            set_node_vars!(fstar1_L, ftilde_L, equations, dg, i, j, k)
            set_node_vars!(fstar1_R, ftilde_R, equations, dg, i, j, k)
        end
    end

    fstar2_L[:, :, 1, :] .= zero(eltype(fstar2_L))
    fstar2_L[:, :, nnodes(dg) + 1, :] .= zero(eltype(fstar2_L))
    fstar2_R[:, :, 1, :] .= zero(eltype(fstar2_R))
    fstar2_R[:, :, nnodes(dg) + 1, :] .= zero(eltype(fstar2_R))

    for k in eachnode(dg), i in eachnode(dg)
        normal_direction = get_contravariant_vector(2, contravariant_vectors,
                                                    i, 1, k, element)

        for j in 2:nnodes(dg)
            u_ll = get_node_vars(u, equations, dg, i, j - 1, k, element)
            u_rr = get_node_vars(u, equations, dg, i, j, k, element)

            for m in eachnode(dg)
                normal_direction += weights[j - 1] * derivative_matrix[j - 1, m] *
                                    get_contravariant_vector(2, contravariant_vectors,
                                                             i, m, k, element)
            end

            # Compute the contravariant conservative flux
            ftilde = volume_flux(u_ll, u_rr, normal_direction, equations)

            # Compute and add in the nonconservative part
            # Note the factor 0.5 necessary for the nonconservative fluxes based on
            # the interpretation of global SBP operators coupled discontinuously via
            # central fluxes/SATs
            ftilde_L = ftilde +
                       0.5f0 *
                       nonconservative_flux(u_ll, u_rr, normal_direction, equations)
            ftilde_R = ftilde +
                       0.5f0 *
                       nonconservative_flux(u_rr, u_ll, normal_direction, equations)

            set_node_vars!(fstar2_L, ftilde_L, equations, dg, i, j, k)
            set_node_vars!(fstar2_R, ftilde_R, equations, dg, i, j, k)
        end
    end

    fstar3_L[:, :, :, 1] .= zero(eltype(fstar3_L))
    fstar3_L[:, :, :, nnodes(dg) + 1] .= zero(eltype(fstar3_L))
    fstar3_R[:, :, :, 1] .= zero(eltype(fstar3_R))
    fstar3_R[:, :, :, nnodes(dg) + 1] .= zero(eltype(fstar3_R))

    for j in eachnode(dg), i in eachnode(dg)
        normal_direction = get_contravariant_vector(3, contravariant_vectors,
                                                    i, j, 1, element)

        for k in 2:nnodes(dg)
            u_ll = get_node_vars(u, equations, dg, i, j, k - 1, element)
            u_rr = get_node_vars(u, equations, dg, i, j, k, element)

            for m in eachnode(dg)
                normal_direction += weights[k - 1] * derivative_matrix[k - 1, m] *
                                    get_contravariant_vector(3, contravariant_vectors,
                                                             i, j, m, element)
            end

            # Compute the contravariant conservative flux
            ftilde = volume_flux(u_ll, u_rr, normal_direction, equations)

            # Compute and add in the nonconservative part
            # Note the factor 0.5 necessary for the nonconservative fluxes based on
            # the interpretation of global SBP operators coupled discontinuously via
            # central fluxes/SATs
            ftilde_L = ftilde +
                       0.5f0 *
                       nonconservative_flux(u_ll, u_rr, normal_direction, equations)
            ftilde_R = ftilde +
                       0.5f0 *
                       nonconservative_flux(u_rr, u_ll, normal_direction, equations)

            set_node_vars!(fstar3_L, ftilde_L, equations, dg, i, j, k)
            set_node_vars!(fstar3_R, ftilde_R, equations, dg, i, j, k)
        end
    end

    return nothing
end

function calc_interface_flux!(cache, u, mesh::StructuredMesh{3},
                              have_nonconservative_terms, # can be True/False
                              equations, surface_integral, dg::DG)
    @unpack elements = cache

    @threaded for element in eachelement(dg, cache)
        # Interfaces in negative directions
        # Faster version of "for orientation in (1, 2, 3)"

        # Interfaces in x-direction (`orientation` = 1)
        calc_interface_flux!(elements.surface_flux_values,
                             elements.left_neighbors[1, element],
                             element, 1, u, mesh,
                             have_nonconservative_terms, equations,
                             surface_integral, dg, cache)

        # Interfaces in y-direction (`orientation` = 2)
        calc_interface_flux!(elements.surface_flux_values,
                             elements.left_neighbors[2, element],
                             element, 2, u, mesh,
                             have_nonconservative_terms, equations,
                             surface_integral, dg, cache)

        # Interfaces in z-direction (`orientation` = 3)
        calc_interface_flux!(elements.surface_flux_values,
                             elements.left_neighbors[3, element],
                             element, 3, u, mesh,
                             have_nonconservative_terms, equations,
                             surface_integral, dg, cache)
    end

    return nothing
end

@inline function calc_interface_flux!(surface_flux_values, left_element, right_element,
                                      orientation, u,
                                      mesh::StructuredMesh{3},
                                      have_nonconservative_terms::False, equations,
                                      surface_integral, dg::DG, cache)
    # This is slow for LSA, but for some reason faster for Euler (see #519)
    if left_element <= 0 # left_element = 0 at boundaries
        return surface_flux_values
    end

    @unpack surface_flux = surface_integral
    @unpack contravariant_vectors, inverse_jacobian = cache.elements

    right_direction = 2 * orientation
    left_direction = right_direction - 1

    for j in eachnode(dg), i in eachnode(dg)
        if orientation == 1
            u_ll = get_node_vars(u, equations, dg, nnodes(dg), i, j, left_element)
            u_rr = get_node_vars(u, equations, dg, 1, i, j, right_element)

            # If the mapping is orientation-reversing, the contravariant vectors' orientation
            # is reversed as well. The normal vector must be oriented in the direction
            # from `left_element` to `right_element`, or the numerical flux will be computed
            # incorrectly (downwind direction).
            sign_jacobian = sign(inverse_jacobian[1, i, j, right_element])

            # First contravariant vector Ja^1 as SVector
            normal_direction = sign_jacobian *
                               get_contravariant_vector(1, contravariant_vectors,
                                                        1, i, j, right_element)
        elseif orientation == 2
            u_ll = get_node_vars(u, equations, dg, i, nnodes(dg), j, left_element)
            u_rr = get_node_vars(u, equations, dg, i, 1, j, right_element)

            # See above
            sign_jacobian = sign(inverse_jacobian[i, 1, j, right_element])

            # Second contravariant vector Ja^2 as SVector
            normal_direction = sign_jacobian *
                               get_contravariant_vector(2, contravariant_vectors,
                                                        i, 1, j, right_element)
        else # orientation == 3
            u_ll = get_node_vars(u, equations, dg, i, j, nnodes(dg), left_element)
            u_rr = get_node_vars(u, equations, dg, i, j, 1, right_element)

            # See above
            sign_jacobian = sign(inverse_jacobian[i, j, 1, right_element])

            # Third contravariant vector Ja^3 as SVector
            normal_direction = sign_jacobian *
                               get_contravariant_vector(3, contravariant_vectors,
                                                        i, j, 1, right_element)
        end

        # If the mapping is orientation-reversing, the normal vector will be reversed (see above).
        # However, the flux now has the wrong sign, since we need the physical flux in normal direction.
        flux = sign_jacobian * surface_flux(u_ll, u_rr, normal_direction, equations)

        for v in eachvariable(equations)
            surface_flux_values[v, i, j, right_direction, left_element] = flux[v]
            surface_flux_values[v, i, j, left_direction, right_element] = flux[v]
        end
    end

    return nothing
end

@inline function calc_interface_flux!(surface_flux_values, left_element, right_element,
                                      orientation, u,
                                      mesh::StructuredMesh{3},
                                      have_nonconservative_terms::True, equations,
                                      surface_integral, dg::DG, cache)
    # See comment on `calc_interface_flux!` with `have_nonconservative_terms::False`
    if left_element <= 0 # left_element = 0 at boundaries
        return surface_flux_values
    end

    surface_flux, nonconservative_flux = surface_integral.surface_flux
    @unpack contravariant_vectors, inverse_jacobian = cache.elements

    right_direction = 2 * orientation
    left_direction = right_direction - 1

    for j in eachnode(dg), i in eachnode(dg)
        if orientation == 1
            u_ll = get_node_vars(u, equations, dg, nnodes(dg), i, j, left_element)
            u_rr = get_node_vars(u, equations, dg, 1, i, j, right_element)

            # If the mapping is orientation-reversing, the contravariant vectors' orientation
            # is reversed as well. The normal vector must be oriented in the direction
            # from `left_element` to `right_element`, or the numerical flux will be computed
            # incorrectly (downwind direction).
            sign_jacobian = sign(inverse_jacobian[1, i, j, right_element])

            # First contravariant vector Ja^1 as SVector
            normal_direction = sign_jacobian *
                               get_contravariant_vector(1, contravariant_vectors,
                                                        1, i, j, right_element)
        elseif orientation == 2
            u_ll = get_node_vars(u, equations, dg, i, nnodes(dg), j, left_element)
            u_rr = get_node_vars(u, equations, dg, i, 1, j, right_element)

            # See above
            sign_jacobian = sign(inverse_jacobian[i, 1, j, right_element])

            # Second contravariant vector Ja^2 as SVector
            normal_direction = sign_jacobian *
                               get_contravariant_vector(2, contravariant_vectors,
                                                        i, 1, j, right_element)
        else # orientation == 3
            u_ll = get_node_vars(u, equations, dg, i, j, nnodes(dg), left_element)
            u_rr = get_node_vars(u, equations, dg, i, j, 1, right_element)

            # See above
            sign_jacobian = sign(inverse_jacobian[i, j, 1, right_element])

            # Third contravariant vector Ja^3 as SVector
            normal_direction = sign_jacobian *
                               get_contravariant_vector(3, contravariant_vectors,
                                                        i, j, 1, right_element)
        end

        # If the mapping is orientation-reversing, the normal vector will be reversed (see above).
        # However, the flux now has the wrong sign, since we need the physical flux in normal direction.
        flux = sign_jacobian * surface_flux(u_ll, u_rr, normal_direction, equations)

        # Compute both nonconservative fluxes
        # Scale with sign_jacobian to ensure that the normal_direction matches that
        # from the flux above
        noncons_left = sign_jacobian *
                       nonconservative_flux(u_ll, u_rr, normal_direction, equations)
        noncons_right = sign_jacobian *
                        nonconservative_flux(u_rr, u_ll, normal_direction, equations)

        for v in eachvariable(equations)
            # Note the factor 0.5 necessary for the nonconservative fluxes based on
            # the interpretation of global SBP operators coupled discontinuously via
            # central fluxes/SATs
            surface_flux_values[v, i, j, right_direction, left_element] = flux[v] +
                                                                          0.5f0 *
                                                                          noncons_left[v]
            surface_flux_values[v, i, j, left_direction, right_element] = flux[v] +
                                                                          0.5f0 *
                                                                          noncons_right[v]
        end
    end

    return nothing
end

function calc_boundary_flux!(cache, u, t, boundary_conditions::NamedTuple,
                             mesh::StructuredMesh{3}, equations, surface_integral,
                             dg::DG)
    @unpack surface_flux_values = cache.elements
    linear_indices = LinearIndices(size(mesh))

    for cell_z in axes(mesh, 3), cell_y in axes(mesh, 2)
        # Negative x-direction
        direction = 1
        element = linear_indices[begin, cell_y, cell_z]

        for k in eachnode(dg), j in eachnode(dg)
            calc_boundary_flux_by_direction!(surface_flux_values, u, t, 1,
                                             boundary_conditions[direction],
                                             mesh,
                                             have_nonconservative_terms(equations),
                                             equations, surface_integral, dg,
                                             cache,
                                             direction, (1, j, k), (j, k), element)
        end

        # Positive x-direction
        direction = 2
        element = linear_indices[end, cell_y, cell_z]

        for k in eachnode(dg), j in eachnode(dg)
            calc_boundary_flux_by_direction!(surface_flux_values, u, t, 1,
                                             boundary_conditions[direction],
                                             mesh,
                                             have_nonconservative_terms(equations),
                                             equations, surface_integral, dg,
                                             cache,
                                             direction, (nnodes(dg), j, k), (j, k),
                                             element)
        end
    end

    for cell_z in axes(mesh, 3), cell_x in axes(mesh, 1)
        # Negative y-direction
        direction = 3
        element = linear_indices[cell_x, begin, cell_z]

        for k in eachnode(dg), i in eachnode(dg)
            calc_boundary_flux_by_direction!(surface_flux_values, u, t, 2,
                                             boundary_conditions[direction],
                                             mesh,
                                             have_nonconservative_terms(equations),
                                             equations, surface_integral, dg,
                                             cache,
                                             direction, (i, 1, k), (i, k), element)
        end

        # Positive y-direction
        direction = 4
        element = linear_indices[cell_x, end, cell_z]

        for k in eachnode(dg), i in eachnode(dg)
            calc_boundary_flux_by_direction!(surface_flux_values, u, t, 2,
                                             boundary_conditions[direction],
                                             mesh,
                                             have_nonconservative_terms(equations),
                                             equations, surface_integral, dg,
                                             cache,
                                             direction, (i, nnodes(dg), k), (i, k),
                                             element)
        end
    end

    for cell_y in axes(mesh, 2), cell_x in axes(mesh, 1)
        # Negative z-direction
        direction = 5
        element = linear_indices[cell_x, cell_y, begin]

        for j in eachnode(dg), i in eachnode(dg)
            calc_boundary_flux_by_direction!(surface_flux_values, u, t, 3,
                                             boundary_conditions[direction],
                                             mesh,
                                             have_nonconservative_terms(equations),
                                             equations, surface_integral, dg,
                                             cache,
                                             direction, (i, j, 1), (i, j), element)
        end

        # Positive z-direction
        direction = 6
        element = linear_indices[cell_x, cell_y, end]

        for j in eachnode(dg), i in eachnode(dg)
            calc_boundary_flux_by_direction!(surface_flux_values, u, t, 3,
                                             boundary_conditions[direction],
                                             mesh,
                                             have_nonconservative_terms(equations),
                                             equations, surface_integral, dg,
                                             cache,
                                             direction, (i, j, nnodes(dg)), (i, j),
                                             element)
        end
    end

    return nothing
end

function apply_jacobian!(du,
                         mesh::Union{StructuredMesh{3}, P4estMesh{3}, T8codeMesh{3}},
                         equations, dg::DG, cache)
    @threaded for element in eachelement(dg, cache)
        for k in eachnode(dg), j in eachnode(dg), i in eachnode(dg)
            factor = -cache.elements.inverse_jacobian[i, j, k, element]

            for v in eachvariable(equations)
                du[v, i, j, k, element] *= factor
            end
        end
    end

    return nothing
end
end # @muladd<|MERGE_RESOLUTION|>--- conflicted
+++ resolved
@@ -349,14 +349,8 @@
     return nothing
 end
 
-<<<<<<< HEAD
-# Computing the normal vector for the FV method on curvilinear subcells.
-# To fulfill free-stream preservation we use the explicit formula B.53 in Appendix B.4
-# by Hennemann, Rueda-Ramírez, Hindenlang, Gassner (2020)
-=======
 # Compute the normal flux for the FV method on curvilinear subcells, see
 # Hennemann, Rueda-Ramírez, Hindenlang, Gassner (2020)
->>>>>>> 01dfdb37
 # "A provably entropy stable subcell shock capturing approach for high order split form DG for the compressible Euler equations"
 # [arXiv: 2008.12044v2](https://arxiv.org/pdf/2008.12044)
 @inline function calcflux_fv!(fstar1_L, fstar1_R, fstar2_L, fstar2_R,
