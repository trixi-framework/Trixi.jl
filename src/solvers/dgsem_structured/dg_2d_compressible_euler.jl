
# From here on, this file contains specializations of DG methods on the
# curved 3D meshes `StructuredMesh{3}, P4estMesh{3}` to the compressible
# Euler equations.
#
# The specialized methods contain relatively verbose and ugly code in the sense
# that we do not use the common "pointwise physics" interface of Trixi.jl.
# However, this is currently (November 2021) necessary to get a significant
# speed-up by using SIMD instructions via LoopVectorization.jl.
#
# TODO: SIMD. We could get even more speed-up if we did not need to permute
#             array dimensions, i.e., if we changed the basic memory layout.
#
# We do not wrap this code in `@muladd begin ... end` block. Optimizations like
# this are handled automatically by LoopVectorization.jl.

# We specialize on `PtrArray` since these will be returned by `Trixi.wrap_array`
# if LoopVectorization.jl can handle the array types. This ensures that `@turbo`
# works efficiently here.
@inline function flux_differencing_kernel!(_du::PtrArray, u_cons::PtrArray,
                                           element,
                                           mesh::Union{StructuredMesh{2},
                                                       UnstructuredMesh2D, P4estMesh{2}},
<<<<<<< HEAD
                                           nonconservative_terms::False,
                                           have_aux_node_vars::False,
=======
                                           have_nonconservative_terms::False,
>>>>>>> b15c6ea8
                                           equations::CompressibleEulerEquations2D,
                                           volume_flux::typeof(flux_shima_etal_turbo),
                                           dg::DGSEM, cache, alpha)
    @unpack derivative_split = dg.basis
    @unpack contravariant_vectors = cache.elements

    # Create a temporary array that will be used to store the RHS with permuted
    # indices `[i, j, v]` to allow using SIMD instructions.
    # `StrideArray`s with purely static dimensions do not allocate on the heap.
    du = StrideArray{eltype(u_cons)}(undef,
                                     (ntuple(_ -> StaticInt(nnodes(dg)), ndims(mesh))...,
                                      StaticInt(nvariables(equations))))

    # Convert conserved to primitive variables on the given `element`.
    u_prim = StrideArray{eltype(u_cons)}(undef,
                                         (ntuple(_ -> StaticInt(nnodes(dg)),
                                                 ndims(mesh))...,
                                          StaticInt(nvariables(equations))))

    @turbo for j in eachnode(dg), i in eachnode(dg)
        rho = u_cons[1, i, j, element]
        rho_v1 = u_cons[2, i, j, element]
        rho_v2 = u_cons[3, i, j, element]
        rho_e = u_cons[4, i, j, element]

        v1 = rho_v1 / rho
        v2 = rho_v2 / rho
        p = (equations.gamma - 1) * (rho_e - 0.5 * (rho_v1 * v1 + rho_v2 * v2))

        u_prim[i, j, 1] = rho
        u_prim[i, j, 2] = v1
        u_prim[i, j, 3] = v2
        u_prim[i, j, 4] = p
    end

    # x direction
    # At first, we create new temporary arrays with permuted memory layout to
    # allow using SIMD instructions along the first dimension (which is contiguous
    # in memory).
    du_permuted = StrideArray{eltype(u_cons)}(undef,
                                              (StaticInt(nnodes(dg)), StaticInt(nnodes(dg)),
                                               StaticInt(nvariables(equations))))

    u_prim_permuted = StrideArray{eltype(u_cons)}(undef,
                                                  (StaticInt(nnodes(dg)),
                                                   StaticInt(nnodes(dg)),
                                                   StaticInt(nvariables(equations))))

    @turbo for v in eachvariable(equations),
               j in eachnode(dg),
               i in eachnode(dg)

        u_prim_permuted[j, i, v] = u_prim[i, j, v]
    end
    fill!(du_permuted, zero(eltype(du_permuted)))

    # We must also permute the contravariant vectors.
    contravariant_vectors_x = StrideArray{eltype(contravariant_vectors)}(undef,
                                                                         (StaticInt(nnodes(dg)),
                                                                          StaticInt(nnodes(dg)),
                                                                          StaticInt(ndims(mesh))))

    @turbo for j in eachnode(dg), i in eachnode(dg)
        contravariant_vectors_x[j, i, 1] = contravariant_vectors[1, 1, i, j, element]
        contravariant_vectors_x[j, i, 2] = contravariant_vectors[2, 1, i, j, element]
    end

    # Next, we basically inline the volume flux. To allow SIMD vectorization and
    # still use the symmetry of the volume flux and the derivative matrix, we
    # loop over the triangular part in an outer loop and use a plain inner loop.
    for i in eachnode(dg), ii in (i + 1):nnodes(dg)
        @turbo for j in eachnode(dg)
            rho_ll = u_prim_permuted[j, i, 1]
            v1_ll = u_prim_permuted[j, i, 2]
            v2_ll = u_prim_permuted[j, i, 3]
            p_ll = u_prim_permuted[j, i, 4]

            rho_rr = u_prim_permuted[j, ii, 1]
            v1_rr = u_prim_permuted[j, ii, 2]
            v2_rr = u_prim_permuted[j, ii, 3]
            p_rr = u_prim_permuted[j, ii, 4]

            normal_direction_1 = 0.5 * (contravariant_vectors_x[j, i, 1] +
                                  contravariant_vectors_x[j, ii, 1])
            normal_direction_2 = 0.5 * (contravariant_vectors_x[j, i, 2] +
                                  contravariant_vectors_x[j, ii, 2])

            v_dot_n_ll = v1_ll * normal_direction_1 + v2_ll * normal_direction_2
            v_dot_n_rr = v1_rr * normal_direction_1 + v2_rr * normal_direction_2

            # Compute required mean values
            rho_avg = 0.5 * (rho_ll + rho_rr)
            v1_avg = 0.5 * (v1_ll + v1_rr)
            v2_avg = 0.5 * (v2_ll + v2_rr)
            v_dot_n_avg = 0.5 * (v_dot_n_ll + v_dot_n_rr)
            p_avg = 0.5 * (p_ll + p_rr)
            velocity_square_avg = 0.5 * (v1_ll * v1_rr + v2_ll * v2_rr)

            # Calculate fluxes depending on normal_direction
            f1 = rho_avg * v_dot_n_avg
            f2 = f1 * v1_avg + p_avg * normal_direction_1
            f3 = f1 * v2_avg + p_avg * normal_direction_2
            f4 = (f1 * velocity_square_avg +
                  p_avg * v_dot_n_avg * equations.inv_gamma_minus_one
                  + 0.5 * (p_ll * v_dot_n_rr + p_rr * v_dot_n_ll))

            # Add scaled fluxes to RHS
            factor_i = alpha * derivative_split[i, ii]
            du_permuted[j, i, 1] += factor_i * f1
            du_permuted[j, i, 2] += factor_i * f2
            du_permuted[j, i, 3] += factor_i * f3
            du_permuted[j, i, 4] += factor_i * f4

            factor_ii = alpha * derivative_split[ii, i]
            du_permuted[j, ii, 1] += factor_ii * f1
            du_permuted[j, ii, 2] += factor_ii * f2
            du_permuted[j, ii, 3] += factor_ii * f3
            du_permuted[j, ii, 4] += factor_ii * f4
        end
    end

    @turbo for v in eachvariable(equations),
               j in eachnode(dg),
               i in eachnode(dg)

        du[i, j, v] = du_permuted[j, i, v]
    end

    # y direction
    # We must also permute the contravariant vectors.
    contravariant_vectors_y = StrideArray{eltype(contravariant_vectors)}(undef,
                                                                         (StaticInt(nnodes(dg)),
                                                                          StaticInt(nnodes(dg)),
                                                                          StaticInt(ndims(mesh))))

    @turbo for j in eachnode(dg), i in eachnode(dg)
        contravariant_vectors_y[i, j, 1] = contravariant_vectors[1, 2, i, j, element]
        contravariant_vectors_y[i, j, 2] = contravariant_vectors[2, 2, i, j, element]
    end

    # The memory layout is already optimal for SIMD vectorization in this loop.
    for j in eachnode(dg), jj in (j + 1):nnodes(dg)
        @turbo for i in eachnode(dg)
            rho_ll = u_prim[i, j, 1]
            v1_ll = u_prim[i, j, 2]
            v2_ll = u_prim[i, j, 3]
            p_ll = u_prim[i, j, 4]

            rho_rr = u_prim[i, jj, 1]
            v1_rr = u_prim[i, jj, 2]
            v2_rr = u_prim[i, jj, 3]
            p_rr = u_prim[i, jj, 4]

            normal_direction_1 = 0.5 * (contravariant_vectors_y[i, j, 1] +
                                  contravariant_vectors_y[i, jj, 1])
            normal_direction_2 = 0.5 * (contravariant_vectors_y[i, j, 2] +
                                  contravariant_vectors_y[i, jj, 2])

            v_dot_n_ll = v1_ll * normal_direction_1 + v2_ll * normal_direction_2
            v_dot_n_rr = v1_rr * normal_direction_1 + v2_rr * normal_direction_2

            # Compute required mean values
            rho_avg = 0.5 * (rho_ll + rho_rr)
            v1_avg = 0.5 * (v1_ll + v1_rr)
            v2_avg = 0.5 * (v2_ll + v2_rr)
            v_dot_n_avg = 0.5 * (v_dot_n_ll + v_dot_n_rr)
            p_avg = 0.5 * (p_ll + p_rr)
            velocity_square_avg = 0.5 * (v1_ll * v1_rr + v2_ll * v2_rr)

            # Calculate fluxes depending on normal_direction
            f1 = rho_avg * v_dot_n_avg
            f2 = f1 * v1_avg + p_avg * normal_direction_1
            f3 = f1 * v2_avg + p_avg * normal_direction_2
            f4 = (f1 * velocity_square_avg +
                  p_avg * v_dot_n_avg * equations.inv_gamma_minus_one
                  + 0.5 * (p_ll * v_dot_n_rr + p_rr * v_dot_n_ll))

            # Add scaled fluxes to RHS
            factor_j = alpha * derivative_split[j, jj]
            du[i, j, 1] += factor_j * f1
            du[i, j, 2] += factor_j * f2
            du[i, j, 3] += factor_j * f3
            du[i, j, 4] += factor_j * f4

            factor_jj = alpha * derivative_split[jj, j]
            du[i, jj, 1] += factor_jj * f1
            du[i, jj, 2] += factor_jj * f2
            du[i, jj, 3] += factor_jj * f3
            du[i, jj, 4] += factor_jj * f4
        end
    end

    # Finally, we add the temporary RHS computed here to the global RHS in the
    # given `element`.
    @turbo for v in eachvariable(equations),
               j in eachnode(dg),
               i in eachnode(dg)

        _du[v, i, j, element] += du[i, j, v]
    end
end

@inline function flux_differencing_kernel!(_du::PtrArray, u_cons::PtrArray,
                                           element,
                                           mesh::Union{StructuredMesh{2},
                                                       UnstructuredMesh2D, P4estMesh{2}},
<<<<<<< HEAD
                                           nonconservative_terms::False,
                                           have_aux_node_vars::False,
=======
                                           have_nonconservative_terms::False,
>>>>>>> b15c6ea8
                                           equations::CompressibleEulerEquations2D,
                                           volume_flux::typeof(flux_ranocha_turbo),
                                           dg::DGSEM, cache, alpha)
    @unpack derivative_split = dg.basis
    @unpack contravariant_vectors = cache.elements

    # Create a temporary array that will be used to store the RHS with permuted
    # indices `[i, j, v]` to allow using SIMD instructions.
    # `StrideArray`s with purely static dimensions do not allocate on the heap.
    du = StrideArray{eltype(u_cons)}(undef,
                                     (ntuple(_ -> StaticInt(nnodes(dg)), ndims(mesh))...,
                                      StaticInt(nvariables(equations))))

    # Convert conserved to primitive variables on the given `element`. In addition
    # to the usual primitive variables, we also compute logarithms of the density
    # and pressure to increase the performance of the required logarithmic mean
    # values.
    u_prim = StrideArray{eltype(u_cons)}(undef,
                                         (ntuple(_ -> StaticInt(nnodes(dg)),
                                                 ndims(mesh))...,
                                          StaticInt(nvariables(equations) + 2))) # We also compute "+ 2" logs

    @turbo for j in eachnode(dg), i in eachnode(dg)
        rho = u_cons[1, i, j, element]
        rho_v1 = u_cons[2, i, j, element]
        rho_v2 = u_cons[3, i, j, element]
        rho_e = u_cons[4, i, j, element]

        v1 = rho_v1 / rho
        v2 = rho_v2 / rho
        p = (equations.gamma - 1) * (rho_e - 0.5 * (rho_v1 * v1 + rho_v2 * v2))

        u_prim[i, j, 1] = rho
        u_prim[i, j, 2] = v1
        u_prim[i, j, 3] = v2
        u_prim[i, j, 4] = p
        u_prim[i, j, 5] = log(rho)
        u_prim[i, j, 6] = log(p)
    end

    # x direction
    # At first, we create new temporary arrays with permuted memory layout to
    # allow using SIMD instructions along the first dimension (which is contiguous
    # in memory).
    du_permuted = StrideArray{eltype(u_cons)}(undef,
                                              (StaticInt(nnodes(dg)), StaticInt(nnodes(dg)),
                                               StaticInt(nvariables(equations))))

    u_prim_permuted = StrideArray{eltype(u_cons)}(undef,
                                                  (StaticInt(nnodes(dg)),
                                                   StaticInt(nnodes(dg)),
                                                   StaticInt(nvariables(equations) + 2)))

    @turbo for v in indices(u_prim, 3), # v in eachvariable(equations) misses +2 logs
               j in eachnode(dg),
               i in eachnode(dg)

        u_prim_permuted[j, i, v] = u_prim[i, j, v]
    end
    fill!(du_permuted, zero(eltype(du_permuted)))

    # We must also permute the contravariant vectors.
    contravariant_vectors_x = StrideArray{eltype(contravariant_vectors)}(undef,
                                                                         (StaticInt(nnodes(dg)),
                                                                          StaticInt(nnodes(dg)),
                                                                          StaticInt(ndims(mesh))))

    @turbo for j in eachnode(dg), i in eachnode(dg)
        contravariant_vectors_x[j, i, 1] = contravariant_vectors[1, 1, i, j, element]
        contravariant_vectors_x[j, i, 2] = contravariant_vectors[2, 1, i, j, element]
    end

    # Next, we basically inline the volume flux. To allow SIMD vectorization and
    # still use the symmetry of the volume flux and the derivative matrix, we
    # loop over the triangular part in an outer loop and use a plain inner loop.
    for i in eachnode(dg), ii in (i + 1):nnodes(dg)
        @turbo for j in eachnode(dg)
            rho_ll = u_prim_permuted[j, i, 1]
            v1_ll = u_prim_permuted[j, i, 2]
            v2_ll = u_prim_permuted[j, i, 3]
            p_ll = u_prim_permuted[j, i, 4]
            log_rho_ll = u_prim_permuted[j, i, 5]
            log_p_ll = u_prim_permuted[j, i, 6]

            rho_rr = u_prim_permuted[j, ii, 1]
            v1_rr = u_prim_permuted[j, ii, 2]
            v2_rr = u_prim_permuted[j, ii, 3]
            p_rr = u_prim_permuted[j, ii, 4]
            log_rho_rr = u_prim_permuted[j, ii, 5]
            log_p_rr = u_prim_permuted[j, ii, 6]

            normal_direction_1 = 0.5 * (contravariant_vectors_x[j, i, 1] +
                                  contravariant_vectors_x[j, ii, 1])
            normal_direction_2 = 0.5 * (contravariant_vectors_x[j, i, 2] +
                                  contravariant_vectors_x[j, ii, 2])

            v_dot_n_ll = v1_ll * normal_direction_1 + v2_ll * normal_direction_2
            v_dot_n_rr = v1_rr * normal_direction_1 + v2_rr * normal_direction_2

            # Compute required mean values
            # We inline the logarithmic mean to allow LoopVectorization.jl to optimize
            # it efficiently. This is equivalent to
            #   rho_mean = ln_mean(rho_ll, rho_rr)
            x1 = rho_ll
            log_x1 = log_rho_ll
            y1 = rho_rr
            log_y1 = log_rho_rr
            x1_plus_y1 = x1 + y1
            y1_minus_x1 = y1 - x1
            z1 = y1_minus_x1^2 / x1_plus_y1^2
            special_path1 = x1_plus_y1 / (2 + z1 * (2 / 3 + z1 * (2 / 5 + 2 / 7 * z1)))
            regular_path1 = y1_minus_x1 / (log_y1 - log_x1)
            rho_mean = ifelse(z1 < 1.0e-4, special_path1, regular_path1)

            # Algebraically equivalent to `inv_ln_mean(rho_ll / p_ll, rho_rr / p_rr)`
            # in exact arithmetic since
            #     log((ϱₗ/pₗ) / (ϱᵣ/pᵣ)) / (ϱₗ/pₗ - ϱᵣ/pᵣ)
            #   = pₗ pᵣ log((ϱₗ pᵣ) / (ϱᵣ pₗ)) / (ϱₗ pᵣ - ϱᵣ pₗ)
            # inv_rho_p_mean = p_ll * p_rr * inv_ln_mean(rho_ll * p_rr, rho_rr * p_ll)
            x2 = rho_ll * p_rr
            log_x2 = log_rho_ll + log_p_rr
            y2 = rho_rr * p_ll
            log_y2 = log_rho_rr + log_p_ll
            x2_plus_y2 = x2 + y2
            y2_minus_x2 = y2 - x2
            z2 = y2_minus_x2^2 / x2_plus_y2^2
            special_path2 = (2 + z2 * (2 / 3 + z2 * (2 / 5 + 2 / 7 * z2))) / x2_plus_y2
            regular_path2 = (log_y2 - log_x2) / y2_minus_x2
            inv_rho_p_mean = p_ll * p_rr * ifelse(z2 < 1.0e-4, special_path2, regular_path2)

            v1_avg = 0.5 * (v1_ll + v1_rr)
            v2_avg = 0.5 * (v2_ll + v2_rr)
            p_avg = 0.5 * (p_ll + p_rr)
            velocity_square_avg = 0.5 * (v1_ll * v1_rr + v2_ll * v2_rr)

            # Calculate fluxes depending on normal_direction
            f1 = rho_mean * 0.5 * (v_dot_n_ll + v_dot_n_rr)
            f2 = f1 * v1_avg + p_avg * normal_direction_1
            f3 = f1 * v2_avg + p_avg * normal_direction_2
            f4 = (f1 *
                  (velocity_square_avg + inv_rho_p_mean * equations.inv_gamma_minus_one)
                  +
                  0.5 * (p_ll * v_dot_n_rr + p_rr * v_dot_n_ll))

            # Add scaled fluxes to RHS
            factor_i = alpha * derivative_split[i, ii]
            du_permuted[j, i, 1] += factor_i * f1
            du_permuted[j, i, 2] += factor_i * f2
            du_permuted[j, i, 3] += factor_i * f3
            du_permuted[j, i, 4] += factor_i * f4

            factor_ii = alpha * derivative_split[ii, i]
            du_permuted[j, ii, 1] += factor_ii * f1
            du_permuted[j, ii, 2] += factor_ii * f2
            du_permuted[j, ii, 3] += factor_ii * f3
            du_permuted[j, ii, 4] += factor_ii * f4
        end
    end

    @turbo for v in eachvariable(equations),
               j in eachnode(dg),
               i in eachnode(dg)

        du[i, j, v] = du_permuted[j, i, v]
    end

    # y direction
    # We must also permute the contravariant vectors.
    contravariant_vectors_y = StrideArray{eltype(contravariant_vectors)}(undef,
                                                                         (StaticInt(nnodes(dg)),
                                                                          StaticInt(nnodes(dg)),
                                                                          StaticInt(ndims(mesh))))

    @turbo for k in eachnode(dg), j in eachnode(dg), i in eachnode(dg)
        contravariant_vectors_y[i, j, 1] = contravariant_vectors[1, 2, i, j, element]
        contravariant_vectors_y[i, j, 2] = contravariant_vectors[2, 2, i, j, element]
    end

    # The memory layout is already optimal for SIMD vectorization in this loop.
    for j in eachnode(dg), jj in (j + 1):nnodes(dg)
        @turbo for i in eachnode(dg)
            rho_ll = u_prim[i, j, 1]
            v1_ll = u_prim[i, j, 2]
            v2_ll = u_prim[i, j, 3]
            p_ll = u_prim[i, j, 4]
            log_rho_ll = u_prim[i, j, 5]
            log_p_ll = u_prim[i, j, 6]

            rho_rr = u_prim[i, jj, 1]
            v1_rr = u_prim[i, jj, 2]
            v2_rr = u_prim[i, jj, 3]
            p_rr = u_prim[i, jj, 4]
            log_rho_rr = u_prim[i, jj, 5]
            log_p_rr = u_prim[i, jj, 6]

            normal_direction_1 = 0.5 * (contravariant_vectors_y[i, j, 1] +
                                  contravariant_vectors_y[i, jj, 1])
            normal_direction_2 = 0.5 * (contravariant_vectors_y[i, j, 2] +
                                  contravariant_vectors_y[i, jj, 2])

            v_dot_n_ll = v1_ll * normal_direction_1 + v2_ll * normal_direction_2
            v_dot_n_rr = v1_rr * normal_direction_1 + v2_rr * normal_direction_2

            # Compute required mean values
            # We inline the logarithmic mean to allow LoopVectorization.jl to optimize
            # it efficiently. This is equivalent to
            #   rho_mean = ln_mean(rho_ll, rho_rr)
            x1 = rho_ll
            log_x1 = log_rho_ll
            y1 = rho_rr
            log_y1 = log_rho_rr
            x1_plus_y1 = x1 + y1
            y1_minus_x1 = y1 - x1
            z1 = y1_minus_x1^2 / x1_plus_y1^2
            special_path1 = x1_plus_y1 / (2 + z1 * (2 / 3 + z1 * (2 / 5 + 2 / 7 * z1)))
            regular_path1 = y1_minus_x1 / (log_y1 - log_x1)
            rho_mean = ifelse(z1 < 1.0e-4, special_path1, regular_path1)

            # Algebraically equivalent to `inv_ln_mean(rho_ll / p_ll, rho_rr / p_rr)`
            # in exact arithmetic since
            #     log((ϱₗ/pₗ) / (ϱᵣ/pᵣ)) / (ϱₗ/pₗ - ϱᵣ/pᵣ)
            #   = pₗ pᵣ log((ϱₗ pᵣ) / (ϱᵣ pₗ)) / (ϱₗ pᵣ - ϱᵣ pₗ)
            # inv_rho_p_mean = p_ll * p_rr * inv_ln_mean(rho_ll * p_rr, rho_rr * p_ll)
            x2 = rho_ll * p_rr
            log_x2 = log_rho_ll + log_p_rr
            y2 = rho_rr * p_ll
            log_y2 = log_rho_rr + log_p_ll
            x2_plus_y2 = x2 + y2
            y2_minus_x2 = y2 - x2
            z2 = y2_minus_x2^2 / x2_plus_y2^2
            special_path2 = (2 + z2 * (2 / 3 + z2 * (2 / 5 + 2 / 7 * z2))) / x2_plus_y2
            regular_path2 = (log_y2 - log_x2) / y2_minus_x2
            inv_rho_p_mean = p_ll * p_rr * ifelse(z2 < 1.0e-4, special_path2, regular_path2)

            v1_avg = 0.5 * (v1_ll + v1_rr)
            v2_avg = 0.5 * (v2_ll + v2_rr)
            p_avg = 0.5 * (p_ll + p_rr)
            velocity_square_avg = 0.5 * (v1_ll * v1_rr + v2_ll * v2_rr)

            # Calculate fluxes depending on normal_direction
            f1 = rho_mean * 0.5 * (v_dot_n_ll + v_dot_n_rr)
            f2 = f1 * v1_avg + p_avg * normal_direction_1
            f3 = f1 * v2_avg + p_avg * normal_direction_2
            f4 = (f1 *
                  (velocity_square_avg + inv_rho_p_mean * equations.inv_gamma_minus_one)
                  +
                  0.5 * (p_ll * v_dot_n_rr + p_rr * v_dot_n_ll))

            # Add scaled fluxes to RHS
            factor_j = alpha * derivative_split[j, jj]
            du[i, j, 1] += factor_j * f1
            du[i, j, 2] += factor_j * f2
            du[i, j, 3] += factor_j * f3
            du[i, j, 4] += factor_j * f4

            factor_jj = alpha * derivative_split[jj, j]
            du[i, jj, 1] += factor_jj * f1
            du[i, jj, 2] += factor_jj * f2
            du[i, jj, 3] += factor_jj * f3
            du[i, jj, 4] += factor_jj * f4
        end
    end

    # Finally, we add the temporary RHS computed here to the global RHS in the
    # given `element`.
    @turbo for v in eachvariable(equations),
               j in eachnode(dg),
               i in eachnode(dg)

        _du[v, i, j, element] += du[i, j, v]
    end
end<|MERGE_RESOLUTION|>--- conflicted
+++ resolved
@@ -21,12 +21,8 @@
                                            element,
                                            mesh::Union{StructuredMesh{2},
                                                        UnstructuredMesh2D, P4estMesh{2}},
-<<<<<<< HEAD
-                                           nonconservative_terms::False,
+                                           have_nonconservative_terms::False,
                                            have_aux_node_vars::False,
-=======
-                                           have_nonconservative_terms::False,
->>>>>>> b15c6ea8
                                            equations::CompressibleEulerEquations2D,
                                            volume_flux::typeof(flux_shima_etal_turbo),
                                            dg::DGSEM, cache, alpha)
@@ -233,12 +229,8 @@
                                            element,
                                            mesh::Union{StructuredMesh{2},
                                                        UnstructuredMesh2D, P4estMesh{2}},
-<<<<<<< HEAD
-                                           nonconservative_terms::False,
+                                           have_nonconservative_terms::False,
                                            have_aux_node_vars::False,
-=======
-                                           have_nonconservative_terms::False,
->>>>>>> b15c6ea8
                                            equations::CompressibleEulerEquations2D,
                                            volume_flux::typeof(flux_ranocha_turbo),
                                            dg::DGSEM, cache, alpha)
