"""
  ViscousFormulationBassiRebay1()

The classical BR1 flux from

- F. Bassi, S. Rebay (1997)
  A High-Order Accurate Discontinuous Finite Element Method for
  the Numerical Solution of the Compressible Navier-Stokes Equations
  [DOI: 10.1006/jcph.1996.5572](https://doi.org/10.1006/jcph.1996.5572)
"""
struct ViscousFormulationBassiRebay1 end

function flux_parabolic(u_ll, u_rr, gradient_or_divergence, mesh, equations,
                        parabolic_scheme::ViscousFormulationBassiRebay1)
    return 0.5f0 * (u_ll + u_rr)
end

"""
    ViscousFormulationLocalDG(penalty_parameter)

The local DG (LDG) flux from "The Local Discontinuous Galerkin Method for Time-Dependent
Convection-Diffusion Systems" by Cockburn and Shu (1998).

The parabolic "upwinding" vector is currently implemented for `TreeMesh`; for all other mesh types,
the LDG solver is equivalent to [`ViscousFormulationBassiRebay1`](@ref) with an LDG-type penalization.

- Cockburn and Shu (1998).
  The Local Discontinuous Galerkin Method for Time-Dependent
  Convection-Diffusion Systems
  [DOI: 10.1137/S0036142997316712](https://doi.org/10.1137/S0036142997316712)
- Cockburn and Dong (2007)  
  An Analysis of the Minimal Dissipation Local Discontinuous 
  Galerkin Method for Convection–Diffusion Problems.
  [DOI: 10.1007/s10915-007-9130-3](https://doi.org/10.1007/s10915-007-9130-3)
"""
struct ViscousFormulationLocalDG{P}
    penalty_parameter::P
end

ViscousFormulationLocalDG() = ViscousFormulationLocalDG(nothing)

# Here, the flux is {{f}} + beta * [[f]], where beta is the LDG "switch", 
# which we set to -1 on the left and +1 on the right in 1D. The sign of the 
# jump term should be opposite that of the sign used in the divergence flux. 
# This is equivalent to setting the flux equal to `u_ll` for the gradient,
# and `u_rr` for the divergence. 
function flux_parabolic(u_ll, u_rr, ::Gradient, mesh::TreeMesh, equations,
                        parabolic_scheme::ViscousFormulationLocalDG)
    return u_ll # Use the upwind value for the gradient interface flux
end

<<<<<<< HEAD
function flux_parabolic(u_ll, u_rr, ::Gradient, mesh::TreeMesh, equations,
=======
function flux_parabolic(u_ll, u_rr, ::Divergence, mesh::TreeMesh, equations, 
>>>>>>> 777df7e0
                        parabolic_scheme::ViscousFormulationLocalDG)
    return u_rr # Use the downwind value for the divergence interface flux
end

default_parabolic_solver() = ViscousFormulationBassiRebay1()<|MERGE_RESOLUTION|>--- conflicted
+++ resolved
@@ -49,11 +49,7 @@
     return u_ll # Use the upwind value for the gradient interface flux
 end
 
-<<<<<<< HEAD
-function flux_parabolic(u_ll, u_rr, ::Gradient, mesh::TreeMesh, equations,
-=======
 function flux_parabolic(u_ll, u_rr, ::Divergence, mesh::TreeMesh, equations, 
->>>>>>> 777df7e0
                         parabolic_scheme::ViscousFormulationLocalDG)
     return u_rr # Use the downwind value for the divergence interface flux
 end
