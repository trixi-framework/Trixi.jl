
function fast_copyto!(dest::AbstractArray, src::AbstractArray)
  @avx for idx in indices((dest, src))
      dest[idx] = src[idx]
  end
end

# Naive implementations of multiply_dimensionwise used to demonstrate the functionality
# without performance optimizations and for testing correctness of the optimized versions
# implemented below.
function multiply_dimensionwise_naive(matrix::AbstractMatrix, data_in::AbstractArray{<:Any, 2})
  size_out = size(matrix, 1)
  size_in  = size(matrix, 2)
  n_vars   = size(data_in, 1)
  data_out = zeros(promote_type(eltype(data_in), eltype(matrix)), n_vars, size_out)

  for i in 1:size_out
    for ii in 1:size_in
      for v in 1:n_vars
        data_out[v, i] += matrix[i, ii] * data_in[v, ii]
      end
    end
  end

  return data_out
end

function multiply_dimensionwise_naive(matrix::AbstractMatrix, data_in::AbstractArray{<:Any, 3})
  size_out = size(matrix, 1)
  size_in  = size(matrix, 2)
  n_vars   = size(data_in, 1)
  data_out = zeros(promote_type(eltype(data_in), eltype(matrix)), n_vars, size_out, size_out)

  for j in 1:size_out, i in 1:size_out
    for jj in 1:size_in, ii in 1:size_in
      for v in 1:n_vars
        data_out[v, i, j] += matrix[i, ii] * matrix[j, jj] * data_in[v, ii, jj]
      end
    end
  end

  return data_out
end

function multiply_dimensionwise_naive(matrix::AbstractMatrix, data_in::AbstractArray{<:Any, 4})
  size_out = size(matrix, 1)
  size_in  = size(matrix, 2)
  n_vars   = size(data_in, 1)
  data_out = zeros(promote_type(eltype(data_in), eltype(matrix)), n_vars, size_out, size_out, size_out)

  for k in 1:size_out, j in 1:size_out, i in 1:size_out
    for kk in 1:size_in, jj in 1:size_in, ii in 1:size_in
      for v in 1:n_vars
        data_out[v, i, j, k] += matrix[i, ii] * matrix[j, jj] * matrix[k, kk] * data_in[v, ii, jj, kk]
      end
    end
  end

  return data_out
end

"""
    multiply_dimensionwise(matrix::AbstractMatrix, data_in::AbstractArray{<:Any, NDIMS+1})

Multiply the array `data_in` by `matrix` in each coordinate direction, where `data_in`
is assumed to have the first coordinate for the number of variables and the remaining coordinates
are multiplied by `matrix`.
"""
function multiply_dimensionwise(matrix::AbstractMatrix, data_in::AbstractArray{<:Any, 2})
  # 1D
  # optimized version of multiply_dimensionwise_naive
  size_out = size(matrix, 1)
  n_vars   = size(data_in, 1)
  data_out = zeros(promote_type(eltype(data_in), eltype(matrix)), n_vars, size_out)

  multiply_dimensionwise!(data_out, matrix, data_in)

  return data_out
end

function multiply_dimensionwise(matrix::AbstractMatrix, data_in::AbstractArray{<:Any, 3})
  # 2D
  # optimized version of multiply_dimensionwise_naive
  size_out = size(matrix, 1)
  n_vars   = size(data_in, 1)
  data_out = zeros(promote_type(eltype(data_in), eltype(matrix)), n_vars, size_out, size_out)

  multiply_dimensionwise!(data_out, matrix, data_in)

  return data_out
end

function multiply_dimensionwise(matrix::AbstractMatrix, data_in::AbstractArray{<:Any, 4})
  # 3D
  # optimized version of multiply_dimensionwise_naive
  size_out = size(matrix, 1)
  n_vars   = size(data_in, 1)
  data_out = zeros(promote_type(eltype(data_in), eltype(matrix)), n_vars, size_out, size_out, size_out)

  multiply_dimensionwise!(data_out, matrix, data_in)

  return data_out
end


<<<<<<< HEAD
# In the following, there are several optimized in-place versions of
# `multiply_dimensionwise`.
# These may make use of advanced optimization features such as
# - the macro `@tullio` from Tullio.jl (which basically uses an Einstein
#   summation convention syntax
# - `@avx` and `indices` from LoopVectorization.jl (ArrayInterface.jl)
# The runtime performance could be even optimized further by using
# `@avx inline=true for ...` instead of `@avx for ...`, but that comes at the
=======
# In the following, there are several optimized in-place versions of multiply_dimensionwise.
# These may make use of advanced optimization features such as the macro `@tullio` from Tullio.jl,
# which basically uses an Einstein summation convention syntax.
# Another possibility is `@turbo` from LoopVectorization.jl. The runtime performance could be even
# optimized further by using `@turbo inline=true for` instead of `@turbo for`, but that comes at the
>>>>>>> ad9bb981
# cost of increased latency, at least on some systems...
# This latency regressions was so significant that it made CI on GitHub actions
# unusable for Trixi, see https://github.com/trixi-framework/Trixi.jl/pull/509.

# 1D version
function multiply_dimensionwise!(data_out::AbstractArray{<:Any, 2}, matrix::AbstractMatrix,
                                 data_in ::AbstractArray{<:Any, 2})
  # @tullio threads=false data_out[v, i] = matrix[i, ii] * data_in[v, ii]
<<<<<<< HEAD
  @avx for i in indices((data_out, matrix), (2, 1)), v in indices((data_out, data_in), (1, 1))
=======
  @turbo for i in axes(data_out, 2), v in axes(data_out, 1)
>>>>>>> ad9bb981
    res = zero(eltype(data_out))
    for ii in indices((data_in, matrix), (2, 2))
      res += matrix[i, ii] * data_in[v, ii]
    end
    data_out[v, i] = res
  end

  return nothing
end

# 1D version for scalars
# Instead of having a leading dimension of size 1 in `data_out, data_in`, this leading dimension
# of size unity is dropped, resulting in one dimension less than in `multiply_dimensionwise!`.
function multiply_scalar_dimensionwise!(data_out::AbstractArray{<:Any, 1},
                                        matrix::AbstractMatrix,
                                        data_in ::AbstractArray{<:Any, 1})
  # @tullio threads=false data_out[i] = matrix[i, ii] * data_in[ii]
<<<<<<< HEAD
  @avx for i in indices((data_out, matrix), (1, 1))
=======
  @turbo for i in axes(data_out, 1)
>>>>>>> ad9bb981
    res = zero(eltype(data_out))
    for ii in indices((data_in, matrix), (1, 2))
      res += matrix[i, ii] * data_in[ii]
    end
    data_out[i] = res
  end

  return nothing
end

# 1D version, apply matrixJ to data_inJ
function multiply_dimensionwise!(data_out::AbstractArray{T, 2},     matrix1::AbstractMatrix,
                                 data_in1::AbstractArray{<:Any, 2}, matrix2::AbstractMatrix,
                                 data_in2::AbstractArray{<:Any, 2}) where {T}
  # @tullio threads=false data_out[v, i] = matrix1[i, ii] * data_in1[v, ii] + matrix2[i, ii] * data_in2[v, ii]
  # TODO: LoopVectorization upgrade
<<<<<<< HEAD
  #   We would like to use `@avx` for the outermost loop and fuse both inner
  #   loops, but that does currently not work because of limitations of
  #   LoopVectorizationjl. However, Chris Elrod is planning to address this in
  #   the future, cf. https://github.com/JuliaSIMD/LoopVectorization.jl/issues/230#issuecomment-810632972

  # Optimize the heck out of this by telling LLVM that the output array will not
  # alias with the input arrays
  # https://github.com/chriselrod/StrideArrays.jl/issues/29#issuecomment-840914970
  d1 = LoopVectorization.ArrayInterface.size(data_in1, StaticInt(1))
  d2 = LoopVectorization.ArrayInterface.size(matrix1,  StaticInt(1))
  use_data_out_temp = (d1 isa StaticInt) & (d2 isa StaticInt)
  if use_data_out_temp
    _data_out = StrideArray{T}(undef, (d1, d2))
  else
    _data_out = data_out
  end

  @avx for i in indices((_data_out, matrix1), (2, 1)), v in indices((_data_out, data_in1), (1, 1))
    res = zero(eltype(_data_out))
    for ii in indices((data_in1, matrix1), (2, 2))
=======
  #   We would like to use `@turbo` for the outermost loop possibly fuse both inner
  #   loops, but that does currently not work because of limitations of
  #   LoopVectorizationjl. However, Chris Elrod is planning to address this in
  #   the future, cf. https://github.com/JuliaSIMD/LoopVectorization.jl/issues/230#issuecomment-810632972
  @turbo for i in axes(data_out, 2), v in axes(data_out, 1)
    res = zero(eltype(data_out))
    for ii in axes(matrix1, 2)
>>>>>>> ad9bb981
      res += matrix1[i, ii] * data_in1[v, ii]
    end
    _data_out[v, i] = res
  end
<<<<<<< HEAD
  @avx for i in indices((_data_out, matrix2), (2, 1)), v in indices((_data_out, data_in2), (1, 1))
    res = zero(eltype(_data_out))
    for ii in indices((data_in2, matrix2), (2, 2))
=======
  @turbo for i in axes(data_out, 2), v in axes(data_out, 1)
    res = zero(eltype(data_out))
    for ii in axes(matrix2, 2)
>>>>>>> ad9bb981
      res += matrix2[i, ii] * data_in2[v, ii]
    end
    _data_out[v, i] += res
  end

  if use_data_out_temp
    @avx for i in indices((_data_out, data_out), 2), v in indices((_data_out, data_out), 1)
      data_out[v, i] = _data_out[v, i]
    end
  end

  return nothing
end

# 2D version
function multiply_dimensionwise!(data_out::AbstractArray{<:Any, 3}, matrix::AbstractMatrix,
                                 data_in:: AbstractArray{<:Any, 3},
                                 tmp1=zeros(eltype(data_out), size(data_out, 1), size(matrix, 1), size(data_in, 3)))

  # Interpolate in x-direction
  # @tullio threads=false tmp1[v, i, j]     = matrix[i, ii] * data_in[v, ii, j]
<<<<<<< HEAD
  @avx for j in indices((tmp1, data_in), (3, 3)), i in indices((tmp1, matrix), (2, 1)), v in indices((tmp1, data_in), (1, 1))
=======
  @turbo for j in axes(tmp1, 3), i in axes(tmp1, 2), v in axes(tmp1, 1)
>>>>>>> ad9bb981
    res = zero(eltype(tmp1))
    for ii in indices((data_in, matrix), (2, 2))
      res += matrix[i, ii] * data_in[v, ii, j]
    end
    tmp1[v, i, j] = res
  end

  # Interpolate in y-direction
  # @tullio threads=false data_out[v, i, j] = matrix[j, jj] * tmp1[v, i, jj]
<<<<<<< HEAD
  @avx for j in indices((data_out, matrix), (3, 1)), i in indices((data_out, tmp1), (2, 2)), v in indices((data_out, tmp1), (1, 1))
=======
  @turbo for j in axes(data_out, 3), i in axes(data_out, 2), v in axes(data_out, 1)
>>>>>>> ad9bb981
    res = zero(eltype(data_out))
    for jj in indices((tmp1, matrix), (3, 2))
      res += matrix[j, jj] * tmp1[v, i, jj]
    end
    data_out[v, i, j] = res
  end

  return nothing
end

# 2D version for scalars
# Instead of having a leading dimension of size 1 in `data_out, data_in`, this leading dimension
# of size unity is dropped, resulting in one dimension less than in `multiply_dimensionwise!`.
function multiply_scalar_dimensionwise!(data_out::AbstractArray{<:Any, 2},
                                        matrix::AbstractMatrix,
                                        data_in:: AbstractArray{<:Any, 2},
                                        tmp1=zeros(eltype(data_out), size(matrix, 1), size(data_in, 2)))

  # Interpolate in x-direction
  # @tullio threads=false     tmp1[i, j] = matrix[i, ii] * data_in[ii, j]
<<<<<<< HEAD
  @avx for j in indices((tmp1, data_in), (2, 2)), i in indices((tmp1, matrix), (1, 1))
=======
  @turbo for j in axes(tmp1, 2), i in axes(tmp1, 1)
>>>>>>> ad9bb981
    res = zero(eltype(tmp1))
    for ii in indices((data_in, matrix), (1, 2))
      res += matrix[i, ii] * data_in[ii, j]
    end
    tmp1[i, j] = res
  end

  # Interpolate in y-direction
  # @tullio threads=false data_out[i, j] = matrix[j, jj] * tmp1[i, jj]
<<<<<<< HEAD
  @avx for j in indices((data_out, matrix), (2, 1)), i in indices((data_out, tmp1), (1, 1))
=======
  @turbo for j in axes(data_out, 2), i in axes(data_out, 1)
>>>>>>> ad9bb981
    res = zero(eltype(data_out))
    for jj in indices((tmp1, matrix), (2, 2))
      res += matrix[j, jj] * tmp1[i, jj]
    end
    data_out[i, j] = res
  end

  return nothing
end

# 2D version, apply matrixJ to dimension J of data_in
function multiply_dimensionwise!(data_out::AbstractArray{<:Any, 3},
                                 matrix1::AbstractMatrix, matrix2::AbstractMatrix,
                                 data_in:: AbstractArray{<:Any, 3},
                                 tmp1=zeros(eltype(data_out), size(data_out, 1), size(matrix1, 1), size(data_in, 3)))

  # Interpolate in x-direction
  # @tullio threads=false tmp1[v, i, j]     = matrix1[i, ii] * data_in[v, ii, j]
<<<<<<< HEAD
  @avx for j in indices((tmp1, data_in), (3, 3)), i in indices((tmp1, matrix1), (2, 1)), v in indices((tmp1, data_in), (1, 1))
=======
  @turbo for j in axes(tmp1, 3), i in axes(tmp1, 2), v in axes(tmp1, 1)
>>>>>>> ad9bb981
    res = zero(eltype(tmp1))
    for ii in indices((data_in, matrix1), (2, 2))
      res += matrix1[i, ii] * data_in[v, ii, j]
    end
    tmp1[v, i, j] = res
  end

  # Interpolate in y-direction
  # @tullio threads=false data_out[v, i, j] = matrix2[j, jj] * tmp1[v, i, jj]
<<<<<<< HEAD
  @avx for j in indices((data_out, matrix2), (3, 1)), i in indices((data_out, tmp1), (2, 2)), v in indices((data_out, tmp1), (1, 1))
=======
  @turbo for j in axes(data_out, 3), i in axes(data_out, 2), v in axes(data_out, 1)
>>>>>>> ad9bb981
    res = zero(eltype(data_out))
    for jj in indices((tmp1, matrix2), (3, 2))
      res += matrix2[j, jj] * tmp1[v, i, jj]
    end
    data_out[v, i, j] = res
  end

  return nothing
end

# 2D version, apply matrixJ to dimension J of data_in and add the result to data_out
function add_multiply_dimensionwise!(data_out::AbstractArray{<:Any, 3},
                                     matrix1::AbstractMatrix, matrix2::AbstractMatrix,
                                     data_in:: AbstractArray{<:Any, 3},
                                     tmp1=zeros(eltype(data_out), size(data_out, 1), size(matrix1, 1), size(data_in, 3)))

  # Interpolate in x-direction
  # @tullio threads=false tmp1[v, i, j]     = matrix1[i, ii] * data_in[v, ii, j]
<<<<<<< HEAD
  @avx for j in indices((tmp1, data_in), (3, 3)), i in indices((tmp1, matrix1), (2, 1)), v in indices((tmp1, data_in), (1, 1))
=======
  @turbo for j in axes(tmp1, 3), i in axes(tmp1, 2), v in axes(tmp1, 1)
>>>>>>> ad9bb981
    res = zero(eltype(tmp1))
    for ii in indices((data_in, matrix1), (2, 2))
      res += matrix1[i, ii] * data_in[v, ii, j]
    end
    tmp1[v, i, j] = res
  end

  # Interpolate in y-direction
  # @tullio threads=false data_out[v, i, j] += matrix2[j, jj] * tmp1[v, i, jj]
<<<<<<< HEAD
  @avx for j in indices((data_out, matrix2), (3, 1)), i in indices((data_out, tmp1), (2, 2)), v in indices((data_out, tmp1), (1, 1))
=======
  @turbo for j in axes(data_out, 3), i in axes(data_out, 2), v in axes(data_out, 1)
>>>>>>> ad9bb981
    res = zero(eltype(data_out))
    for jj in indices((tmp1, matrix2), (3, 2))
      res += matrix2[j, jj] * tmp1[v, i, jj]
    end
    data_out[v, i, j] += res
  end

  return nothing
end

# 3D version
function multiply_dimensionwise!(data_out::AbstractArray{<:Any, 4}, matrix::AbstractMatrix,
                                 data_in:: AbstractArray{<:Any, 4},
                                 tmp1=zeros(eltype(data_out), size(data_out, 1), size(matrix, 1), size(matrix, 2), size(matrix, 2)),
                                 tmp2=zeros(eltype(data_out), size(data_out, 1), size(matrix, 1), size(matrix, 1), size(matrix, 2)))

  # Interpolate in x-direction
  # @tullio threads=false tmp1[v, i, j, k]     = matrix[i, ii] * data_in[v, ii, j, k]
<<<<<<< HEAD
  @avx for k in indices((tmp1, data_in), (4, 4)), j in indices((tmp1, data_in), (3, 3)), i in indices((tmp1, matrix), (2, 1)), v in indices((tmp1, data_in), (1, 1))
=======
  @turbo for k in axes(tmp1, 4), j in axes(tmp1, 3), i in axes(tmp1, 2), v in axes(tmp1, 1)
>>>>>>> ad9bb981
    res = zero(eltype(tmp1))
    for ii in indices((data_in, matrix), (2, 2))
      res += matrix[i, ii] * data_in[v, ii, j, k]
    end
    tmp1[v, i, j, k] = res
  end

  # Interpolate in y-direction
  # @tullio threads=false tmp2[v, i, j, k]     = matrix[j, jj] * tmp1[v, i, jj, k]
<<<<<<< HEAD
  @avx for k in indices((tmp2, tmp1), (4, 4)), j in indices((tmp2, matrix), (3, 1)), i in indices((tmp2, tmp1), (2, 2)), v in indices((tmp2, tmp1), (1, 1))
=======
  @turbo for k in axes(tmp2, 4), j in axes(tmp2, 3), i in axes(tmp2, 2), v in axes(tmp2, 1)
>>>>>>> ad9bb981
    res = zero(eltype(tmp2))
    for jj in indices((tmp1, matrix), (3, 2))
      res += matrix[j, jj] * tmp1[v, i, jj, k]
    end
    tmp2[v, i, j, k] = res
  end

  # Interpolate in z-direction
  # @tullio threads=false data_out[v, i, j, k] = matrix[k, kk] * tmp2[v, i, j, kk]
<<<<<<< HEAD
  @avx for k in indices((data_out, matrix), (4, 1)), j in indices((data_out, tmp2), (3, 3)), i in indices((data_out, tmp2), (2, 2)), v in indices((data_out, tmp2), (1, 1))
=======
  @turbo for k in axes(data_out, 4), j in axes(data_out, 3), i in axes(data_out, 2), v in axes(data_out, 1)
>>>>>>> ad9bb981
    res = zero(eltype(data_out))
    for kk in indices((tmp2, matrix), (4, 2))
      res += matrix[k, kk] * tmp2[v, i, j, kk]
    end
    data_out[v, i, j, k] = res
  end

  return nothing
end

# 3D version for scalars
# Instead of having a leading dimension of size 1 in `data_out, data_in`, this leading dimension
# of size unity is dropped, resulting in one dimension less than in `multiply_dimensionwise!`.
function multiply_scalar_dimensionwise!(data_out::AbstractArray{<:Any, 3}, matrix::AbstractMatrix,
                                        data_in:: AbstractArray{<:Any, 3},
                                        tmp1=zeros(eltype(data_out), size(matrix, 1), size(matrix, 2), size(matrix, 2)),
                                        tmp2=zeros(eltype(data_out), size(matrix, 1), size(matrix, 1), size(matrix, 2)))

  # Interpolate in x-direction
  # @tullio threads=false tmp1[i, j, k]     = matrix[i, ii] * data_in[ii, j, k]
<<<<<<< HEAD
  @avx for k in indices((tmp1, data_in), (3, 3)), j in indices((tmp1, data_in), (2, 2)), i in indices((tmp1, matrix), (1, 1))
=======
  @turbo for k in axes(tmp1, 3), j in axes(tmp1, 2), i in axes(tmp1, 1)
>>>>>>> ad9bb981
    res = zero(eltype(tmp1))
    for ii in indices((data_in, matrix), (1, 2))
      res += matrix[i, ii] * data_in[ii, j, k]
    end
    tmp1[i, j, k] = res
  end

  # Interpolate in y-direction
  # @tullio threads=false tmp2[i, j, k]     = matrix[j, jj] * tmp1[i, jj, k]
<<<<<<< HEAD
  @avx for k in indices((tmp2, tmp1), (3, 3)), j in indices((tmp2, matrix), (2, 1)), i in indices((tmp2, tmp1), (1, 1))
=======
  @turbo for k in axes(tmp2, 3), j in axes(tmp2, 2), i in axes(tmp2, 1)
>>>>>>> ad9bb981
    res = zero(eltype(tmp2))
    for jj in indices((tmp1, matrix), (2, 2))
      res += matrix[j, jj] * tmp1[i, jj, k]
    end
    tmp2[i, j, k] = res
  end

  # Interpolate in z-direction
  # @tullio threads=false data_out[i, j, k] = matrix[k, kk] * tmp2[i, j, kk]
<<<<<<< HEAD
  @avx for k in indices((data_out, matrix), (3, 1)), j in indices((data_out, tmp2), (2, 2)), i in indices((data_out, tmp2), (1, 1))
=======
  @turbo for k in axes(data_out, 3), j in axes(data_out, 2), i in axes(data_out, 1)
>>>>>>> ad9bb981
    res = zero(eltype(data_out))
    for kk in indices((tmp2, matrix), (3, 2))
      res += matrix[k, kk] * tmp2[i, j, kk]
    end
    data_out[i, j, k] = res
  end

  return nothing
end

# 3D version, apply matrixJ to dimension J of data_in
function multiply_dimensionwise!(data_out::AbstractArray{<:Any, 4},
                                 matrix1::AbstractMatrix, matrix2::AbstractMatrix, matrix3::AbstractMatrix,
                                 data_in:: AbstractArray{<:Any, 4},
                                 tmp1=zeros(eltype(data_out), size(data_out, 1), size(matrix1, 1), size(matrix1, 2), size(matrix1, 2)),
                                 tmp2=zeros(eltype(data_out), size(data_out, 1), size(matrix1, 1), size(matrix1, 1), size(matrix1, 2)))

  # Interpolate in x-direction
  # @tullio threads=false tmp1[v, i, j, k]     = matrix1[i, ii] * data_in[v, ii, j, k]
<<<<<<< HEAD
  @avx for k in indices((tmp1, data_in), (4, 4)), j in indices((tmp1, data_in), (3, 3)), i in indices((tmp1, matrix1), (2, 1)), v in indices((tmp1, data_in), (1, 1))
=======
  @turbo for k in axes(tmp1, 4), j in axes(tmp1, 3), i in axes(tmp1, 2), v in axes(tmp1, 1)
>>>>>>> ad9bb981
    res = zero(eltype(tmp1))
    for ii in indices((data_in, matrix1), (2, 2))
      res += matrix1[i, ii] * data_in[v, ii, j, k]
    end
    tmp1[v, i, j, k] = res
  end

  # Interpolate in y-direction
  # @tullio threads=false tmp2[v, i, j, k]     = matrix2[j, jj] * tmp1[v, i, jj, k]
<<<<<<< HEAD
  @avx for k in indices((tmp2, tmp1), (4, 4)), j in indices((tmp2, matrix2), (3, 1)), i in indices((tmp2, tmp1), (2, 2)), v in indices((tmp2, tmp1), (1, 1))
    res = zero(eltype(tmp2))
    for jj in indices((tmp1, matrix2), (3, 2))
=======
  @turbo for k in axes(tmp2, 4), j in axes(tmp2, 3), i in axes(tmp2, 2), v in axes(tmp2, 1)
    res = zero(eltype(tmp1))
    for jj in axes(matrix2, 2)
>>>>>>> ad9bb981
      res += matrix2[j, jj] * tmp1[v, i, jj, k]
    end
    tmp2[v, i, j, k] = res
  end

  # Interpolate in z-direction
  # @tullio threads=false data_out[v, i, j, k] = matrix3[k, kk] * tmp2[v, i, j, kk]
<<<<<<< HEAD
  @avx for k in indices((data_out, matrix3), (4, 1)), j in indices((data_out, tmp2), (3, 3)), i in indices((data_out, tmp2), (2, 2)), v in indices((data_out, tmp2), (1, 1))
=======
  @turbo for k in axes(data_out, 4), j in axes(data_out, 3), i in axes(data_out, 2), v in axes(data_out, 1)
>>>>>>> ad9bb981
    res = zero(eltype(data_out))
    for kk in indices((tmp2, matrix3), (4, 2))
      res += matrix3[k, kk] * tmp2[v, i, j, kk]
    end
    data_out[v, i, j, k] = res
  end

  return nothing
end

# 3D version, apply matrixJ to dimension J of data_in and add the result to data_out
function add_multiply_dimensionwise!(data_out::AbstractArray{<:Any, 4},
                                     matrix1::AbstractMatrix, matrix2::AbstractMatrix, matrix3::AbstractMatrix,
                                     data_in:: AbstractArray{<:Any, 4},
                                     tmp1=zeros(eltype(data_out), size(data_out, 1), size(matrix1, 1), size(matrix1, 2), size(matrix1, 2)),
                                     tmp2=zeros(eltype(data_out), size(data_out, 1), size(matrix1, 1), size(matrix1, 1), size(matrix1, 2)))

  # Interpolate in x-direction
  # @tullio threads=false tmp1[v, i, j, k]     = matrix1[i, ii] * data_in[v, ii, j, k]
<<<<<<< HEAD
  @avx for k in indices((tmp1, data_in), (4, 4)), j in indices((tmp1, data_in), (3, 3)), i in indices((tmp1, matrix1), (2, 1)), v in indices((tmp1, data_in), (1, 1))
=======
  @turbo for k in axes(tmp1, 4), j in axes(tmp1, 3), i in axes(tmp1, 2), v in axes(tmp1, 1)
>>>>>>> ad9bb981
    res = zero(eltype(tmp1))
    for ii in indices((data_in, matrix1), (2, 2))
      res += matrix1[i, ii] * data_in[v, ii, j, k]
    end
    tmp1[v, i, j, k] = res
  end

  # Interpolate in y-direction
  # @tullio threads=false tmp2[v, i, j, k]     = matrix2[j, jj] * tmp1[v, i, jj, k]
<<<<<<< HEAD
  @avx for k in indices((tmp2, tmp1), (4, 4)), j in indices((tmp2, matrix2), (3, 1)), i in indices((tmp2, tmp1), (2, 2)), v in indices((tmp2, tmp1), (1, 1))
    res = zero(eltype(tmp2))
    for jj in indices((tmp1, matrix2), (3, 2))
=======
  @turbo for k in axes(tmp2, 4), j in axes(tmp2, 3), i in axes(tmp2, 2), v in axes(tmp2, 1)
    res = zero(eltype(tmp1))
    for jj in axes(matrix2, 2)
>>>>>>> ad9bb981
      res += matrix2[j, jj] * tmp1[v, i, jj, k]
    end
    tmp2[v, i, j, k] = res
  end

  # Interpolate in z-direction
  # @tullio threads=false data_out[v, i, j, k] += matrix3[k, kk] * tmp2[v, i, j, kk]
<<<<<<< HEAD
  @avx for k in indices((data_out, matrix3), (4, 1)), j in indices((data_out, tmp2), (3, 3)), i in indices((data_out, tmp2), (2, 2)), v in indices((data_out, tmp2), (1, 1))
=======
  @turbo for k in axes(data_out, 4), j in axes(data_out, 3), i in axes(data_out, 2), v in axes(data_out, 1)
>>>>>>> ad9bb981
    res = zero(eltype(data_out))
    for kk in indices((tmp2, matrix3), (4, 2))
      res += matrix3[k, kk] * tmp2[v, i, j, kk]
    end
    data_out[v, i, j, k] += res
  end

  return nothing
end<|MERGE_RESOLUTION|>--- conflicted
+++ resolved
@@ -1,6 +1,6 @@
 
 function fast_copyto!(dest::AbstractArray, src::AbstractArray)
-  @avx for idx in indices((dest, src))
+  @turbo for idx in indices((dest, src))
       dest[idx] = src[idx]
   end
 end
@@ -103,22 +103,14 @@
 end
 
 
-<<<<<<< HEAD
 # In the following, there are several optimized in-place versions of
 # `multiply_dimensionwise`.
 # These may make use of advanced optimization features such as
 # - the macro `@tullio` from Tullio.jl (which basically uses an Einstein
 #   summation convention syntax
-# - `@avx` and `indices` from LoopVectorization.jl (ArrayInterface.jl)
+# - `@turbo` and `indices` from LoopVectorization.jl (ArrayInterface.jl)
 # The runtime performance could be even optimized further by using
-# `@avx inline=true for ...` instead of `@avx for ...`, but that comes at the
-=======
-# In the following, there are several optimized in-place versions of multiply_dimensionwise.
-# These may make use of advanced optimization features such as the macro `@tullio` from Tullio.jl,
-# which basically uses an Einstein summation convention syntax.
-# Another possibility is `@turbo` from LoopVectorization.jl. The runtime performance could be even
-# optimized further by using `@turbo inline=true for` instead of `@turbo for`, but that comes at the
->>>>>>> ad9bb981
+# `@turbo inline=true for ...` instead of `@turbo for ...`, but that comes at the
 # cost of increased latency, at least on some systems...
 # This latency regressions was so significant that it made CI on GitHub actions
 # unusable for Trixi, see https://github.com/trixi-framework/Trixi.jl/pull/509.
@@ -127,11 +119,7 @@
 function multiply_dimensionwise!(data_out::AbstractArray{<:Any, 2}, matrix::AbstractMatrix,
                                  data_in ::AbstractArray{<:Any, 2})
   # @tullio threads=false data_out[v, i] = matrix[i, ii] * data_in[v, ii]
-<<<<<<< HEAD
-  @avx for i in indices((data_out, matrix), (2, 1)), v in indices((data_out, data_in), (1, 1))
-=======
-  @turbo for i in axes(data_out, 2), v in axes(data_out, 1)
->>>>>>> ad9bb981
+  @turbo for i in indices((data_out, matrix), (2, 1)), v in indices((data_out, data_in), (1, 1))
     res = zero(eltype(data_out))
     for ii in indices((data_in, matrix), (2, 2))
       res += matrix[i, ii] * data_in[v, ii]
@@ -149,11 +137,7 @@
                                         matrix::AbstractMatrix,
                                         data_in ::AbstractArray{<:Any, 1})
   # @tullio threads=false data_out[i] = matrix[i, ii] * data_in[ii]
-<<<<<<< HEAD
-  @avx for i in indices((data_out, matrix), (1, 1))
-=======
-  @turbo for i in axes(data_out, 1)
->>>>>>> ad9bb981
+  @turbo for i in indices((data_out, matrix), (1, 1))
     res = zero(eltype(data_out))
     for ii in indices((data_in, matrix), (1, 2))
       res += matrix[i, ii] * data_in[ii]
@@ -170,8 +154,7 @@
                                  data_in2::AbstractArray{<:Any, 2}) where {T}
   # @tullio threads=false data_out[v, i] = matrix1[i, ii] * data_in1[v, ii] + matrix2[i, ii] * data_in2[v, ii]
   # TODO: LoopVectorization upgrade
-<<<<<<< HEAD
-  #   We would like to use `@avx` for the outermost loop and fuse both inner
+  #   We would like to use `@turbo` for the outermost loop and fuse both inner
   #   loops, but that does currently not work because of limitations of
   #   LoopVectorizationjl. However, Chris Elrod is planning to address this in
   #   the future, cf. https://github.com/JuliaSIMD/LoopVectorization.jl/issues/230#issuecomment-810632972
@@ -188,38 +171,23 @@
     _data_out = data_out
   end
 
-  @avx for i in indices((_data_out, matrix1), (2, 1)), v in indices((_data_out, data_in1), (1, 1))
+  @turbo for i in indices((_data_out, matrix1), (2, 1)), v in indices((_data_out, data_in1), (1, 1))
     res = zero(eltype(_data_out))
     for ii in indices((data_in1, matrix1), (2, 2))
-=======
-  #   We would like to use `@turbo` for the outermost loop possibly fuse both inner
-  #   loops, but that does currently not work because of limitations of
-  #   LoopVectorizationjl. However, Chris Elrod is planning to address this in
-  #   the future, cf. https://github.com/JuliaSIMD/LoopVectorization.jl/issues/230#issuecomment-810632972
-  @turbo for i in axes(data_out, 2), v in axes(data_out, 1)
-    res = zero(eltype(data_out))
-    for ii in axes(matrix1, 2)
->>>>>>> ad9bb981
       res += matrix1[i, ii] * data_in1[v, ii]
     end
     _data_out[v, i] = res
   end
-<<<<<<< HEAD
-  @avx for i in indices((_data_out, matrix2), (2, 1)), v in indices((_data_out, data_in2), (1, 1))
+  @turbo for i in indices((_data_out, matrix2), (2, 1)), v in indices((_data_out, data_in2), (1, 1))
     res = zero(eltype(_data_out))
     for ii in indices((data_in2, matrix2), (2, 2))
-=======
-  @turbo for i in axes(data_out, 2), v in axes(data_out, 1)
-    res = zero(eltype(data_out))
-    for ii in axes(matrix2, 2)
->>>>>>> ad9bb981
       res += matrix2[i, ii] * data_in2[v, ii]
     end
     _data_out[v, i] += res
   end
 
   if use_data_out_temp
-    @avx for i in indices((_data_out, data_out), 2), v in indices((_data_out, data_out), 1)
+    @turbo for i in indices((_data_out, data_out), 2), v in indices((_data_out, data_out), 1)
       data_out[v, i] = _data_out[v, i]
     end
   end
@@ -234,11 +202,7 @@
 
   # Interpolate in x-direction
   # @tullio threads=false tmp1[v, i, j]     = matrix[i, ii] * data_in[v, ii, j]
-<<<<<<< HEAD
-  @avx for j in indices((tmp1, data_in), (3, 3)), i in indices((tmp1, matrix), (2, 1)), v in indices((tmp1, data_in), (1, 1))
-=======
-  @turbo for j in axes(tmp1, 3), i in axes(tmp1, 2), v in axes(tmp1, 1)
->>>>>>> ad9bb981
+  @turbo for j in indices((tmp1, data_in), (3, 3)), i in indices((tmp1, matrix), (2, 1)), v in indices((tmp1, data_in), (1, 1))
     res = zero(eltype(tmp1))
     for ii in indices((data_in, matrix), (2, 2))
       res += matrix[i, ii] * data_in[v, ii, j]
@@ -248,11 +212,7 @@
 
   # Interpolate in y-direction
   # @tullio threads=false data_out[v, i, j] = matrix[j, jj] * tmp1[v, i, jj]
-<<<<<<< HEAD
-  @avx for j in indices((data_out, matrix), (3, 1)), i in indices((data_out, tmp1), (2, 2)), v in indices((data_out, tmp1), (1, 1))
-=======
-  @turbo for j in axes(data_out, 3), i in axes(data_out, 2), v in axes(data_out, 1)
->>>>>>> ad9bb981
+  @turbo for j in indices((data_out, matrix), (3, 1)), i in indices((data_out, tmp1), (2, 2)), v in indices((data_out, tmp1), (1, 1))
     res = zero(eltype(data_out))
     for jj in indices((tmp1, matrix), (3, 2))
       res += matrix[j, jj] * tmp1[v, i, jj]
@@ -273,11 +233,7 @@
 
   # Interpolate in x-direction
   # @tullio threads=false     tmp1[i, j] = matrix[i, ii] * data_in[ii, j]
-<<<<<<< HEAD
-  @avx for j in indices((tmp1, data_in), (2, 2)), i in indices((tmp1, matrix), (1, 1))
-=======
-  @turbo for j in axes(tmp1, 2), i in axes(tmp1, 1)
->>>>>>> ad9bb981
+  @turbo for j in indices((tmp1, data_in), (2, 2)), i in indices((tmp1, matrix), (1, 1))
     res = zero(eltype(tmp1))
     for ii in indices((data_in, matrix), (1, 2))
       res += matrix[i, ii] * data_in[ii, j]
@@ -287,11 +243,7 @@
 
   # Interpolate in y-direction
   # @tullio threads=false data_out[i, j] = matrix[j, jj] * tmp1[i, jj]
-<<<<<<< HEAD
-  @avx for j in indices((data_out, matrix), (2, 1)), i in indices((data_out, tmp1), (1, 1))
-=======
-  @turbo for j in axes(data_out, 2), i in axes(data_out, 1)
->>>>>>> ad9bb981
+  @turbo for j in indices((data_out, matrix), (2, 1)), i in indices((data_out, tmp1), (1, 1))
     res = zero(eltype(data_out))
     for jj in indices((tmp1, matrix), (2, 2))
       res += matrix[j, jj] * tmp1[i, jj]
@@ -310,11 +262,7 @@
 
   # Interpolate in x-direction
   # @tullio threads=false tmp1[v, i, j]     = matrix1[i, ii] * data_in[v, ii, j]
-<<<<<<< HEAD
-  @avx for j in indices((tmp1, data_in), (3, 3)), i in indices((tmp1, matrix1), (2, 1)), v in indices((tmp1, data_in), (1, 1))
-=======
-  @turbo for j in axes(tmp1, 3), i in axes(tmp1, 2), v in axes(tmp1, 1)
->>>>>>> ad9bb981
+  @turbo for j in indices((tmp1, data_in), (3, 3)), i in indices((tmp1, matrix1), (2, 1)), v in indices((tmp1, data_in), (1, 1))
     res = zero(eltype(tmp1))
     for ii in indices((data_in, matrix1), (2, 2))
       res += matrix1[i, ii] * data_in[v, ii, j]
@@ -324,11 +272,7 @@
 
   # Interpolate in y-direction
   # @tullio threads=false data_out[v, i, j] = matrix2[j, jj] * tmp1[v, i, jj]
-<<<<<<< HEAD
-  @avx for j in indices((data_out, matrix2), (3, 1)), i in indices((data_out, tmp1), (2, 2)), v in indices((data_out, tmp1), (1, 1))
-=======
-  @turbo for j in axes(data_out, 3), i in axes(data_out, 2), v in axes(data_out, 1)
->>>>>>> ad9bb981
+  @turbo for j in indices((data_out, matrix2), (3, 1)), i in indices((data_out, tmp1), (2, 2)), v in indices((data_out, tmp1), (1, 1))
     res = zero(eltype(data_out))
     for jj in indices((tmp1, matrix2), (3, 2))
       res += matrix2[j, jj] * tmp1[v, i, jj]
@@ -347,11 +291,7 @@
 
   # Interpolate in x-direction
   # @tullio threads=false tmp1[v, i, j]     = matrix1[i, ii] * data_in[v, ii, j]
-<<<<<<< HEAD
-  @avx for j in indices((tmp1, data_in), (3, 3)), i in indices((tmp1, matrix1), (2, 1)), v in indices((tmp1, data_in), (1, 1))
-=======
-  @turbo for j in axes(tmp1, 3), i in axes(tmp1, 2), v in axes(tmp1, 1)
->>>>>>> ad9bb981
+  @turbo for j in indices((tmp1, data_in), (3, 3)), i in indices((tmp1, matrix1), (2, 1)), v in indices((tmp1, data_in), (1, 1))
     res = zero(eltype(tmp1))
     for ii in indices((data_in, matrix1), (2, 2))
       res += matrix1[i, ii] * data_in[v, ii, j]
@@ -361,11 +301,7 @@
 
   # Interpolate in y-direction
   # @tullio threads=false data_out[v, i, j] += matrix2[j, jj] * tmp1[v, i, jj]
-<<<<<<< HEAD
-  @avx for j in indices((data_out, matrix2), (3, 1)), i in indices((data_out, tmp1), (2, 2)), v in indices((data_out, tmp1), (1, 1))
-=======
-  @turbo for j in axes(data_out, 3), i in axes(data_out, 2), v in axes(data_out, 1)
->>>>>>> ad9bb981
+  @turbo for j in indices((data_out, matrix2), (3, 1)), i in indices((data_out, tmp1), (2, 2)), v in indices((data_out, tmp1), (1, 1))
     res = zero(eltype(data_out))
     for jj in indices((tmp1, matrix2), (3, 2))
       res += matrix2[j, jj] * tmp1[v, i, jj]
@@ -384,11 +320,7 @@
 
   # Interpolate in x-direction
   # @tullio threads=false tmp1[v, i, j, k]     = matrix[i, ii] * data_in[v, ii, j, k]
-<<<<<<< HEAD
-  @avx for k in indices((tmp1, data_in), (4, 4)), j in indices((tmp1, data_in), (3, 3)), i in indices((tmp1, matrix), (2, 1)), v in indices((tmp1, data_in), (1, 1))
-=======
-  @turbo for k in axes(tmp1, 4), j in axes(tmp1, 3), i in axes(tmp1, 2), v in axes(tmp1, 1)
->>>>>>> ad9bb981
+  @turbo for k in indices((tmp1, data_in), (4, 4)), j in indices((tmp1, data_in), (3, 3)), i in indices((tmp1, matrix), (2, 1)), v in indices((tmp1, data_in), (1, 1))
     res = zero(eltype(tmp1))
     for ii in indices((data_in, matrix), (2, 2))
       res += matrix[i, ii] * data_in[v, ii, j, k]
@@ -398,11 +330,7 @@
 
   # Interpolate in y-direction
   # @tullio threads=false tmp2[v, i, j, k]     = matrix[j, jj] * tmp1[v, i, jj, k]
-<<<<<<< HEAD
-  @avx for k in indices((tmp2, tmp1), (4, 4)), j in indices((tmp2, matrix), (3, 1)), i in indices((tmp2, tmp1), (2, 2)), v in indices((tmp2, tmp1), (1, 1))
-=======
-  @turbo for k in axes(tmp2, 4), j in axes(tmp2, 3), i in axes(tmp2, 2), v in axes(tmp2, 1)
->>>>>>> ad9bb981
+  @turbo for k in indices((tmp2, tmp1), (4, 4)), j in indices((tmp2, matrix), (3, 1)), i in indices((tmp2, tmp1), (2, 2)), v in indices((tmp2, tmp1), (1, 1))
     res = zero(eltype(tmp2))
     for jj in indices((tmp1, matrix), (3, 2))
       res += matrix[j, jj] * tmp1[v, i, jj, k]
@@ -412,11 +340,7 @@
 
   # Interpolate in z-direction
   # @tullio threads=false data_out[v, i, j, k] = matrix[k, kk] * tmp2[v, i, j, kk]
-<<<<<<< HEAD
-  @avx for k in indices((data_out, matrix), (4, 1)), j in indices((data_out, tmp2), (3, 3)), i in indices((data_out, tmp2), (2, 2)), v in indices((data_out, tmp2), (1, 1))
-=======
-  @turbo for k in axes(data_out, 4), j in axes(data_out, 3), i in axes(data_out, 2), v in axes(data_out, 1)
->>>>>>> ad9bb981
+  @turbo for k in indices((data_out, matrix), (4, 1)), j in indices((data_out, tmp2), (3, 3)), i in indices((data_out, tmp2), (2, 2)), v in indices((data_out, tmp2), (1, 1))
     res = zero(eltype(data_out))
     for kk in indices((tmp2, matrix), (4, 2))
       res += matrix[k, kk] * tmp2[v, i, j, kk]
@@ -437,11 +361,7 @@
 
   # Interpolate in x-direction
   # @tullio threads=false tmp1[i, j, k]     = matrix[i, ii] * data_in[ii, j, k]
-<<<<<<< HEAD
-  @avx for k in indices((tmp1, data_in), (3, 3)), j in indices((tmp1, data_in), (2, 2)), i in indices((tmp1, matrix), (1, 1))
-=======
-  @turbo for k in axes(tmp1, 3), j in axes(tmp1, 2), i in axes(tmp1, 1)
->>>>>>> ad9bb981
+  @turbo for k in indices((tmp1, data_in), (3, 3)), j in indices((tmp1, data_in), (2, 2)), i in indices((tmp1, matrix), (1, 1))
     res = zero(eltype(tmp1))
     for ii in indices((data_in, matrix), (1, 2))
       res += matrix[i, ii] * data_in[ii, j, k]
@@ -451,11 +371,7 @@
 
   # Interpolate in y-direction
   # @tullio threads=false tmp2[i, j, k]     = matrix[j, jj] * tmp1[i, jj, k]
-<<<<<<< HEAD
-  @avx for k in indices((tmp2, tmp1), (3, 3)), j in indices((tmp2, matrix), (2, 1)), i in indices((tmp2, tmp1), (1, 1))
-=======
-  @turbo for k in axes(tmp2, 3), j in axes(tmp2, 2), i in axes(tmp2, 1)
->>>>>>> ad9bb981
+  @turbo for k in indices((tmp2, tmp1), (3, 3)), j in indices((tmp2, matrix), (2, 1)), i in indices((tmp2, tmp1), (1, 1))
     res = zero(eltype(tmp2))
     for jj in indices((tmp1, matrix), (2, 2))
       res += matrix[j, jj] * tmp1[i, jj, k]
@@ -465,11 +381,7 @@
 
   # Interpolate in z-direction
   # @tullio threads=false data_out[i, j, k] = matrix[k, kk] * tmp2[i, j, kk]
-<<<<<<< HEAD
-  @avx for k in indices((data_out, matrix), (3, 1)), j in indices((data_out, tmp2), (2, 2)), i in indices((data_out, tmp2), (1, 1))
-=======
-  @turbo for k in axes(data_out, 3), j in axes(data_out, 2), i in axes(data_out, 1)
->>>>>>> ad9bb981
+  @turbo for k in indices((data_out, matrix), (3, 1)), j in indices((data_out, tmp2), (2, 2)), i in indices((data_out, tmp2), (1, 1))
     res = zero(eltype(data_out))
     for kk in indices((tmp2, matrix), (3, 2))
       res += matrix[k, kk] * tmp2[i, j, kk]
@@ -489,11 +401,7 @@
 
   # Interpolate in x-direction
   # @tullio threads=false tmp1[v, i, j, k]     = matrix1[i, ii] * data_in[v, ii, j, k]
-<<<<<<< HEAD
-  @avx for k in indices((tmp1, data_in), (4, 4)), j in indices((tmp1, data_in), (3, 3)), i in indices((tmp1, matrix1), (2, 1)), v in indices((tmp1, data_in), (1, 1))
-=======
-  @turbo for k in axes(tmp1, 4), j in axes(tmp1, 3), i in axes(tmp1, 2), v in axes(tmp1, 1)
->>>>>>> ad9bb981
+  @turbo for k in indices((tmp1, data_in), (4, 4)), j in indices((tmp1, data_in), (3, 3)), i in indices((tmp1, matrix1), (2, 1)), v in indices((tmp1, data_in), (1, 1))
     res = zero(eltype(tmp1))
     for ii in indices((data_in, matrix1), (2, 2))
       res += matrix1[i, ii] * data_in[v, ii, j, k]
@@ -503,15 +411,9 @@
 
   # Interpolate in y-direction
   # @tullio threads=false tmp2[v, i, j, k]     = matrix2[j, jj] * tmp1[v, i, jj, k]
-<<<<<<< HEAD
-  @avx for k in indices((tmp2, tmp1), (4, 4)), j in indices((tmp2, matrix2), (3, 1)), i in indices((tmp2, tmp1), (2, 2)), v in indices((tmp2, tmp1), (1, 1))
+  @turbo for k in indices((tmp2, tmp1), (4, 4)), j in indices((tmp2, matrix2), (3, 1)), i in indices((tmp2, tmp1), (2, 2)), v in indices((tmp2, tmp1), (1, 1))
     res = zero(eltype(tmp2))
     for jj in indices((tmp1, matrix2), (3, 2))
-=======
-  @turbo for k in axes(tmp2, 4), j in axes(tmp2, 3), i in axes(tmp2, 2), v in axes(tmp2, 1)
-    res = zero(eltype(tmp1))
-    for jj in axes(matrix2, 2)
->>>>>>> ad9bb981
       res += matrix2[j, jj] * tmp1[v, i, jj, k]
     end
     tmp2[v, i, j, k] = res
@@ -519,11 +421,7 @@
 
   # Interpolate in z-direction
   # @tullio threads=false data_out[v, i, j, k] = matrix3[k, kk] * tmp2[v, i, j, kk]
-<<<<<<< HEAD
-  @avx for k in indices((data_out, matrix3), (4, 1)), j in indices((data_out, tmp2), (3, 3)), i in indices((data_out, tmp2), (2, 2)), v in indices((data_out, tmp2), (1, 1))
-=======
-  @turbo for k in axes(data_out, 4), j in axes(data_out, 3), i in axes(data_out, 2), v in axes(data_out, 1)
->>>>>>> ad9bb981
+  @turbo for k in indices((data_out, matrix3), (4, 1)), j in indices((data_out, tmp2), (3, 3)), i in indices((data_out, tmp2), (2, 2)), v in indices((data_out, tmp2), (1, 1))
     res = zero(eltype(data_out))
     for kk in indices((tmp2, matrix3), (4, 2))
       res += matrix3[k, kk] * tmp2[v, i, j, kk]
@@ -543,11 +441,7 @@
 
   # Interpolate in x-direction
   # @tullio threads=false tmp1[v, i, j, k]     = matrix1[i, ii] * data_in[v, ii, j, k]
-<<<<<<< HEAD
-  @avx for k in indices((tmp1, data_in), (4, 4)), j in indices((tmp1, data_in), (3, 3)), i in indices((tmp1, matrix1), (2, 1)), v in indices((tmp1, data_in), (1, 1))
-=======
-  @turbo for k in axes(tmp1, 4), j in axes(tmp1, 3), i in axes(tmp1, 2), v in axes(tmp1, 1)
->>>>>>> ad9bb981
+  @turbo for k in indices((tmp1, data_in), (4, 4)), j in indices((tmp1, data_in), (3, 3)), i in indices((tmp1, matrix1), (2, 1)), v in indices((tmp1, data_in), (1, 1))
     res = zero(eltype(tmp1))
     for ii in indices((data_in, matrix1), (2, 2))
       res += matrix1[i, ii] * data_in[v, ii, j, k]
@@ -557,15 +451,9 @@
 
   # Interpolate in y-direction
   # @tullio threads=false tmp2[v, i, j, k]     = matrix2[j, jj] * tmp1[v, i, jj, k]
-<<<<<<< HEAD
-  @avx for k in indices((tmp2, tmp1), (4, 4)), j in indices((tmp2, matrix2), (3, 1)), i in indices((tmp2, tmp1), (2, 2)), v in indices((tmp2, tmp1), (1, 1))
+  @turbo for k in indices((tmp2, tmp1), (4, 4)), j in indices((tmp2, matrix2), (3, 1)), i in indices((tmp2, tmp1), (2, 2)), v in indices((tmp2, tmp1), (1, 1))
     res = zero(eltype(tmp2))
     for jj in indices((tmp1, matrix2), (3, 2))
-=======
-  @turbo for k in axes(tmp2, 4), j in axes(tmp2, 3), i in axes(tmp2, 2), v in axes(tmp2, 1)
-    res = zero(eltype(tmp1))
-    for jj in axes(matrix2, 2)
->>>>>>> ad9bb981
       res += matrix2[j, jj] * tmp1[v, i, jj, k]
     end
     tmp2[v, i, j, k] = res
@@ -573,11 +461,7 @@
 
   # Interpolate in z-direction
   # @tullio threads=false data_out[v, i, j, k] += matrix3[k, kk] * tmp2[v, i, j, kk]
-<<<<<<< HEAD
-  @avx for k in indices((data_out, matrix3), (4, 1)), j in indices((data_out, tmp2), (3, 3)), i in indices((data_out, tmp2), (2, 2)), v in indices((data_out, tmp2), (1, 1))
-=======
-  @turbo for k in axes(data_out, 4), j in axes(data_out, 3), i in axes(data_out, 2), v in axes(data_out, 1)
->>>>>>> ad9bb981
+  @turbo for k in indices((data_out, matrix3), (4, 1)), j in indices((data_out, tmp2), (3, 3)), i in indices((data_out, tmp2), (2, 2)), v in indices((data_out, tmp2), (1, 1))
     res = zero(eltype(data_out))
     for kk in indices((tmp2, matrix3), (4, 2))
       res += matrix3[k, kk] * tmp2[v, i, j, kk]
