
"""
    LobattoLegendreBasis([RealT=Float64,] polydeg::Integer)

Create a nodal Lobatto-Legendre basis for polynomials of degree `polydeg`.
"""
struct LobattoLegendreBasis{RealT<:Real, NNODES,
                            VectorT<:AbstractVector{RealT},
                            InverseVandermondeLegendre<:AbstractMatrix{RealT},
                            BoundaryMatrix<:AbstractMatrix{RealT},
                            DerivativeMatrix<:AbstractMatrix{RealT}} <: AbstractBasisSBP{RealT}
  nodes          ::VectorT
  weights        ::VectorT
  inverse_weights::VectorT

  inverse_vandermonde_legendre::InverseVandermondeLegendre
  boundary_interpolation      ::BoundaryMatrix # lhat

  derivative_matrix         ::DerivativeMatrix # strong form derivative matrix
  derivative_split          ::DerivativeMatrix # strong form derivative matrix minus boundary terms
  derivative_split_transpose::DerivativeMatrix # transpose of `derivative_split`
  derivative_dhat           ::DerivativeMatrix # weak form matrix "dhat",
                                               # negative adjoint wrt the SBP dot product
end

function LobattoLegendreBasis(RealT, polydeg::Integer)
  nnodes_ = polydeg + 1

  # compute everything using `Float64` by default
  nodes_, weights_ = gauss_lobatto_nodes_weights(nnodes_)
  inverse_weights_ = inv.(weights_)

  _, inverse_vandermonde_legendre_ = vandermonde_legendre(nodes_)

  boundary_interpolation_ = zeros(nnodes_, 2)
  boundary_interpolation_[:, 1] = calc_lhat(-1.0, nodes_, weights_)
  boundary_interpolation_[:, 2] = calc_lhat( 1.0, nodes_, weights_)

  derivative_matrix_          = polynomial_derivative_matrix(nodes_)
  derivative_split_           = calc_dsplit(nodes_, weights_)
  derivative_split_transpose_ = Matrix(derivative_split_')
  derivative_dhat_            = calc_dhat(nodes_, weights_)

  # type conversions to get the requested real type and enable possible
  # optimizations of runtime performance and latency
  nodes           = SVector{nnodes_, RealT}(nodes_)
  weights         = SVector{nnodes_, RealT}(weights_)
  inverse_weights = SVector{nnodes_, RealT}(inverse_weights_)

  inverse_vandermonde_legendre = convert.(RealT, inverse_vandermonde_legendre_)
  boundary_interpolation       = convert.(RealT, boundary_interpolation_)

  # Usually as fast as `SMatrix` (when using `let` in the volume integral/`@threaded`)
  derivative_matrix          = Matrix{RealT}(derivative_matrix_)
  derivative_split           = Matrix{RealT}(derivative_split_)
  derivative_split_transpose = Matrix{RealT}(derivative_split_transpose_)
  derivative_dhat            = Matrix{RealT}(derivative_dhat_)

  return LobattoLegendreBasis{RealT, nnodes_, typeof(nodes), typeof(inverse_vandermonde_legendre), typeof(boundary_interpolation), typeof(derivative_matrix)}(
    nodes, weights, inverse_weights,
    inverse_vandermonde_legendre, boundary_interpolation,
    derivative_matrix, derivative_split, derivative_split_transpose, derivative_dhat
  )
end

LobattoLegendreBasis(polydeg::Integer) = LobattoLegendreBasis(Float64, polydeg)

function Base.show(io::IO, basis::LobattoLegendreBasis)
  @nospecialize basis # reduce precompilation time

  print(io, "LobattoLegendreBasis{", real(basis), "}(polydeg=", polydeg(basis), ")")
end
function Base.show(io::IO, ::MIME"text/plain", basis::LobattoLegendreBasis)
  @nospecialize basis # reduce precompilation time

  print(io, "LobattoLegendreBasis{", real(basis), "} with polynomials of degree ", polydeg(basis))
end

@inline Base.real(basis::LobattoLegendreBasis{RealT}) where {RealT} = RealT

@inline nnodes(basis::LobattoLegendreBasis{RealT, NNODES}) where {RealT, NNODES} = NNODES

@inline eachnode(basis::LobattoLegendreBasis) = Base.OneTo(nnodes(basis))

@inline polydeg(basis::LobattoLegendreBasis) = nnodes(basis) - 1



struct LobattoLegendreMortarL2{RealT<:Real, NNODES, ForwardMatrix<:AbstractMatrix{RealT}, ReverseMatrix<:AbstractMatrix{RealT}} <: AbstractMortarL2{RealT}
  forward_upper::ForwardMatrix
  forward_lower::ForwardMatrix
  reverse_upper::ReverseMatrix
  reverse_lower::ReverseMatrix
end

function MortarL2(basis::LobattoLegendreBasis)
  RealT = real(basis)
  nnodes_ = nnodes(basis)

  # compute everything using `Float64` by default
  forward_upper_ = calc_forward_upper(nnodes_)
  forward_lower_ = calc_forward_lower(nnodes_)
  reverse_upper_ = calc_reverse_upper(nnodes_, Val(:gauss))
  reverse_lower_ = calc_reverse_lower(nnodes_, Val(:gauss))

<<<<<<< HEAD
  # Type conversions to get the requested real type and enable possible
  # optimizations of runtime performance and latency.
  # It might appear simpler to use something like
  #   forward_upper = StrideArray(forward_upper_, (StaticInt(nnodes_), StaticInt(nnodes_)))
  #   forward_lower = StrideArray(forward_lower_, (StaticInt(nnodes_), StaticInt(nnodes_)))
  #   reverse_upper = StrideArray(reverse_upper_, (StaticInt(nnodes_), StaticInt(nnodes_)))
  #   reverse_lower = StrideArray(reverse_lower_, (StaticInt(nnodes_), StaticInt(nnodes_)))
  # However, the strides of these arrays are not static! Thus, we either need to
  # pass additional arguments or create `StrideArray`s from scratch and fill
  # them with the given data. That latter approach is used below.
  forward_upper = StrideArray(undef, eltype(forward_upper_), StaticInt(nnodes_), StaticInt(nnodes_)); copyto!(forward_upper, forward_upper_)
  forward_lower = StrideArray(undef, eltype(forward_lower_), StaticInt(nnodes_), StaticInt(nnodes_)); copyto!(forward_lower, forward_lower_)
  reverse_upper = StrideArray(undef, eltype(reverse_upper_), StaticInt(nnodes_), StaticInt(nnodes_)); copyto!(reverse_upper, reverse_upper_)
  reverse_lower = StrideArray(undef, eltype(reverse_lower_), StaticInt(nnodes_), StaticInt(nnodes_)); copyto!(reverse_lower, reverse_lower_)
=======
  # type conversions to get the requested real type and enable possible
  # optimizations of runtime performance and latency

  # Usually as fast as `SMatrix` but better for latency
  forward_upper = Matrix{RealT}(forward_upper_)
  forward_lower = Matrix{RealT}(forward_lower_)

  # TODO: Taal performance
  #       Check the performance of different implementations of `mortar_fluxes_to_elements!`
  #       with different types of the reverse matrices and different types of
  #       `fstar_upper_threaded` etc. used in the cache.
  #       Check whether `@turbo` with `eachnode` in `multiply_dimensionwise!` can be faster than
  #       `@tullio` when the matrix sizes are not necessarily static.
  # reverse_upper = SMatrix{nnodes_, nnodes_, RealT, nnodes_^2}(reverse_upper_)
  # reverse_lower = SMatrix{nnodes_, nnodes_, RealT, nnodes_^2}(reverse_lower_)
  reverse_upper = Matrix{RealT}(reverse_upper_)
  reverse_lower = Matrix{RealT}(reverse_lower_)
>>>>>>> ad9bb981

  LobattoLegendreMortarL2{RealT, nnodes_, typeof(forward_upper), typeof(reverse_upper)}(
    forward_upper, forward_lower,
    reverse_upper, reverse_lower)
end

function Base.show(io::IO, mortar::LobattoLegendreMortarL2)
  @nospecialize mortar # reduce precompilation time

  print(io, "LobattoLegendreMortarL2{", real(mortar), "}(polydeg=", polydeg(mortar), ")")
end
function Base.show(io::IO, ::MIME"text/plain", mortar::LobattoLegendreMortarL2)
  @nospecialize mortar # reduce precompilation time

  print(io, "LobattoLegendreMortarL2{", real(mortar), "} with polynomials of degree ", polydeg(mortar))
end

@inline Base.real(mortar::LobattoLegendreMortarL2{RealT}) where {RealT} = RealT

@inline nnodes(mortar::LobattoLegendreMortarL2{RealT, NNODES}) where {RealT, NNODES} = NNODES

@inline polydeg(mortar::LobattoLegendreMortarL2) = nnodes(mortar) - 1


# TODO: We can create EC mortars along the lines of the following implementation.
# abstract type AbstractMortarEC{RealT} <: AbstractMortar{RealT} end

# struct LobattoLegendreMortarEC{RealT<:Real, NNODES, MortarMatrix<:AbstractMatrix{RealT}, SurfaceFlux} <: AbstractMortarEC{RealT}
#   forward_upper::MortarMatrix
#   forward_lower::MortarMatrix
#   reverse_upper::MortarMatrix
#   reverse_lower::MortarMatrix
#   surface_flux::SurfaceFlux
# end

# function MortarEC(basis::LobattoLegendreBasis{RealT}, surface_flux)
#   forward_upper   = calc_forward_upper(n_nodes)
#   forward_lower   = calc_forward_lower(n_nodes)
#   l2reverse_upper = calc_reverse_upper(n_nodes, Val(:gauss_lobatto))
#   l2reverse_lower = calc_reverse_lower(n_nodes, Val(:gauss_lobatto))

#   # type conversions to make use of StaticArrays etc.
#   nnodes_ = nnodes(basis)
#   forward_upper   = SMatrix{nnodes_, nnodes_}(forward_upper)
#   forward_lower   = SMatrix{nnodes_, nnodes_}(forward_lower)
#   l2reverse_upper = SMatrix{nnodes_, nnodes_}(l2reverse_upper)
#   l2reverse_lower = SMatrix{nnodes_, nnodes_}(l2reverse_lower)

#   LobattoLegendreMortarEC{RealT, nnodes_, typeof(forward_upper), typeof(surface_flux)}(
#     forward_upper, forward_lower,
#     l2reverse_upper, l2reverse_lower,
#     surface_flux
#   )
# end

# @inline nnodes(mortar::LobattoLegendreMortarEC{RealT, NNODES}) = NNODES



struct LobattoLegendreAnalyzer{RealT<:Real, NNODES,
                               VectorT<:AbstractVector{RealT},
                               Vandermonde<:AbstractMatrix{RealT}} <: SolutionAnalyzer{RealT}
  nodes  ::VectorT
  weights::VectorT
  vandermonde::Vandermonde
end

function SolutionAnalyzer(basis::LobattoLegendreBasis; analysis_polydeg=2*polydeg(basis))
  RealT = real(basis)
  nnodes_ = analysis_polydeg + 1

  # compute everything using `Float64` by default
  nodes_, weights_ = gauss_lobatto_nodes_weights(nnodes_)
  vandermonde_ = polynomial_interpolation_matrix(basis.nodes, nodes_)

  # type conversions to get the requested real type and enable possible
  # optimizations of runtime performance and latency
  nodes   = SVector{nnodes_, RealT}(nodes_)
  weights = SVector{nnodes_, RealT}(weights_)

  vandermonde = Matrix{RealT}(vandermonde_)

  return LobattoLegendreAnalyzer{RealT, nnodes_, typeof(nodes), typeof(vandermonde)}(
    nodes, weights, vandermonde)
end

function Base.show(io::IO, analyzer::LobattoLegendreAnalyzer)
  @nospecialize analyzer # reduce precompilation time

  print(io, "LobattoLegendreAnalyzer{", real(analyzer), "}(polydeg=", polydeg(analyzer), ")")
end
function Base.show(io::IO, ::MIME"text/plain", analyzer::LobattoLegendreAnalyzer)
  @nospecialize analyzer # reduce precompilation time

  print(io, "LobattoLegendreAnalyzer{", real(analyzer), "} with polynomials of degree ", polydeg(analyzer))
end

@inline Base.real(analyzer::LobattoLegendreAnalyzer{RealT}) where {RealT} = RealT

@inline nnodes(analyzer::LobattoLegendreAnalyzer{RealT, NNODES}) where {RealT, NNODES} = NNODES
@inline eachnode(analyzer::LobattoLegendreAnalyzer) = Base.OneTo(nnodes(analyzer))

@inline polydeg(analyzer::LobattoLegendreAnalyzer) = nnodes(analyzer) - 1



struct LobattoLegendreAdaptorL2{RealT<:Real, NNODES, ForwardMatrix<:AbstractMatrix{RealT}, ReverseMatrix<:AbstractMatrix{RealT}} <: AdaptorL2{RealT}
  forward_upper::ForwardMatrix
  forward_lower::ForwardMatrix
  reverse_upper::ReverseMatrix
  reverse_lower::ReverseMatrix
end

function AdaptorL2(basis::LobattoLegendreBasis{RealT}) where {RealT}
  nnodes_ = nnodes(basis)

  # compute everything using `Float64` by default
  forward_upper_ = calc_forward_upper(nnodes_)
  forward_lower_ = calc_forward_lower(nnodes_)
  reverse_upper_ = calc_reverse_upper(nnodes_, Val(:gauss))
  reverse_lower_ = calc_reverse_lower(nnodes_, Val(:gauss))

  # type conversions to get the requested real type and enable possible
  # optimizations of runtime performance and latency

  # TODO: Taal performance
  #       Check the performance of different implementations of
  #       `refine_elements!` (forward) and `coarsen_elements!` (reverse)
  #       with different types of the matrices.
  #       Check whether `@turbo` with `eachnode` in `multiply_dimensionwise!`
  #       can be faster than `@tullio` when the matrix sizes are not necessarily
  #       static.
  forward_upper = SMatrix{nnodes_, nnodes_, RealT, nnodes_^2}(forward_upper_)
  forward_lower = SMatrix{nnodes_, nnodes_, RealT, nnodes_^2}(forward_lower_)
  # forward_upper = Matrix{RealT}(forward_upper_)
  # forward_lower = Matrix{RealT}(forward_lower_)

  reverse_upper = SMatrix{nnodes_, nnodes_, RealT, nnodes_^2}(reverse_upper_)
  reverse_lower = SMatrix{nnodes_, nnodes_, RealT, nnodes_^2}(reverse_lower_)
  # reverse_upper = Matrix{RealT}(reverse_upper_)
  # reverse_lower = Matrix{RealT}(reverse_lower_)

  LobattoLegendreAdaptorL2{RealT, nnodes_, typeof(forward_upper), typeof(reverse_upper)}(
    forward_upper, forward_lower,
    reverse_upper, reverse_lower)
end

function Base.show(io::IO, adaptor::LobattoLegendreAdaptorL2)
  @nospecialize adaptor # reduce precompilation time

  print(io, "LobattoLegendreAdaptorL2{", real(adaptor), "}(polydeg=", polydeg(adaptor), ")")
end
function Base.show(io::IO, ::MIME"text/plain", adaptor::LobattoLegendreAdaptorL2)
  @nospecialize adaptor # reduce precompilation time

  print(io, "LobattoLegendreAdaptorL2{", real(adaptor), "} with polynomials of degree ", polydeg(adaptor))
end

@inline Base.real(adaptor::LobattoLegendreAdaptorL2{RealT}) where {RealT} = RealT

@inline nnodes(adaptor::LobattoLegendreAdaptorL2{RealT, NNODES}) where {RealT, NNODES} = NNODES

@inline polydeg(adaptor::LobattoLegendreAdaptorL2) = nnodes(adaptor) - 1


###############################################################################
# Polynomial derivative and interpolation functions

# TODO: Taal refactor, allow other RealT below and adapt constructors above accordingly

# Calculate the Dhat matrix
function calc_dhat(nodes, weights)
  n_nodes = length(nodes)
  dhat = Matrix(polynomial_derivative_matrix(nodes)')

  for n in 1:n_nodes, j in 1:n_nodes
    dhat[j, n] *= -weights[n] / weights[j]
  end

  return dhat
end


# Calculate the Dsplit matrix for split-form differentiation: dplit = 2D - M⁻¹B
function calc_dsplit(nodes, weights)
  # Start with 2 x the normal D matrix
  dsplit = 2 .* polynomial_derivative_matrix(nodes)

  # Modify to account for
  dsplit[  1,   1] += 1 / weights[1]
  dsplit[end, end] -= 1 / weights[end]

  return dsplit
end


# Calculate the polynomial derivative matrix D
function polynomial_derivative_matrix(nodes)
  n_nodes = length(nodes)
  d = zeros(n_nodes, n_nodes)
  wbary = barycentric_weights(nodes)

  for i in 1:n_nodes, j in 1:n_nodes
    if j != i
      d[i, j] = wbary[j] / wbary[i] * 1 / (nodes[i] - nodes[j])
      d[i, i] -= d[i, j]
    end
  end

  return d
end


# Calculate and interpolation matrix (Vandermonde matrix) between two given sets of nodes
function polynomial_interpolation_matrix(nodes_in, nodes_out)
  n_nodes_in = length(nodes_in)
  n_nodes_out = length(nodes_out)
  wbary_in = barycentric_weights(nodes_in)
  vdm = zeros(n_nodes_out, n_nodes_in)

  for k in 1:n_nodes_out
    match = false
    for j in 1:n_nodes_in
      if isapprox(nodes_out[k], nodes_in[j], rtol=eps())
        match = true
        vdm[k, j] = 1
      end
    end

    if match == false
      s = 0.0
      for j in 1:n_nodes_in
        t = wbary_in[j] / (nodes_out[k] - nodes_in[j])
        vdm[k, j] = t
        s += t
      end
      for j in 1:n_nodes_in
        vdm[k, j] = vdm[k, j] / s
      end
    end
  end

  return vdm
end


# Calculate the barycentric weights for a given node distribution.
function barycentric_weights(nodes)
  n_nodes = length(nodes)
  weights = ones(n_nodes)

  for j = 2:n_nodes, k = 1:(j-1)
    weights[k] *= nodes[k] - nodes[j]
    weights[j] *= nodes[j] - nodes[k]
  end

  for j in 1:n_nodes
    weights[j] = 1 / weights[j]
  end

  return weights
end


# Calculate Lhat.
function calc_lhat(x, nodes, weights)
  n_nodes = length(nodes)
  wbary = barycentric_weights(nodes)

  lhat = lagrange_interpolating_polynomials(x, nodes, wbary)

  for i in 1:n_nodes
    lhat[i] /= weights[i]
  end

  return lhat
end


# Calculate Lagrange polynomials for a given node distribution.
function lagrange_interpolating_polynomials(x, nodes, wbary)
  n_nodes = length(nodes)
  polynomials = zeros(n_nodes)

  for i in 1:n_nodes
    if isapprox(x, nodes[i], rtol=eps(x))
      polynomials[i] = 1
      return polynomials
    end
  end

  for i in 1:n_nodes
    polynomials[i] = wbary[i] / (x - nodes[i])
  end
  total = sum(polynomials)

  for i in 1:n_nodes
    polynomials[i] /= total
  end

  return polynomials
end


# From FLUXO (but really from blue book by Kopriva)
function gauss_lobatto_nodes_weights(n_nodes::Integer)
  # From Kopriva's book
  n_iterations = 10
  tolerance = 1e-15

  # Initialize output
  nodes = zeros(n_nodes)
  weights = zeros(n_nodes)

  # Get polynomial degree for convenience
  N = n_nodes - 1

  # Calculate values at boundary
  nodes[1] = -1.0
  nodes[end] = 1.0
  weights[1] = 2 / (N * (N + 1))
  weights[end] = weights[1]

  # Calculate interior values
  if N > 1
    cont1 = pi/N
    cont2 = 3/(8 * N * pi)

    # Use symmetry -> only left side is computed
    for i in 1:(div(N + 1, 2) - 1)
      # Calculate node
      # Initial guess for Newton method
      nodes[i+1] = -cos(cont1*(i+0.25) - cont2/(i+0.25))

      # Newton iteration to find root of Legendre polynomial (= integration node)
      for k in 0:n_iterations
        q, qder, _ = calc_q_and_l(N, nodes[i+1])
        dx = -q/qder
        nodes[i+1] += dx
        if abs(dx) < tolerance * abs(nodes[i+1])
          break
        end
      end

      # Calculate weight
      _, _, L = calc_q_and_l(N, nodes[i+1])
      weights[i+1] = weights[1] / L^2

      # Set nodes and weights according to symmetry properties
      nodes[N+1-i] = -nodes[i+1]
      weights[N+1-i] = weights[i+1]
    end
  end

  # If odd number of nodes, set center node to origin (= 0.0) and calculate weight
  if n_nodes % 2 == 1
    _, _, L = calc_q_and_l(N, 0)
    nodes[div(N, 2) + 1] = 0.0
    weights[div(N, 2) + 1] = weights[1] / L^2
  end

  return nodes, weights
end


# From FLUXO (but really from blue book by Kopriva)
function calc_q_and_l(N::Integer, x::Float64)
  L_Nm2 = 1.0
  L_Nm1 = x
  Lder_Nm2 = 0.0
  Lder_Nm1 = 1.0

  local L
  for i in 2:N
    L = ((2 * i - 1) * x * L_Nm1 - (i - 1) * L_Nm2) / i
    Lder = Lder_Nm2 + (2 * i - 1) * L_Nm1
    L_Nm2 = L_Nm1
    L_Nm1 = L
    Lder_Nm2 = Lder_Nm1
    Lder_Nm1 = Lder
  end

  q = (2 * N + 1)/(N + 1) * (x * L - L_Nm2)
  qder = (2 * N + 1) * L

  return q, qder, L
end
calc_q_and_l(N::Integer, x::Real) = calc_q_and_l(N, convert(Float64, x))


# From FLUXO (but really from blue book by Kopriva)
function gauss_nodes_weights(n_nodes::Integer)
  # From Kopriva's book
  n_iterations = 10
  tolerance = 1e-15

  # Initialize output
  nodes = ones(n_nodes) * 1000
  weights = zeros(n_nodes)

  # Get polynomial degree for convenience
  N = n_nodes - 1
  if N == 0
    nodes .= 0.0
    weights .= 2.0
    return nodes, weights
  elseif N == 1
    nodes[1] = -sqrt(1/3)
    nodes[end] = -nodes[1]
    weights .= 1.0
    return nodes, weights
  else # N > 1
    # Use symmetry property of the roots of the Legendre polynomials
    for i in 0:(div(N + 1, 2) - 1)
      # Starting guess for Newton method
      nodes[i+1] = -cos(pi / (2 * N + 2) * (2 * i + 1))

      # Newton iteration to find root of Legendre polynomial (= integration node)
      for k in 0:n_iterations
        poly, deriv = legendre_polynomial_and_derivative(N + 1, nodes[i+1])
        dx = -poly / deriv
        nodes[i+1] += dx
        if abs(dx) < tolerance * abs(nodes[i+1])
          break
        end
      end

      # Calculate weight
      poly, deriv = legendre_polynomial_and_derivative(N + 1, nodes[i+1])
      weights[i+1] = (2 * N + 3) / ((1 - nodes[i+1]^2) * deriv^2)

      # Set nodes and weights according to symmetry properties
      nodes[N+1-i] = -nodes[i+1]
      weights[N+1-i] = weights[i+1]
    end

    # If odd number of nodes, set center node to origin (= 0.0) and calculate weight
    if n_nodes % 2 == 1
      poly, deriv = legendre_polynomial_and_derivative(N + 1, 0.0)
      nodes[div(N, 2) + 1] = 0.0
      weights[div(N, 2) + 1] = (2 * N + 3) / deriv^2
    end

    return nodes, weights
  end
end


# From FLUXO (but really from blue book by Kopriva)
function legendre_polynomial_and_derivative(N::Int, x::Real)
  if N == 0
    poly = 1.0
    deriv = 0.0
  elseif N == 1
    poly = convert(Float64, x)
    deriv = 1.0
  else
    poly_Nm2 = 1.0
    poly_Nm1 = convert(Float64, x)
    deriv_Nm2 = 0.0
    deriv_Nm1 = 1.0

    poly = 0.0
    deriv = 0.0
    for i in 2:N
      poly = ((2*i-1) * x * poly_Nm1 - (i-1) * poly_Nm2) / i
      deriv=deriv_Nm2 + (2*i-1)*poly_Nm1
      poly_Nm2=poly_Nm1
      poly_Nm1=poly
      deriv_Nm2=deriv_Nm1
      deriv_Nm1=deriv
    end
  end

  # Normalize
  poly = poly * sqrt(N+0.5)
  deriv = deriv * sqrt(N+0.5)

  return poly, deriv
end


# Calculate Legendre vandermonde matrix and its inverse
function vandermonde_legendre(nodes, N)
  n_nodes = length(nodes)
  n_modes = N + 1
  vandermonde = zeros(n_nodes, n_modes)

  for i in 1:n_nodes
    for m in 1:n_modes
      vandermonde[i, m], _ = legendre_polynomial_and_derivative(m-1, nodes[i])
    end
  end
  # for very high polynomial degree, this is not well conditioned
  inverse_vandermonde = inv(vandermonde)
  return vandermonde, inverse_vandermonde
end
vandermonde_legendre(nodes) = vandermonde_legendre(nodes, length(nodes) - 1)<|MERGE_RESOLUTION|>--- conflicted
+++ resolved
@@ -103,7 +103,6 @@
   reverse_upper_ = calc_reverse_upper(nnodes_, Val(:gauss))
   reverse_lower_ = calc_reverse_lower(nnodes_, Val(:gauss))
 
-<<<<<<< HEAD
   # Type conversions to get the requested real type and enable possible
   # optimizations of runtime performance and latency.
   # It might appear simpler to use something like
@@ -118,25 +117,6 @@
   forward_lower = StrideArray(undef, eltype(forward_lower_), StaticInt(nnodes_), StaticInt(nnodes_)); copyto!(forward_lower, forward_lower_)
   reverse_upper = StrideArray(undef, eltype(reverse_upper_), StaticInt(nnodes_), StaticInt(nnodes_)); copyto!(reverse_upper, reverse_upper_)
   reverse_lower = StrideArray(undef, eltype(reverse_lower_), StaticInt(nnodes_), StaticInt(nnodes_)); copyto!(reverse_lower, reverse_lower_)
-=======
-  # type conversions to get the requested real type and enable possible
-  # optimizations of runtime performance and latency
-
-  # Usually as fast as `SMatrix` but better for latency
-  forward_upper = Matrix{RealT}(forward_upper_)
-  forward_lower = Matrix{RealT}(forward_lower_)
-
-  # TODO: Taal performance
-  #       Check the performance of different implementations of `mortar_fluxes_to_elements!`
-  #       with different types of the reverse matrices and different types of
-  #       `fstar_upper_threaded` etc. used in the cache.
-  #       Check whether `@turbo` with `eachnode` in `multiply_dimensionwise!` can be faster than
-  #       `@tullio` when the matrix sizes are not necessarily static.
-  # reverse_upper = SMatrix{nnodes_, nnodes_, RealT, nnodes_^2}(reverse_upper_)
-  # reverse_lower = SMatrix{nnodes_, nnodes_, RealT, nnodes_^2}(reverse_lower_)
-  reverse_upper = Matrix{RealT}(reverse_upper_)
-  reverse_lower = Matrix{RealT}(reverse_lower_)
->>>>>>> ad9bb981
 
   LobattoLegendreMortarL2{RealT, nnodes_, typeof(forward_upper), typeof(reverse_upper)}(
     forward_upper, forward_lower,
