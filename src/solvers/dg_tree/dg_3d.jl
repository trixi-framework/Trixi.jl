--- conflicted
+++ resolved
@@ -909,15 +909,10 @@
 function calc_mortar_flux!(surface_flux_values,
                            mesh::TreeMesh{3},
                            nonconservative_terms::Val{false}, equations,
-<<<<<<< HEAD
-                           mortar_l2::LobattoLegendreMortarL2, dg::DG, cache)
+                           mortar_l2::LobattoLegendreMortarL2,
+                           surface_integral, dg::DG, cache)
   @unpack (u_lower_left, u_lower_right, u_upper_left, u_upper_right,
            orientations) = cache.mortars
-=======
-                           mortar_l2::LobattoLegendreMortarL2,
-                           surface_integral, dg::DG, cache)
-  @unpack u_lower_left, u_lower_right, u_upper_left, u_upper_right, orientations = cache.mortars
->>>>>>> e04f0410
   @unpack (fstar_upper_left_threaded, fstar_upper_right_threaded,
            fstar_lower_left_threaded, fstar_lower_right_threaded,
            fstar_tmp1_threaded) = cache
@@ -950,15 +945,10 @@
 function calc_mortar_flux!(surface_flux_values,
                            mesh::TreeMesh{3},
                            nonconservative_terms::Val{true}, equations,
-<<<<<<< HEAD
-                           mortar_l2::LobattoLegendreMortarL2, dg::DG, cache)
+                           mortar_l2::LobattoLegendreMortarL2,
+                           surface_integral, dg::DG, cache)
   @unpack (u_lower_left, u_lower_right, u_upper_left, u_upper_right,
            orientations) = cache.mortars
-=======
-                           mortar_l2::LobattoLegendreMortarL2,
-                           surface_integral, dg::DG, cache)
-  @unpack u_lower_left, u_lower_right, u_upper_left, u_upper_right, orientations = cache.mortars
->>>>>>> e04f0410
   @unpack (fstar_upper_left_threaded, fstar_upper_right_threaded,
            fstar_lower_left_threaded, fstar_lower_right_threaded,
            noncons_diamond_upper_left_threaded, noncons_diamond_upper_right_threaded,
