# !!! warning "Experimental implementation (upwind SBP)"
#     This is an experimental feature and may change in future releases.

# By default, Julia/LLVM does not use fused multiply-add operations (FMAs).
# Since these FMAs can increase the performance of many numerical algorithms,
# we need to opt-in explicitly.
# See https://ranocha.de/blog/Optimizing_EC_Trixi for further details.
@muladd begin
#! format: noindent

# 2D caches
function create_cache(mesh::Union{TreeMesh{2}, UnstructuredMesh2D}, equations,
                      volume_integral::VolumeIntegralStrongForm, dg, uEltype)
    prototype = Array{SVector{nvariables(equations), uEltype}, ndims(mesh)}(undef,
                                                                            ntuple(_ -> nnodes(dg),
                                                                                   ndims(mesh))...)
    f_threaded = [similar(prototype) for _ in 1:Threads.nthreads()]

    return (; f_threaded)
end

function create_cache(mesh::Union{TreeMesh{2}, UnstructuredMesh2D}, equations,
                      volume_integral::VolumeIntegralUpwind, dg, uEltype)
    u_node = SVector{nvariables(equations), uEltype}(ntuple(_ -> zero(uEltype),
                                                            Val{nvariables(equations)}()))
    f = StructArray([(u_node, u_node)])
    f_minus_plus_threaded = [similar(f, ntuple(_ -> nnodes(dg), ndims(mesh))...)
                             for _ in 1:Threads.nthreads()]

    f_minus, f_plus = StructArrays.components(f_minus_plus_threaded[1])
    f_minus_threaded = [f_minus]
    f_plus_threaded = [f_plus]
    for i in 2:Threads.nthreads()
        f_minus, f_plus = StructArrays.components(f_minus_plus_threaded[i])
        push!(f_minus_threaded, f_minus)
        push!(f_plus_threaded, f_plus)
    end

    return (; f_minus_plus_threaded, f_minus_threaded, f_plus_threaded)
end

# 2D volume integral contributions for `VolumeIntegralStrongForm`
function calc_volume_integral!(du, u,
<<<<<<< HEAD
                               mesh::TreeMesh{2}, equations,
=======
                               mesh::TreeMesh{2},
                               have_nonconservative_terms::False, equations,
>>>>>>> b15c6ea8
                               volume_integral::VolumeIntegralStrongForm,
                               dg::FDSBP, cache)
    D = dg.basis # SBP derivative operator
    @unpack f_threaded = cache

    # SBP operators from SummationByPartsOperators.jl implement the basic interface
    # of matrix-vector multiplication. Thus, we pass an "array of structures",
    # packing all variables per node in an `SVector`.
    if nvariables(equations) == 1
        # `reinterpret(reshape, ...)` removes the leading dimension only if more
        # than one variable is used.
        u_vectors = reshape(reinterpret(SVector{nvariables(equations), eltype(u)}, u),
                            nnodes(dg), nnodes(dg), nelements(dg, cache))
        du_vectors = reshape(reinterpret(SVector{nvariables(equations), eltype(du)},
                                         du),
                             nnodes(dg), nnodes(dg), nelements(dg, cache))
    else
        u_vectors = reinterpret(reshape, SVector{nvariables(equations), eltype(u)}, u)
        du_vectors = reinterpret(reshape, SVector{nvariables(equations), eltype(du)},
                                 du)
    end

    # Use the tensor product structure to compute the discrete derivatives of
    # the fluxes line-by-line and add them to `du` for each element.
    @threaded for element in eachelement(dg, cache)
        f_element = f_threaded[Threads.threadid()]
        u_element = view(u_vectors, :, :, element)

        # x direction
        @. f_element = flux(u_element, 1, equations)
        for j in eachnode(dg)
            mul!(view(du_vectors, :, j, element), D, view(f_element, :, j),
                 one(eltype(du)), one(eltype(du)))
        end

        # y direction
        @. f_element = flux(u_element, 2, equations)
        for i in eachnode(dg)
            mul!(view(du_vectors, i, :, element), D, view(f_element, i, :),
                 one(eltype(du)), one(eltype(du)))
        end
    end

    return nothing
end

# 2D volume integral contributions for `VolumeIntegralUpwind`.
# Note that the plus / minus notation of the operators does not refer to the
# upwind / downwind directions of the fluxes.
# Instead, the plus / minus refers to the direction of the biasing within
# the finite difference stencils. Thus, the D^- operator acts on the positive
# part of the flux splitting f^+ and the D^+ operator acts on the negative part
# of the flux splitting f^-.
function calc_volume_integral!(du, u,
<<<<<<< HEAD
                               mesh::TreeMesh{2}, equations,
=======
                               mesh::TreeMesh{2},
                               have_nonconservative_terms::False, equations,
>>>>>>> b15c6ea8
                               volume_integral::VolumeIntegralUpwind,
                               dg::FDSBP, cache)
    # Assume that
    # dg.basis isa SummationByPartsOperators.UpwindOperators
    D_minus = dg.basis.minus # Upwind SBP D^- derivative operator
    D_plus = dg.basis.plus   # Upwind SBP D^+ derivative operator
    @unpack f_minus_plus_threaded, f_minus_threaded, f_plus_threaded = cache
    @unpack splitting = volume_integral

    # SBP operators from SummationByPartsOperators.jl implement the basic interface
    # of matrix-vector multiplication. Thus, we pass an "array of structures",
    # packing all variables per node in an `SVector`.
    if nvariables(equations) == 1
        # `reinterpret(reshape, ...)` removes the leading dimension only if more
        # than one variable is used.
        u_vectors = reshape(reinterpret(SVector{nvariables(equations), eltype(u)}, u),
                            nnodes(dg), nnodes(dg), nelements(dg, cache))
        du_vectors = reshape(reinterpret(SVector{nvariables(equations), eltype(du)},
                                         du),
                             nnodes(dg), nnodes(dg), nelements(dg, cache))
    else
        u_vectors = reinterpret(reshape, SVector{nvariables(equations), eltype(u)}, u)
        du_vectors = reinterpret(reshape, SVector{nvariables(equations), eltype(du)},
                                 du)
    end

    # Use the tensor product structure to compute the discrete derivatives of
    # the fluxes line-by-line and add them to `du` for each element.
    @threaded for element in eachelement(dg, cache)
        # f_minus_plus_element wraps the storage provided by f_minus_element and
        # f_plus_element such that we can use a single plain broadcasting below.
        # f_minus_element and f_plus_element are updated in broadcasting calls
        # of the form `@. f_minus_plus_element = ...`.
        f_minus_plus_element = f_minus_plus_threaded[Threads.threadid()]
        f_minus_element = f_minus_threaded[Threads.threadid()]
        f_plus_element = f_plus_threaded[Threads.threadid()]
        u_element = view(u_vectors, :, :, element)

        # x direction
        @. f_minus_plus_element = splitting(u_element, 1, equations)
        for j in eachnode(dg)
            mul!(view(du_vectors, :, j, element), D_minus, view(f_plus_element, :, j),
                 one(eltype(du)), one(eltype(du)))
            mul!(view(du_vectors, :, j, element), D_plus, view(f_minus_element, :, j),
                 one(eltype(du)), one(eltype(du)))
        end

        # y direction
        @. f_minus_plus_element = splitting(u_element, 2, equations)
        for i in eachnode(dg)
            mul!(view(du_vectors, i, :, element), D_minus, view(f_plus_element, i, :),
                 one(eltype(du)), one(eltype(du)))
            mul!(view(du_vectors, i, :, element), D_plus, view(f_minus_element, i, :),
                 one(eltype(du)), one(eltype(du)))
        end
    end

    return nothing
end

function calc_surface_integral!(du, u, mesh::TreeMesh{2},
                                equations, surface_integral::SurfaceIntegralStrongForm,
                                dg::DG, cache)
    inv_weight_left = inv(left_boundary_weight(dg.basis))
    inv_weight_right = inv(right_boundary_weight(dg.basis))
    @unpack surface_flux_values = cache.elements

    @threaded for element in eachelement(dg, cache)
        for l in eachnode(dg)
            # surface at -x
            u_node = get_node_vars(u, equations, dg, 1, l, element)
            f_node = flux(u_node, 1, equations)
            f_num = get_node_vars(surface_flux_values, equations, dg, l, 1, element)
            multiply_add_to_node_vars!(du, inv_weight_left, -(f_num - f_node),
                                       equations, dg, 1, l, element)

            # surface at +x
            u_node = get_node_vars(u, equations, dg, nnodes(dg), l, element)
            f_node = flux(u_node, 1, equations)
            f_num = get_node_vars(surface_flux_values, equations, dg, l, 2, element)
            multiply_add_to_node_vars!(du, inv_weight_right, +(f_num - f_node),
                                       equations, dg, nnodes(dg), l, element)

            # surface at -y
            u_node = get_node_vars(u, equations, dg, l, 1, element)
            f_node = flux(u_node, 2, equations)
            f_num = get_node_vars(surface_flux_values, equations, dg, l, 3, element)
            multiply_add_to_node_vars!(du, inv_weight_left, -(f_num - f_node),
                                       equations, dg, l, 1, element)

            # surface at +y
            u_node = get_node_vars(u, equations, dg, l, nnodes(dg), element)
            f_node = flux(u_node, 2, equations)
            f_num = get_node_vars(surface_flux_values, equations, dg, l, 4, element)
            multiply_add_to_node_vars!(du, inv_weight_right, +(f_num - f_node),
                                       equations, dg, l, nnodes(dg), element)
        end
    end

    return nothing
end

# Periodic FDSBP operators need to use a single element without boundaries
function calc_surface_integral!(du, u, mesh::TreeMesh2D,
                                equations, surface_integral::SurfaceIntegralStrongForm,
                                dg::PeriodicFDSBP, cache)
    @assert nelements(dg, cache) == 1
    return nothing
end

# Specialized interface flux computation because the upwind solver does
# not require a standard numerical flux (Riemann solver). The flux splitting
# already separates the solution information into right-traveling and
# left-traveling information. So we only need to compute the appropriate
# flux information at each side of an interface.
function calc_interface_flux!(surface_flux_values,
                              mesh::TreeMesh{2},
<<<<<<< HEAD
                              nonconservative_terms::False,
                              have_aux_node_vars::False, equations,
=======
                              have_nonconservative_terms::False, equations,
>>>>>>> b15c6ea8
                              surface_integral::SurfaceIntegralUpwind,
                              dg::FDSBP, cache)
    @unpack splitting = surface_integral
    @unpack u, neighbor_ids, orientations = cache.interfaces

    @threaded for interface in eachinterface(dg, cache)
        # Get neighboring elements
        left_id = neighbor_ids[1, interface]
        right_id = neighbor_ids[2, interface]

        # Determine interface direction with respect to elements:
        # orientation = 1: left -> 2, right -> 1
        # orientation = 2: left -> 4, right -> 3
        left_direction = 2 * orientations[interface]
        right_direction = 2 * orientations[interface] - 1

        for i in eachnode(dg)
            # Pull the left and right solution data
            u_ll, u_rr = get_surface_node_vars(u, equations, dg, i, interface)

            # Compute the upwind coupling terms where right-traveling
            # information comes from the left and left-traveling information
            # comes from the right
            flux_minus_rr = splitting(u_rr, Val{:minus}(), orientations[interface],
                                      equations)
            flux_plus_ll = splitting(u_ll, Val{:plus}(), orientations[interface],
                                     equations)

            # Save the upwind coupling into the appropriate side of the elements
            for v in eachvariable(equations)
                surface_flux_values[v, i, left_direction, left_id] = flux_minus_rr[v]
                surface_flux_values[v, i, right_direction, right_id] = flux_plus_ll[v]
            end
        end
    end

    return nothing
end

# Implementation of fully upwind SATs. The surface flux values are pre-computed
# in the specialized `calc_interface_flux` routine. These SATs are still of
# a strong form penalty type, except that the interior flux at a particular
# side of the element are computed in the upwind direction.
function calc_surface_integral!(du, u, mesh::TreeMesh{2},
                                equations, surface_integral::SurfaceIntegralUpwind,
                                dg::FDSBP, cache)
    inv_weight_left = inv(left_boundary_weight(dg.basis))
    inv_weight_right = inv(right_boundary_weight(dg.basis))
    @unpack surface_flux_values = cache.elements
    @unpack splitting = surface_integral

    @threaded for element in eachelement(dg, cache)
        for l in eachnode(dg)
            # surface at -x
            u_node = get_node_vars(u, equations, dg, 1, l, element)
            f_node = splitting(u_node, Val{:plus}(), 1, equations)
            f_num = get_node_vars(surface_flux_values, equations, dg, l, 1, element)
            multiply_add_to_node_vars!(du, inv_weight_left, -(f_num - f_node),
                                       equations, dg, 1, l, element)

            # surface at +x
            u_node = get_node_vars(u, equations, dg, nnodes(dg), l, element)
            f_node = splitting(u_node, Val{:minus}(), 1, equations)
            f_num = get_node_vars(surface_flux_values, equations, dg, l, 2, element)
            multiply_add_to_node_vars!(du, inv_weight_right, +(f_num - f_node),
                                       equations, dg, nnodes(dg), l, element)

            # surface at -y
            u_node = get_node_vars(u, equations, dg, l, 1, element)
            f_node = splitting(u_node, Val{:plus}(), 2, equations)
            f_num = get_node_vars(surface_flux_values, equations, dg, l, 3, element)
            multiply_add_to_node_vars!(du, inv_weight_left, -(f_num - f_node),
                                       equations, dg, l, 1, element)

            # surface at +y
            u_node = get_node_vars(u, equations, dg, l, nnodes(dg), element)
            f_node = splitting(u_node, Val{:minus}(), 2, equations)
            f_num = get_node_vars(surface_flux_values, equations, dg, l, 4, element)
            multiply_add_to_node_vars!(du, inv_weight_right, +(f_num - f_node),
                                       equations, dg, l, nnodes(dg), element)
        end
    end

    return nothing
end

# Periodic FDSBP operators need to use a single element without boundaries
function calc_surface_integral!(du, u, mesh::TreeMesh2D,
                                equations, surface_integral::SurfaceIntegralUpwind,
                                dg::PeriodicFDSBP, cache)
    @assert nelements(dg, cache) == 1
    return nothing
end

# AnalysisCallback
function integrate_via_indices(func::Func, u,
                               mesh::TreeMesh{2}, equations,
                               dg::FDSBP, cache, args...; normalize = true) where {Func}
    # TODO: FD. This is rather inefficient right now and allocates...
    M = SummationByPartsOperators.mass_matrix(dg.basis)
    if M isa UniformScaling
        M = M(nnodes(dg))
    end
    weights = diag(M)

    # Initialize integral with zeros of the right shape
    integral = zero(func(u, 1, 1, 1, equations, dg, args...))

    # Use quadrature to numerically integrate over entire domain
    @batch reduction=(+, integral) for element in eachelement(dg, cache)
        volume_jacobian_ = volume_jacobian(element, mesh, cache)
        for j in eachnode(dg), i in eachnode(dg)
            integral += volume_jacobian_ * weights[i] * weights[j] *
                        func(u, i, j, element, equations, dg, args...)
        end
    end

    # Normalize with total volume
    if normalize
        integral = integral / total_volume(mesh)
    end

    return integral
end

function calc_error_norms(func, u, t, analyzer,
                          mesh::TreeMesh{2}, equations, initial_condition,
                          dg::FDSBP, cache, cache_analysis)
    # TODO: FD. This is rather inefficient right now and allocates...
    M = SummationByPartsOperators.mass_matrix(dg.basis)
    if M isa UniformScaling
        M = M(nnodes(dg))
    end
    weights = diag(M)
    @unpack node_coordinates = cache.elements

    # Set up data structures
    l2_error = zero(func(get_node_vars(u, equations, dg, 1, 1, 1), equations))
    linf_error = copy(l2_error)

    # Iterate over all elements for error calculations
    for element in eachelement(dg, cache)
        # Calculate errors at each node
        volume_jacobian_ = volume_jacobian(element, mesh, cache)

        for j in eachnode(analyzer), i in eachnode(analyzer)
            u_exact = initial_condition(get_node_coords(node_coordinates, equations, dg,
                                                        i, j, element), t, equations)
            diff = func(u_exact, equations) -
                   func(get_node_vars(u, equations, dg, i, j, element), equations)
            l2_error += diff .^ 2 * (weights[i] * weights[j] * volume_jacobian_)
            linf_error = @. max(linf_error, abs(diff))
        end
    end

    # For L2 error, divide by total volume
    total_volume_ = total_volume(mesh)
    l2_error = @. sqrt(l2_error / total_volume_)

    return l2_error, linf_error
end
end # @muladd<|MERGE_RESOLUTION|>--- conflicted
+++ resolved
@@ -41,12 +41,7 @@
 
 # 2D volume integral contributions for `VolumeIntegralStrongForm`
 function calc_volume_integral!(du, u,
-<<<<<<< HEAD
                                mesh::TreeMesh{2}, equations,
-=======
-                               mesh::TreeMesh{2},
-                               have_nonconservative_terms::False, equations,
->>>>>>> b15c6ea8
                                volume_integral::VolumeIntegralStrongForm,
                                dg::FDSBP, cache)
     D = dg.basis # SBP derivative operator
@@ -101,12 +96,7 @@
 # part of the flux splitting f^+ and the D^+ operator acts on the negative part
 # of the flux splitting f^-.
 function calc_volume_integral!(du, u,
-<<<<<<< HEAD
                                mesh::TreeMesh{2}, equations,
-=======
-                               mesh::TreeMesh{2},
-                               have_nonconservative_terms::False, equations,
->>>>>>> b15c6ea8
                                volume_integral::VolumeIntegralUpwind,
                                dg::FDSBP, cache)
     # Assume that
@@ -224,12 +214,8 @@
 # flux information at each side of an interface.
 function calc_interface_flux!(surface_flux_values,
                               mesh::TreeMesh{2},
-<<<<<<< HEAD
-                              nonconservative_terms::False,
+                              have_nonconservative_terms::False,
                               have_aux_node_vars::False, equations,
-=======
-                              have_nonconservative_terms::False, equations,
->>>>>>> b15c6ea8
                               surface_integral::SurfaceIntegralUpwind,
                               dg::FDSBP, cache)
     @unpack splitting = surface_integral
