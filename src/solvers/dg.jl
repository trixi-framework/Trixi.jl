# By default, Julia/LLVM does not use fused multiply-add operations (FMAs).
# Since these FMAs can increase the performance of many numerical algorithms,
# we need to opt-in explicitly.
# See https://ranocha.de/blog/Optimizing_EC_Trixi for further details.
@muladd begin
#! format: noindent

abstract type AbstractVolumeIntegral end

function get_element_variables!(element_variables, u, mesh, equations,
                                volume_integral::AbstractVolumeIntegral, dg, cache)
    nothing
end

"""
    VolumeIntegralStrongForm()

The classical strong form volume integral type for FD/DG methods.
"""
struct VolumeIntegralStrongForm <: AbstractVolumeIntegral end

"""
    VolumeIntegralWeakForm()

The classical weak form volume integral type for DG methods as explained in
standard textbooks.

## References

- Kopriva (2009)
  Implementing Spectral Methods for Partial Differential Equations:
  Algorithms for Scientists and Engineers
  [doi: 10.1007/978-90-481-2261-5](https://doi.org/10.1007/978-90-481-2261-5)
- Hesthaven, Warburton (2007)
  Nodal Discontinuous Galerkin Methods: Algorithms, Analysis, and
  Applications
  [doi: 10.1007/978-0-387-72067-8](https://doi.org/10.1007/978-0-387-72067-8)
"""
struct VolumeIntegralWeakForm <: AbstractVolumeIntegral end

create_cache(mesh, equations, ::VolumeIntegralWeakForm, dg, uEltype) = NamedTuple()

"""
    VolumeIntegralFluxDifferencing(volume_flux)

Volume integral type for DG methods based on SBP operators and flux differencing
using a symmetric two-point `volume_flux`. This `volume_flux` needs to satisfy
the interface of numerical fluxes in Trixi.jl.

## References

- LeFloch, Mercier, Rohde (2002)
  Fully Discrete, Entropy Conservative Schemes of Arbitrary Order
  [doi: 10.1137/S003614290240069X](https://doi.org/10.1137/S003614290240069X)
- Fisher, Carpenter (2013)
  High-order entropy stable finite difference schemes for nonlinear
  conservation laws: Finite domains
  [doi: 10.1016/j.jcp.2013.06.014](https://doi.org/10.1016/j.jcp.2013.06.014)
- Hendrik Ranocha (2017)
  Comparison of Some Entropy Conservative Numerical Fluxes for the Euler Equations
  [arXiv: 1701.02264](https://arxiv.org/abs/1701.02264)
  [doi: 10.1007/s10915-017-0618-1](https://doi.org/10.1007/s10915-017-0618-1)
- Chen, Shu (2017)
  Entropy stable high order discontinuous Galerkin methods with suitable
  quadrature rules for hyperbolic conservation laws
  [doi: 10.1016/j.jcp.2017.05.025](https://doi.org/10.1016/j.jcp.2017.05.025)
"""
struct VolumeIntegralFluxDifferencing{VolumeFlux} <: AbstractVolumeIntegral
    volume_flux::VolumeFlux
end

function Base.show(io::IO, ::MIME"text/plain", integral::VolumeIntegralFluxDifferencing)
    @nospecialize integral # reduce precompilation time

    if get(io, :compact, false)
        show(io, integral)
    else
        setup = [
            "volume flux" => integral.volume_flux,
        ]
        summary_box(io, "VolumeIntegralFluxDifferencing", setup)
    end
end

"""
    VolumeIntegralShockCapturingHG(indicator; volume_flux_dg=flux_central,
                                              volume_flux_fv=flux_lax_friedrichs)

Shock-capturing volume integral type for DG methods using a convex blending of
the finite volume method with numerical flux `volume_flux_fv` and the
[`VolumeIntegralFluxDifferencing`](@ref) with volume flux `volume_flux_dg`.
The amount of blending is determined by the `indicator`, e.g.,
[`IndicatorHennemannGassner`](@ref).

## References

- Hennemann, Gassner (2020)
  "A provably entropy stable subcell shock capturing approach for high order split form DG"
  [arXiv: 2008.12044](https://arxiv.org/abs/2008.12044)
"""
struct VolumeIntegralShockCapturingHG{VolumeFluxDG, VolumeFluxFV, Indicator} <:
       AbstractVolumeIntegral
    volume_flux_dg::VolumeFluxDG # symmetric, e.g. split-form or entropy-conservative
    volume_flux_fv::VolumeFluxFV # non-symmetric in general, e.g. entropy-dissipative
    indicator::Indicator
end

function VolumeIntegralShockCapturingHG(indicator; volume_flux_dg = flux_central,
                                        volume_flux_fv = flux_lax_friedrichs)
    VolumeIntegralShockCapturingHG{typeof(volume_flux_dg), typeof(volume_flux_fv),
                                   typeof(indicator)}(volume_flux_dg, volume_flux_fv,
                                                      indicator)
end

function Base.show(io::IO, mime::MIME"text/plain",
                   integral::VolumeIntegralShockCapturingHG)
    @nospecialize integral # reduce precompilation time

    if get(io, :compact, false)
        show(io, integral)
    else
        summary_header(io, "VolumeIntegralShockCapturingHG")
        summary_line(io, "volume flux DG", integral.volume_flux_dg)
        summary_line(io, "volume flux FV", integral.volume_flux_fv)
        summary_line(io, "indicator", integral.indicator |> typeof |> nameof)
        show(increment_indent(io), mime, integral.indicator)
        summary_footer(io)
    end
end

function get_element_variables!(element_variables, u, mesh, equations,
                                volume_integral::VolumeIntegralShockCapturingHG, dg,
                                cache)
    # call the indicator to get up-to-date values for IO
    volume_integral.indicator(u, mesh, equations, dg, cache)
    get_element_variables!(element_variables, volume_integral.indicator,
                           volume_integral)
end

"""
    VolumeIntegralPureLGLFiniteVolume(volume_flux_fv)

A volume integral that only uses the subcell finite volume schemes of the
[`VolumeIntegralShockCapturingHG`](@ref).

This gives a formally O(1)-accurate finite volume scheme on an LGL-type subcell
mesh (LGL = Legendre-Gauss-Lobatto).

!!! warning "Experimental implementation"
    This is an experimental feature and may change in future releases.

## References

- Hennemann, Gassner (2020)
  "A provably entropy stable subcell shock capturing approach for high order split form DG"
  [arXiv: 2008.12044](https://arxiv.org/abs/2008.12044)
"""
struct VolumeIntegralPureLGLFiniteVolume{VolumeFluxFV} <: AbstractVolumeIntegral
    volume_flux_fv::VolumeFluxFV # non-symmetric in general, e.g. entropy-dissipative
end
# TODO: Figure out if this can also be used for Gauss nodes, not just LGL, and adjust the name accordingly

function Base.show(io::IO, ::MIME"text/plain",
                   integral::VolumeIntegralPureLGLFiniteVolume)
    @nospecialize integral # reduce precompilation time

    if get(io, :compact, false)
        show(io, integral)
    else
        setup = [
            "FV flux" => integral.volume_flux_fv,
        ]
        summary_box(io, "VolumeIntegralPureLGLFiniteVolume", setup)
    end
end

# TODO: FD. Should this definition live in a different file because it is
# not strictly a DG method?
"""
    VolumeIntegralUpwind(splitting)

Specialized volume integral for finite difference summation-by-parts (FDSBP)
solvers. Can be used together with the upwind SBP operators of Mattsson (2017)
implemented in SummationByPartsOperators.jl. The `splitting` controls the
discretization.

See also [`splitting_steger_warming`](@ref), [`splitting_lax_friedrichs`](@ref),
[`splitting_vanleer_haenel`](@ref).

## References

- Mattsson (2017)
  Diagonal-norm upwind SBP operators
  [doi: 10.1016/j.jcp.2017.01.042](https://doi.org/10.1016/j.jcp.2017.01.042)

!!! warning "Experimental implementation (upwind SBP)"
    This is an experimental feature and may change in future releases.
"""
struct VolumeIntegralUpwind{FluxSplitting} <: AbstractVolumeIntegral
    splitting::FluxSplitting
end

function Base.show(io::IO, ::MIME"text/plain", integral::VolumeIntegralUpwind)
    @nospecialize integral # reduce precompilation time

    if get(io, :compact, false)
        show(io, integral)
    else
        setup = [
            "flux splitting" => integral.splitting,
        ]
        summary_box(io, "VolumeIntegralUpwind", setup)
    end
end

abstract type AbstractSurfaceIntegral end

"""
    SurfaceIntegralWeakForm(surface_flux=flux_central)

The classical weak form surface integral type for DG methods as explained in standard
textbooks.

See also [`VolumeIntegralWeakForm`](@ref).

## References

- Kopriva (2009)
  Implementing Spectral Methods for Partial Differential Equations:
  Algorithms for Scientists and Engineers
  [doi: 10.1007/978-90-481-2261-5](https://doi.org/10.1007/978-90-481-2261-5)
- Hesthaven, Warburton (2007)
  Nodal Discontinuous Galerkin Methods: Algorithms, Analysis, and
  Applications
  [doi: 10.1007/978-0-387-72067-8](https://doi.org/10.1007/978-0-387-72067-8)
"""
struct SurfaceIntegralWeakForm{SurfaceFlux} <: AbstractSurfaceIntegral
    surface_flux::SurfaceFlux
end

SurfaceIntegralWeakForm() = SurfaceIntegralWeakForm(flux_central)

function Base.show(io::IO, ::MIME"text/plain", integral::SurfaceIntegralWeakForm)
    @nospecialize integral # reduce precompilation time

    if get(io, :compact, false)
        show(io, integral)
    else
        setup = [
            "surface flux" => integral.surface_flux,
        ]
        summary_box(io, "SurfaceIntegralWeakForm", setup)
    end
end

"""
    SurfaceIntegralStrongForm(surface_flux=flux_central)

The classical strong form surface integral type for FD/DG methods.

See also [`VolumeIntegralStrongForm`](@ref).
"""
struct SurfaceIntegralStrongForm{SurfaceFlux} <: AbstractSurfaceIntegral
    surface_flux::SurfaceFlux
end

SurfaceIntegralStrongForm() = SurfaceIntegralStrongForm(flux_central)

function Base.show(io::IO, ::MIME"text/plain", integral::SurfaceIntegralStrongForm)
    @nospecialize integral # reduce precompilation time

    if get(io, :compact, false)
        show(io, integral)
    else
        setup = [
            "surface flux" => integral.surface_flux,
        ]
        summary_box(io, "SurfaceIntegralStrongForm", setup)
    end
end

# TODO: FD. Should this definition live in a different file because it is
# not strictly a DG method?
"""
    SurfaceIntegralUpwind(splitting)

Couple elements with upwind simultaneous approximation terms (SATs)
that use a particular flux `splitting`, e.g.,
[`splitting_steger_warming`](@ref).

See also [`VolumeIntegralUpwind`](@ref).

!!! warning "Experimental implementation (upwind SBP)"
    This is an experimental feature and may change in future releases.
"""
struct SurfaceIntegralUpwind{FluxSplitting} <: AbstractSurfaceIntegral
    splitting::FluxSplitting
end

function Base.show(io::IO, ::MIME"text/plain", integral::SurfaceIntegralUpwind)
    @nospecialize integral # reduce precompilation time

    if get(io, :compact, false)
        show(io, integral)
    else
        setup = [
            "flux splitting" => integral.splitting,
        ]
        summary_box(io, "SurfaceIntegralUpwind", setup)
    end
end

"""
    DG(; basis, mortar, surface_integral, volume_integral)

Create a discontinuous Galerkin method.
If [`basis isa LobattoLegendreBasis`](@ref LobattoLegendreBasis),
this creates a [`DGSEM`](@ref).
"""
struct DG{Basis, Mortar, SurfaceIntegral, VolumeIntegral}
    basis::Basis
    mortar::Mortar
    surface_integral::SurfaceIntegral
    volume_integral::VolumeIntegral
end

function Base.show(io::IO, dg::DG)
    @nospecialize dg # reduce precompilation time

    print(io, "DG{", real(dg), "}(")
    print(io, dg.basis)
    print(io, ", ", dg.mortar)
    print(io, ", ", dg.surface_integral)
    print(io, ", ", dg.volume_integral)
    print(io, ")")
end

function Base.show(io::IO, mime::MIME"text/plain", dg::DG)
    @nospecialize dg # reduce precompilation time

    if get(io, :compact, false)
        show(io, dg)
    else
        summary_header(io, "DG{" * string(real(dg)) * "}")
        summary_line(io, "basis", dg.basis)
        summary_line(io, "mortar", dg.mortar)
        summary_line(io, "surface integral", dg.surface_integral |> typeof |> nameof)
        show(increment_indent(io), mime, dg.surface_integral)
        summary_line(io, "volume integral", dg.volume_integral |> typeof |> nameof)
        if !(dg.volume_integral isa VolumeIntegralWeakForm)
            show(increment_indent(io), mime, dg.volume_integral)
        end
        summary_footer(io)
    end
end

Base.summary(io::IO, dg::DG) = print(io, "DG(" * summary(dg.basis) * ")")

@inline Base.real(dg::DG) = real(dg.basis)

function get_element_variables!(element_variables, u, mesh, equations, dg::DG, cache)
    get_element_variables!(element_variables, u, mesh, equations, dg.volume_integral,
                           dg, cache)
end

const MeshesDGSEM = Union{TreeMesh, StructuredMesh, UnstructuredMesh2D, P4estMesh}

@inline function ndofs(mesh::MeshesDGSEM, dg::DG, cache)
    nelements(cache.elements) * nnodes(dg)^ndims(mesh)
end

# TODO: Taal performance, 1:nnodes(dg) vs. Base.OneTo(nnodes(dg)) vs. SOneTo(nnodes(dg)) for DGSEM
"""
    eachnode(dg::DG)

Return an iterator over the indices that specify the location in relevant data structures
for the nodes in `dg`.
In particular, not the nodes themselves are returned.
"""
@inline eachnode(dg::DG) = Base.OneTo(nnodes(dg))
@inline nnodes(dg::DG) = nnodes(dg.basis)

# This is used in some more general analysis code and needs to dispatch on the
# `mesh` for some combinations of mesh/solver.
@inline nelements(mesh, dg::DG, cache) = nelements(dg, cache)
@inline function ndofsglobal(mesh, dg::DG, cache)
    nelementsglobal(dg, cache) * nnodes(dg)^ndims(mesh)
end

"""
    eachelement(dg::DG, cache)

Return an iterator over the indices that specify the location in relevant data structures
for the elements in `cache`.
In particular, not the elements themselves are returned.
"""
@inline eachelement(dg::DG, cache) = Base.OneTo(nelements(dg, cache))

"""
    eachinterface(dg::DG, cache)

Return an iterator over the indices that specify the location in relevant data structures
for the interfaces in `cache`.
In particular, not the interfaces themselves are returned.
"""
@inline eachinterface(dg::DG, cache) = Base.OneTo(ninterfaces(dg, cache))

"""
    eachboundary(dg::DG, cache)

Return an iterator over the indices that specify the location in relevant data structures
for the boundaries in `cache`.
In particular, not the boundaries themselves are returned.
"""
@inline eachboundary(dg::DG, cache) = Base.OneTo(nboundaries(dg, cache))

"""
    eachmortar(dg::DG, cache)

Return an iterator over the indices that specify the location in relevant data structures
for the mortars in `cache`.
In particular, not the mortars themselves are returned.
"""
@inline eachmortar(dg::DG, cache) = Base.OneTo(nmortars(dg, cache))

"""
    eachmpiinterface(dg::DG, cache)

Return an iterator over the indices that specify the location in relevant data structures
for the MPI interfaces in `cache`.
In particular, not the interfaces themselves are returned.
"""
@inline eachmpiinterface(dg::DG, cache) = Base.OneTo(nmpiinterfaces(dg, cache))

"""
    eachmpimortar(dg::DG, cache)

Return an iterator over the indices that specify the location in relevant data structures
for the MPI mortars in `cache`.
In particular, not the mortars themselves are returned.
"""
@inline eachmpimortar(dg::DG, cache) = Base.OneTo(nmpimortars(dg, cache))

@inline nelements(dg::DG, cache) = nelements(cache.elements)
@inline function nelementsglobal(dg::DG, cache)
    mpi_isparallel() ? cache.mpi_cache.n_elements_global : nelements(dg, cache)
end
@inline ninterfaces(dg::DG, cache) = ninterfaces(cache.interfaces)
@inline nboundaries(dg::DG, cache) = nboundaries(cache.boundaries)
@inline nmortars(dg::DG, cache) = nmortars(cache.mortars)
@inline nmpiinterfaces(dg::DG, cache) = nmpiinterfaces(cache.mpi_interfaces)
@inline nmpimortars(dg::DG, cache) = nmpimortars(cache.mpi_mortars)

# The following functions assume an array-of-structs memory layout
# We would like to experiment with different memory layout choices
# in the future, see
# - https://github.com/trixi-framework/Trixi.jl/issues/88
# - https://github.com/trixi-framework/Trixi.jl/issues/87
# - https://github.com/trixi-framework/Trixi.jl/issues/86
@inline function get_node_coords(x, equations, solver::DG, indices...)
    SVector(ntuple(@inline(idx->x[idx, indices...]), Val(ndims(equations))))
end

@inline function get_node_vars(u, equations, solver::DG, indices...)
    # There is a cut-off at `n == 10` inside of the method
    # `ntuple(f::F, n::Integer) where F` in Base at ntuple.jl:17
    # in Julia `v1.5`, leading to type instabilities if
    # more than ten variables are used. That's why we use
    # `Val(...)` below.
    # We use `@inline` to make sure that the `getindex` calls are
    # really inlined, which might be the default choice of the Julia
    # compiler for standard `Array`s but not necessarily for more
    # advanced array types such as `PtrArray`s, cf.
    # https://github.com/JuliaSIMD/VectorizationBase.jl/issues/55
    SVector(ntuple(@inline(v->u[v, indices...]), Val(nvariables(equations))))
end

@inline function get_surface_node_vars(u, equations, solver::DG, indices...)
    # There is a cut-off at `n == 10` inside of the method
    # `ntuple(f::F, n::Integer) where F` in Base at ntuple.jl:17
    # in Julia `v1.5`, leading to type instabilities if
    # more than ten variables are used. That's why we use
    # `Val(...)` below.
    u_ll = SVector(ntuple(@inline(v->u[1, v, indices...]), Val(nvariables(equations))))
    u_rr = SVector(ntuple(@inline(v->u[2, v, indices...]), Val(nvariables(equations))))
    return u_ll, u_rr
end

@inline function set_node_vars!(u, u_node, equations, solver::DG, indices...)
    for v in eachvariable(equations)
        u[v, indices...] = u_node[v]
    end
    return nothing
end

@inline function add_to_node_vars!(u, u_node, equations, solver::DG, indices...)
    for v in eachvariable(equations)
        u[v, indices...] += u_node[v]
    end
    return nothing
end

# Use this function instead of `add_to_node_vars` to speed up
# multiply-and-add-to-node-vars operations
# See https://github.com/trixi-framework/Trixi.jl/pull/643
@inline function multiply_add_to_node_vars!(u, factor, u_node, equations, solver::DG,
                                            indices...)
    for v in eachvariable(equations)
        u[v, indices...] = u[v, indices...] + factor * u_node[v]
    end
    return nothing
end

# Used for analyze_solution
SolutionAnalyzer(dg::DG; kwargs...) = SolutionAnalyzer(dg.basis; kwargs...)

AdaptorAMR(mesh, dg::DG) = AdaptorL2(dg.basis)

# General structs for discretizations based on the basic principle of
# DGSEM (discontinuous Galerkin spectral element method)
include("dgsem/dgsem.jl")

# Finite difference methods using summation by parts (SBP) operators
# These methods are very similar to DG methods since they also impose interface
# and boundary conditions weakly. Thus, these methods can re-use a lot of
# functionality implemented for DGSEM.
include("fdsbp_tree/fdsbp.jl")

function allocate_coefficients(mesh::AbstractMesh, equations, dg::DG, cache)
    # We must allocate a `Vector` in order to be able to `resize!` it (AMR).
    # cf. wrap_array
    zeros(eltype(cache.elements),
          nvariables(equations) * nnodes(dg)^ndims(mesh) * nelements(dg, cache))
end

@inline function wrap_array(u_ode::AbstractVector, mesh::AbstractMesh, equations,
                            dg::DGSEM, cache)
    @boundscheck begin
        @assert length(u_ode) ==
                nvariables(equations) * nnodes(dg)^ndims(mesh) * nelements(dg, cache)
    end
    # We would like to use
    #     reshape(u_ode, (nvariables(equations), ntuple(_ -> nnodes(dg), ndims(mesh))..., nelements(dg, cache)))
    # but that results in
    #     ERROR: LoadError: cannot resize array with shared data
    # when we resize! `u_ode` during AMR.
    #
    # !!! danger "Segfaults"
    #     Remember to `GC.@preserve` temporaries such as copies of `u_ode`
    #     and other stuff that is only used indirectly via `wrap_array` afterwards!

    # Currently, there are problems when AD is used with `PtrArray`s in broadcasts
    # since LoopVectorization does not support `ForwardDiff.Dual`s. Hence, we use
    # optimized `PtrArray`s whenever possible and fall back to plain `Array`s
    # otherwise.
    if LoopVectorization.check_args(u_ode)
        # This version using `PtrArray`s from StrideArrays.jl is very fast and
        # does not result in allocations.
        #
        # !!! danger "Heisenbug"
        #     Do not use this code when `@threaded` uses `Threads.@threads`. There is
        #     a very strange Heisenbug that makes some parts very slow *sometimes*.
        #     In fact, everything can be fast and fine for many cases but some parts
        #     of the RHS evaluation can take *exactly* (!) five seconds randomly...
        #     Hence, this version should only be used when `@threaded` is based on
        #     `@batch` from Polyester.jl or something similar. Using Polyester.jl
        #     is probably the best option since everything will be handed over to
        #     Chris Elrod, one of the best performance software engineers for Julia.
        PtrArray(pointer(u_ode),
                 (StaticInt(nvariables(equations)),
                  ntuple(_ -> StaticInt(nnodes(dg)), ndims(mesh))...,
                  nelements(dg, cache)))
        #  (nvariables(equations), ntuple(_ -> nnodes(dg), ndims(mesh))..., nelements(dg, cache)))
    else
        # The following version is reasonably fast and allows us to `resize!(u_ode, ...)`.
        unsafe_wrap(Array{eltype(u_ode), ndims(mesh) + 2}, pointer(u_ode),
                    (nvariables(equations), ntuple(_ -> nnodes(dg), ndims(mesh))...,
                     nelements(dg, cache)))
    end
end

# Finite difference summation by parts (FDSBP) methods
@inline function wrap_array(u_ode::AbstractVector, mesh::AbstractMesh, equations,
                            dg::FDSBP, cache)
    @boundscheck begin
        @assert length(u_ode) ==
                nvariables(equations) * nnodes(dg)^ndims(mesh) * nelements(dg, cache)
    end
    # See comments on the DGSEM version above
    if LoopVectorization.check_args(u_ode)
        # Here, we do not specialize on the number of nodes using `StaticInt` since
        # - it will not be type stable (SBP operators just store it as a runtime value)
        # - FD methods tend to use high node counts
        PtrArray(pointer(u_ode),
                 (StaticInt(nvariables(equations)),
                  ntuple(_ -> nnodes(dg), ndims(mesh))..., nelements(dg, cache)))
    else
        # The following version is reasonably fast and allows us to `resize!(u_ode, ...)`.
        unsafe_wrap(Array{eltype(u_ode), ndims(mesh) + 2}, pointer(u_ode),
                    (nvariables(equations), ntuple(_ -> nnodes(dg), ndims(mesh))...,
                     nelements(dg, cache)))
    end
end

# General fallback
@inline function wrap_array(u_ode::AbstractVector, mesh::AbstractMesh, equations,
                            dg::DG, cache)
    wrap_array_native(u_ode, mesh, equations, dg, cache)
end

# Like `wrap_array`, but guarantees to return a plain `Array`, which can be better
# for interfacing with external C libraries (MPI, HDF5, visualization),
# writing solution files etc.
<<<<<<< HEAD
@inline function wrap_array_native(u_ode::AbstractVector, mesh::AbstractMesh, equations, dg::DG, cache)
  @boundscheck begin
    @assert length(u_ode) == nvariables(equations) * nnodes(dg)^ndims(mesh) * nelements(dg, cache)
  end
  unsafe_wrap(Array{eltype(u_ode), ndims(mesh)+2}, pointer(u_ode),
              (nvariables(equations), ntuple(_ -> nnodes(dg), ndims(mesh))..., nelements(dg, cache)))
end


function compute_coefficients!(u, func, t, mesh::AbstractMesh{1}, equations, dg::DG, cache)

  @threaded for element in eachelement(dg, cache)
    for i in eachnode(dg)
      x_node = get_node_coords(cache.elements.node_coordinates, equations, dg, i, element)
      if i == 1
        x_node = SVector(nextfloat(x_node[1]))
      elseif i == nnodes(dg)
        x_node = SVector(prevfloat(x_node[1]))
      end
      u_node = func(x_node, t, equations)
      set_node_vars!(u, u_node, equations, dg, i, element)
=======
@inline function wrap_array_native(u_ode::AbstractVector, mesh::AbstractMesh, equations,
                                   dg::DG, cache)
    @boundscheck begin
        @assert length(u_ode) ==
                nvariables(equations) * nnodes(dg)^ndims(mesh) * nelements(dg, cache)
    end
    unsafe_wrap(Array{eltype(u_ode), ndims(mesh) + 2}, pointer(u_ode),
                (nvariables(equations), ntuple(_ -> nnodes(dg), ndims(mesh))...,
                 nelements(dg, cache)))
end

function compute_coefficients!(u, func, t, mesh::AbstractMesh{1}, equations, dg::DG,
                               cache)
    @threaded for element in eachelement(dg, cache)
        for i in eachnode(dg)
            x_node = get_node_coords(cache.elements.node_coordinates, equations, dg, i,
                                     element)
            u_node = func(x_node, t, equations)
            set_node_vars!(u, u_node, equations, dg, i, element)
        end
>>>>>>> 2bc1cc68
    end
end

function compute_coefficients!(u, func, t, mesh::AbstractMesh{2}, equations, dg::DG,
                               cache)
    @threaded for element in eachelement(dg, cache)
        for j in eachnode(dg), i in eachnode(dg)
            x_node = get_node_coords(cache.elements.node_coordinates, equations, dg, i,
                                     j, element)
            u_node = func(x_node, t, equations)
            set_node_vars!(u, u_node, equations, dg, i, j, element)
        end
    end
end

function compute_coefficients!(u, func, t, mesh::AbstractMesh{3}, equations, dg::DG,
                               cache)
    @threaded for element in eachelement(dg, cache)
        for k in eachnode(dg), j in eachnode(dg), i in eachnode(dg)
            x_node = get_node_coords(cache.elements.node_coordinates, equations, dg, i,
                                     j, k, element)
            u_node = func(x_node, t, equations)
            set_node_vars!(u, u_node, equations, dg, i, j, k, element)
        end
    end
end

# Discretizations specific to each mesh type of Trixi.jl
# If some functionality is shared by multiple combinations of meshes/solvers,
# it is defined in the directory of the most basic mesh and solver type.
# The most basic solver type in Trixi.jl is DGSEM (historic reasons and background
# of the main contributors).
# We consider the `TreeMesh` to be the most basic mesh type since it is Cartesian
# and was the first mesh in Trixi.jl. The order of the other mesh types is the same
# as the include order below.
include("dgsem_tree/dg.jl")
include("dgsem_structured/dg.jl")
include("dgsem_unstructured/dg.jl")
include("dgsem_p4est/dg.jl")
end # @muladd<|MERGE_RESOLUTION|>--- conflicted
+++ resolved
@@ -611,29 +611,6 @@
 # Like `wrap_array`, but guarantees to return a plain `Array`, which can be better
 # for interfacing with external C libraries (MPI, HDF5, visualization),
 # writing solution files etc.
-<<<<<<< HEAD
-@inline function wrap_array_native(u_ode::AbstractVector, mesh::AbstractMesh, equations, dg::DG, cache)
-  @boundscheck begin
-    @assert length(u_ode) == nvariables(equations) * nnodes(dg)^ndims(mesh) * nelements(dg, cache)
-  end
-  unsafe_wrap(Array{eltype(u_ode), ndims(mesh)+2}, pointer(u_ode),
-              (nvariables(equations), ntuple(_ -> nnodes(dg), ndims(mesh))..., nelements(dg, cache)))
-end
-
-
-function compute_coefficients!(u, func, t, mesh::AbstractMesh{1}, equations, dg::DG, cache)
-
-  @threaded for element in eachelement(dg, cache)
-    for i in eachnode(dg)
-      x_node = get_node_coords(cache.elements.node_coordinates, equations, dg, i, element)
-      if i == 1
-        x_node = SVector(nextfloat(x_node[1]))
-      elseif i == nnodes(dg)
-        x_node = SVector(prevfloat(x_node[1]))
-      end
-      u_node = func(x_node, t, equations)
-      set_node_vars!(u, u_node, equations, dg, i, element)
-=======
 @inline function wrap_array_native(u_ode::AbstractVector, mesh::AbstractMesh, equations,
                                    dg::DG, cache)
     @boundscheck begin
@@ -651,10 +628,14 @@
         for i in eachnode(dg)
             x_node = get_node_coords(cache.elements.node_coordinates, equations, dg, i,
                                      element)
+            if i == 1
+                x_node = SVector(nextfloat(x_node[1]))
+            elseif i == nnodes(dg)
+                x_node = SVector(prevfloat(x_node[1]))
+            end
             u_node = func(x_node, t, equations)
             set_node_vars!(u, u_node, equations, dg, i, element)
         end
->>>>>>> 2bc1cc68
     end
 end
 
