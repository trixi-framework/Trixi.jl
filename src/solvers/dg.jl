--- conflicted
+++ resolved
@@ -226,12 +226,12 @@
   [JCP: 2021.110580](https://doi.org/10.1016/j.jcp.2021.110580)
 """
 struct VolumeIntegralShockCapturingRRG{VolumeFluxDG, VolumeFluxFV, Indicator,
-                                       RealT, Limiter} <:
+                                       SubCellInterfaceCoordinates, Limiter} <:
        AbstractVolumeIntegralShockCapturing
     volume_flux_dg::VolumeFluxDG # symmetric, e.g. split-form or entropy-conservative
     volume_flux_fv::VolumeFluxFV # non-symmetric in general, e.g. entropy-dissipative
     indicator::Indicator
-    x_interfaces::Vector{RealT} # x-coordinates of the sub-cell element interfaces
+    sc_interface_coords::SubCellInterfaceCoordinates
     slope_limiter::Limiter # slope limiter used for the inner subcell reconstructions
 end
 
@@ -239,17 +239,17 @@
                                          volume_flux_dg = flux_central,
                                          volume_flux_fv = flux_lax_friedrichs,
                                          slope_limiter = minmod)
+    polydeg = nnodes(basis) - 1
     # Suffices to store only the intermediate boundaries of the sub-cell elements
-    x_interfaces = cumsum(basis.weights)[1:(end - 1)] .- 1
-
+    sc_interface_coords = SVector{polydeg}(cumsum(basis.weights)[1:polydeg] .- 1)
     return VolumeIntegralShockCapturingRRG{typeof(volume_flux_dg),
                                            typeof(volume_flux_fv),
                                            typeof(indicator),
-                                           eltype(basis.weights),
+                                           typeof(sc_interface_coords),
                                            typeof(slope_limiter)}(volume_flux_dg,
                                                                   volume_flux_fv,
                                                                   indicator,
-                                                                  x_interfaces,
+                                                                  sc_interface_coords,
                                                                   slope_limiter)
 end
 
@@ -357,11 +357,7 @@
    Part II: Subcell finite volume shock capturing"
   [JCP: 2021.110580](https://doi.org/10.1016/j.jcp.2021.110580)
 """
-<<<<<<< HEAD
-struct VolumeIntegralPureLGLFiniteVolumeO2{RealT <: Real, VolumeFluxFV,
-=======
 struct VolumeIntegralPureLGLFiniteVolumeO2{SubCellInterfaceCoordinates, VolumeFluxFV,
->>>>>>> daab0f10
                                            Reconstruction, Limiter} <:
        AbstractVolumeIntegralPureLGLFiniteVolume
     sc_interface_coords::SubCellInterfaceCoordinates # (x-)coordinates of the sub-cell element interfaces
@@ -374,16 +370,10 @@
                                              volume_flux_fv = flux_lax_friedrichs,
                                              reconstruction_mode = reconstruction_O2_full,
                                              slope_limiter = minmod)
-<<<<<<< HEAD
-    # Suffices to store only the intermediate boundaries of the sub-cell elements
-    x_interfaces = cumsum(basis.weights)[1:(end - 1)] .- 1
-    return VolumeIntegralPureLGLFiniteVolumeO2{eltype(basis.weights),
-=======
     polydeg = nnodes(basis) - 1
     # Suffices to store only the intermediate boundaries of the sub-cell elements
     sc_interface_coords = SVector{polydeg}(cumsum(basis.weights)[1:polydeg] .- 1)
     return VolumeIntegralPureLGLFiniteVolumeO2{typeof(sc_interface_coords),
->>>>>>> daab0f10
                                                typeof(volume_flux_fv),
                                                typeof(reconstruction_mode),
                                                typeof(slope_limiter)}(sc_interface_coords,
