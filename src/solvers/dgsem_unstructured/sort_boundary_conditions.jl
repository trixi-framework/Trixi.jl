--- conflicted
+++ resolved
@@ -122,7 +122,9 @@
     return boundary_types_container
 end
 
-<<<<<<< HEAD
+# @eval due to @muladd
+@eval Adapt.@adapt_structure(UnstructuredSortedBoundaryTypes)
+
 
 """
     boundary_condition_default_p4est_2D
@@ -314,9 +316,4 @@
             z_neg = boundary_condition,
             z_pos = boundary_condition)
 end
-end#@muladd
-=======
-# @eval due to @muladd
-@eval Adapt.@adapt_structure(UnstructuredSortedBoundaryTypes)
-end # @muladd
->>>>>>> 3ce20331
+end#@muladd