--- conflicted
+++ resolved
@@ -328,19 +328,11 @@
 # Function barrier for type stability
 function calc_boundary_flux!(cache, t, boundary_conditions,
                              mesh::P4estMeshView,
-<<<<<<< HEAD
                              equations, surface_integral, dg::DG, u_global, semi)
     @unpack boundary_condition_types, boundary_indices = boundary_conditions
 
     calc_boundary_flux_by_type!(cache, t, boundary_condition_types, boundary_indices,
                                 mesh, equations, surface_integral, dg, u_global, semi)
-=======
-                             equations, surface_integral, dg::DG, u_global)
-    @unpack boundary_condition_types, boundary_indices = boundary_conditions
-
-    calc_boundary_flux_by_type!(cache, t, boundary_condition_types, boundary_indices,
-                                mesh, equations, surface_integral, dg, u_global)
->>>>>>> 9df2941d
     return nothing
 end
 
@@ -377,11 +369,7 @@
                                      BC_indices::NTuple{N, Vector{Int}},
                                      mesh::P4estMeshView,
                                      equations, surface_integral, dg::DG,
-<<<<<<< HEAD
                                      u_global, semi) where {N}
-=======
-                                     u_global) where {N}
->>>>>>> 9df2941d
     # Extract the boundary condition type and index vector
     boundary_condition = first(BCs)
     boundary_condition_indices = first(BC_indices)
@@ -391,20 +379,12 @@
 
     # process the first boundary condition type
     calc_boundary_flux!(cache, t, boundary_condition, boundary_condition_indices,
-<<<<<<< HEAD
                         mesh, equations, surface_integral, dg, u_global, semi)
-=======
-                        mesh, equations, surface_integral, dg, u_global)
->>>>>>> 9df2941d
 
     # recursively call this method with the unprocessed boundary types
     calc_boundary_flux_by_type!(cache, t, remaining_boundary_conditions,
                                 remaining_boundary_condition_indices,
-<<<<<<< HEAD
                                 mesh, equations, surface_integral, dg, u_global, semi)
-=======
-                                mesh, equations, surface_integral, dg, u_global)
->>>>>>> 9df2941d
 
     return nothing
 end
@@ -420,12 +400,8 @@
 # terminate the type-stable iteration over tuples
 function calc_boundary_flux_by_type!(cache, t, BCs::Tuple{}, BC_indices::Tuple{},
                                      mesh::P4estMeshView,
-<<<<<<< HEAD
                                      equations, surface_integral, dg::DG, u_global,
                                      semi)
-=======
-                                     equations, surface_integral, dg::DG, u_global)
->>>>>>> 9df2941d
     nothing
 end
 
