--- conflicted
+++ resolved
@@ -162,58 +162,19 @@
 end
 
 
-# Iterate over all interfaces and extract inner interface data to interface container
-# This function will be passed to p4est in init_interfaces! in containers_[23]d.jl
-function init_interfaces_iter_face(info, user_data)
-  if info.sides.elem_count != 2
-    # Not an inner interface
-    return nothing
-  end
-
-  sides = (unsafe_load_side(info, 1), unsafe_load_side(info, 2))
-
-  if sides[1].is_hanging == true || sides[2].is_hanging == true
-    # Mortar, no normal interface
-    return nothing
-  end
-
-  # Unpack user_data = [interfaces, interface_id, mesh] and increment interface_id
-  ptr = Ptr{Any}(user_data)
-  data_array = unsafe_wrap(Array, ptr, 3)
-  interfaces = data_array[1]
-  interface_id = data_array[2]
-  data_array[2] = interface_id + 1
-  mesh = data_array[3]
-
-  # Function barrier because the unpacked user_data above is type-unstable
-  init_interfaces_iter_face_inner(info, sides, interfaces, interface_id, mesh)
-end
-
-# Function barrier for type stability
-function init_interfaces_iter_face_inner(info, sides, interfaces, interface_id, mesh)
-  # Get Tuple of local trees, one-based indexing
-  trees = (unsafe_load_tree(mesh.p4est, sides[1].treeid + 1),
-           unsafe_load_tree(mesh.p4est, sides[2].treeid + 1))
-  # Quadrant numbering offsets of the quadrants at this interface
-  offsets = SVector(trees[1].quadrants_offset,
-                    trees[2].quadrants_offset)
-
-  local_quad_ids = SVector(sides[1].is.full.quadid, sides[2].is.full.quadid)
-  # Global IDs of the neighboring quads
-  quad_ids = offsets + local_quad_ids
-
-  # Write data to interfaces container
-  # p4est uses zero-based indexing; convert to one-based indexing
-  interfaces.element_ids[1, interface_id] = quad_ids[1] + 1
-  interfaces.element_ids[2, interface_id] = quad_ids[2] + 1
-
-  # Face at which the interface lies
-  faces = (sides[1].face, sides[2].face)
-
-  # Save interfaces.node_indices dimension specific in containers_[23]d.jl
-  init_interface_node_indices!(interfaces, faces, info.orientation, interface_id)
-
-  return nothing
+function init_interfaces!(interfaces, mesh::P4estMesh)
+  # Let p4est iterate over all interfaces and call init_surfaces_iter_face
+  iter_face_c = @cfunction(init_surfaces_iter_face,
+                           Cvoid, (Ptr{p4est_iter_face_info_t}, Ptr{Cvoid}))
+  user_data = InitSurfacesIterFaceUserData(
+    interfaces,
+    nothing, # mortars
+    nothing, # boundaries
+    mesh)
+
+  iterate_faces(mesh.p4est, iter_face_c, user_data)
+
+  return interfaces
 end
 
 
@@ -279,25 +240,21 @@
 end
 
 
-# Iterate over all interfaces and extract boundary data to boundary container
-# This function will be passed to p4est in init_boundaries! in containers_[23]d.jl
-function init_boundaries_iter_face(info, user_data)
-  if info.sides.elem_count == 2
-    # Not a boundary
-    return nothing
-  end
-
-  # Unpack user_data = [boundaries, boundary_id, mesh] and increment boundary_id
-  ptr = Ptr{Any}(user_data)
-  data_array = unsafe_wrap(Array, ptr, 3)
-  boundaries = data_array[1]
-  boundary_id = data_array[2]
-  data_array[2] += 1
-  mesh = data_array[3]
-
-  # Function barrier because the unpacked user_data above is type-unstable
-  init_boundaries_iter_face_inner(info, boundaries, boundary_id, mesh)
-end
+function init_boundaries!(boundaries, mesh::P4estMesh{2})
+  # Let p4est iterate over all interfaces and call init_surfaces_iter_face
+  iter_face_c = @cfunction(init_surfaces_iter_face,
+                           Cvoid, (Ptr{p4est_iter_face_info_t}, Ptr{Cvoid}))
+  user_data = InitSurfacesIterFaceUserData(
+    nothing, # interfaces
+    nothing, # mortars
+    boundaries,
+    mesh)
+
+  iterate_faces(mesh.p4est, iter_face_c, user_data)
+
+  return boundaries
+end
+
 
 # Function barrier for type stability
 function init_boundaries_iter_face_inner(info, boundaries, boundary_id, mesh)
@@ -424,35 +381,189 @@
 end
 
 
-# Iterate over all interfaces and extract mortar data to mortar container
-# This function will be passed to p4est in init_mortars! in containers_[23]d.jl
-function init_mortars_iter_face(info, user_data)
-  if info.sides.elem_count != 2
-    # Not an inner interface
-    return nothing
-  end
-
-  sides = (unsafe_load_side(info, 1), unsafe_load_side(info, 2))
-
-  if sides[1].is_hanging == false && sides[2].is_hanging == false
-    # Normal interface, no mortar
-    return nothing
-  end
-
-  # Unpack user_data = [mortars, mortar_id, mesh] and increment mortar_id
-  ptr = Ptr{Any}(user_data)
-  data_array = unsafe_wrap(Array, ptr, 3)
-  mortars = data_array[1]
-  mortar_id = data_array[2]
-  data_array[2] += 1
-  mesh = data_array[3]
+function init_mortars!(mortars, mesh::P4estMesh{2})
+  # Let p4est iterate over all interfaces and call init_surfaces_iter_face
+  iter_face_c = @cfunction(init_surfaces_iter_face,
+                           Cvoid, (Ptr{p4est_iter_face_info_t}, Ptr{Cvoid}))
+  user_data = InitSurfacesIterFaceUserData(
+    nothing, # interfaces
+    mortars,
+    nothing, # boundaries
+    mesh)
+
+  iterate_faces(mesh.p4est, iter_face_c, user_data)
+
+  return mortars
+end
+
+
+function reinitialize_containers!(mesh::P4estMesh, equations, dg::DGSEM, cache)
+  # Re-initialize elements container
+  @unpack elements = cache
+  resize!(elements, ncells(mesh))
+  init_elements!(elements, mesh, dg.basis)
+
+  required = count_required_surfaces(mesh)
+
+  # resize interfaces container
+  @unpack interfaces = cache
+  resize!(interfaces, required.interfaces)
+
+  # resize boundaries container
+  @unpack boundaries = cache
+  resize!(boundaries, required.boundaries)
+
+  # resize mortars container
+  @unpack mortars = cache
+  resize!(mortars, required.mortars)
+
+  # re-initialize containers together to reduce
+  # the number of iterations over the mesh in p4est
+  init_surfaces!(interfaces, mortars, boundaries, mesh)
+end
+
+
+# A helper struct used in initialization methods below
+mutable struct InitSurfacesIterFaceUserData{Interfaces, Mortars, Boundaries, Mesh}
+  interfaces  ::Interfaces
+  interface_id::Int
+  mortars     ::Mortars
+  mortar_id   ::Int
+  boundaries  ::Boundaries
+  boundary_id ::Int
+  mesh        ::Mesh
+end
+
+function InitSurfacesIterFaceUserData(interfaces, mortars, boundaries, mesh)
+  return InitSurfacesIterFaceUserData{
+    typeof(interfaces), typeof(mortars), typeof(boundaries), typeof(mesh)}(
+      interfaces, 1, mortars, 1, boundaries, 1, mesh)
+end
+
+function init_surfaces_iter_face(info, user_data)
+  # Unpack user_data
+  data = unsafe_pointer_to_objref(Ptr{InitSurfacesIterFaceUserData}(user_data))
 
   # Function barrier because the unpacked user_data above is type-unstable
-  init_mortars_iter_face_inner(info, sides, mortars, mortar_id, mesh)
+  init_surfaces_iter_face_inner(info, data)
 end
 
 # Function barrier for type stability
-function init_mortars_iter_face_inner(info, sides, mortars, mortar_id, mesh)
+function init_surfaces_iter_face_inner(info, user_data)
+  @unpack interfaces, mortars, boundaries = user_data
+
+  if info.sides.elem_count == 2
+    # Two neighboring elements => Interface or mortar
+
+    # Extract surface data
+    sides = (unsafe_load_side(info, 1), unsafe_load_side(info, 2))
+
+    if sides[1].is_hanging == 0 && sides[2].is_hanging == 0
+      # No hanging nodes => normal interface
+      if interfaces !== nothing
+        init_interfaces_iter_face_inner(info, sides, user_data)
+      end
+    else
+      # Hanging nodes => mortar
+      if mortars !== nothing
+        init_mortars_iter_face_inner(info, sides, user_data)
+      end
+    end
+  elseif info.sides.elem_count == 1
+    # One neighboring elements => boundary
+    if boundaries !== nothing
+      init_boundaries_iter_face_inner(info, user_data)
+    end
+  end
+
+  return nothing
+end
+
+function init_surfaces!(interfaces, mortars, boundaries, mesh::P4estMesh)
+  # Let p4est iterate over all interfaces and call init_surfaces_iter_face
+  iter_face_c = @cfunction(init_surfaces_iter_face,
+                           Cvoid, (Ptr{p4est_iter_face_info_t}, Ptr{Cvoid}))
+  user_data = InitSurfacesIterFaceUserData(
+    interfaces, mortars, boundaries, mesh)
+
+  iterate_faces(mesh, iter_face_c, user_data)
+
+  return interfaces
+end
+
+
+# Initialization of interfaces after the function barrier
+function init_interfaces_iter_face_inner(info, sides, user_data)
+  @unpack interfaces, interface_id, mesh = user_data
+  user_data.interface_id += 1
+
+  # Get Tuple of local trees, one-based indexing
+  trees = (unsafe_load_tree(mesh.p4est, sides[1].treeid + 1),
+           unsafe_load_tree(mesh.p4est, sides[2].treeid + 1))
+  # Quadrant numbering offsets of the quadrants at this interface
+  offsets = SVector(trees[1].quadrants_offset,
+                    trees[2].quadrants_offset)
+
+  local_quad_ids = SVector(sides[1].is.full.quadid, sides[2].is.full.quadid)
+  # Global IDs of the neighboring quads
+  quad_ids = offsets + local_quad_ids
+
+  # Write data to interfaces container
+  # p4est uses zero-based indexing; convert to one-based indexing
+  interfaces.element_ids[1, interface_id] = quad_ids[1] + 1
+  interfaces.element_ids[2, interface_id] = quad_ids[2] + 1
+
+  # Face at which the interface lies
+  faces = (sides[1].face, sides[2].face)
+
+  # Save interfaces.node_indices dimension specific in containers_[23]d.jl
+  init_interface_node_indices!(interfaces, faces, info.orientation, interface_id)
+
+  return nothing
+end
+
+
+# Initialization of boundaries after the function barrier
+function init_boundaries_iter_face_inner(info, user_data)
+  @unpack boundaries, boundary_id, mesh = user_data
+  user_data.boundary_id += 1
+
+  # Extract boundary data
+  side = unsafe_load_side(info)
+  # Get local tree, one-based indexing
+  tree = unsafe_load_tree(mesh.p4est, side.treeid + 1)
+  # Quadrant numbering offset of this quadrant
+  offset = tree.quadrants_offset
+
+  # Verify before accessing is.full, but this should never happen
+  @assert side.is_hanging == false
+
+  local_quad_id = side.is.full.quadid
+  # Global ID of this quad
+  quad_id = offset + local_quad_id
+
+  # Write data to boundaries container
+  # p4est uses zero-based indexing; convert to one-based indexing
+  boundaries.element_ids[boundary_id] = quad_id + 1
+
+  # Face at which the boundary lies
+  face = side.face
+
+  # Save boundaries.node_indices dimension specific in containers_[23]d.jl
+  init_boundary_node_indices!(boundaries, face, boundary_id)
+
+  # One-based indexing
+  boundaries.name[boundary_id] = mesh.boundary_names[face + 1, side.treeid + 1]
+
+  return nothing
+end
+
+
+# Initialization of mortars after the function barrier
+function init_mortars_iter_face_inner(info, sides, user_data)
+  @unpack mortars, mortar_id, mesh = user_data
+  user_data.mortar_id += 1
+
   # Get Tuple of local trees, one-based indexing
   trees = (unsafe_load_tree(mesh.p4est, sides[1].treeid + 1),
            unsafe_load_tree(mesh.p4est, sides[2].treeid + 1))
@@ -497,32 +608,6 @@
 end
 
 
-function reinitialize_containers!(mesh::P4estMesh, equations, dg::DGSEM, cache)
-  # Re-initialize elements container
-  @unpack elements = cache
-  resize!(elements, ncells(mesh))
-  init_elements!(elements, mesh, dg.basis)
-
-  required = count_required_surfaces(mesh)
-
-  # resize interfaces container
-  @unpack interfaces = cache
-  resize!(interfaces, required.interfaces)
-
-  # resize boundaries container
-  @unpack boundaries = cache
-  resize!(boundaries, required.boundaries)
-
-  # resize mortars container
-  @unpack mortars = cache
-  resize!(mortars, required.mortars)
-
-  # re-initialize containers together to reduce
-  # the number of iterations over the mesh in p4est
-  init_surfaces!(interfaces, mortars, boundaries, mesh)
-end
-
-
 # Iterate over all interfaces and count
 # - (inner) interfaces
 # - mortars
@@ -530,54 +615,18 @@
 # and collect the numbers in `user_data` in this order.
 function count_surfaces_iter_face(info, user_data)
   if info.sides.elem_count == 2
-<<<<<<< HEAD
-    # Extract interface data
+    # Two neighboring elements => Interface or mortar
+
+    # Extract surface data
     sides = (unsafe_load_side(info, 1), unsafe_load_side(info, 2))
-=======
-    # Two neighboring elements => Interface or mortar
-
-    # Extract surface data
-    sides = (unsafe_load_sc(p4est_iter_face_side_t, info.sides, 1),
-             unsafe_load_sc(p4est_iter_face_side_t, info.sides, 2))
->>>>>>> 45391a2a
 
     if sides[1].is_hanging == 0 && sides[2].is_hanging == 0
       # No hanging nodes => normal interface
       # Unpack user_data = [interface_count] and increment interface_count
       ptr = Ptr{Int}(user_data)
-<<<<<<< HEAD
-      id = unsafe_load(ptr)
-      unsafe_store!(ptr, id + 1)
-    end
-  end
-
-  return nothing
-end
-
-# Iterate over all interfaces and count boundaries
-function count_boundaries_iter_face(info, user_data)
-  if info.sides.elem_count == 1
-    # Unpack user_data = [boundary_count] and increment boundary_count
-    ptr = Ptr{Int}(user_data)
-    id = unsafe_load(ptr)
-    unsafe_store!(ptr, id + 1)
-  end
-
-  return nothing
-end
-
-# Iterate over all interfaces and count mortars
-function count_mortars_iter_face(info, user_data)
-  if info.sides.elem_count == 2
-    # Extract interface data
-    sides = (unsafe_load_side(info, 1), unsafe_load_side(info, 2))
-
-    if sides[1].is_hanging != 0 || sides[2].is_hanging != 0
-=======
       id = unsafe_load(ptr, 1)
       unsafe_store!(ptr, id + 1, 1)
     else
->>>>>>> 45391a2a
       # Hanging nodes => mortar
       # Unpack user_data = [mortar_count] and increment mortar_count
       ptr = Ptr{Int}(user_data)
@@ -596,40 +645,6 @@
   return nothing
 end
 
-<<<<<<< HEAD
-
-function count_required_interfaces(mesh::P4estMesh{2})
-  # Let p4est iterate over all interfaces and call count_interfaces_iter_face
-  iter_face_c = @cfunction(count_interfaces_iter_face, Cvoid, (Ptr{p4est_iter_face_info_t}, Ptr{Cvoid}))
-
-  return count_required(mesh, iter_face_c)
-end
-
-function count_required_interfaces(mesh::P4estMesh{3})
-  # Let p4est iterate over all interfaces and call count_interfaces_iter_face
-  iter_face_c = @cfunction(count_interfaces_iter_face, Cvoid, (Ptr{p8est_iter_face_info_t}, Ptr{Cvoid}))
-
-  return count_required(mesh, iter_face_c)
-end
-
-function count_required_boundaries(mesh::P4estMesh{2})
-  # Let p4est iterate over all interfaces and call count_boundaries_iter_face
-  iter_face_c = @cfunction(count_boundaries_iter_face, Cvoid, (Ptr{p4est_iter_face_info_t}, Ptr{Cvoid}))
-
-  return count_required(mesh, iter_face_c)
-end
-
-function count_required_boundaries(mesh::P4estMesh{3})
-  # Let p4est iterate over all interfaces and call count_boundaries_iter_face
-  iter_face_c = @cfunction(count_boundaries_iter_face, Cvoid, (Ptr{p8est_iter_face_info_t}, Ptr{Cvoid}))
-
-  return count_required(mesh, iter_face_c)
-end
-
-function count_required_mortars(mesh::P4estMesh{2})
-  # Let p4est iterate over all interfaces and call count_mortars_iter_face
-  iter_face_c = @cfunction(count_mortars_iter_face, Cvoid, (Ptr{p4est_iter_face_info_t}, Ptr{Cvoid}))
-=======
 function count_required_surfaces(mesh::P4estMesh)
   # Let p4est iterate over all interfaces and call count_surfaces_iter_face
   iter_face_c = @cfunction(count_surfaces_iter_face, Cvoid, (Ptr{p4est_iter_face_info_t}, Ptr{Cvoid}))
@@ -652,6 +667,7 @@
   else
     user_data_ptr = pointer_from_objref(user_data)
   end
+
   GC.@preserve user_data begin
     p4est_iterate(mesh.p4est,
                   C_NULL, # ghost layer
@@ -660,26 +676,8 @@
                   iter_face_c, # iter_face
                   C_NULL) # iter_corner
   end
->>>>>>> 45391a2a
-
-  return count_required(mesh, iter_face_c)
-end
-
-function count_required_mortars(mesh::P4estMesh{3})
-  # Let p4est iterate over all interfaces and call count_mortars_iter_face
-  iter_face_c = @cfunction(count_mortars_iter_face, Cvoid, (Ptr{p8est_iter_face_info_t}, Ptr{Cvoid}))
-
-  return count_required(mesh, iter_face_c)
-end
-
-function count_required(mesh::P4estMesh, iter_face_c)
-  # Counter
-  user_data = [0]
-
-  iterate_faces(mesh.p4est, iter_face_c, user_data)
-
-  # Return counter
-  return user_data[1]
+
+  return nothing
 end
 
 
