--- conflicted
+++ resolved
@@ -726,10 +726,7 @@
 
 
 include("containers_2d.jl")
-<<<<<<< HEAD
-
-
-end # @muladd
-=======
 include("containers_3d.jl")
->>>>>>> bdacf612
+
+
+end # @muladd