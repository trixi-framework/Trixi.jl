--- conflicted
+++ resolved
@@ -69,13 +69,8 @@
     # Interfaces in x-direction (`orientation` = 1)
     calc_interface_flux!(elements.surface_flux_values,
                          elements.left_neighbors[1, element],
-<<<<<<< HEAD
-                         element, 1, u, mesh, equations, dg)
+                         element, 1, u, mesh, equations, dg, cache)
 
-=======
-                         element, 1, u, mesh, equations, dg, cache)
-    
->>>>>>> fde15965
     # Interfaces in x-direction (`orientation` = 2)
     calc_interface_flux!(elements.surface_flux_values,
                          elements.left_neighbors[2, element],
@@ -91,13 +86,8 @@
 end
 
 
-<<<<<<< HEAD
 @inline function calc_interface_flux!(surface_flux_values, left_element, right_element, orientation, u,
-                              mesh::CurvedMesh{3}, equations, dg::DG)
-=======
-@inline function calc_interface_flux!(surface_flux_values, left_element, right_element, orientation, u, 
                               mesh::CurvedMesh{3}, equations, dg::DG, cache)
->>>>>>> fde15965
   @unpack surface_flux = dg
 
   right_direction = 2 * orientation
@@ -143,40 +133,9 @@
 end
 
 
-<<<<<<< HEAD
-@inline function transformed_flux(u, orientation, mesh::CurvedMesh{3}, equations)
-  @unpack coordinates_min, coordinates_max = mesh
-
-  dx = (coordinates_max[1] - coordinates_min[1]) / size(mesh, 1)
-  dy = (coordinates_max[2] - coordinates_min[2]) / size(mesh, 2)
-  dz = (coordinates_max[3] - coordinates_min[3]) / size(mesh, 3)
-
-  if orientation == 1
-    factor = 0.25 * dy * dz
-  elseif orientation == 2
-    factor = 0.25 * dx * dz
-  else # orientation == 3
-    factor = 0.25 * dx * dy
-  end
-
-  return factor * flux(u, orientation, equations)
-end
-
-
 function transformed_surface_flux(u_ll, u_rr, orientation, surface_flux,
-    mesh::CurvedMesh{3}, equations::AbstractEquations)
-
-  @unpack coordinates_min, coordinates_max = mesh
-
-  dx = (coordinates_max[1] - coordinates_min[1]) / size(mesh, 1)
-  dy = (coordinates_max[2] - coordinates_min[2]) / size(mesh, 2)
-  dz = (coordinates_max[3] - coordinates_min[3]) / size(mesh, 3)
-
-=======
-function transformed_surface_flux(u_ll, u_rr, orientation, surface_flux, 
     mesh::CurvedMesh{3}, equations::AbstractEquations, cache)
   @unpack metric_terms = cache.elements
->>>>>>> fde15965
   if orientation == 1
     factor = metric_terms[2, 2, 1, 1, 1, 1] * metric_terms[3, 3, 1, 1, 1, 1]
   elseif orientation == 2
