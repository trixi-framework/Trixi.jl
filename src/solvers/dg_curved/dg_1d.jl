--- conflicted
+++ resolved
@@ -6,62 +6,37 @@
   @_timeit timer() "reset ∂u/∂t" du .= zero(eltype(du))
 
   # Calculate volume integral
-<<<<<<< HEAD
-  @_timeit timer() "volume integral" calc_volume_integral!(du, u, have_nonconservative_terms(equations), equations,
-                                                                dg.volume_integral, dg, cache)
-
-  # Calculate interface and boundary fluxes
-  @_timeit timer() "interface flux" calc_interface_flux!(u, mesh, equations, dg, cache)
-
-  # Calculate boundary fluxes
-  @_timeit timer() "boundary flux" calc_boundary_flux!(cache, u, t, boundary_conditions, equations, mesh, dg)
-
-  # Calculate surface integrals
-  @_timeit timer() "surface integral" calc_surface_integral!(du, equations, dg, cache)
-
-  # Apply Jacobian from mapping to reference element
-  @_timeit timer() "Jacobian" apply_jacobian!(du, equations, dg, cache)
-
-  # Calculate source terms
-  @_timeit timer() "source terms" calc_sources!(du, u, t, source_terms, equations, dg, cache)
-=======
-  @timeit_debug timer() "volume integral" calc_volume_integral!(
+  @_timeit timer() "volume integral" calc_volume_integral!(
     du, u, mesh,
     have_nonconservative_terms(equations), equations,
     dg.volume_integral, dg, cache)
 
   # Calculate interface and boundary fluxes
-  @timeit_debug timer() "interface flux" calc_interface_flux!(
+  @_timeit timer() "interface flux" calc_interface_flux!(
     cache, u, mesh, equations, dg)
 
   # Calculate boundary fluxes
-  @timeit_debug timer() "boundary flux" calc_boundary_flux!(
+  @_timeit timer() "boundary flux" calc_boundary_flux!(
     cache, u, t, boundary_conditions, mesh, equations, dg)
 
   # Calculate surface integrals
-  @timeit_debug timer() "surface integral" calc_surface_integral!(
+  @_timeit timer() "surface integral" calc_surface_integral!(
     du, mesh, equations, dg, cache)
 
   # Apply Jacobian from mapping to reference element
-  @timeit_debug timer() "Jacobian" apply_jacobian!(
+  @_timeit timer() "Jacobian" apply_jacobian!(
     du, mesh, equations, dg, cache)
 
   # Calculate source terms
-  @timeit_debug timer() "source terms" calc_sources!(
+  @_timeit timer() "source terms" calc_sources!(
     du, u, t, source_terms, equations, dg, cache)
->>>>>>> 44fefb05
 
   return nothing
 end
 
 
-<<<<<<< HEAD
-function calc_interface_flux!(u::AbstractArray{<:Any,3}, mesh::CurvedMesh{1},
-                              equations, dg::DG, cache)
-=======
 function calc_interface_flux!(cache, u, mesh::CurvedMesh{1},
                               equations, dg::DG)
->>>>>>> 44fefb05
   @unpack surface_flux = dg
 
   @threaded for element in eachelement(dg, cache)
