function rhs!(du::AbstractArray{<:Any,4}, u, t,
              mesh::CurvedMesh, equations,
              initial_condition, boundary_conditions, source_terms,
              dg::DG, cache)
  # Reset du
  @timeit_debug timer() "reset ∂u/∂t" du .= zero(eltype(du))

  # Calculate volume integral
  @timeit_debug timer() "volume integral" calc_volume_integral!(du, u, mesh, equations,
                                                                dg.volume_integral, dg, cache)

  # Calculate interface fluxes
  @timeit_debug timer() "interface flux" calc_interface_flux!(u, mesh, equations, dg, cache)

  # Calculate boundary fluxes
  @timeit_debug timer() "boundary flux" calc_boundary_flux!(cache, u, t, boundary_conditions, equations, mesh, dg)

  # Calculate surface integrals
  @timeit_debug timer() "surface integral" calc_surface_integral!(du, equations, dg, cache)

  # Apply Jacobian from mapping to reference element
  @timeit_debug timer() "Jacobian" apply_jacobian!(du, mesh, equations, dg, cache)

  # Calculate source terms
  @timeit_debug timer() "source terms" calc_sources!(du, u, t, source_terms, equations, dg, cache)

  return nothing
end


function calc_volume_integral!(du::AbstractArray{<:Any,4}, u, mesh::CurvedMesh, equations,
                               volume_integral::VolumeIntegralWeakForm, dg::DGSEM, cache)
  @unpack derivative_dhat = dg.basis
  @unpack contravariant_vectors = cache.elements

  @threaded for element in eachelement(dg, cache)
    for j in eachnode(dg), i in eachnode(dg)
      u_node = get_node_vars(u, equations, dg, i, j, element)

      flux1 = flux(u_node, 1, equations)
      flux2 = flux(u_node, 2, equations)

      # Compute the contravariant flux by taking the scalar product of the
      # first contravariant vector Ja^1 and the flux vector
      contravariant_flux1 = (contravariant_vectors[1, 1, i, j, element] * flux1 +
                             contravariant_vectors[1, 2, i, j, element] * flux2)

      for ii in eachnode(dg)
        integral_contribution = derivative_dhat[ii, i] * contravariant_flux1
        add_to_node_vars!(du, integral_contribution, equations, dg, ii, j, element)
      end

      # Compute the contravariant flux by taking the scalar product of the
      # second contravariant vector Ja^2 and the flux vector
      contravariant_flux2 = (contravariant_vectors[2, 1, i, j, element] * flux1 +
                             contravariant_vectors[2, 2, i, j, element] * flux2)

      for jj in eachnode(dg)
        integral_contribution = derivative_dhat[jj, j] * contravariant_flux2
        add_to_node_vars!(du, integral_contribution, equations, dg, i, jj, element)
      end
    end
  end

  return nothing
end


function calc_interface_flux!(u::AbstractArray{<:Any,4}, mesh::CurvedMesh{2},
                              equations, dg::DG, cache)
  @unpack elements = cache

  @threaded for element in eachelement(dg, cache)
    # Interfaces in negative directions
    # Faster version of "for orientation in (1, 2)"

    # Interfaces in x-direction (`orientation` = 1)
    calc_interface_flux!(elements.surface_flux_values,
                         elements.left_neighbors[1, element],
                         element, 1, u, equations, dg, cache)

    # Interfaces in y-direction (`orientation` = 2)
    calc_interface_flux!(elements.surface_flux_values,
                         elements.left_neighbors[2, element],
                         element, 2, u, equations, dg, cache)
  end

  return nothing
end


@inline function calc_interface_flux!(surface_flux_values, left_element, right_element,
                                      orientation, u, equations, dg::DG, cache)
  # This is slow for LSA, but for some reason faster for Euler (see #519)
  if left_element <= 0 # left_element = 0 at boundaries
    return surface_flux_values
  end

  @unpack surface_flux = dg
  @unpack contravariant_vectors = cache.elements

  right_direction = 2 * orientation
  left_direction = right_direction - 1

  for i in eachnode(dg)
    if orientation == 1
      u_ll = get_node_vars(u, equations, dg, nnodes(dg), i, left_element)
      u_rr = get_node_vars(u, equations, dg, 1,          i, right_element)

      # First contravariant vector Ja^1 as SVector
      normal_vector = get_contravariant_vector(1, contravariant_vectors, 1, i, right_element)
    else # orientation == 2
      u_ll = get_node_vars(u, equations, dg, i, nnodes(dg), left_element)
      u_rr = get_node_vars(u, equations, dg, i, 1,          right_element)

      # Second contravariant vector Ja^2 as SVector
      normal_vector = get_contravariant_vector(2, contravariant_vectors, i, 1, right_element)
    end

    flux = surface_flux(u_ll, u_rr, normal_vector, equations)

    for v in eachvariable(equations)
      surface_flux_values[v, i, right_direction, left_element] = flux[v]
      surface_flux_values[v, i, left_direction, right_element] = flux[v]
    end
  end

  return surface_flux_values
end


# TODO: Taal dimension agnostic
function calc_boundary_flux!(cache, u, t, boundary_condition::BoundaryConditionPeriodic,
                             equations, mesh::CurvedMesh{2}, dg::DG)
  @assert isperiodic(mesh)
end


function calc_boundary_flux!(cache, u, t, boundary_condition,
<<<<<<< HEAD
                             equations::AbstractEquations{2}, mesh::CurvedMesh{2}, dg::DG)
  @unpack surface_flux = dg
  @unpack surface_flux_values = cache.elements
  linear_indices = LinearIndices(size(mesh))

  for cell_y in axes(mesh, 2)
    # Negative x-direction
    direction = 1
    element = linear_indices[begin, cell_y]

    for j in eachnode(dg)
      calc_boundary_flux_by_direction!(surface_flux_values, u, t, 1,
                                       boundary_condition, equations, mesh, dg, cache,
                                       direction, (1, j), (j,), element)
    end

    # Positive x-direction
    direction = 2
    element = linear_indices[end, cell_y]

    for j in eachnode(dg)
      calc_boundary_flux_by_direction!(surface_flux_values, u, t, 1,
                                       boundary_condition, equations, mesh, dg, cache,
                                       direction, (nnodes(dg), j), (j,), element)
    end
  end

  for cell_x in axes(mesh, 1)
    # Negative y-direction
    direction = 3
    element = linear_indices[cell_x, begin]

    for i in eachnode(dg)
      calc_boundary_flux_by_direction!(surface_flux_values, u, t, 2,
                                       boundary_condition, equations, mesh, dg, cache,
                                       direction, (i, 1), (i,), element)
    end

    # Positive y-direction
    direction = 4
    element = linear_indices[cell_x, end]

    for i in eachnode(dg)
      calc_boundary_flux_by_direction!(surface_flux_values, u, t, 2,
                                       boundary_condition, equations, mesh, dg, cache,
                                       direction, (i, nnodes(dg)), (i,), element)
    end
  end
=======
                             equations, mesh::CurvedMesh{2}, dg::DG)
  calc_boundary_flux!(cache, u, t, 
                      (boundary_condition, boundary_condition, 
                       boundary_condition, boundary_condition),
                      equations, mesh, dg)
>>>>>>> b31c3124
end


function calc_boundary_flux!(cache, u, t, boundary_conditions::Union{NamedTuple,Tuple},
                             equations, mesh::CurvedMesh{2}, dg::DG)
  @unpack surface_flux = dg
  @unpack surface_flux_values = cache.elements
  linear_indices = LinearIndices(size(mesh))

  for cell_y in axes(mesh, 2)
    # Negative x-direction
    direction = 1
    element = linear_indices[begin, cell_y]

    for j in eachnode(dg)
      calc_boundary_flux_by_direction!(surface_flux_values, u, t, 1,
                                       boundary_conditions[direction], equations, mesh, dg, cache,
                                       direction, (1, j), (j,), element)
    end

    # Positive x-direction
    direction = 2
    element = linear_indices[end, cell_y]

    for j in eachnode(dg)
      calc_boundary_flux_by_direction!(surface_flux_values, u, t, 1,
                                       boundary_conditions[direction], equations, mesh, dg, cache,
                                       direction, (nnodes(dg), j), (j,), element)
    end
  end

  for cell_x in axes(mesh, 1)
    # Negative y-direction
    direction = 3
    element = linear_indices[cell_x, begin]

    for i in eachnode(dg)
      calc_boundary_flux_by_direction!(surface_flux_values, u, t, 2,
                                       boundary_conditions[direction], equations, mesh, dg, cache,
                                       direction, (i, 1), (i,), element)
    end

    # Positive y-direction
    direction = 4
    element = linear_indices[cell_x, end]

    for i in eachnode(dg)
      calc_boundary_flux_by_direction!(surface_flux_values, u, t, 2,
                                       boundary_conditions[direction], equations, mesh, dg, cache,
                                       direction, (i, nnodes(dg)), (i,), element)
    end
  end
end


<<<<<<< HEAD
@inline function calc_boundary_flux_by_direction!(surface_flux_values::AbstractArray{<:Any,4}, u, t, orientation,
                                          boundary_condition::BoundaryConditionPeriodic, equations, mesh::CurvedMesh,
                                          dg::DG, cache, direction, node_indices, surface_node_indices, element)
  @assert isperiodic(mesh, orientation)
end


@inline function calc_boundary_flux_by_direction!(surface_flux_values::AbstractArray{<:Any,4}, u, t, orientation,
                                          boundary_condition, equations, mesh::CurvedMesh, dg::DG, cache,
                                          direction, node_indices, surface_node_indices, element)
  @unpack node_coordinates, contravariant_vectors= cache.elements
  @unpack surface_flux = dg

  u_inner = get_node_vars(u, equations, dg, node_indices..., element)
  x = get_node_coords(node_coordinates, equations, dg, node_indices..., element)

  # Contravariant vector Ja^i is the normal vector
  normal_vector = get_contravariant_vector(orientation, contravariant_vectors, node_indices..., element)
  flux = boundary_condition(u_inner, normal_vector, direction, x, t, surface_flux, equations)

  for v in eachvariable(equations)
    surface_flux_values[v, surface_node_indices..., direction, element] = flux[v]
  end
end


=======
>>>>>>> b31c3124
function apply_jacobian!(du::AbstractArray{<:Any,4}, mesh::CurvedMesh, equations, dg::DG, cache)
  @unpack inverse_jacobian = cache.elements

  @threaded for element in eachelement(dg, cache)
    for j in eachnode(dg), i in eachnode(dg)
      factor = -inverse_jacobian[i, j, element]

      for v in eachvariable(equations)
        du[v, i, j, element] *= factor
      end
    end
  end

  return nothing
end<|MERGE_RESOLUTION|>--- conflicted
+++ resolved
@@ -137,62 +137,11 @@
 
 
 function calc_boundary_flux!(cache, u, t, boundary_condition,
-<<<<<<< HEAD
-                             equations::AbstractEquations{2}, mesh::CurvedMesh{2}, dg::DG)
-  @unpack surface_flux = dg
-  @unpack surface_flux_values = cache.elements
-  linear_indices = LinearIndices(size(mesh))
-
-  for cell_y in axes(mesh, 2)
-    # Negative x-direction
-    direction = 1
-    element = linear_indices[begin, cell_y]
-
-    for j in eachnode(dg)
-      calc_boundary_flux_by_direction!(surface_flux_values, u, t, 1,
-                                       boundary_condition, equations, mesh, dg, cache,
-                                       direction, (1, j), (j,), element)
-    end
-
-    # Positive x-direction
-    direction = 2
-    element = linear_indices[end, cell_y]
-
-    for j in eachnode(dg)
-      calc_boundary_flux_by_direction!(surface_flux_values, u, t, 1,
-                                       boundary_condition, equations, mesh, dg, cache,
-                                       direction, (nnodes(dg), j), (j,), element)
-    end
-  end
-
-  for cell_x in axes(mesh, 1)
-    # Negative y-direction
-    direction = 3
-    element = linear_indices[cell_x, begin]
-
-    for i in eachnode(dg)
-      calc_boundary_flux_by_direction!(surface_flux_values, u, t, 2,
-                                       boundary_condition, equations, mesh, dg, cache,
-                                       direction, (i, 1), (i,), element)
-    end
-
-    # Positive y-direction
-    direction = 4
-    element = linear_indices[cell_x, end]
-
-    for i in eachnode(dg)
-      calc_boundary_flux_by_direction!(surface_flux_values, u, t, 2,
-                                       boundary_condition, equations, mesh, dg, cache,
-                                       direction, (i, nnodes(dg)), (i,), element)
-    end
-  end
-=======
                              equations, mesh::CurvedMesh{2}, dg::DG)
-  calc_boundary_flux!(cache, u, t, 
-                      (boundary_condition, boundary_condition, 
+  calc_boundary_flux!(cache, u, t,
+                      (boundary_condition, boundary_condition,
                        boundary_condition, boundary_condition),
                       equations, mesh, dg)
->>>>>>> b31c3124
 end
 
 
@@ -248,35 +197,6 @@
 end
 
 
-<<<<<<< HEAD
-@inline function calc_boundary_flux_by_direction!(surface_flux_values::AbstractArray{<:Any,4}, u, t, orientation,
-                                          boundary_condition::BoundaryConditionPeriodic, equations, mesh::CurvedMesh,
-                                          dg::DG, cache, direction, node_indices, surface_node_indices, element)
-  @assert isperiodic(mesh, orientation)
-end
-
-
-@inline function calc_boundary_flux_by_direction!(surface_flux_values::AbstractArray{<:Any,4}, u, t, orientation,
-                                          boundary_condition, equations, mesh::CurvedMesh, dg::DG, cache,
-                                          direction, node_indices, surface_node_indices, element)
-  @unpack node_coordinates, contravariant_vectors= cache.elements
-  @unpack surface_flux = dg
-
-  u_inner = get_node_vars(u, equations, dg, node_indices..., element)
-  x = get_node_coords(node_coordinates, equations, dg, node_indices..., element)
-
-  # Contravariant vector Ja^i is the normal vector
-  normal_vector = get_contravariant_vector(orientation, contravariant_vectors, node_indices..., element)
-  flux = boundary_condition(u_inner, normal_vector, direction, x, t, surface_flux, equations)
-
-  for v in eachvariable(equations)
-    surface_flux_values[v, surface_node_indices..., direction, element] = flux[v]
-  end
-end
-
-
-=======
->>>>>>> b31c3124
 function apply_jacobian!(du::AbstractArray{<:Any,4}, mesh::CurvedMesh, equations, dg::DG, cache)
   @unpack inverse_jacobian = cache.elements
 
