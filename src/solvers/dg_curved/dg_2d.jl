function rhs!(du, u, t,
              mesh::CurvedMesh{2}, equations,
              initial_condition, boundary_conditions, source_terms,
              dg::DG, cache)
  # Reset du
  @timed timer() "reset ∂u/∂t" du .= zero(eltype(du))

  # Calculate volume integral
  @timed timer() "volume integral" calc_volume_integral!(
    du, u, mesh,
    have_nonconservative_terms(equations), equations,
    dg.volume_integral, dg, cache)

  # Calculate interface fluxes
  @timed timer() "interface flux" calc_interface_flux!(
<<<<<<< HEAD
    cache, u, mesh,
    have_nonconservative_terms(equations), equations, dg)
=======
    cache, u, mesh, equations, dg.surface_integral, dg)
>>>>>>> 658e6e24

  # Calculate boundary fluxes
  @timed timer() "boundary flux" calc_boundary_flux!(
    cache, u, t, boundary_conditions, mesh, equations, dg.surface_integral, dg)

  # Calculate surface integrals
  @timed timer() "surface integral" calc_surface_integral!(
    du, u, mesh, equations, dg.surface_integral, dg, cache)

  # Apply Jacobian from mapping to reference element
  @timed timer() "Jacobian" apply_jacobian!(
    du, mesh, equations, dg, cache)

  # Calculate source terms
  @timed timer() "source terms" calc_sources!(
    du, u, t, source_terms, equations, dg, cache)

  return nothing
end


function calc_volume_integral!(du, u,
                               mesh::Union{CurvedMesh{2}, UnstructuredQuadMesh, P4estMesh{2}},
                               nonconservative_terms::Val{false}, equations,
                               volume_integral::VolumeIntegralWeakForm,
                               dg::DGSEM, cache)
  @unpack derivative_dhat = dg.basis
  @unpack contravariant_vectors = cache.elements

  @threaded for element in eachelement(dg, cache)
    for j in eachnode(dg), i in eachnode(dg)
      u_node = get_node_vars(u, equations, dg, i, j, element)

      flux1 = flux(u_node, 1, equations)
      flux2 = flux(u_node, 2, equations)

      # Compute the contravariant flux by taking the scalar product of the
      # first contravariant vector Ja^1 and the flux vector
      Ja11, Ja12 = get_contravariant_vector(1, contravariant_vectors, i, j, element)
      contravariant_flux1 = Ja11 * flux1 + Ja12 * flux2

      for ii in eachnode(dg)
        integral_contribution = derivative_dhat[ii, i] * contravariant_flux1
        add_to_node_vars!(du, integral_contribution, equations, dg, ii, j, element)
      end

      # Compute the contravariant flux by taking the scalar product of the
      # second contravariant vector Ja^2 and the flux vector
      Ja21, Ja22 = get_contravariant_vector(2, contravariant_vectors, i, j, element)
      contravariant_flux2 = Ja21 * flux1 + Ja22 * flux2

      for jj in eachnode(dg)
        integral_contribution = derivative_dhat[jj, j] * contravariant_flux2
        add_to_node_vars!(du, integral_contribution, equations, dg, i, jj, element)
      end
    end
  end

  return nothing
end


function calc_interface_flux!(cache, u,
                              mesh::CurvedMesh{2},
<<<<<<< HEAD
                              nonconservative_terms, # can be Val{true}/Val{false}
                              equations, dg::DG)
=======
                              equations, surface_integral, dg::DG)
>>>>>>> 658e6e24
  @unpack elements = cache

  @threaded for element in eachelement(dg, cache)
    # Interfaces in negative directions
    # Faster version of "for orientation in (1, 2)"

    # Interfaces in x-direction (`orientation` = 1)
    calc_interface_flux!(elements.surface_flux_values,
                         elements.left_neighbors[1, element],
<<<<<<< HEAD
                         element, 1, u, mesh,
                         nonconservative_terms, equations, dg, cache)
=======
                         element, 1, u, mesh, equations,
                         surface_integral, dg, cache)
>>>>>>> 658e6e24

    # Interfaces in y-direction (`orientation` = 2)
    calc_interface_flux!(elements.surface_flux_values,
                         elements.left_neighbors[2, element],
<<<<<<< HEAD
                         element, 2, u, mesh,
                         nonconservative_terms, equations, dg, cache)
=======
                         element, 2, u, mesh, equations,
                         surface_integral, dg, cache)
>>>>>>> 658e6e24
  end

  return nothing
end


@inline function calc_interface_flux!(surface_flux_values, left_element, right_element,
                                      orientation, u,
<<<<<<< HEAD
                                      mesh::CurvedMesh{2},
                                      nonconservative_terms::Val{false}, equations,
                                      dg::DG, cache)
=======
                                      mesh::CurvedMesh{2}, equations,
                                      surface_integral, dg::DG, cache)
>>>>>>> 658e6e24
  # This is slow for LSA, but for some reason faster for Euler (see #519)
  if left_element <= 0 # left_element = 0 at boundaries
    return nothing
  end

  @unpack surface_flux = surface_integral
  @unpack contravariant_vectors, inverse_jacobian = cache.elements

  right_direction = 2 * orientation
  left_direction = right_direction - 1

  for i in eachnode(dg)
    if orientation == 1
      u_ll = get_node_vars(u, equations, dg, nnodes(dg), i, left_element)
      u_rr = get_node_vars(u, equations, dg, 1,          i, right_element)

      # If the mapping is orientation-reversing, the contravariant vectors' orientation
      # is reversed as well. The normal vector must be oriented in the direction
      # from `left_element` to `right_element`, or the numerical flux will be computed
      # incorrectly (downwind direction).
      sign_jacobian = sign(inverse_jacobian[1, i, right_element])

      # First contravariant vector Ja^1 as SVector
      normal_direction = sign_jacobian * get_contravariant_vector(1, contravariant_vectors,
                                                                  1, i, right_element)
    else # orientation == 2
      u_ll = get_node_vars(u, equations, dg, i, nnodes(dg), left_element)
      u_rr = get_node_vars(u, equations, dg, i, 1,          right_element)

      # See above
      sign_jacobian = sign(inverse_jacobian[i, 1, right_element])

      # Second contravariant vector Ja^2 as SVector
      normal_direction = sign_jacobian * get_contravariant_vector(2, contravariant_vectors,
                                                                  i, 1, right_element)
    end

    # If the mapping is orientation-reversing, the normal vector will be reversed (see above).
    # However, the flux now has the wrong sign, since we need the physical flux in normal direction.
    flux = sign_jacobian * surface_flux(u_ll, u_rr, normal_direction, equations)

    for v in eachvariable(equations)
      surface_flux_values[v, i, right_direction, left_element] = flux[v]
      surface_flux_values[v, i, left_direction, right_element] = flux[v]
    end
  end

  return nothing
end


@inline function calc_interface_flux!(surface_flux_values, left_element, right_element,
                                      orientation, u,
                                      mesh::CurvedMesh{2},
                                      nonconservative_terms::Val{true}, equations,
                                      dg::DG, cache)
  # See comment on `calc_interface_flux!` with `nonconservative_terms::Val{false}`
  if left_element <= 0 # left_element = 0 at boundaries
    return nothing
  end

  @unpack surface_flux = dg
  @unpack contravariant_vectors, inverse_jacobian = cache.elements

  right_direction = 2 * orientation
  left_direction = right_direction - 1

  for i in eachnode(dg)
    if orientation == 1
      u_ll = get_node_vars(u, equations, dg, nnodes(dg), i, left_element)
      u_rr = get_node_vars(u, equations, dg, 1,          i, right_element)

      # If the mapping is orientation-reversing, the contravariant vectors' orientation
      # is reversed as well. The normal vector must be oriented in the direction
      # from `left_element` to `right_element`, or the numerical flux will be computed
      # incorrectly (downwind direction).
      sign_jacobian = sign(inverse_jacobian[1, i, right_element])

      # First contravariant vector Ja^1 as SVector
      normal_direction = sign_jacobian * get_contravariant_vector(1, contravariant_vectors,
                                                                  1, i, right_element)
    else # orientation == 2
      u_ll = get_node_vars(u, equations, dg, i, nnodes(dg), left_element)
      u_rr = get_node_vars(u, equations, dg, i, 1,          right_element)

      # See above
      sign_jacobian = sign(inverse_jacobian[i, 1, right_element])

      # Second contravariant vector Ja^2 as SVector
      normal_direction = sign_jacobian * get_contravariant_vector(2, contravariant_vectors,
                                                                  i, 1, right_element)
    end

    # If the mapping is orientation-reversing, the normal vector will be reversed (see above).
    # However, the flux now has the wrong sign, since we need the physical flux in normal direction.
    flux = sign_jacobian * surface_flux(u_ll, u_rr, normal_direction, equations)

    # Call pointwise nonconservative term; Done twice because left/right orientation matters
    # See Bohm et al. 2018 for details on the nonconservative diamond "flux"
    # Scale with sign_jacobian to ensure that the normal_direction matches that from the flux above
    noncons_primary   = sign_jacobian * noncons_interface_flux(u_ll, u_rr, normal_direction, :weak, equations)
    noncons_secondary = sign_jacobian * noncons_interface_flux(u_rr, u_ll, normal_direction, :weak, equations)

    for v in eachvariable(equations)
      surface_flux_values[v, i, right_direction, left_element] = flux[v] + noncons_primary[v]
      surface_flux_values[v, i, left_direction, right_element] = flux[v] + noncons_secondary[v]
    end
  end

  return nothing
end


# TODO: Taal dimension agnostic
function calc_boundary_flux!(cache, u, t, boundary_condition::BoundaryConditionPeriodic,
                             mesh::CurvedMesh{2}, equations, surface_integral, dg::DG)
  @assert isperiodic(mesh)
end


function calc_boundary_flux!(cache, u, t, boundary_condition,
                             mesh::CurvedMesh{2}, equations, surface_integral, dg::DG)
  calc_boundary_flux!(cache, u, t,
                      (boundary_condition, boundary_condition,
                       boundary_condition, boundary_condition),
                      mesh, equations, surface_integral, dg)
end


function calc_boundary_flux!(cache, u, t, boundary_conditions::Union{NamedTuple,Tuple},
                             mesh::CurvedMesh{2}, equations, surface_integral, dg::DG)
  @unpack surface_flux_values = cache.elements
  linear_indices = LinearIndices(size(mesh))

  for cell_y in axes(mesh, 2)
    # Negative x-direction
    direction = 1
    element = linear_indices[begin, cell_y]

    for j in eachnode(dg)
      calc_boundary_flux_by_direction!(surface_flux_values, u, t, 1,
                                       boundary_conditions[direction],
                                       mesh, equations, surface_integral, dg, cache,
                                       direction, (1, j), (j,), element)
    end

    # Positive x-direction
    direction = 2
    element = linear_indices[end, cell_y]

    for j in eachnode(dg)
      calc_boundary_flux_by_direction!(surface_flux_values, u, t, 1,
                                       boundary_conditions[direction],
                                       mesh, equations, surface_integral, dg, cache,
                                       direction, (nnodes(dg), j), (j,), element)
    end
  end

  for cell_x in axes(mesh, 1)
    # Negative y-direction
    direction = 3
    element = linear_indices[cell_x, begin]

    for i in eachnode(dg)
      calc_boundary_flux_by_direction!(surface_flux_values, u, t, 2,
                                       boundary_conditions[direction],
                                       mesh, equations, surface_integral, dg, cache,
                                       direction, (i, 1), (i,), element)
    end

    # Positive y-direction
    direction = 4
    element = linear_indices[cell_x, end]

    for i in eachnode(dg)
      calc_boundary_flux_by_direction!(surface_flux_values, u, t, 2,
                                       boundary_conditions[direction],
                                       mesh, equations, surface_integral, dg, cache,
                                       direction, (i, nnodes(dg)), (i,), element)
    end
  end
end


function apply_jacobian!(du,
                         mesh::Union{CurvedMesh{2}, UnstructuredQuadMesh, P4estMesh{2}},
                         equations, dg::DG, cache)
  @unpack inverse_jacobian = cache.elements

  @threaded for element in eachelement(dg, cache)
    for j in eachnode(dg), i in eachnode(dg)
      factor = -inverse_jacobian[i, j, element]

      for v in eachvariable(equations)
        du[v, i, j, element] *= factor
      end
    end
  end

  return nothing
end<|MERGE_RESOLUTION|>--- conflicted
+++ resolved
@@ -13,12 +13,9 @@
 
   # Calculate interface fluxes
   @timed timer() "interface flux" calc_interface_flux!(
-<<<<<<< HEAD
     cache, u, mesh,
-    have_nonconservative_terms(equations), equations, dg)
-=======
-    cache, u, mesh, equations, dg.surface_integral, dg)
->>>>>>> 658e6e24
+    have_nonconservative_terms(equations), equations,
+    dg.surface_integral, dg)
 
   # Calculate boundary fluxes
   @timed timer() "boundary flux" calc_boundary_flux!(
@@ -83,12 +80,8 @@
 
 function calc_interface_flux!(cache, u,
                               mesh::CurvedMesh{2},
-<<<<<<< HEAD
                               nonconservative_terms, # can be Val{true}/Val{false}
-                              equations, dg::DG)
-=======
                               equations, surface_integral, dg::DG)
->>>>>>> 658e6e24
   @unpack elements = cache
 
   @threaded for element in eachelement(dg, cache)
@@ -98,24 +91,16 @@
     # Interfaces in x-direction (`orientation` = 1)
     calc_interface_flux!(elements.surface_flux_values,
                          elements.left_neighbors[1, element],
-<<<<<<< HEAD
                          element, 1, u, mesh,
-                         nonconservative_terms, equations, dg, cache)
-=======
-                         element, 1, u, mesh, equations,
+                         nonconservative_terms, equations,
                          surface_integral, dg, cache)
->>>>>>> 658e6e24
 
     # Interfaces in y-direction (`orientation` = 2)
     calc_interface_flux!(elements.surface_flux_values,
                          elements.left_neighbors[2, element],
-<<<<<<< HEAD
                          element, 2, u, mesh,
-                         nonconservative_terms, equations, dg, cache)
-=======
-                         element, 2, u, mesh, equations,
+                         nonconservative_terms, equations,
                          surface_integral, dg, cache)
->>>>>>> 658e6e24
   end
 
   return nothing
@@ -124,14 +109,9 @@
 
 @inline function calc_interface_flux!(surface_flux_values, left_element, right_element,
                                       orientation, u,
-<<<<<<< HEAD
                                       mesh::CurvedMesh{2},
                                       nonconservative_terms::Val{false}, equations,
-                                      dg::DG, cache)
-=======
-                                      mesh::CurvedMesh{2}, equations,
                                       surface_integral, dg::DG, cache)
->>>>>>> 658e6e24
   # This is slow for LSA, but for some reason faster for Euler (see #519)
   if left_element <= 0 # left_element = 0 at boundaries
     return nothing
@@ -187,13 +167,13 @@
                                       orientation, u,
                                       mesh::CurvedMesh{2},
                                       nonconservative_terms::Val{true}, equations,
-                                      dg::DG, cache)
+                                      surface_integral, dg::DG, cache)
   # See comment on `calc_interface_flux!` with `nonconservative_terms::Val{false}`
   if left_element <= 0 # left_element = 0 at boundaries
     return nothing
   end
 
-  @unpack surface_flux = dg
+  @unpack surface_flux = surface_integral
   @unpack contravariant_vectors, inverse_jacobian = cache.elements
 
   right_direction = 2 * orientation
