--- conflicted
+++ resolved
@@ -37,37 +37,23 @@
     for j in eachnode(dg), i in eachnode(dg)
       u_node = get_node_vars(u, equations, dg, i, j, element)
 
-<<<<<<< HEAD
-      # Scalar product of the flux vector with the first contravariant vector,
-      # multiplied with the Jacobian
-      v1 = scaled_contravariant_vector(1, i, j, element, metric_terms)
-      flux1 = v1[1] * flux(u_node, 1, equations) + v1[2] * flux(u_node, 2, equations)
-=======
       flux1 = flux(u_node, 1, equations)
       flux2 = flux(u_node, 2, equations)
 
-      # Compute the contravariant flux by taking the scalar product of the 
+      # Compute the contravariant flux by taking the scalar product of the
       # first contravariant vector Ja^1 and the flux vector
-      contravariant_flux1 = (contravariant_vectors[1, 1, i, j, element] * flux1 + 
+      contravariant_flux1 = (contravariant_vectors[1, 1, i, j, element] * flux1 +
                              contravariant_vectors[1, 2, i, j, element] * flux2)
->>>>>>> 0c3dd3e3
 
       for ii in eachnode(dg)
         integral_contribution = derivative_dhat[ii, i] * contravariant_flux1
         add_to_node_vars!(du, integral_contribution, equations, dg, ii, j, element)
       end
 
-<<<<<<< HEAD
-      # Scalar product of the flux vector with the second contravariant vector,
-      # multiplied with the Jacobian
-      v2 = scaled_contravariant_vector(2, i, j, element, metric_terms)
-      flux2 = v2[1] * flux(u_node, 1, equations) + v2[2] * flux(u_node, 2, equations)
-=======
-      # Compute the contravariant flux by taking the scalar product of the 
+      # Compute the contravariant flux by taking the scalar product of the
       # second contravariant vector Ja^2 and the flux vector
-      contravariant_flux2 = (contravariant_vectors[2, 1, i, j, element] * flux1 + 
+      contravariant_flux2 = (contravariant_vectors[2, 1, i, j, element] * flux1 +
                              contravariant_vectors[2, 2, i, j, element] * flux2)
->>>>>>> 0c3dd3e3
 
       for jj in eachnode(dg)
         integral_contribution = derivative_dhat[jj, j] * contravariant_flux2
