# By default, Julia/LLVM does not use fused multiply-add operations (FMAs).
# Since these FMAs can increase the performance of many numerical algorithms,
# we need to opt-in explicitly.
# See https://ranocha.de/blog/Optimizing_EC_Trixi for further details.
@muladd begin
#! format: noindent

# Initialize data structures in element container
function init_elements!(elements, mesh::P4estMesh{2}, basis::LobattoLegendreBasis)
    @unpack node_coordinates, jacobian_matrix,
    contravariant_vectors, inverse_jacobian = elements

    calc_node_coordinates!(node_coordinates, mesh, basis)

    for element in 1:ncells(mesh)
        calc_jacobian_matrix!(jacobian_matrix, element, node_coordinates, basis)

        calc_contravariant_vectors!(contravariant_vectors, element, jacobian_matrix)

        calc_inverse_jacobian!(inverse_jacobian, element, jacobian_matrix)
    end

    return nothing
end

# Interpolate tree_node_coordinates to each quadrant at the nodes of the specified basis
function calc_node_coordinates!(node_coordinates,
                                mesh::P4estMesh{2},
                                basis::LobattoLegendreBasis)
    # Hanging nodes will cause holes in the mesh if its polydeg is higher
    # than the polydeg of the solver.
    @assert length(basis.nodes)>=length(mesh.nodes) "The solver can't have a lower polydeg than the mesh"

    calc_node_coordinates!(node_coordinates, mesh, basis.nodes)
end

# Interpolate tree_node_coordinates to each quadrant at the specified nodes
function calc_node_coordinates!(node_coordinates,
                                mesh::P4estMesh{2},
                                nodes::AbstractVector)
<<<<<<< HEAD
  # We use `StrideArray`s here since these buffers are used in performance-critical
  # places and the additional information passed to the compiler makes them faster
  # than native `Array`s.
  tmp1    = StrideArray(undef, real(mesh),
                        StaticInt(2), static_length(nodes), static_length(mesh.nodes))
  matrix1 = StrideArray(undef, real(mesh),
                        static_length(nodes), static_length(mesh.nodes))
  matrix2 = similar(matrix1)
  baryweights_in = barycentric_weights(mesh.nodes)

  # Macros from `p4est`
  p4est_root_len = 1 << P4EST_MAXLEVEL
  p4est_quadrant_len(l) = 1 << (P4EST_MAXLEVEL - l)

  trees = unsafe_wrap_sc(p4est_tree_t, mesh.p4est.trees)

  for tree in eachindex(trees)
    offset = trees[tree].quadrants_offset
    quadrants = unsafe_wrap_sc(p4est_quadrant_t, trees[tree].quadrants)

    for i in eachindex(quadrants)
      element = offset + i
      quad = quadrants[i]

      quad_length = p4est_quadrant_len(quad.level) / p4est_root_len

      nodes_out_x = 2 * (quad_length * 1/2 * (nodes .+ 1) .+ quad.x / p4est_root_len) .- 1
      nodes_out_y = 2 * (quad_length * 1/2 * (nodes .+ 1) .+ quad.y / p4est_root_len) .- 1
      polynomial_interpolation_matrix!(matrix1, mesh.nodes, nodes_out_x, baryweights_in)
      polynomial_interpolation_matrix!(matrix2, mesh.nodes, nodes_out_y, baryweights_in)

      multiply_dimensionwise!(
        view(node_coordinates, :, :, :, element),
        matrix1, matrix2,
        view(mesh.tree_node_coordinates, :, :, :, tree),
        tmp1
      )
=======
    # We use `StrideArray`s here since these buffers are used in performance-critical
    # places and the additional information passed to the compiler makes them faster
    # than native `Array`s.
    tmp1 = StrideArray(undef, real(mesh),
                       StaticInt(2), static_length(nodes), static_length(mesh.nodes))
    matrix1 = StrideArray(undef, real(mesh),
                          static_length(nodes), static_length(mesh.nodes))
    matrix2 = similar(matrix1)
    baryweights_in = barycentric_weights(mesh.nodes)

    # Macros from `p4est`
    p4est_root_len = 1 << P4EST_MAXLEVEL
    p4est_quadrant_len(l) = 1 << (P4EST_MAXLEVEL - l)

    trees = unsafe_wrap_sc(p4est_tree_t, unsafe_load(mesh.p4est).trees)

    for tree in eachindex(trees)
        offset = trees[tree].quadrants_offset
        quadrants = unsafe_wrap_sc(p4est_quadrant_t, trees[tree].quadrants)

        for i in eachindex(quadrants)
            element = offset + i
            quad = quadrants[i]

            quad_length = p4est_quadrant_len(quad.level) / p4est_root_len

            nodes_out_x = 2 * (quad_length * 1 / 2 * (nodes .+ 1) .+
                           quad.x / p4est_root_len) .- 1
            nodes_out_y = 2 * (quad_length * 1 / 2 * (nodes .+ 1) .+
                           quad.y / p4est_root_len) .- 1
            polynomial_interpolation_matrix!(matrix1, mesh.nodes, nodes_out_x,
                                             baryweights_in)
            polynomial_interpolation_matrix!(matrix2, mesh.nodes, nodes_out_y,
                                             baryweights_in)

            multiply_dimensionwise!(view(node_coordinates, :, :, :, element),
                                    matrix1, matrix2,
                                    view(mesh.tree_node_coordinates, :, :, :, tree),
                                    tmp1)
        end
>>>>>>> 2bc1cc68
    end

    return node_coordinates
end

# Initialize node_indices of interface container
@inline function init_interface_node_indices!(interfaces::P4estInterfaceContainer{2},
                                              faces, orientation, interface_id)
    # Iterate over primary and secondary element
    for side in 1:2
        # Align interface in positive coordinate direction of primary element.
        # For orientation == 1, the secondary element needs to be indexed backwards
        # relative to the interface.
        if side == 1 || orientation == 0
            # Forward indexing
            i = :i_forward
        else
            # Backward indexing
            i = :i_backward
        end

        if faces[side] == 0
            # Index face in negative x-direction
            interfaces.node_indices[side, interface_id] = (:begin, i)
        elseif faces[side] == 1
            # Index face in positive x-direction
            interfaces.node_indices[side, interface_id] = (:end, i)
        elseif faces[side] == 2
            # Index face in negative y-direction
            interfaces.node_indices[side, interface_id] = (i, :begin)
        else # faces[side] == 3
            # Index face in positive y-direction
            interfaces.node_indices[side, interface_id] = (i, :end)
        end
    end

    return interfaces
end

# Initialize node_indices of boundary container
@inline function init_boundary_node_indices!(boundaries::P4estBoundaryContainer{2},
                                             face, boundary_id)
    if face == 0
        # Index face in negative x-direction
        boundaries.node_indices[boundary_id] = (:begin, :i_forward)
    elseif face == 1
        # Index face in positive x-direction
        boundaries.node_indices[boundary_id] = (:end, :i_forward)
    elseif face == 2
        # Index face in negative y-direction
        boundaries.node_indices[boundary_id] = (:i_forward, :begin)
    else # face == 3
        # Index face in positive y-direction
        boundaries.node_indices[boundary_id] = (:i_forward, :end)
    end

    return boundaries
end

# Initialize node_indices of mortar container
# faces[1] is expected to be the face of the small side.
@inline function init_mortar_node_indices!(mortars, faces, orientation, mortar_id)
    for side in 1:2
        # Align mortar in positive coordinate direction of small side.
        # For orientation == 1, the large side needs to be indexed backwards
        # relative to the mortar.
        if side == 1 || orientation == 0
            # Forward indexing for small side or orientation == 0
            i = :i_forward
        else
            # Backward indexing for large side with reversed orientation
            i = :i_backward
        end

        if faces[side] == 0
            # Index face in negative x-direction
            mortars.node_indices[side, mortar_id] = (:begin, i)
        elseif faces[side] == 1
            # Index face in positive x-direction
            mortars.node_indices[side, mortar_id] = (:end, i)
        elseif faces[side] == 2
            # Index face in negative y-direction
            mortars.node_indices[side, mortar_id] = (i, :begin)
        else # faces[side] == 3
            # Index face in positive y-direction
            mortars.node_indices[side, mortar_id] = (i, :end)
        end
    end

    return mortars
end
end # @muladd<|MERGE_RESOLUTION|>--- conflicted
+++ resolved
@@ -38,7 +38,6 @@
 function calc_node_coordinates!(node_coordinates,
                                 mesh::P4estMesh{2},
                                 nodes::AbstractVector)
-<<<<<<< HEAD
   # We use `StrideArray`s here since these buffers are used in performance-critical
   # places and the additional information passed to the compiler makes them faster
   # than native `Array`s.
@@ -76,48 +75,6 @@
         view(mesh.tree_node_coordinates, :, :, :, tree),
         tmp1
       )
-=======
-    # We use `StrideArray`s here since these buffers are used in performance-critical
-    # places and the additional information passed to the compiler makes them faster
-    # than native `Array`s.
-    tmp1 = StrideArray(undef, real(mesh),
-                       StaticInt(2), static_length(nodes), static_length(mesh.nodes))
-    matrix1 = StrideArray(undef, real(mesh),
-                          static_length(nodes), static_length(mesh.nodes))
-    matrix2 = similar(matrix1)
-    baryweights_in = barycentric_weights(mesh.nodes)
-
-    # Macros from `p4est`
-    p4est_root_len = 1 << P4EST_MAXLEVEL
-    p4est_quadrant_len(l) = 1 << (P4EST_MAXLEVEL - l)
-
-    trees = unsafe_wrap_sc(p4est_tree_t, unsafe_load(mesh.p4est).trees)
-
-    for tree in eachindex(trees)
-        offset = trees[tree].quadrants_offset
-        quadrants = unsafe_wrap_sc(p4est_quadrant_t, trees[tree].quadrants)
-
-        for i in eachindex(quadrants)
-            element = offset + i
-            quad = quadrants[i]
-
-            quad_length = p4est_quadrant_len(quad.level) / p4est_root_len
-
-            nodes_out_x = 2 * (quad_length * 1 / 2 * (nodes .+ 1) .+
-                           quad.x / p4est_root_len) .- 1
-            nodes_out_y = 2 * (quad_length * 1 / 2 * (nodes .+ 1) .+
-                           quad.y / p4est_root_len) .- 1
-            polynomial_interpolation_matrix!(matrix1, mesh.nodes, nodes_out_x,
-                                             baryweights_in)
-            polynomial_interpolation_matrix!(matrix2, mesh.nodes, nodes_out_y,
-                                             baryweights_in)
-
-            multiply_dimensionwise!(view(node_coordinates, :, :, :, element),
-                                    matrix1, matrix2,
-                                    view(mesh.tree_node_coordinates, :, :, :, tree),
-                                    tmp1)
-        end
->>>>>>> 2bc1cc68
     end
 
     return node_coordinates
