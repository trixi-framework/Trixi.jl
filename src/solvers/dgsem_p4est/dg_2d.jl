--- conflicted
+++ resolved
@@ -63,16 +63,12 @@
   index_range = eachnode(dg)
 
   @threaded for interface in eachinterface(dg, cache)
-<<<<<<< HEAD
-    primary_element   = interfaces.neighbor_ids[1, interface]
-    secondary_element = interfaces.neighbor_ids[2, interface]
-=======
     # Copy solution data from the primary element using "delayed indexing" with
     # a start value and a step size to get the correct face and orientation.
     # Note that in the current implementation, the interface will be
     # "aligned at the primary element", i.e., the index of the primary side
     # will always run forwards.
-    primary_element = interfaces.element_ids[1, interface]
+    primary_element = interfaces.neighbor_ids[1, interface]
     primary_indices = interfaces.node_indices[1, interface]
 
     i_primary_start, i_primary_step = index_to_start_step_2d(primary_indices[1], index_range)
@@ -87,11 +83,10 @@
       i_primary += i_primary_step
       j_primary += j_primary_step
     end
->>>>>>> 49d66e17
 
     # Copy solution data from the secondary element using "delayed indexing" with
     # a start value and a step size to get the correct face and orientation.
-    secondary_element = interfaces.element_ids[2, interface]
+    secondary_element = interfaces.neighbor_ids[2, interface]
     secondary_indices = interfaces.node_indices[2, interface]
 
     i_secondary_start, i_secondary_step = index_to_start_step_2d(secondary_indices[1], index_range)
@@ -117,20 +112,7 @@
                               nonconservative_terms::Val{false},
                               equations, surface_integral, dg::DG, cache)
   @unpack surface_flux = surface_integral
-<<<<<<< HEAD
   @unpack u, neighbor_ids, node_indices = cache.interfaces
-
-  size_ = (nnodes(dg), nnodes(dg))
-
-  @threaded for interface in eachinterface(dg, cache)
-    # Get neighboring elements
-    primary_element   = neighbor_ids[1, interface]
-    secondary_element = neighbor_ids[2, interface]
-
-    primary_indices   = node_indices[1, interface]
-    secondary_indices = node_indices[2, interface]
-=======
-  @unpack u, element_ids, node_indices = cache.interfaces
   @unpack contravariant_vectors = cache.elements
   index_range = eachnode(dg)
   index_end = last(index_range)
@@ -138,10 +120,9 @@
   @threaded for interface in eachinterface(dg, cache)
     # Get information on the primary element, compute the surface fluxes,
     # and store them for the primary element
-    primary_element  = element_ids[1, interface]
+    primary_element  = neighbor_ids[1, interface]
     primary_indices  = node_indices[1, interface]
     primary_direction = indices2direction(primary_indices)
->>>>>>> 49d66e17
 
     i_primary_start, i_primary_step = index_to_start_step_2d(primary_indices[1], index_range)
     j_primary_start, j_primary_step = index_to_start_step_2d(primary_indices[2], index_range)
@@ -167,7 +148,7 @@
 
     # Get information on the secondary element and copy the numerical fluxes
     # from the primary element to the secondary one
-    secondary_element = element_ids[2, interface]
+    secondary_element = neighbor_ids[2, interface]
     secondary_indices = node_indices[2, interface]
     secondary_direction = indices2direction(secondary_indices)
 
@@ -201,13 +182,9 @@
   index_range = eachnode(dg)
 
   @threaded for boundary in eachboundary(dg, cache)
-<<<<<<< HEAD
-    element       = boundaries.neighbor_ids[boundary]
-=======
     # Copy solution data from the element using "delayed indexing" with
     # a start value and a step size to get the correct face and orientation.
-    element       = boundaries.element_ids[boundary]
->>>>>>> 49d66e17
+    element       = boundaries.neighbor_ids[boundary]
     node_indices  = boundaries.node_indices[boundary]
 
     i_node_start, i_node_step = index_to_start_step_2d(node_indices[1], index_range)
@@ -240,13 +217,9 @@
     # Use the local index to get the global boundary index from the pre-sorted list
     boundary = boundary_indexing[local_index]
 
-<<<<<<< HEAD
-    element       = boundaries.neighbor_ids[boundary]
-=======
     # Get information on the adjacent element, compute the surface fluxes,
     # and store them
-    element       = boundaries.element_ids[boundary]
->>>>>>> 49d66e17
+    element       = boundaries.neighbor_ids[boundary]
     node_indices  = boundaries.node_indices[boundary]
     direction     = indices2direction(node_indices)
 
@@ -283,14 +256,8 @@
                           mesh::P4estMesh{2}, equations,
                           mortar_l2::LobattoLegendreMortarL2,
                           surface_integral, dg::DGSEM)
-<<<<<<< HEAD
   @unpack neighbor_ids, node_indices = cache.mortars
-
-  size_ = (nnodes(dg), nnodes(dg))
-=======
-  @unpack element_ids, node_indices = cache.mortars
-  index_range = eachnode(dg)
->>>>>>> 49d66e17
+  index_range = eachnode(dg)
 
   @threaded for mortar in eachmortar(dg, cache)
     # Copy solution data from the small elements using "delayed indexing" with
@@ -303,18 +270,10 @@
     for position in 1:2
       i_small = i_small_start
       j_small = j_small_start
-      element = element_ids[position, mortar]
+      element = neighbor_ids[position, mortar]
       for i in eachnode(dg)
         for v in eachvariable(equations)
-<<<<<<< HEAD
-          # Use Tuple `node_indices` and `evaluate_index` to copy values
-          # from the correct face and in the correct orientation
-          cache.mortars.u[1, v, pos, i, mortar] = u[v, evaluate_index(small_indices, size_, 1, i),
-                                                       evaluate_index(small_indices, size_, 2, i),
-                                                       neighbor_ids[pos, mortar]]
-=======
           cache.mortars.u[1, v, position, i, mortar] = u[v, i_small, j_small, element]
->>>>>>> 49d66e17
         end
         i_small += i_small_step
         j_small += j_small_step
@@ -335,18 +294,10 @@
 
     i_large = i_large_start
     j_large = j_large_start
-    element = element_ids[3, mortar]
-    for i in eachnode(dg)
-      for v in eachvariable(equations)
-<<<<<<< HEAD
-        # Use Tuple `node_indices` and `evaluate_index` to copy values
-        # from the correct face and in the correct orientation
-        u_buffer[v, i] = u[v, evaluate_index(large_indices, size_, 1, i),
-                              evaluate_index(large_indices, size_, 2, i),
-                              neighbor_ids[3, mortar]]
-=======
+    element = neighbor_ids[3, mortar]
+    for i in eachnode(dg)
+      for v in eachvariable(equations)
         u_buffer[v, i] = u[v, i_large, j_large, element]
->>>>>>> 49d66e17
       end
       i_large += i_large_step
       j_large += j_large_step
@@ -394,19 +345,12 @@
     for position in 1:2
       i_small = i_small_start
       j_small = j_small_start
-      element = element_ids[position, mortar]
+      element = neighbor_ids[position, mortar]
       for i in eachnode(dg)
         u_ll, u_rr = get_surface_node_vars(u, equations, dg, position, i, mortar)
 
-<<<<<<< HEAD
-        normal_vector = get_normal_vector(small_direction, cache,
-                                          evaluate_index(small_indices, size_, 1, i),
-                                          evaluate_index(small_indices, size_, 2, i),
-                                          neighbor_ids[pos, mortar])
-=======
         normal_direction = get_normal_direction(small_direction, contravariant_vectors,
                                                 i_small, j_small, element)
->>>>>>> 49d66e17
 
         flux_ = surface_flux(u_ll, u_rr, normal_direction, equations)
 
@@ -442,28 +386,14 @@
   small_direction = indices2direction(small_indices)
 
   for position in 1:2
-    element = element_ids[position, mortar]
-    for i in eachnode(dg)
-      for v in eachvariable(equations)
-<<<<<<< HEAD
-        # Use Tuple `node_indices` and `evaluate_index_surface` to copy flux
-        # to left and right element storage in the correct orientation
-        surface_index = evaluate_index_surface(small_indices, size_, 1, i)
-        surface_flux_values[v, surface_index,
-                            small_direction,
-                            neighbor_ids[pos, mortar]] = fstar[pos][v, i]
-=======
+    element = neighbor_ids[position, mortar]
+    for i in eachnode(dg)
+      for v in eachvariable(equations)
         surface_flux_values[v, i, small_direction, element] = fstar[position][v, i]
->>>>>>> 49d66e17
-      end
-    end
-  end
-
-<<<<<<< HEAD
-  large_element = neighbor_ids[3, mortar]
-
-=======
->>>>>>> 49d66e17
+      end
+    end
+  end
+
   # Project small fluxes to large element.
   multiply_dimensionwise!(u_buffer,
                           mortar_l2.reverse_upper, fstar[2],
@@ -482,7 +412,7 @@
   # correct orientation.
   # Note that the index of the small sides will always run forward but
   # the index of the large side might need to run backwards for flipped sides.
-  large_element  = element_ids[3, mortar]
+  large_element  = neighbor_ids[3, mortar]
   large_indices  = node_indices[2, mortar]
   large_direction = indices2direction(large_indices)
 
