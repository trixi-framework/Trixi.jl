--- conflicted
+++ resolved
@@ -122,11 +122,7 @@
 function calc_interface_flux!(surface_flux_values,
                               mesh::Union{P4estMesh{2}, P4estMeshView{2},
                                           T8codeMesh{2}},
-<<<<<<< HEAD
-                              nonconservative_terms, have_aux_node_vars,
-=======
-                              have_nonconservative_terms,
->>>>>>> b15c6ea8
+                              have_nonconservative_terms, have_aux_node_vars,
                               equations, surface_integral, dg::DG, cache)
     @unpack neighbor_ids, node_indices = cache.interfaces
     @unpack contravariant_vectors = cache.elements
