# By default, Julia/LLVM does not use fused multiply-add operations (FMAs).
# Since these FMAs can increase the performance of many numerical algorithms,
# we need to opt-in explicitly.
# See https://ranocha.de/blog/Optimizing_EC_Trixi for further details.
@muladd begin
#! format: noindent

# The methods below are specialized on the mortar type
# and called from the basic `create_cache` method at the top.
function create_cache(mesh::Union{P4estMesh{2}, P4estMeshView{2}, T8codeMesh{2}},
                      equations,
                      mortar_l2::LobattoLegendreMortarL2, uEltype)
    # TODO: Taal performance using different types
    MA2d = MArray{Tuple{nvariables(equations), nnodes(mortar_l2)},
                  uEltype, 2,
                  nvariables(equations) * nnodes(mortar_l2)}
    fstar_primary_upper_threaded = MA2d[MA2d(undef) for _ in 1:Threads.maxthreadid()]
    fstar_primary_lower_threaded = MA2d[MA2d(undef) for _ in 1:Threads.maxthreadid()]
    fstar_secondary_upper_threaded = MA2d[MA2d(undef) for _ in 1:Threads.maxthreadid()]
    fstar_secondary_lower_threaded = MA2d[MA2d(undef) for _ in 1:Threads.maxthreadid()]
    u_threaded = MA2d[MA2d(undef) for _ in 1:Threads.maxthreadid()]

    cache = (; fstar_primary_upper_threaded, fstar_primary_lower_threaded,
             fstar_secondary_upper_threaded, fstar_secondary_lower_threaded,
             u_threaded)

    return cache
end

#     index_to_start_step_2d(index::Symbol, index_range)
#
# Given a symbolic `index` and an `indexrange` (usually `eachnode(dg)`),
# return `index_start, index_step`, i.e., a tuple containing
# - `index_start`, an index value to begin a loop
# - `index_step`,  an index step to update during a loop
# The resulting indices translate surface indices to volume indices.
#
# !!! warning
#     This assumes that loops using the return values are written as
#
#     i_volume_start, i_volume_step = index_to_start_step_2d(symbolic_index_i, index_range)
#     j_volume_start, j_volume_step = index_to_start_step_2d(symbolic_index_j, index_range)
#
#     i_volume, j_volume = i_volume_start, j_volume_start
#     for i_surface in index_range
#       # do stuff with `i_surface` and `(i_volume, j_volume)`
#
#       i_volume += i_volume_step
#       j_volume += j_volume_step
#     end
@inline function index_to_start_step_2d(index::Symbol, index_range)
    index_begin = first(index_range)
    index_end = last(index_range)

    if index === :begin
        return index_begin, 0
    elseif index === :end
        return index_end, 0
    elseif index === :i_forward
        return index_begin, 1
    else # if index === :i_backward
        return index_end, -1
    end
end

function prolong2interfaces!(backend::Nothing, cache, u,
                             mesh::Union{P4estMesh{2}, P4estMeshView{2},
                                         T8codeMesh{2}},
                             equations, dg::DG)
    @unpack interfaces = cache
    @unpack neighbor_ids, node_indices = cache.interfaces
    index_range = eachnode(dg)

    @threaded for interface in eachinterface(dg, cache)
       prolong2interfaces_interface!(interfaces.u, u, interface, typeof(mesh),
                                     equations, neighbor_ids, node_indices,
                                     index_range)
    end
    return nothing
end

function prolong2interfaces!(backend::Backend, cache, u,
                             mesh::Union{P4estMesh{2}, P4estMeshView{2},
                                         T8codeMesh{2}},
                             equations, dg::DG)
    @unpack interfaces = cache
    ninterfaces(interfaces) == 0 && return nothing
    @unpack neighbor_ids, node_indices = cache.interfaces
    index_range = eachnode(dg)

    kernel! = prolong2interfaces_KAkernel!(backend)
    kernel!(interfaces.u, u, typeof(mesh), equations, neighbor_ids, node_indices,
            index_range, ndrange = ninterfaces(interfaces))
    return nothing
end

@kernel function prolong2interfaces_KAkernel!(interfaces_u, u,
                                              mT::Type{<:Union{P4estMesh{2},
                                                               P4estMeshView{2},
                                                               T8codeMesh{2}}},
                                              equations, neighbor_ids,
                                              node_indices, index_range)
    interface = @index(Global)
    prolong2interfaces_per_interface!(interfaces_u, u, interface, mT, equations,
                                      neighbor_ids, node_indices, index_range)
end

function prolong2interfaces_per_interface!(interfaces_u, u, interface,
                                           ::Type{<:Union{P4estMesh{2},
                                                          P4estMeshView{2},
                                                          T8codeMesh{2}}},
                                           equations, neighbor_ids, node_indices,
                                           index_range)
    primary_element = neighbor_ids[1, interface]
    primary_indices = node_indices[1, interface]

    i_primary_start, i_primary_step = index_to_start_step_2d(primary_indices[1],
                                                             index_range)
    j_primary_start, j_primary_step = index_to_start_step_2d(primary_indices[2],
                                                             index_range)

    i_primary = i_primary_start
    j_primary = j_primary_start
    for i in index_range
        for v in eachvariable(equations)
            interfaces_u[1, v, i, interface] = u[v, i_primary, j_primary,
                                                 primary_element]
        end
        i_primary += i_primary_step
        j_primary += j_primary_step
    end

    # Copy solution data from the secondary element using "delayed indexing" with
    # a start value and a step size to get the correct face and orientation.
    secondary_element = neighbor_ids[2, interface]
    secondary_indices = node_indices[2, interface]

    i_secondary_start, i_secondary_step = index_to_start_step_2d(secondary_indices[1],
                                                                 index_range)
    j_secondary_start, j_secondary_step = index_to_start_step_2d(secondary_indices[2],
                                                                 index_range)

    i_secondary = i_secondary_start
    j_secondary = j_secondary_start
    for i in index_range
        for v in eachvariable(equations)
            interfaces_u[2, v, i, interface] = u[v, i_secondary, j_secondary,
                                                 secondary_element]
        end
        i_secondary += i_secondary_step
        j_secondary += j_secondary_step
    end

    return nothing
end

function calc_interface_flux!(backend::Nothing, surface_flux_values,
                              mesh::Union{P4estMesh{2}, P4estMeshView{2},
                                          T8codeMesh{2}},
                              have_nonconservative_terms,
                              equations, surface_integral, dg::DG, cache)

    @unpack neighbor_ids, node_indices = cache.interfaces
    @unpack contravariant_vectors = cache.elements
    index_range = eachnode(dg)

    @threaded for interface in eachinterface(dg, cache)
        calc_interface_flux_per_interface!(surface_flux_values, typeof(mesh),
                                           have_nonconservative_terms,
                                           equations, surface_integral, typeof(dg),
                                           interface, cache.interfaces.u,
                                           neighbor_ids, node_indices,
                                           contravariant_vectors, index_range)
    end

    return nothing
end

function calc_interface_flux!(backend::Backend, surface_flux_values,
                              mesh::Union{P4estMesh{2}, P4estMeshView{2},
                                          T8codeMesh{2}},
                              have_nonconservative_terms,
                              equations, surface_integral, dg::DG, cache)

    ninterfaces(cache.interfaces) == 0 && return nothing
    @unpack neighbor_ids, node_indices = cache.interfaces
    @unpack contravariant_vectors = cache.elements
    index_range = eachnode(dg)

    kernel! = calc_interface_flux_KAkernel!(backend)
    kernel!(surface_flux_values, typeof(mesh), have_nonconservative_terms,
            equations, surface_integral, typeof(dg), cache.interfaces.u,
            neighbor_ids, node_indices, contravariant_vectors, index_range,
            ndrange=ninterfaces(cache.interfaces))

    return nothing
end

@kernel function calc_interface_flux_KAkernel!(surface_flux_values,
                                               mt::Type{<:Union{P4estMesh{2},
                                                                P4estMeshView{2},
                                                                T8codeMesh{2}}},
                                               have_nonconservative_terms,
                                               equations, surface_integral,
                                               st::Type{<:DG}, u_interface,
                                               neighbor_ids, node_indices,
                                               contravariant_vectors, index_range)
    interface = @index(Global)
    calc_interface_flux_per_interface!(surface_flux_values, mt,
                                       have_nonconservative_terms, equations,
                                       surface_integral, st, u_interface,
                                       interface, neighbor_ids, node_indices,
                                       contravariant_vectors, index_range)
end

function calc_interface_flux_per_interface!(surface_flux_values,
                                            mt::Type{<:Union{P4estMesh{2},
                                                             P4estMeshView{2},
                                                             T8codeMesh{2}}},
                                            have_nonconservative_terms,
                                            equations, surface_integral, st::Type{<:DG},
                                            u_interface, interface, neighbor_ids,
                                            node_indices, contravariant_vectors,
                                            index_range)
    index_end = last(index_range)

    # Get element and side index information on the primary element
    primary_element = neighbor_ids[1, interface]
    primary_indices = node_indices[1, interface]
    primary_direction = indices2direction2d(primary_indices)

    # Create the local i,j indexing on the primary element used to pull normal direction information
    i_primary_start, i_primary_step = index_to_start_step_2d(primary_indices[1],
                                                             index_range)
    j_primary_start, j_primary_step = index_to_start_step_2d(primary_indices[2],
                                                             index_range)

    i_primary = i_primary_start
    j_primary = j_primary_start

    # Get element and side index information on the secondary element
    secondary_element = neighbor_ids[2, interface]
    secondary_indices = node_indices[2, interface]
    secondary_direction = indices2direction2d(secondary_indices)

    # Initiate the secondary index to be used in the surface for loop.
    # This index on the primary side will always run forward but
    # the secondary index might need to run backwards                                               for flipped sides.
    if :i_backward in secondary_indices
        node_secondary = index_end
        node_secondary_step = -1
    else
        node_secondary = 1
        node_secondary_step = 1
    end

    for node in index_range
        # Get the normal direction on the primary element.
        # Contravariant vectors at interfaces in negative coordinate direction
        # are pointing inwards. This is handled by `get_normal_direction`.
        normal_direction = get_normal_direction(primary_direction,
                                                contravariant_vectors,
                                                i_primary, j_primary,
                                                primary_element)

        calc_interface_flux!(surface_flux_values, mt, have_nonconservative_terms,
                             equations, surface_integral, st, u_interface, interface,
                             normal_direction, node, primary_direction,
                             primary_element, node_secondary,
                             secondary_direction, secondary_element)

        # Increment primary element indices to pull the normal direction
        i_primary += i_primary_step
        j_primary += j_primary_step
        # Increment the surface node index along the secondary element
        node_secondary += node_secondary_step
    end
    

    return nothing
end

# Inlined version of the interface flux computation for conservation laws
@inline function calc_interface_flux!(surface_flux_values,
                                      ::Type{<:Union{P4estMesh{2},
                                                     P4estMeshView{2},
                                                     T8codeMesh{2}}},
                                      have_nonconservative_terms::False, equations,
                                      surface_integral, st::Type{<:DG},
                                      u_interface, interface_index,
                                      normal_direction, primary_node_index,
                                      primary_direction_index,
                                      primary_element_index,
                                      secondary_node_index,
                                      secondary_direction_index,
                                      secondary_element_index)
    @unpack surface_flux = surface_integral

    u_ll, u_rr = get_surface_node_vars(u_interface, equations, st,
                                       primary_node_index,
                                       interface_index)

    flux_ = surface_flux(u_ll, u_rr, normal_direction, equations)

    for v in eachvariable(equations)
        surface_flux_values[v, primary_node_index, primary_direction_index, primary_element_index] = flux_[v]
        surface_flux_values[v, secondary_node_index, secondary_direction_index, secondary_element_index] = -flux_[v]
    end

    return nothing
end

# Inlined version of the interface flux computation for equations with conservative and nonconservative terms
@inline function calc_interface_flux!(surface_flux_values,
                                      ::Type{<:Union{P4estMesh{2}, T8codeMesh{2}}},
                                      have_nonconservative_terms::True, equations,
                                      surface_integral, st::Type{<:DG},
                                      u_interface, interface_index,
                                      normal_direction, primary_node_index,
                                      primary_direction_index,
                                      primary_element_index,
                                      secondary_node_index,
                                      secondary_direction_index,
                                      secondary_element_index)
<<<<<<< HEAD
=======
    @unpack surface_flux = surface_integral
    calc_interface_flux!(surface_flux_values, mesh, have_nonconservative_terms,
                         combine_conservative_and_nonconservative_fluxes(surface_flux,
                                                                         equations),
                         equations,
                         surface_integral, dg, cache,
                         interface_index, normal_direction,
                         primary_node_index, primary_direction_index,
                         primary_element_index,
                         secondary_node_index, secondary_direction_index,
                         secondary_element_index)
    return nothing
end

@inline function calc_interface_flux!(surface_flux_values,
                                      mesh::Union{P4estMesh{2}, T8codeMesh{2}},
                                      have_nonconservative_terms::True,
                                      combine_conservative_and_nonconservative_fluxes::False,
                                      equations,
                                      surface_integral, dg::DG, cache,
                                      interface_index, normal_direction,
                                      primary_node_index, primary_direction_index,
                                      primary_element_index,
                                      secondary_node_index, secondary_direction_index,
                                      secondary_element_index)
    @unpack u = cache.interfaces
>>>>>>> 9a1e585e
    surface_flux, nonconservative_flux = surface_integral.surface_flux

    u_ll, u_rr = get_surface_node_vars(u_interface, equations, st, primary_node_index,
                                       interface_index)

    flux_ = surface_flux(u_ll, u_rr, normal_direction, equations)

    # Compute both nonconservative fluxes
    noncons_primary = nonconservative_flux(u_ll, u_rr, normal_direction, equations)
    noncons_secondary = nonconservative_flux(u_rr, u_ll, normal_direction, equations)

    # Store the flux with nonconservative terms on the primary and secondary elements
    for v in eachvariable(equations)
        # Note the factor 0.5 necessary for the nonconservative fluxes based on
        # the interpretation of global SBP operators coupled discontinuously via
        # central fluxes/SATs
        surface_flux_values[v, primary_node_index, primary_direction_index, primary_element_index] = Float64(flux_[v] + 0.5f0 * noncons_primary[v])
        surface_flux_values[v, secondary_node_index, secondary_direction_index, secondary_element_index] = Float64(-(flux_[v] + 0.5f0 * noncons_secondary[v]))
    end

    return nothing
end

@inline function calc_interface_flux!(surface_flux_values,
                                      mesh::Union{P4estMesh{2}, T8codeMesh{2}},
                                      have_nonconservative_terms::True,
                                      combine_conservative_and_nonconservative_fluxes::True,
                                      equations,
                                      surface_integral, dg::DG, cache,
                                      interface_index, normal_direction,
                                      primary_node_index, primary_direction_index,
                                      primary_element_index,
                                      secondary_node_index, secondary_direction_index,
                                      secondary_element_index)
    @unpack u = cache.interfaces
    @unpack surface_flux = surface_integral

    u_ll, u_rr = get_surface_node_vars(u, equations, dg, primary_node_index,
                                       interface_index)

    flux_left, flux_right = surface_flux(u_ll, u_rr, normal_direction, equations)

    for v in eachvariable(equations)
        surface_flux_values[v, primary_node_index, primary_direction_index, primary_element_index] = flux_left[v]
        surface_flux_values[v, secondary_node_index, secondary_direction_index, secondary_element_index] = -flux_right[v]
    end

    return nothing
end

function prolong2boundaries!(cache, u,
                             mesh::Union{P4estMesh{2}, P4estMeshView{2}, T8codeMesh{2}},
                             equations, surface_integral, dg::DG)
    @unpack boundaries = cache
    index_range = eachnode(dg)

    @threaded for boundary in eachboundary(dg, cache)
        # Copy solution data from the element using "delayed indexing" with
        # a start value and a step size to get the correct face and orientation.
        element = boundaries.neighbor_ids[boundary]
        node_indices = boundaries.node_indices[boundary]

        i_node_start, i_node_step = index_to_start_step_2d(node_indices[1], index_range)
        j_node_start, j_node_step = index_to_start_step_2d(node_indices[2], index_range)

        i_node = i_node_start
        j_node = j_node_start
        for i in eachnode(dg)
            for v in eachvariable(equations)
                boundaries.u[v, i, boundary] = u[v, i_node, j_node, element]
            end
            i_node += i_node_step
            j_node += j_node_step
        end
    end

    return nothing
end

function calc_boundary_flux!(cache, t, boundary_condition::BC, boundary_indexing,
                             mesh::Union{P4estMesh{2}, T8codeMesh{2}},
                             equations, surface_integral, dg::DG) where {BC}
    @unpack boundaries = cache
    @unpack surface_flux_values = cache.elements
    index_range = eachnode(dg)

    @threaded for local_index in eachindex(boundary_indexing)
        # Use the local index to get the global boundary index from the pre-sorted list
        boundary = boundary_indexing[local_index]

        # Get information on the adjacent element, compute the surface fluxes,
        # and store them
        element = boundaries.neighbor_ids[boundary]
        node_indices = boundaries.node_indices[boundary]
        direction = indices2direction(node_indices)

        i_node_start, i_node_step = index_to_start_step_2d(node_indices[1], index_range)
        j_node_start, j_node_step = index_to_start_step_2d(node_indices[2], index_range)

        i_node = i_node_start
        j_node = j_node_start
        for node in eachnode(dg)
            calc_boundary_flux!(surface_flux_values, t, boundary_condition,
                                mesh, have_nonconservative_terms(equations),
                                equations, surface_integral, dg, cache,
                                i_node, j_node,
                                node, direction, element, boundary)

            i_node += i_node_step
            j_node += j_node_step
        end
    end

    return nothing
end

# inlined version of the boundary flux calculation along a physical interface
@inline function calc_boundary_flux!(surface_flux_values, t, boundary_condition,
                                     mesh::Union{P4estMesh{2}, T8codeMesh{2}},
                                     have_nonconservative_terms::False, equations,
                                     surface_integral, dg::DG, cache,
                                     i_index, j_index,
                                     node_index, direction_index, element_index,
                                     boundary_index)
    @unpack boundaries = cache
    @unpack node_coordinates, contravariant_vectors = cache.elements
    @unpack surface_flux = surface_integral

    # Extract solution data from boundary container
    u_inner = get_node_vars(boundaries.u, equations, dg, node_index, boundary_index)

    # Outward-pointing normal direction (not normalized)
    normal_direction = get_normal_direction(direction_index, contravariant_vectors,
                                            i_index, j_index, element_index)

    # Coordinates at boundary node
    x = get_node_coords(node_coordinates, equations, dg,
                        i_index, j_index, element_index)

    flux_ = boundary_condition(u_inner, normal_direction, x, t, surface_flux, equations)

    # Copy flux to element storage in the correct orientation
    for v in eachvariable(equations)
        surface_flux_values[v, node_index, direction_index, element_index] = flux_[v]
    end

    return nothing
end

# inlined version of the boundary flux with nonconservative terms calculation along a physical interface
@inline function calc_boundary_flux!(surface_flux_values, t, boundary_condition,
                                     mesh::Union{P4estMesh{2}, T8codeMesh{2}},
                                     have_nonconservative_terms::True, equations,
                                     surface_integral, dg::DG, cache,
                                     i_index, j_index,
                                     node_index, direction_index, element_index,
                                     boundary_index)
    @unpack surface_flux = surface_integral
    calc_boundary_flux!(surface_flux_values, t, boundary_condition,
                        mesh, have_nonconservative_terms,
                        combine_conservative_and_nonconservative_fluxes(surface_flux,
                                                                        equations),
                        equations, surface_integral, dg, cache,
                        i_index, j_index,
                        node_index, direction_index, element_index, boundary_index)
    return nothing
end

@inline function calc_boundary_flux!(surface_flux_values, t, boundary_condition,
                                     mesh::Union{P4estMesh{2}, T8codeMesh{2}},
                                     have_nonconservative_terms::True,
                                     combine_conservative_and_nonconservative_fluxes::False,
                                     equations,
                                     surface_integral, dg::DG, cache,
                                     i_index, j_index,
                                     node_index, direction_index, element_index,
                                     boundary_index)
    @unpack boundaries = cache
    @unpack node_coordinates, contravariant_vectors = cache.elements

    # Extract solution data from boundary container
    u_inner = get_node_vars(boundaries.u, equations, dg, node_index, boundary_index)

    # Outward-pointing normal direction (not normalized)
    normal_direction = get_normal_direction(direction_index, contravariant_vectors,
                                            i_index, j_index, element_index)

    # Coordinates at boundary node
    x = get_node_coords(node_coordinates, equations, dg,
                        i_index, j_index, element_index)

    # Call pointwise numerical flux functions for the conservative and nonconservative part
    # in the normal direction on the boundary
    flux, noncons_flux = boundary_condition(u_inner, normal_direction, x, t,
                                            surface_integral.surface_flux, equations)

    # Copy flux to element storage in the correct orientation
    for v in eachvariable(equations)
        # Note the factor 0.5 necessary for the nonconservative fluxes based on
        # the interpretation of global SBP operators coupled discontinuously via
        # central fluxes/SATs
        surface_flux_values[v, node_index, direction_index, element_index] = flux[v] +
                                                                             0.5f0 *
                                                                             noncons_flux[v]
    end

    return nothing
end

@inline function calc_boundary_flux!(surface_flux_values, t, boundary_condition,
                                     mesh::Union{P4estMesh{2}, T8codeMesh{2}},
                                     have_nonconservative_terms::True,
                                     combine_conservative_and_nonconservative_fluxes::True,
                                     equations,
                                     surface_integral, dg::DG, cache,
                                     i_index, j_index,
                                     node_index, direction_index, element_index,
                                     boundary_index)
    @unpack boundaries = cache
    @unpack node_coordinates, contravariant_vectors = cache.elements

    # Extract solution data from boundary container
    u_inner = get_node_vars(boundaries.u, equations, dg, node_index, boundary_index)

    # Outward-pointing normal direction (not normalized)
    normal_direction = get_normal_direction(direction_index, contravariant_vectors,
                                            i_index, j_index, element_index)

    # Coordinates at boundary node
    x = get_node_coords(node_coordinates, equations, dg,
                        i_index, j_index, element_index)

    # Call pointwise numerical flux functions for the conservative and nonconservative part
    # in the normal direction on the boundary
    flux = boundary_condition(u_inner, normal_direction, x, t,
                              surface_integral.surface_flux, equations)

    # Copy flux to element storage in the correct orientation
    for v in eachvariable(equations)
        surface_flux_values[v, node_index, direction_index, element_index] = flux[v]
    end

    return nothing
end

function prolong2mortars!(cache, u,
                          mesh::Union{P4estMesh{2}, P4estMeshView{2}, T8codeMesh{2}},
                          equations,
                          mortar_l2::LobattoLegendreMortarL2,
                          dg::DGSEM)
    @unpack neighbor_ids, node_indices = cache.mortars
    index_range = eachnode(dg)

    @threaded for mortar in eachmortar(dg, cache)
        # Copy solution data from the small elements using "delayed indexing" with
        # a start value and a step size to get the correct face and orientation.
        small_indices = node_indices[1, mortar]

        i_small_start, i_small_step = index_to_start_step_2d(small_indices[1],
                                                             index_range)
        j_small_start, j_small_step = index_to_start_step_2d(small_indices[2],
                                                             index_range)

        for position in 1:2
            i_small = i_small_start
            j_small = j_small_start
            element = neighbor_ids[position, mortar]
            for i in eachnode(dg)
                for v in eachvariable(equations)
                    cache.mortars.u[1, v, position, i, mortar] = u[v, i_small, j_small,
                                                                   element]
                end
                i_small += i_small_step
                j_small += j_small_step
            end
        end

        # Buffer to copy solution values of the large element in the correct orientation
        # before interpolating
        u_buffer = cache.u_threaded[Threads.threadid()]

        # Copy solution of large element face to buffer in the
        # correct orientation
        large_indices = node_indices[2, mortar]

        i_large_start, i_large_step = index_to_start_step_2d(large_indices[1],
                                                             index_range)
        j_large_start, j_large_step = index_to_start_step_2d(large_indices[2],
                                                             index_range)

        i_large = i_large_start
        j_large = j_large_start
        element = neighbor_ids[3, mortar]
        for i in eachnode(dg)
            for v in eachvariable(equations)
                u_buffer[v, i] = u[v, i_large, j_large, element]
            end
            i_large += i_large_step
            j_large += j_large_step
        end

        # Interpolate large element face data from buffer to small face locations
        multiply_dimensionwise!(view(cache.mortars.u, 2, :, 1, :, mortar),
                                mortar_l2.forward_lower,
                                u_buffer)
        multiply_dimensionwise!(view(cache.mortars.u, 2, :, 2, :, mortar),
                                mortar_l2.forward_upper,
                                u_buffer)
    end

    return nothing
end

function calc_mortar_flux!(surface_flux_values,
                           mesh::Union{P4estMesh{2}, P4estMeshView{2}, T8codeMesh{2}},
                           have_nonconservative_terms, equations,
                           mortar_l2::LobattoLegendreMortarL2,
                           surface_integral, dg::DG, cache)
    @unpack neighbor_ids, node_indices = cache.mortars
    @unpack contravariant_vectors = cache.elements
    @unpack (fstar_primary_upper_threaded, fstar_primary_lower_threaded,
    fstar_secondary_upper_threaded, fstar_secondary_lower_threaded) = cache
    index_range = eachnode(dg)

    @threaded for mortar in eachmortar(dg, cache)
        # Choose thread-specific pre-allocated container
        fstar_primary = (fstar_primary_lower_threaded[Threads.threadid()],
                         fstar_primary_upper_threaded[Threads.threadid()])

        fstar_secondary = (fstar_secondary_lower_threaded[Threads.threadid()],
                           fstar_secondary_upper_threaded[Threads.threadid()])

        # Get index information on the small elements
        small_indices = node_indices[1, mortar]
        small_direction = indices2direction(small_indices)

        i_small_start, i_small_step = index_to_start_step_2d(small_indices[1],
                                                             index_range)
        j_small_start, j_small_step = index_to_start_step_2d(small_indices[2],
                                                             index_range)

        for position in 1:2
            i_small = i_small_start
            j_small = j_small_start
            element = neighbor_ids[position, mortar]
            for node in eachnode(dg)
                # Get the normal direction on the small element.
                # Note, contravariant vectors at interfaces in negative coordinate direction
                # are pointing inwards. This is handled by `get_normal_direction`.
                normal_direction = get_normal_direction(small_direction,
                                                        contravariant_vectors,
                                                        i_small, j_small, element)

                calc_mortar_flux!(fstar_primary, fstar_secondary,
                                  mesh, have_nonconservative_terms, equations,
                                  surface_integral, dg, cache,
                                  mortar, position, normal_direction,
                                  node)

                i_small += i_small_step
                j_small += j_small_step
            end
        end

        # Buffer to interpolate flux values of the large element to before
        # copying in the correct orientation
        u_buffer = cache.u_threaded[Threads.threadid()]

        # in calc_interface_flux!, the interface flux is computed once over each
        # interface using the normal from the "primary" element. The result is then
        # passed back to the "secondary" element, flipping the sign to account for the
        # change in the normal direction. For mortars, this sign flip occurs in
        # "mortar_fluxes_to_elements!" instead.
        mortar_fluxes_to_elements!(surface_flux_values,
                                   mesh, equations, mortar_l2, dg, cache,
                                   mortar, fstar_primary, fstar_secondary,
                                   u_buffer)
    end

    return nothing
end

# Inlined version of the mortar flux computation on small elements for conservation laws
@inline function calc_mortar_flux!(fstar_primary, fstar_secondary,
                                   mesh::Union{P4estMesh{2}, T8codeMesh{2}},
                                   have_nonconservative_terms::False, equations,
                                   surface_integral, dg::DG, cache,
                                   mortar_index, position_index, normal_direction,
                                   node_index)
    @unpack u = cache.mortars
    @unpack surface_flux = surface_integral

    u_ll, u_rr = get_surface_node_vars(u, equations, dg, position_index,
                                       node_index, mortar_index)

    flux = surface_flux(u_ll, u_rr, normal_direction, equations)

    # Copy flux to buffer
    set_node_vars!(fstar_primary[position_index], flux, equations, dg, node_index)
    set_node_vars!(fstar_secondary[position_index], flux, equations, dg, node_index)
end

# Inlined version of the mortar flux computation on small elements for equations with conservative and
# nonconservative terms
@inline function calc_mortar_flux!(fstar_primary, fstar_secondary,
                                   mesh::Union{P4estMesh{2}, T8codeMesh{2}},
                                   have_nonconservative_terms::True, equations,
                                   surface_integral, dg::DG, cache,
                                   mortar_index, position_index, normal_direction,
                                   node_index)
    @unpack u = cache.mortars
    surface_flux, nonconservative_flux = surface_integral.surface_flux

    u_ll, u_rr = get_surface_node_vars(u, equations, dg, position_index,
                                       node_index, mortar_index)

    # Compute conservative flux
    flux = surface_flux(u_ll, u_rr, normal_direction, equations)

    # Compute nonconservative flux and add it to the conservative flux.
    # The nonconservative flux is scaled by a factor of 0.5 based on
    # the interpretation of global SBP operators coupled discontinuously via
    # central fluxes/SATs
    noncons_primary = nonconservative_flux(u_ll, u_rr, normal_direction, equations)
    noncons_secondary = nonconservative_flux(u_rr, u_ll, normal_direction, equations)

    flux_plus_noncons_primary = flux + 0.5f0 * noncons_primary
    flux_plus_noncons_secondary = flux + 0.5f0 * noncons_secondary

    # Copy to buffer
    set_node_vars!(fstar_primary[position_index], flux_plus_noncons_primary, equations,
                   dg, node_index)
    set_node_vars!(fstar_secondary[position_index], flux_plus_noncons_secondary,
                   equations, dg, node_index)

    return nothing
end

@inline function mortar_fluxes_to_elements!(surface_flux_values,
                                            mesh::Union{P4estMesh{2}, T8codeMesh{2}},
                                            equations,
                                            mortar_l2::LobattoLegendreMortarL2,
                                            dg::DGSEM, cache, mortar, fstar_primary,
                                            fstar_secondary, u_buffer)
    @unpack neighbor_ids, node_indices = cache.mortars

    # Copy solution small to small
    small_indices = node_indices[1, mortar]
    small_direction = indices2direction(small_indices)

    for position in 1:2
        element = neighbor_ids[position, mortar]
        for i in eachnode(dg)
            for v in eachvariable(equations)
                surface_flux_values[v, i, small_direction, element] = fstar_primary[position][v,
                                                                                              i]
            end
        end
    end

    # Project small fluxes to large element.
    multiply_dimensionwise!(u_buffer,
                            mortar_l2.reverse_upper, fstar_secondary[2],
                            mortar_l2.reverse_lower, fstar_secondary[1])

    # The flux is calculated in the outward direction of the small elements,
    # so the sign must be switched to get the flux in outward direction
    # of the large element.
    # The contravariant vectors of the large element (and therefore the normal
    # vectors of the large element as well) are twice as large as the
    # contravariant vectors of the small elements. Therefore, the flux needs
    # to be scaled by a factor of 2 to obtain the flux of the large element.
    u_buffer .*= -2

    # Copy interpolated flux values from buffer to large element face in the
    # correct orientation.
    # Note that the index of the small sides will always run forward but
    # the index of the large side might need to run backwards for flipped sides.
    large_element = neighbor_ids[3, mortar]
    large_indices = node_indices[2, mortar]
    large_direction = indices2direction(large_indices)

    if :i_backward in large_indices
        for i in eachnode(dg)
            for v in eachvariable(equations)
                surface_flux_values[v, end + 1 - i, large_direction, large_element] = u_buffer[v,
                                                                                               i]
            end
        end
    else
        for i in eachnode(dg)
            for v in eachvariable(equations)
                surface_flux_values[v, i, large_direction, large_element] = u_buffer[v,
                                                                                     i]
            end
        end
    end

    return nothing
end


function calc_surface_integral!(backend::Nothing, du, u,
                                mesh::Union{P4estMesh{2}, P4estMeshView{2},
                                            T8codeMesh{2}},
                                equations,
                                surface_integral::SurfaceIntegralWeakForm,
                                dg::DGSEM, cache)
    @unpack surface_flux_values = cache.elements

    @threaded for element in eachelement(dg, cache)
        calc_surface_integral_per_element(du, typeof(mesh), equations,
                                          surface_integral, dg,
                                          surface_flux_values, element)
    end
end

function calc_surface_integral!(backend::Backend, du, u,
                                mesh::Union{P4estMesh{2}, P4estMeshView{2},
                                            T8codeMesh{2}},
                                equations,
                                surface_integral::SurfaceIntegralWeakForm,
                                dg::DGSEM, cache)
    nelements(dg,cache) == 0 && return nothing
    @unpack surface_flux_values = cache.elements

    kernel! = calc_surface_integral_KAkernel!(backend)
    kernel!(du, typeof(mesh), equations, surface_integral, dg,
            surface_flux_values, ndrange=nelements(dg,cache))
    return nothing
end

@kernel function calc_surface_integral_KAkernel!(du,
                                                 mT::Type{<:Union{P4estMesh{2},
                                                                  P4estMeshView{2},
                                                                  T8codeMesh{2}}},
                                                 equations,
                                                 surface_integral::SurfaceIntegralWeakForm,
                                                 dg::DGSEM,
                                                 surface_flux_values)
    element = @index(Global)
    calc_surface_integral_per_element!(du, mT, equations, surface_integral,
                                       dg, surface_flux_values, element)
end

function calc_surface_integral_per_element!(du, ::Type{<:Union{P4estMesh{2},
                                                               P4estMeshView{2},
                                                               T8codeMesh{2}}},
                                            equations,
                                            surface_integral::SurfaceIntegralWeakForm,
                                            dg::DGSEM, surface_flux_values,
                                            element)
    # Note that all fluxes have been computed with outward-pointing normal vectors.
    # Access the factors only once before beginning the loop (outside this function) 
    # to increase performance. We also use explicit assignments instead of `+=`
    # to let `@muladd` turn these into FMAs (see comment at the top of the file).
    factor_1 = dg.basis.boundary_interpolation[1, 1]
    factor_2 = dg.basis.boundary_interpolation[nnodes(dg), 2]
    for l in eachnode(dg)
        for v in eachvariable(equations)
            # surface at -x
            du[v, 1, l, element] = (du[v, 1, l, element] +
                                    surface_flux_values[v, l, 1, element] *
                                    factor_1)

            # surface at +x
            du[v, nnodes(dg), l, element] = (du[v, nnodes(dg), l, element] +
                                           surface_flux_values[v, l, 2, element] *
                                           factor_2)

            # surface at -y
            du[v, l, 1, element] = (du[v, l, 1, element] +
                                    surface_flux_values[v, l, 3, element] *
                                    factor_1)

            # surface at +y
            du[v, l, nnodes(dg), element] = (du[v, l, nnodes(dg), element] +
                                           surface_flux_values[v, l, 4, element] *
                                           factor_2)
        end
    end
    return nothing
end
end # @muladd<|MERGE_RESOLUTION|>--- conflicted
+++ resolved
@@ -312,7 +312,7 @@
 
 # Inlined version of the interface flux computation for equations with conservative and nonconservative terms
 @inline function calc_interface_flux!(surface_flux_values,
-                                      ::Type{<:Union{P4estMesh{2}, T8codeMesh{2}}},
+                                      meshT::Type{<:Union{P4estMesh{2}, T8codeMesh{2}}},
                                       have_nonconservative_terms::True, equations,
                                       surface_integral, st::Type{<:DG},
                                       u_interface, interface_index,
@@ -322,14 +322,12 @@
                                       secondary_node_index,
                                       secondary_direction_index,
                                       secondary_element_index)
-<<<<<<< HEAD
-=======
     @unpack surface_flux = surface_integral
-    calc_interface_flux!(surface_flux_values, mesh, have_nonconservative_terms,
+    calc_interface_flux!(surface_flux_values, meshT, have_nonconservative_terms,
                          combine_conservative_and_nonconservative_fluxes(surface_flux,
                                                                          equations),
                          equations,
-                         surface_integral, dg, cache,
+                         surface_integral, st, u_interface,
                          interface_index, normal_direction,
                          primary_node_index, primary_direction_index,
                          primary_element_index,
@@ -339,18 +337,16 @@
 end
 
 @inline function calc_interface_flux!(surface_flux_values,
-                                      mesh::Union{P4estMesh{2}, T8codeMesh{2}},
+                                      ::Type{<:Union{P4estMesh{2}, T8codeMesh{2}}},
                                       have_nonconservative_terms::True,
                                       combine_conservative_and_nonconservative_fluxes::False,
                                       equations,
-                                      surface_integral, dg::DG, cache,
+                                      surface_integral, st::Type{<:DG}, u_interface,
                                       interface_index, normal_direction,
                                       primary_node_index, primary_direction_index,
                                       primary_element_index,
                                       secondary_node_index, secondary_direction_index,
                                       secondary_element_index)
-    @unpack u = cache.interfaces
->>>>>>> 9a1e585e
     surface_flux, nonconservative_flux = surface_integral.surface_flux
 
     u_ll, u_rr = get_surface_node_vars(u_interface, equations, st, primary_node_index,
@@ -375,20 +371,19 @@
 end
 
 @inline function calc_interface_flux!(surface_flux_values,
-                                      mesh::Union{P4estMesh{2}, T8codeMesh{2}},
+                                      ::Type{<:Union{P4estMesh{2}, T8codeMesh{2}}},
                                       have_nonconservative_terms::True,
                                       combine_conservative_and_nonconservative_fluxes::True,
                                       equations,
-                                      surface_integral, dg::DG, cache,
+                                      surface_integral, st::Type{<:DG}, u_interface,
                                       interface_index, normal_direction,
                                       primary_node_index, primary_direction_index,
                                       primary_element_index,
                                       secondary_node_index, secondary_direction_index,
                                       secondary_element_index)
-    @unpack u = cache.interfaces
     @unpack surface_flux = surface_integral
 
-    u_ll, u_rr = get_surface_node_vars(u, equations, dg, primary_node_index,
+    u_ll, u_rr = get_surface_node_vars(u_interface, equations, st, primary_node_index,
                                        interface_index)
 
     flux_left, flux_right = surface_flux(u_ll, u_rr, normal_direction, equations)
