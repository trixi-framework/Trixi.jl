--- conflicted
+++ resolved
@@ -22,11 +22,8 @@
     return cache
 end
 
-<<<<<<< HEAD
-=======
 # TODO: Remove in favor of the implementation for the TreeMesh 
 #       once the P4estMesh can handle mortars as well
->>>>>>> e755ef58
 function rhs_parabolic!(du, u, t, mesh::P4estMesh{2},
                         equations_parabolic::AbstractEquationsParabolic,
                         initial_condition, boundary_conditions_parabolic, source_terms,
