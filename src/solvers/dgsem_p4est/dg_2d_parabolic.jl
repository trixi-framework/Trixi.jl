--- conflicted
+++ resolved
@@ -405,7 +405,6 @@
             node_secondary_step = 1
         end
 
-<<<<<<< HEAD
   (; neighbor_ids, node_indices) = cache_parabolic.interfaces
   index_range = eachnode(dg)
   index_end = last(index_range)
@@ -457,29 +456,6 @@
       j_primary += j_primary_step
       # Increment the surface node index along the secondary element
       node_secondary += node_secondary_step
-=======
-        for node in eachnode(dg)
-            # We prolong the viscous flux dotted with respect the outward normal on the
-            # primary element. We assume a BR-1 type of flux.
-            viscous_flux_normal_ll, viscous_flux_normal_rr = get_surface_node_vars(cache_parabolic.interfaces.u,
-                                                                                   equations_parabolic,
-                                                                                   dg, node,
-                                                                                   interface)
-
-            flux = 0.5 * (viscous_flux_normal_ll + viscous_flux_normal_rr)
-
-            for v in eachvariable(equations_parabolic)
-                surface_flux_values[v, node, primary_direction_index, primary_element] = flux[v]
-                surface_flux_values[v, node_secondary, secondary_direction_index, secondary_element] = -flux[v]
-            end
-
-            # Increment primary element indices to pull the normal direction
-            i_primary += i_primary_step
-            j_primary += j_primary_step
-            # Increment the surface node index along the secondary element
-            node_secondary += node_secondary_step
-        end
->>>>>>> 2bc1cc68
     end
 
     return nothing
@@ -490,7 +466,6 @@
                              mesh::P4estMesh{2},
                              equations_parabolic::AbstractEquationsParabolic,
                              surface_integral, dg::DG, cache)
-<<<<<<< HEAD
   (; boundaries) = cache_parabolic
   (; contravariant_vectors) = cache_parabolic.elements
   index_range = eachnode(dg)
@@ -522,46 +497,10 @@
       end
       i_node += i_node_step
       j_node += j_node_step
-=======
-    (; boundaries) = cache_parabolic
-    (; contravariant_vectors) = cache_parabolic.elements
-    index_range = eachnode(dg)
-
-    flux_viscous_x, flux_viscous_y = flux_viscous
-
-    @threaded for boundary in eachboundary(dg, cache_parabolic)
-        # Copy solution data from the element using "delayed indexing" with
-        # a start value and a step size to get the correct face and orientation.
-        element = boundaries.neighbor_ids[boundary]
-        node_indices = boundaries.node_indices[boundary]
-
-        i_node_start, i_node_step = index_to_start_step_2d(node_indices[1], index_range)
-        j_node_start, j_node_step = index_to_start_step_2d(node_indices[2], index_range)
-
-        i_node = i_node_start
-        j_node = j_node_start
-        for i in eachnode(dg)
-            # this is the outward normal direction on the primary element
-            normal_direction = get_normal_direction(primary_direction,
-                                                    contravariant_vectors,
-                                                    i_node, j_node, primary_element)
-
-            for v in eachvariable(equations_parabolic)
-                flux_viscous = SVector(flux_viscous_x[v, i_primary, j_primary,
-                                                      primary_element],
-                                       flux_viscous_y[v, i_primary, j_primary,
-                                                      primary_element])
-
-                boundaries.u[v, i, boundary] = dot(flux_viscous, normal_direction)
-            end
-            i_node += i_node_step
-            j_node += j_node_step
-        end
->>>>>>> 2bc1cc68
-    end
-
-<<<<<<< HEAD
-  return nothing
+
+    end
+
+    return nothing
 end
 
 function calc_boundary_flux_gradients!(cache, t, 
@@ -679,7 +618,3 @@
     end
   end
 end
-=======
-    return nothing
-end
->>>>>>> 2bc1cc68
