# This method is called when a SemidiscretizationHyperbolicParabolic is constructed.
# It constructs the basic `cache` used throughout the simulation to compute
# the RHS etc.
function create_cache_parabolic(mesh::P4estMesh{3}, equations_hyperbolic::AbstractEquations,
                                equations_parabolic::AbstractEquationsParabolic,
                                dg::DG, parabolic_scheme, RealT, uEltype)
    balance!(mesh)

    elements = init_elements(mesh, equations_hyperbolic, dg.basis, uEltype)
    interfaces = init_interfaces(mesh, equations_hyperbolic, dg.basis, elements)
    boundaries = init_boundaries(mesh, equations_hyperbolic, dg.basis, elements)

    n_vars = nvariables(equations_hyperbolic)
    n_elements = nelements(elements)
    n_nodes = nnodes(dg.basis) # nodes in one direction
    u_transformed = Array{uEltype}(undef, n_vars, n_nodes, n_nodes, n_nodes, n_elements)
    gradients = ntuple(_ -> similar(u_transformed), ndims(mesh))
    flux_viscous = ntuple(_ -> similar(u_transformed), ndims(mesh))

    cache = (; elements, interfaces, boundaries, gradients, flux_viscous, u_transformed)

    return cache
end

# This file collects all methods that have been updated to work with parabolic systems of equations
#
# assumptions: parabolic terms are of the form div(f(u, grad(u))) and
# will be discretized first order form as follows:
#               1. compute grad(u)
#               2. compute f(u, grad(u))
#               3. compute div(f(u, grad(u))) (i.e., the "regular" rhs! call)
# boundary conditions will be applied to both grad(u) and div(f(u, grad(u))).
<<<<<<< HEAD
=======
# TODO: Remove in favor of the implementation for the TreeMesh 
#       once the P4estMesh can handle mortars as well
>>>>>>> e755ef58
function rhs_parabolic!(du, u, t, mesh::P4estMesh{3},
                        equations_parabolic::AbstractEquationsParabolic,
                        initial_condition, boundary_conditions_parabolic, source_terms,
                        dg::DG, parabolic_scheme, cache, cache_parabolic)
    @unpack u_transformed, gradients, flux_viscous = cache_parabolic

    # Convert conservative variables to a form more suitable for viscous flux calculations
    @trixi_timeit timer() "transform variables" begin
        transform_variables!(u_transformed, u, mesh, equations_parabolic,
                             dg, parabolic_scheme, cache, cache_parabolic)
    end

    # Compute the gradients of the transformed variables
    @trixi_timeit timer() "calculate gradient" begin
        calc_gradient!(gradients, u_transformed, t, mesh, equations_parabolic,
                       boundary_conditions_parabolic, dg, cache, cache_parabolic)
    end

    # Compute and store the viscous fluxes
    @trixi_timeit timer() "calculate viscous fluxes" begin
        calc_viscous_fluxes!(flux_viscous, gradients, u_transformed, mesh,
                             equations_parabolic, dg, cache, cache_parabolic)
    end

    # The remainder of this function is essentially a regular rhs! for parabolic
    # equations (i.e., it computes the divergence of the viscous fluxes)
    #
    # OBS! In `calc_viscous_fluxes!`, the viscous flux values at the volume nodes of each element have
    # been computed and stored in `fluxes_viscous`. In the following, we *reuse* (abuse) the
    # `interfaces` and `boundaries` containers in `cache_parabolic` to interpolate and store the
    # *fluxes* at the element surfaces, as opposed to interpolating and storing the *solution* (as it
    # is done in the hyperbolic operator). That is, `interfaces.u`/`boundaries.u` store *viscous flux values*
    # and *not the solution*.  The advantage is that a) we do not need to allocate more storage, b) we
    # do not need to recreate the existing data structure only with a different name, and c) we do not
    # need to interpolate solutions *and* gradients to the surfaces.

    # TODO: parabolic; reconsider current data structure reuse strategy

    # Reset du
    @trixi_timeit timer() "reset ∂u/∂t" reset_du!(du, dg, cache)

    # Calculate volume integral
    @trixi_timeit timer() "volume integral" begin
        calc_volume_integral!(du, flux_viscous, mesh, equations_parabolic, dg, cache)
    end

    # Prolong solution to interfaces
    @trixi_timeit timer() "prolong2interfaces" begin
        prolong2interfaces!(cache_parabolic, flux_viscous, mesh, equations_parabolic,
                            dg.surface_integral, dg, cache)
    end

    # Calculate interface fluxes
    @trixi_timeit timer() "interface flux" begin
        calc_interface_flux!(cache_parabolic.elements.surface_flux_values, mesh,
                             equations_parabolic, dg, cache_parabolic)
    end

    # Prolong solution to boundaries
    @trixi_timeit timer() "prolong2boundaries" begin
        prolong2boundaries!(cache_parabolic, flux_viscous, mesh, equations_parabolic,
                            dg.surface_integral, dg, cache)
    end

    # Calculate boundary fluxes
    @trixi_timeit timer() "boundary flux" begin
        calc_boundary_flux_divergence!(cache_parabolic, t,
                                       boundary_conditions_parabolic,
                                       mesh, equations_parabolic,
                                       dg.surface_integral, dg)
    end

    # TODO: parabolic; extend to mortars
    @assert nmortars(dg, cache) == 0

    # Calculate surface integrals
    @trixi_timeit timer() "surface integral" begin
        calc_surface_integral!(du, u, mesh, equations_parabolic,
                               dg.surface_integral, dg, cache_parabolic)
    end

    # Apply Jacobian from mapping to reference element
    @trixi_timeit timer() "Jacobian" begin
        apply_jacobian_parabolic!(du, mesh, equations_parabolic, dg, cache_parabolic)
    end

    return nothing
end

function calc_gradient!(gradients, u_transformed, t,
                        mesh::P4estMesh{3}, equations_parabolic,
                        boundary_conditions_parabolic, dg::DG,
                        cache, cache_parabolic)
    gradients_x, gradients_y, gradients_z = gradients

    # Reset du
    @trixi_timeit timer() "reset gradients" begin
        reset_du!(gradients_x, dg, cache)
        reset_du!(gradients_y, dg, cache)
        reset_du!(gradients_z, dg, cache)
    end

    # Calculate volume integral
    @trixi_timeit timer() "volume integral" begin
        (; derivative_dhat) = dg.basis
        (; contravariant_vectors) = cache.elements

        @threaded for element in eachelement(dg, cache)

            # Calculate gradients with respect to reference coordinates in one element
            for k in eachnode(dg), j in eachnode(dg), i in eachnode(dg)
                u_node = get_node_vars(u_transformed, equations_parabolic, dg, i, j, k,
                                       element)

                for ii in eachnode(dg)
                    multiply_add_to_node_vars!(gradients_x, derivative_dhat[ii, i],
                                               u_node, equations_parabolic, dg, ii, j,
                                               k, element)
                end

                for jj in eachnode(dg)
                    multiply_add_to_node_vars!(gradients_y, derivative_dhat[jj, j],
                                               u_node, equations_parabolic, dg, i, jj,
                                               k, element)
                end

                for kk in eachnode(dg)
                    multiply_add_to_node_vars!(gradients_z, derivative_dhat[kk, k],
                                               u_node, equations_parabolic, dg, i, j,
                                               kk, element)
                end
            end

            # now that the reference coordinate gradients are computed, transform them node-by-node to physical gradients
            # using the contravariant vectors
            for k in eachnode(dg), j in eachnode(dg), i in eachnode(dg)
                Ja11, Ja12, Ja13 = get_contravariant_vector(1, contravariant_vectors,
                                                            i, j, k, element)
                Ja21, Ja22, Ja23 = get_contravariant_vector(2, contravariant_vectors,
                                                            i, j, k, element)
                Ja31, Ja32, Ja33 = get_contravariant_vector(3, contravariant_vectors,
                                                            i, j, k, element)

                gradients_reference_1 = get_node_vars(gradients_x, equations_parabolic, dg,
                                                      i, j, k, element)
                gradients_reference_2 = get_node_vars(gradients_y, equations_parabolic, dg,
                                                      i, j, k, element)
                gradients_reference_3 = get_node_vars(gradients_z, equations_parabolic, dg,
                                                      i, j, k, element)

                # note that the contravariant vectors are transposed compared with computations of flux
                # divergences in `calc_volume_integral!`. See
                # https://github.com/trixi-framework/Trixi.jl/pull/1490#discussion_r1213345190
                # for a more detailed discussion.
                gradient_x_node = Ja11 * gradients_reference_1 +
                                  Ja21 * gradients_reference_2 +
                                  Ja31 * gradients_reference_3
                gradient_y_node = Ja12 * gradients_reference_1 +
                                  Ja22 * gradients_reference_2 +
                                  Ja32 * gradients_reference_3
                gradient_z_node = Ja13 * gradients_reference_1 +
                                  Ja23 * gradients_reference_2 +
                                  Ja33 * gradients_reference_3

                set_node_vars!(gradients_x, gradient_x_node, equations_parabolic, dg,
                               i, j, k, element)
                set_node_vars!(gradients_y, gradient_y_node, equations_parabolic, dg,
                               i, j, k, element)
                set_node_vars!(gradients_z, gradient_z_node, equations_parabolic, dg,
                               i, j, k, element)
            end
        end
    end

    # Prolong solution to interfaces
    @trixi_timeit timer() "prolong2interfaces" begin
        prolong2interfaces!(cache_parabolic, u_transformed, mesh,
                            equations_parabolic, dg.surface_integral, dg)
    end

    # Calculate interface fluxes for the gradient. This reuses P4est `calc_interface_flux!` along with a
    # specialization for AbstractEquationsParabolic.
    @trixi_timeit timer() "interface flux" begin
        calc_interface_flux!(cache_parabolic.elements.surface_flux_values,
                             mesh, False(), # False() = no nonconservative terms
                             equations_parabolic, dg.surface_integral, dg, cache_parabolic)
    end

    # Prolong solution to boundaries
    @trixi_timeit timer() "prolong2boundaries" begin
        prolong2boundaries!(cache_parabolic, u_transformed, mesh,
                            equations_parabolic, dg.surface_integral, dg)
    end

    # Calculate boundary fluxes
    @trixi_timeit timer() "boundary flux" begin
        calc_boundary_flux_gradients!(cache_parabolic, t, boundary_conditions_parabolic,
                                      mesh, equations_parabolic, dg.surface_integral, dg)
    end

    # TODO: parabolic; mortars
    @assert nmortars(dg, cache) == 0

    # Calculate surface integrals
    @trixi_timeit timer() "surface integral" begin
        (; boundary_interpolation) = dg.basis
        (; surface_flux_values) = cache_parabolic.elements
        (; contravariant_vectors) = cache.elements

        # Access the factors only once before beginning the loop to increase performance.
        # We also use explicit assignments instead of `+=` to let `@muladd` turn these
        # into FMAs (see comment at the top of the file).
        factor_1 = boundary_interpolation[1, 1]
        factor_2 = boundary_interpolation[nnodes(dg), 2]
        @threaded for element in eachelement(dg, cache)
            for l in eachnode(dg), m in eachnode(dg)
                for v in eachvariable(equations_parabolic)
                    for dim in 1:3
                        grad = gradients[dim]
                        # surface at -x
                        normal_direction = get_normal_direction(1, contravariant_vectors,
                                                                1, l, m, element)
                        grad[v, 1, l, m, element] = (grad[v, 1, l, m, element] +
                                                     surface_flux_values[v, l, m, 1,
                                                                         element] *
                                                     factor_1 * normal_direction[dim])

                        # surface at +x
                        normal_direction = get_normal_direction(2, contravariant_vectors,
                                                                nnodes(dg), l, m, element)
                        grad[v, nnodes(dg), l, m, element] = (grad[v, nnodes(dg), l, m,
                                                                   element] +
                                                              surface_flux_values[v, l, m,
                                                                                  2,
                                                                                  element] *
                                                              factor_2 *
                                                              normal_direction[dim])

                        # surface at -y
                        normal_direction = get_normal_direction(3, contravariant_vectors,
                                                                l, m, 1, element)
                        grad[v, l, 1, m, element] = (grad[v, l, 1, m, element] +
                                                     surface_flux_values[v, l, m, 3,
                                                                         element] *
                                                     factor_1 * normal_direction[dim])

                        # surface at +y
                        normal_direction = get_normal_direction(4, contravariant_vectors,
                                                                l, nnodes(dg), m, element)
                        grad[v, l, nnodes(dg), m, element] = (grad[v, l, nnodes(dg), m,
                                                                   element] +
                                                              surface_flux_values[v, l, m,
                                                                                  4,
                                                                                  element] *
                                                              factor_2 *
                                                              normal_direction[dim])

                        # surface at -z
                        normal_direction = get_normal_direction(5, contravariant_vectors,
                                                                l, m, 1, element)
                        grad[v, l, m, 1, element] = (grad[v, l, m, 1, element] +
                                                     surface_flux_values[v, l, m, 5,
                                                                         element] *
                                                     factor_1 * normal_direction[dim])

                        # surface at +z
                        normal_direction = get_normal_direction(6, contravariant_vectors,
                                                                l, m, nnodes(dg), element)
                        grad[v, l, m, nnodes(dg), element] = (grad[v, l, m, nnodes(dg),
                                                                   element] +
                                                              surface_flux_values[v, l, m,
                                                                                  6,
                                                                                  element] *
                                                              factor_2 *
                                                              normal_direction[dim])
                    end
                end
            end
        end
    end

    # Apply Jacobian from mapping to reference element
    @trixi_timeit timer() "Jacobian" begin
        apply_jacobian_parabolic!(gradients_x, mesh, equations_parabolic, dg,
                                  cache_parabolic)
        apply_jacobian_parabolic!(gradients_y, mesh, equations_parabolic, dg,
                                  cache_parabolic)
        apply_jacobian_parabolic!(gradients_z, mesh, equations_parabolic, dg,
                                  cache_parabolic)
    end

    return nothing
end

# This version is used for parabolic gradient computations
@inline function calc_interface_flux!(surface_flux_values, mesh::P4estMesh{3},
                                      nonconservative_terms::False,
                                      equations::AbstractEquationsParabolic,
                                      surface_integral, dg::DG, cache,
                                      interface_index, normal_direction,
                                      primary_i_node_index, primary_j_node_index,
                                      primary_direction_index, primary_element_index,
                                      secondary_i_node_index, secondary_j_node_index,
                                      secondary_direction_index,
                                      secondary_element_index)
    @unpack u = cache.interfaces
    @unpack surface_flux = surface_integral

    u_ll, u_rr = get_surface_node_vars(u, equations, dg, primary_i_node_index,
                                       primary_j_node_index,
                                       interface_index)

    flux_ = 0.5 * (u_ll + u_rr) # we assume that the gradient computations utilize a central flux

    # Note that we don't flip the sign on the secondondary flux. This is because for parabolic terms,
    # the normals are not embedded in `flux_` for the parabolic gradient computations.
    for v in eachvariable(equations)
        surface_flux_values[v, primary_i_node_index, primary_j_node_index, primary_direction_index, primary_element_index] = flux_[v]
        surface_flux_values[v, secondary_i_node_index, secondary_j_node_index, secondary_direction_index, secondary_element_index] = flux_[v]
    end
end

# This is the version used when calculating the divergence of the viscous fluxes
function calc_volume_integral!(du, flux_viscous,
                               mesh::P4estMesh{3},
                               equations_parabolic::AbstractEquationsParabolic,
                               dg::DGSEM, cache)
    (; derivative_dhat) = dg.basis
    (; contravariant_vectors) = cache.elements
    flux_viscous_x, flux_viscous_y, flux_viscous_z = flux_viscous

    @threaded for element in eachelement(dg, cache)
        # Calculate volume terms in one element
        for k in eachnode(dg), j in eachnode(dg), i in eachnode(dg)
            flux1 = get_node_vars(flux_viscous_x, equations_parabolic, dg, i, j, k, element)
            flux2 = get_node_vars(flux_viscous_y, equations_parabolic, dg, i, j, k, element)
            flux3 = get_node_vars(flux_viscous_z, equations_parabolic, dg, i, j, k, element)

            # Compute the contravariant flux by taking the scalar product of the
            # first contravariant vector Ja^1 and the flux vector
            Ja11, Ja12, Ja13 = get_contravariant_vector(1, contravariant_vectors, i, j, k,
                                                        element)
            contravariant_flux1 = Ja11 * flux1 + Ja12 * flux2 + Ja13 * flux3
            for ii in eachnode(dg)
                multiply_add_to_node_vars!(du, derivative_dhat[ii, i], contravariant_flux1,
                                           equations_parabolic, dg, ii, j, k, element)
            end

            # Compute the contravariant flux by taking the scalar product of the
            # second contravariant vector Ja^2 and the flux vector
            Ja21, Ja22, Ja23 = get_contravariant_vector(2, contravariant_vectors, i, j, k,
                                                        element)
            contravariant_flux2 = Ja21 * flux1 + Ja22 * flux2 + Ja23 * flux3
            for jj in eachnode(dg)
                multiply_add_to_node_vars!(du, derivative_dhat[jj, j], contravariant_flux2,
                                           equations_parabolic, dg, i, jj, k, element)
            end

            # Compute the contravariant flux by taking the scalar product of the
            # second contravariant vector Ja^2 and the flux vector
            Ja31, Ja32, Ja33 = get_contravariant_vector(3, contravariant_vectors, i, j, k,
                                                        element)
            contravariant_flux3 = Ja31 * flux1 + Ja32 * flux2 + Ja33 * flux3
            for kk in eachnode(dg)
                multiply_add_to_node_vars!(du, derivative_dhat[kk, k], contravariant_flux3,
                                           equations_parabolic, dg, i, j, kk, element)
            end
        end
    end

    return nothing
end

# This is the version used when calculating the divergence of the viscous fluxes
# We pass the `surface_integral` argument solely for dispatch
function prolong2interfaces!(cache_parabolic, flux_viscous,
                             mesh::P4estMesh{3},
                             equations_parabolic::AbstractEquationsParabolic,
                             surface_integral, dg::DG, cache)
    (; interfaces) = cache_parabolic
    (; contravariant_vectors) = cache_parabolic.elements
    index_range = eachnode(dg)
    flux_viscous_x, flux_viscous_y, flux_viscous_z = flux_viscous

    @threaded for interface in eachinterface(dg, cache)
        # Copy solution data from the primary element using "delayed indexing" with
        # a start value and a step size to get the correct face and orientation.
        # Note that in the current implementation, the interface will be
        # "aligned at the primary element", i.e., the index of the primary side
        # will always run forwards.
        primary_element = interfaces.neighbor_ids[1, interface]
        primary_indices = interfaces.node_indices[1, interface]
        primary_direction = indices2direction(primary_indices)

        i_primary_start, i_primary_step_i, i_primary_step_j = index_to_start_step_3d(primary_indices[1],
                                                                                     index_range)
        j_primary_start, j_primary_step_i, j_primary_step_j = index_to_start_step_3d(primary_indices[2],
                                                                                     index_range)
        k_primary_start, k_primary_step_i, k_primary_step_j = index_to_start_step_3d(primary_indices[3],
                                                                                     index_range)

        i_primary = i_primary_start
        j_primary = j_primary_start
        k_primary = k_primary_start

        for j in eachnode(dg)
            for i in eachnode(dg)
                # this is the outward normal direction on the primary element
                normal_direction = get_normal_direction(primary_direction,
                                                        contravariant_vectors,
                                                        i_primary, j_primary, k_primary,
                                                        primary_element)

                for v in eachvariable(equations_parabolic)
                    # OBS! `interfaces.u` stores the interpolated *fluxes* and *not the solution*!
                    flux_viscous = SVector(flux_viscous_x[v, i_primary, j_primary,
                                                          k_primary,
                                                          primary_element],
                                           flux_viscous_y[v, i_primary, j_primary,
                                                          k_primary,
                                                          primary_element],
                                           flux_viscous_z[v, i_primary, j_primary,
                                                          k_primary,
                                                          primary_element])

                    interfaces.u[1, v, i, j, interface] = dot(flux_viscous,
                                                              normal_direction)
                end
                i_primary += i_primary_step_i
                j_primary += j_primary_step_i
                k_primary += k_primary_step_i
            end
            i_primary += i_primary_step_j
            j_primary += j_primary_step_j
            k_primary += k_primary_step_j
        end

        # Copy solution data from the secondary element using "delayed indexing" with
        # a start value and a step size to get the correct face and orientation.
        secondary_element = interfaces.neighbor_ids[2, interface]
        secondary_indices = interfaces.node_indices[2, interface]
        secondary_direction = indices2direction(secondary_indices)

        i_secondary_start, i_secondary_step_i, i_secondary_step_j = index_to_start_step_3d(secondary_indices[1],
                                                                                           index_range)
        j_secondary_start, j_secondary_step_i, j_secondary_step_j = index_to_start_step_3d(secondary_indices[2],
                                                                                           index_range)
        k_secondary_start, k_secondary_step_i, k_secondary_step_j = index_to_start_step_3d(secondary_indices[3],
                                                                                           index_range)

        i_secondary = i_secondary_start
        j_secondary = j_secondary_start
        k_secondary = k_secondary_start
        for j in eachnode(dg)
            for i in eachnode(dg)
                # This is the outward normal direction on the secondary element.
                # Here, we assume that normal_direction on the secondary element is
                # the negative of normal_direction on the primary element.
                normal_direction = get_normal_direction(secondary_direction,
                                                        contravariant_vectors,
                                                        i_secondary, j_secondary,
                                                        k_secondary,
                                                        secondary_element)

                for v in eachvariable(equations_parabolic)
                    # OBS! `interfaces.u` stores the interpolated *fluxes* and *not the solution*!
                    flux_viscous = SVector(flux_viscous_x[v, i_secondary, j_secondary,
                                                          k_secondary,
                                                          secondary_element],
                                           flux_viscous_y[v, i_secondary, j_secondary,
                                                          k_secondary,
                                                          secondary_element],
                                           flux_viscous_z[v, i_secondary, j_secondary,
                                                          k_secondary,
                                                          secondary_element])
                    # store the normal flux with respect to the primary normal direction
                    interfaces.u[2, v, i, j, interface] = -dot(flux_viscous,
                                                               normal_direction)
                end
                i_secondary += i_secondary_step_i
                j_secondary += j_secondary_step_i
                k_secondary += k_secondary_step_i
            end
            i_secondary += i_secondary_step_j
            j_secondary += j_secondary_step_j
            k_secondary += k_secondary_step_j
        end
    end

    return nothing
end

# This version is used for divergence flux computations 
function calc_interface_flux!(surface_flux_values,
                              mesh::P4estMesh{3}, equations_parabolic,
                              dg::DG, cache_parabolic)
    (; neighbor_ids, node_indices) = cache_parabolic.interfaces
    index_range = eachnode(dg)

    @threaded for interface in eachinterface(dg, cache_parabolic)
        # Get element and side index information on the primary element
        primary_element = neighbor_ids[1, interface]
        primary_indices = node_indices[1, interface]
        primary_direction_index = indices2direction(primary_indices)

        i_primary_start, i_primary_step_i, i_primary_step_j = index_to_start_step_3d(primary_indices[1],
                                                                                     index_range)
        j_primary_start, j_primary_step_i, j_primary_step_j = index_to_start_step_3d(primary_indices[2],
                                                                                     index_range)
        k_primary_start, k_primary_step_i, k_primary_step_j = index_to_start_step_3d(primary_indices[3],
                                                                                     index_range)

        i_primary = i_primary_start
        j_primary = j_primary_start
        k_primary = k_primary_start

        # Get element and side index information on the secondary element
        secondary_element = neighbor_ids[2, interface]
        secondary_indices = node_indices[2, interface]
        secondary_direction_index = indices2direction(secondary_indices)
        secondary_surface_indices = surface_indices(secondary_indices)

        # Initiate the secondary index to be used in the surface for loop.
        # This index on the primary side will always run forward but
        # the secondary index might need to run backwards for flipped sides.
        # Get the surface indexing on the secondary element.
        # Note that the indices of the primary side will always run forward but
        # the secondary indices might need to run backwards for flipped sides.
        i_secondary_start, i_secondary_step_i, i_secondary_step_j = index_to_start_step_3d(secondary_surface_indices[1],
                                                                                           index_range)
        j_secondary_start, j_secondary_step_i, j_secondary_step_j = index_to_start_step_3d(secondary_surface_indices[2],
                                                                                           index_range)
        i_secondary = i_secondary_start
        j_secondary = j_secondary_start

        for j in eachnode(dg)
            for i in eachnode(dg)
                # We prolong the viscous flux dotted with respect the outward normal on the 
                # primary element. We assume a BR-1 type of flux.
                viscous_flux_normal_ll, viscous_flux_normal_rr = get_surface_node_vars(cache_parabolic.interfaces.u,
                                                                                       equations_parabolic,
                                                                                       dg,
                                                                                       i, j,
                                                                                       interface)

                flux = 0.5 * (viscous_flux_normal_ll + viscous_flux_normal_rr)

                for v in eachvariable(equations_parabolic)
                    surface_flux_values[v, i, j, primary_direction_index, primary_element] = flux[v]
                    surface_flux_values[v, i_secondary, j_secondary, secondary_direction_index, secondary_element] = -flux[v]
                end

                # Increment the primary element indices
                i_primary += i_primary_step_i
                j_primary += j_primary_step_i
                k_primary += k_primary_step_i
                # Increment the secondary element surface indices
                i_secondary += i_secondary_step_i
                j_secondary += j_secondary_step_i
            end
            # Increment the primary element indices
            i_primary += i_primary_step_j
            j_primary += j_primary_step_j
            k_primary += k_primary_step_j
            # Increment the secondary element surface indices
            i_secondary += i_secondary_step_j
            j_secondary += j_secondary_step_j
        end
    end

    return nothing
end

# TODO: parabolic, finish implementing `calc_boundary_flux_gradients!` and `calc_boundary_flux_divergence!`
function prolong2boundaries!(cache_parabolic, flux_viscous,
                             mesh::P4estMesh{3},
                             equations_parabolic::AbstractEquationsParabolic,
                             surface_integral, dg::DG, cache)
    (; boundaries) = cache_parabolic
    (; contravariant_vectors) = cache_parabolic.elements
    index_range = eachnode(dg)

    flux_viscous_x, flux_viscous_y, flux_viscous_z = flux_viscous

    @threaded for boundary in eachboundary(dg, cache_parabolic)
        # Copy solution data from the element using "delayed indexing" with
        # a start value and a step size to get the correct face and orientation.
        element = boundaries.neighbor_ids[boundary]
        node_indices = boundaries.node_indices[boundary]
        direction = indices2direction(node_indices)

        i_node_start, i_node_step_i, i_node_step_j = index_to_start_step_3d(node_indices[1],
                                                                            index_range)
        j_node_start, j_node_step_i, j_node_step_j = index_to_start_step_3d(node_indices[2],
                                                                            index_range)
        k_node_start, k_node_step_i, k_node_step_j = index_to_start_step_3d(node_indices[3],
                                                                            index_range)

        i_node = i_node_start
        j_node = j_node_start
        k_node = k_node_start

        for j in eachnode(dg)
            for i in eachnode(dg)
                # this is the outward normal direction on the primary element
                normal_direction = get_normal_direction(direction, contravariant_vectors,
                                                        i_node, j_node, k_node, element)

                for v in eachvariable(equations_parabolic)
                    flux_viscous = SVector(flux_viscous_x[v, i_node, j_node, k_node,
                                                          element],
                                           flux_viscous_y[v, i_node, j_node, k_node,
                                                          element],
                                           flux_viscous_z[v, i_node, j_node, k_node,
                                                          element])

                    boundaries.u[v, i, j, boundary] = dot(flux_viscous, normal_direction)
                end
                i_node += i_node_step_i
                j_node += j_node_step_i
                k_node += k_node_step_i
            end
            i_node += i_node_step_j
            j_node += j_node_step_j
            k_node += k_node_step_j
        end
    end
    return nothing
end

function calc_boundary_flux!(cache, t,
                             boundary_condition_parabolic, # works with Dict types
                             boundary_condition_indices,
                             operator_type, mesh::P4estMesh{3},
                             equations_parabolic::AbstractEquationsParabolic,
                             surface_integral, dg::DG)
    (; boundaries) = cache
    (; node_coordinates, surface_flux_values) = cache.elements
    (; contravariant_vectors) = cache.elements
    index_range = eachnode(dg)

    @threaded for local_index in eachindex(boundary_condition_indices)
        # Use the local index to get the global boundary index from the pre-sorted list
        boundary_index = boundary_condition_indices[local_index]

        # Get information on the adjacent element, compute the surface fluxes,
        # and store them
        element = boundaries.neighbor_ids[boundary_index]
        node_indices = boundaries.node_indices[boundary_index]
        direction_index = indices2direction(node_indices)

        i_node_start, i_node_step_i, i_node_step_j = index_to_start_step_3d(node_indices[1],
                                                                            index_range)
        j_node_start, j_node_step_i, j_node_step_j = index_to_start_step_3d(node_indices[2],
                                                                            index_range)
        k_node_start, k_node_step_i, k_node_step_j = index_to_start_step_3d(node_indices[3],
                                                                            index_range)

        i_node = i_node_start
        j_node = j_node_start
        k_node = k_node_start

        for j in eachnode(dg)
            for i in eachnode(dg)
                # Extract solution data from boundary container
                u_inner = get_node_vars(boundaries.u, equations_parabolic, dg, i, j,
                                        boundary_index)

                # Outward-pointing normal direction (not normalized)
                normal_direction = get_normal_direction(direction_index,
                                                        contravariant_vectors,
                                                        i_node, j_node, k_node, element)

                # TODO: revisit if we want more general boundary treatments.
                # This assumes the gradient numerical flux at the boundary is the gradient variable,
                # which is consistent with BR1, LDG.
                flux_inner = u_inner

                # Coordinates at boundary node
                x = get_node_coords(node_coordinates, equations_parabolic, dg, i_node,
                                    j_node, k_node,
                                    element)

                flux_ = boundary_condition_parabolic(flux_inner, u_inner, normal_direction,
                                                     x, t, operator_type,
                                                     equations_parabolic)

                # Copy flux to element storage in the correct orientation
                for v in eachvariable(equations_parabolic)
                    surface_flux_values[v, i, j, direction_index, element] = flux_[v]
                end

                i_node += i_node_step_i
                j_node += j_node_step_i
                k_node += k_node_step_i
            end
            i_node += i_node_step_j
            j_node += j_node_step_j
            k_node += k_node_step_j
        end
    end
end<|MERGE_RESOLUTION|>--- conflicted
+++ resolved
@@ -30,11 +30,8 @@
 #               2. compute f(u, grad(u))
 #               3. compute div(f(u, grad(u))) (i.e., the "regular" rhs! call)
 # boundary conditions will be applied to both grad(u) and div(f(u, grad(u))).
-<<<<<<< HEAD
-=======
 # TODO: Remove in favor of the implementation for the TreeMesh 
 #       once the P4estMesh can handle mortars as well
->>>>>>> e755ef58
 function rhs_parabolic!(du, u, t, mesh::P4estMesh{3},
                         equations_parabolic::AbstractEquationsParabolic,
                         initial_condition, boundary_conditions_parabolic, source_terms,
