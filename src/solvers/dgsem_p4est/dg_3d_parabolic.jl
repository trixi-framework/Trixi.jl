--- conflicted
+++ resolved
@@ -122,13 +122,9 @@
     # specialization for AbstractEquationsParabolic.
     @trixi_timeit timer() "interface flux" begin
         calc_interface_flux!(cache_parabolic.elements.surface_flux_values,
-<<<<<<< HEAD
-                             mesh, equations_parabolic, dg.surface_integral, dg,
-=======
                              mesh, False(), # False() = no nonconservative terms
                              False(), # False() = no auxiliary variablesterms
                              equations_parabolic, dg.surface_integral, dg,
->>>>>>> 87ff3436
                              cache_parabolic)
     end
 
@@ -359,12 +355,8 @@
 
 # This version is used for parabolic gradient computations
 @inline function calc_interface_flux!(surface_flux_values, mesh::P4estMesh{3},
-<<<<<<< HEAD
-                                      nonconservative_terms::False,
+                                      have_nonconservative_terms::False,
                                       have_aux_node_vars::False,
-=======
-                                      have_nonconservative_terms::False,
->>>>>>> 87ff3436
                                       equations::AbstractEquationsParabolic,
                                       surface_integral, dg::DG, cache,
                                       interface_index, normal_direction,
