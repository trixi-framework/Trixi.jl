# By default, Julia/LLVM does not use fused multiply-add operations (FMAs).
# Since these FMAs can increase the performance of many numerical algorithms,
# we need to opt-in explicitly.
# See https://ranocha.de/blog/Optimizing_EC_Trixi for further details.
@muladd begin
#! format: noindent

function calc_bounds_twosided_interface!(var_min, var_max, variable, u, t, semi,
                                         mesh::P4estMesh{2})
    _, equations, dg, cache = mesh_equations_solver_cache(semi)
    (; boundary_conditions) = semi

    (; neighbor_ids, node_indices) = cache.interfaces
    index_range = eachnode(dg)

    # Calc bounds at interfaces and periodic boundaries
    for interface in eachinterface(dg, cache)
        # Get element and side index information on the primary element
        primary_element = neighbor_ids[1, interface]
        primary_indices = node_indices[1, interface]

        # Get element and side index information on the secondary element
        secondary_element = neighbor_ids[2, interface]
        secondary_indices = node_indices[2, interface]

        # Create the local i,j indexing
        i_primary_start, i_primary_step = index_to_start_step_2d(primary_indices[1],
                                                                 index_range)
        j_primary_start, j_primary_step = index_to_start_step_2d(primary_indices[2],
                                                                 index_range)
        i_secondary_start, i_secondary_step = index_to_start_step_2d(secondary_indices[1],
                                                                     index_range)
        j_secondary_start, j_secondary_step = index_to_start_step_2d(secondary_indices[2],
                                                                     index_range)

        i_primary = i_primary_start
        j_primary = j_primary_start
        i_secondary = i_secondary_start
        j_secondary = j_secondary_start

        for node in eachnode(dg)
            var_primary = u[variable, i_primary, j_primary, primary_element]
            var_secondary = u[variable, i_secondary, j_secondary, secondary_element]

            var_min[i_primary, j_primary, primary_element] = min(var_min[i_primary,
                                                                         j_primary,
                                                                         primary_element],
                                                                 var_secondary)
            var_max[i_primary, j_primary, primary_element] = max(var_max[i_primary,
                                                                         j_primary,
                                                                         primary_element],
                                                                 var_secondary)

            var_min[i_secondary, j_secondary, secondary_element] = min(var_min[i_secondary,
                                                                               j_secondary,
                                                                               secondary_element],
                                                                       var_primary)
            var_max[i_secondary, j_secondary, secondary_element] = max(var_max[i_secondary,
                                                                               j_secondary,
                                                                               secondary_element],
                                                                       var_primary)

            # Increment primary element indices
            i_primary += i_primary_step
            j_primary += j_primary_step
            i_secondary += i_secondary_step
            j_secondary += j_secondary_step
        end
    end

    # Calc bounds at physical boundaries
    calc_bounds_twosided_boundary!(var_min, var_max, variable, u, t,
                                   boundary_conditions,
                                   mesh, equations, dg, cache)

    return nothing
end

@inline function calc_bounds_twosided_boundary!(var_min, var_max, variable, u, t,
                                                boundary_conditions::BoundaryConditionPeriodic,
                                                mesh::P4estMesh{2},
                                                equations, dg, cache)
    return nothing
end

@inline function calc_bounds_twosided_boundary!(var_min, var_max, variable, u, t,
                                                boundary_conditions,
                                                mesh::P4estMesh{2},
                                                equations, dg, cache)
    (; boundary_condition_types, boundary_indices) = boundary_conditions
    (; contravariant_vectors) = cache.elements

    (; boundaries) = cache
    index_range = eachnode(dg)

    foreach_enumerate(boundary_condition_types) do (i, boundary_condition)
        for boundary in boundary_indices[i]
            element = boundaries.neighbor_ids[boundary]
            node_indices = boundaries.node_indices[boundary]
            direction = indices2direction(node_indices)

            i_node_start, i_node_step = index_to_start_step_2d(node_indices[1],
                                                               index_range)
            j_node_start, j_node_step = index_to_start_step_2d(node_indices[2],
                                                               index_range)

            i_node = i_node_start
            j_node = j_node_start
            for i in eachnode(dg)
                normal_direction = get_normal_direction(direction,
                                                        contravariant_vectors,
                                                        i_node, j_node, element)

                u_inner = get_node_vars(u, equations, dg, i_node, j_node, element)

                u_outer = get_boundary_outer_state(u_inner, t, boundary_condition,
<<<<<<< HEAD
                                                   normal_direction, 1,
                                                   equations, dg, cache,
=======
                                                   normal_direction,
                                                   mesh, equations, dg, cache,
>>>>>>> 214cb711
                                                   i_node, j_node, element)
                var_outer = u_outer[variable]

                var_min[i_node, j_node, element] = min(var_min[i_node, j_node, element],
                                                       var_outer)
                var_max[i_node, j_node, element] = max(var_max[i_node, j_node, element],
                                                       var_outer)

                i_node += i_node_step
                j_node += j_node_step
            end
        end
    end

    return nothing
end

function calc_bounds_onesided_interface!(var_minmax, minmax, variable, u, t, semi,
                                         mesh::P4estMesh{2})
    _, equations, dg, cache = mesh_equations_solver_cache(semi)
    (; boundary_conditions) = semi

    (; neighbor_ids, node_indices) = cache.interfaces
    index_range = eachnode(dg)
    index_end = last(index_range)

    # Calc bounds at interfaces and periodic boundaries
    for interface in eachinterface(dg, cache)
        # Get element and side index information on the primary element
        primary_element = neighbor_ids[1, interface]
        primary_indices = node_indices[1, interface]

        # Get element and side index information on the secondary element
        secondary_element = neighbor_ids[2, interface]
        secondary_indices = node_indices[2, interface]

        # Create the local i,j indexing
        i_primary_start, i_primary_step = index_to_start_step_2d(primary_indices[1],
                                                                 index_range)
        j_primary_start, j_primary_step = index_to_start_step_2d(primary_indices[2],
                                                                 index_range)
        i_secondary_start, i_secondary_step = index_to_start_step_2d(secondary_indices[1],
                                                                     index_range)
        j_secondary_start, j_secondary_step = index_to_start_step_2d(secondary_indices[2],
                                                                     index_range)

        i_primary = i_primary_start
        j_primary = j_primary_start
        i_secondary = i_secondary_start
        j_secondary = j_secondary_start

        for node in eachnode(dg)
            var_primary = variable(get_node_vars(u, equations, dg, i_primary, j_primary,
                                                 primary_element), equations)
            var_secondary = variable(get_node_vars(u, equations, dg, i_secondary,
                                                   j_secondary, secondary_element),
                                     equations)

            var_minmax[i_primary, j_primary, primary_element] = minmax(var_minmax[i_primary,
                                                                                  j_primary,
                                                                                  primary_element],
                                                                       var_secondary)
            var_minmax[i_secondary, j_secondary, secondary_element] = minmax(var_minmax[i_secondary,
                                                                                        j_secondary,
                                                                                        secondary_element],
                                                                             var_primary)

            # Increment primary element indices
            i_primary += i_primary_step
            j_primary += j_primary_step
            i_secondary += i_secondary_step
            j_secondary += j_secondary_step
        end
    end

    # Calc bounds at physical boundaries
    calc_bounds_onesided_boundary!(var_minmax, minmax, variable, u, t,
                                   boundary_conditions,
                                   mesh, equations, dg, cache)

    return nothing
end

@inline function calc_bounds_onesided_boundary!(var_minmax, minmax, variable, u, t,
                                                boundary_conditions::BoundaryConditionPeriodic,
                                                mesh::P4estMesh{2},
                                                equations, dg, cache)
    return nothing
end

@inline function calc_bounds_onesided_boundary!(var_minmax, minmax, variable, u, t,
                                                boundary_conditions,
                                                mesh::P4estMesh{2},
                                                equations, dg, cache)
    (; boundary_condition_types, boundary_indices) = boundary_conditions
    (; contravariant_vectors) = cache.elements

    (; boundaries) = cache
    index_range = eachnode(dg)

    foreach_enumerate(boundary_condition_types) do (i, boundary_condition)
        for boundary in boundary_indices[i]
            element = boundaries.neighbor_ids[boundary]
            node_indices = boundaries.node_indices[boundary]
            direction = indices2direction(node_indices)

            i_node_start, i_node_step = index_to_start_step_2d(node_indices[1],
                                                               index_range)
            j_node_start, j_node_step = index_to_start_step_2d(node_indices[2],
                                                               index_range)

            i_node = i_node_start
            j_node = j_node_start
            for node in eachnode(dg)
                normal_direction = get_normal_direction(direction,
                                                        contravariant_vectors,
                                                        i_node, j_node, element)

                u_inner = get_node_vars(u, equations, dg, i_node, j_node, element)

                u_outer = get_boundary_outer_state(u_inner, t, boundary_condition,
<<<<<<< HEAD
                                                   normal_direction, 1,
                                                   equations, dg, cache,
=======
                                                   normal_direction,
                                                   mesh, equations, dg, cache,
>>>>>>> 214cb711
                                                   i_node, j_node, element)
                var_outer = variable(u_outer, equations)

                var_minmax[i_node, j_node, element] = minmax(var_minmax[i_node, j_node,
                                                                        element],
                                                             var_outer)

                i_node += i_node_step
                j_node += j_node_step
            end
        end
    end

    return nothing
end
end # @muladd<|MERGE_RESOLUTION|>--- conflicted
+++ resolved
@@ -114,13 +114,8 @@
                 u_inner = get_node_vars(u, equations, dg, i_node, j_node, element)
 
                 u_outer = get_boundary_outer_state(u_inner, t, boundary_condition,
-<<<<<<< HEAD
-                                                   normal_direction, 1,
-                                                   equations, dg, cache,
-=======
                                                    normal_direction,
                                                    mesh, equations, dg, cache,
->>>>>>> 214cb711
                                                    i_node, j_node, element)
                 var_outer = u_outer[variable]
 
@@ -242,13 +237,8 @@
                 u_inner = get_node_vars(u, equations, dg, i_node, j_node, element)
 
                 u_outer = get_boundary_outer_state(u_inner, t, boundary_condition,
-<<<<<<< HEAD
-                                                   normal_direction, 1,
-                                                   equations, dg, cache,
-=======
                                                    normal_direction,
                                                    mesh, equations, dg, cache,
->>>>>>> 214cb711
                                                    i_node, j_node, element)
                 var_outer = variable(u_outer, equations)
 
