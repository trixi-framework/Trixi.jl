--- conflicted
+++ resolved
@@ -45,13 +45,9 @@
     # Calculate interface fluxes
     @trixi_timeit timer() "interface flux" begin
         calc_interface_flux!(cache.elements.surface_flux_values, mesh,
-<<<<<<< HEAD
-                             equations, dg.surface_integral, dg, cache)
-=======
                              have_nonconservative_terms(equations),
                              have_aux_node_vars(equations), equations,
                              dg.surface_integral, dg, cache)
->>>>>>> 87ff3436
     end
 
     # Prolong solution to boundaries
