--- conflicted
+++ resolved
@@ -251,7 +251,6 @@
 
 function init_mpi_cache!(mpi_cache::P4estMPICache, mesh::ParallelP4estMesh,
                          mpi_interfaces, mpi_mortars, nvars, n_nodes, uEltype)
-<<<<<<< HEAD
   mpi_neighbor_ranks, mpi_neighbor_interfaces, mpi_neighbor_mortars =
     init_mpi_neighbor_connectivity(mpi_interfaces, mpi_mortars, mesh)
 
@@ -274,38 +273,6 @@
                      mpi_send_requests, mpi_recv_requests,
                      n_elements_by_rank, n_elements_global,
                      first_element_global_id
-=======
-    mpi_neighbor_ranks, mpi_neighbor_interfaces, mpi_neighbor_mortars = init_mpi_neighbor_connectivity(mpi_interfaces,
-                                                                                                       mpi_mortars,
-                                                                                                       mesh)
-
-    mpi_send_buffers, mpi_recv_buffers, mpi_send_requests, mpi_recv_requests = init_mpi_data_structures(mpi_neighbor_interfaces,
-                                                                                                        mpi_neighbor_mortars,
-                                                                                                        ndims(mesh),
-                                                                                                        nvars,
-                                                                                                        n_nodes,
-                                                                                                        uEltype)
-
-    # Determine local and total number of elements
-    n_elements_global = Int(unsafe_load(mesh.p4est).global_num_quadrants)
-    n_elements_by_rank = vcat(Int.(unsafe_wrap(Array,
-                                               unsafe_load(mesh.p4est).global_first_quadrant,
-                                               mpi_nranks())),
-                              n_elements_global) |> diff # diff sufficient due to 0-based quad indices
-    n_elements_by_rank = OffsetArray(n_elements_by_rank, 0:(mpi_nranks() - 1))
-    # Account for 1-based indexing in Julia
-    first_element_global_id = Int(unsafe_load(unsafe_load(mesh.p4est).global_first_quadrant,
-                                              mpi_rank() + 1)) + 1
-    @assert n_elements_global==sum(n_elements_by_rank) "error in total number of elements"
-
-    # TODO reuse existing structures
-    @pack! mpi_cache = mpi_neighbor_ranks, mpi_neighbor_interfaces,
-                       mpi_neighbor_mortars,
-                       mpi_send_buffers, mpi_recv_buffers,
-                       mpi_send_requests, mpi_recv_requests,
-                       n_elements_by_rank, n_elements_global,
-                       first_element_global_id
->>>>>>> 2bc1cc68
 end
 
 function init_mpi_neighbor_connectivity(mpi_interfaces, mpi_mortars,
@@ -401,7 +368,6 @@
 
 # Function barrier for type stability
 function init_neighbor_rank_connectivity_iter_face_inner(info, user_data)
-<<<<<<< HEAD
   @unpack interfaces, interface_id, global_interface_ids, neighbor_ranks_interface,
           mortars, mortar_id, global_mortar_ids, neighbor_ranks_mortar, mesh = user_data
 
@@ -500,121 +466,6 @@
       global_mortar_ids[mortar_id] = 2 * ndims(mesh) * large_quad_id + sides_pw[full_side].face[]
 
       user_data.mortar_id += 1
-=======
-    @unpack interfaces, interface_id, global_interface_ids, neighbor_ranks_interface,
-    mortars, mortar_id, global_mortar_ids, neighbor_ranks_mortar, mesh = user_data
-
-    # Get the global interface/mortar ids and neighbor rank if current face belongs to an MPI
-    # interface/mortar
-    if unsafe_load(info).sides.elem_count == 2 # MPI interfaces/mortars have two neighboring elements
-        # Extract surface data
-        sides = (unsafe_load_side(info, 1), unsafe_load_side(info, 2))
-
-        if sides[1].is_hanging == false && sides[2].is_hanging == false # No hanging nodes for MPI interfaces
-            if sides[1].is.full.is_ghost == true
-                remote_side = 1
-                local_side = 2
-            elseif sides[2].is.full.is_ghost == true
-                remote_side = 2
-                local_side = 1
-            else # both sides are on this rank -> skip since it's a regular interface
-                return nothing
-            end
-
-            # Sanity check, current face should belong to current MPI interface
-            local_tree = unsafe_load_tree(mesh.p4est, sides[local_side].treeid + 1) # one-based indexing
-            local_quad_id = local_tree.quadrants_offset +
-                            sides[local_side].is.full.quadid
-            @assert interfaces.local_neighbor_ids[interface_id] == local_quad_id + 1 # one-based indexing
-
-            # Get neighbor ID from ghost layer
-            proc_offsets = unsafe_wrap(Array,
-                                       unsafe_load(unsafe_load(info).ghost_layer).proc_offsets,
-                                       mpi_nranks() + 1)
-            ghost_id = sides[remote_side].is.full.quadid # indexes the ghost layer, 0-based
-            neighbor_rank = findfirst(r -> proc_offsets[r] <= ghost_id <
-                                           proc_offsets[r + 1],
-                                      1:mpi_nranks()) - 1 # MPI ranks are 0-based
-            neighbor_ranks_interface[interface_id] = neighbor_rank
-
-            # Global interface id is the globally unique quadrant id of the quadrant on the primary
-            # side (1) multiplied by the number of faces per quadrant plus face
-            if local_side == 1
-                offset = unsafe_load(unsafe_load(mesh.p4est).global_first_quadrant,
-                                     mpi_rank() + 1) # one-based indexing
-                primary_quad_id = offset + local_quad_id
-            else
-                offset = unsafe_load(unsafe_load(mesh.p4est).global_first_quadrant,
-                                     neighbor_rank + 1) # one-based indexing
-                primary_quad_id = offset +
-                                  unsafe_load(sides[1].is.full.quad.p.piggy3.local_num)
-            end
-            global_interface_id = 2 * ndims(mesh) * primary_quad_id + sides[1].face
-            global_interface_ids[interface_id] = global_interface_id
-
-            user_data.interface_id += 1
-        else # hanging node
-            if sides[1].is_hanging == true
-                hanging_side = 1
-                full_side = 2
-            else
-                hanging_side = 2
-                full_side = 1
-            end
-            # Verify before accessing is.full / is.hanging
-            @assert sides[hanging_side].is_hanging == true &&
-                    sides[full_side].is_hanging == false
-
-            # If all quadrants are locally available, this is a regular mortar -> skip
-            if sides[full_side].is.full.is_ghost == false &&
-               all(sides[hanging_side].is.hanging.is_ghost .== false)
-                return nothing
-            end
-
-            trees = (unsafe_load_tree(mesh.p4est, sides[1].treeid + 1),
-                     unsafe_load_tree(mesh.p4est, sides[2].treeid + 1))
-
-            # Find small quads that are remote and determine which rank owns them
-            remote_small_quad_positions = findall(sides[hanging_side].is.hanging.is_ghost .==
-                                                  true)
-            proc_offsets = unsafe_wrap(Array,
-                                       unsafe_load(unsafe_load(info).ghost_layer).proc_offsets,
-                                       mpi_nranks() + 1)
-            # indices of small remote quads inside the ghost layer, 0-based
-            ghost_ids = map(pos -> sides[hanging_side].is.hanging.quadid[pos],
-                            remote_small_quad_positions)
-            neighbor_ranks = map(ghost_ids) do ghost_id
-                return findfirst(r -> proc_offsets[r] <= ghost_id < proc_offsets[r + 1],
-                                 1:mpi_nranks()) - 1 # MPI ranks are 0-based
-            end
-            # Determine global quad id of large element to determine global MPI mortar id
-            # Furthermore, if large element is ghost, add its owner rank to neighbor_ranks
-            if sides[full_side].is.full.is_ghost == true
-                ghost_id = sides[full_side].is.full.quadid
-                large_quad_owner_rank = findfirst(r -> proc_offsets[r] <= ghost_id <
-                                                       proc_offsets[r + 1],
-                                                  1:mpi_nranks()) - 1 # MPI ranks are 0-based
-                push!(neighbor_ranks, large_quad_owner_rank)
-
-                offset = unsafe_load(unsafe_load(mesh.p4est).global_first_quadrant,
-                                     large_quad_owner_rank + 1) # one-based indexing
-                large_quad_id = offset +
-                                unsafe_load(sides[full_side].is.full.quad.p.piggy3.local_num)
-            else
-                offset = unsafe_load(unsafe_load(mesh.p4est).global_first_quadrant,
-                                     mpi_rank() + 1) # one-based indexing
-                large_quad_id = offset + trees[full_side].quadrants_offset +
-                                sides[full_side].is.full.quadid
-            end
-            neighbor_ranks_mortar[mortar_id] = neighbor_ranks
-            # Global mortar id is the globally unique quadrant id of the large quadrant multiplied by the
-            # number of faces per quadrant plus face
-            global_mortar_ids[mortar_id] = 2 * ndims(mesh) * large_quad_id +
-                                           sides[full_side].face
-
-            user_data.mortar_id += 1
-        end
->>>>>>> 2bc1cc68
     end
 
     return nothing
