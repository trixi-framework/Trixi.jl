--- conflicted
+++ resolved
@@ -276,7 +276,6 @@
 end
 
 # Function barrier for type stability
-<<<<<<< HEAD
 function init_boundaries_iter_face_inner(info_pw, boundaries, boundary_id, mesh)
   # Extract boundary data
   side_pw = load_pointerwrapper_side(info_pw)
@@ -291,45 +290,19 @@
   local_quad_id = side_pw.is.full.quadid[]
   # Global ID of this quad
   quad_id = offset + local_quad_id
-=======
-function init_boundaries_iter_face_inner(info, boundaries, boundary_id, mesh)
-    # Extract boundary data
-    side = unsafe_load_side(info)
-    # Get local tree, one-based indexing
-    tree = unsafe_load_tree(mesh.p4est, side.treeid + 1)
-    # Quadrant numbering offset of this quadrant
-    offset = tree.quadrants_offset
-
-    # Verify before accessing is.full, but this should never happen
-    @assert side.is_hanging == false
-
-    local_quad_id = side.is.full.quadid
-    # Global ID of this quad
-    quad_id = offset + local_quad_id
->>>>>>> 2bc1cc68
 
     # Write data to boundaries container
     # `p4est` uses zero-based indexing; convert to one-based indexing
     boundaries.neighbor_ids[boundary_id] = quad_id + 1
 
-<<<<<<< HEAD
   # Face at which the boundary lies
   face = side_pw.face[]
-=======
-    # Face at which the boundary lies
-    face = side.face
->>>>>>> 2bc1cc68
 
     # Save boundaries.node_indices dimension specific in containers_[23]d.jl
     init_boundary_node_indices!(boundaries, face, boundary_id)
 
-<<<<<<< HEAD
   # One-based indexing
   boundaries.name[boundary_id] = mesh.boundary_names[face + 1, side_pw.treeid[] + 1]
-=======
-    # One-based indexing
-    boundaries.name[boundary_id] = mesh.boundary_names[face + 1, side.treeid + 1]
->>>>>>> 2bc1cc68
 
     return nothing
 end
@@ -505,7 +478,6 @@
 
 # Function barrier for type stability
 function init_surfaces_iter_face_inner(info, user_data)
-<<<<<<< HEAD
   @unpack interfaces, mortars, boundaries = user_data
   info_pw = PointerWrapper(info)
   elem_count = info_pw.sides.elem_count[]
@@ -531,33 +503,6 @@
     # One neighboring elements => boundary
     if boundaries !== nothing
       init_boundaries_iter_face_inner(info_pw, user_data)
-=======
-    @unpack interfaces, mortars, boundaries = user_data
-    elem_count = unsafe_load(info).sides.elem_count
-
-    if elem_count == 2
-        # Two neighboring elements => Interface or mortar
-
-        # Extract surface data
-        sides = (unsafe_load_side(info, 1), unsafe_load_side(info, 2))
-
-        if sides[1].is_hanging == false && sides[2].is_hanging == false
-            # No hanging nodes => normal interface
-            if interfaces !== nothing
-                init_interfaces_iter_face_inner(info, sides, user_data)
-            end
-        else
-            # Hanging nodes => mortar
-            if mortars !== nothing
-                init_mortars_iter_face_inner(info, sides, user_data)
-            end
-        end
-    elseif elem_count == 1
-        # One neighboring elements => boundary
-        if boundaries !== nothing
-            init_boundaries_iter_face_inner(info, user_data)
-        end
->>>>>>> 2bc1cc68
     end
 
     return nothing
@@ -574,7 +519,6 @@
 end
 
 # Initialization of interfaces after the function barrier
-<<<<<<< HEAD
 function init_interfaces_iter_face_inner(info_pw, sides_pw, user_data)
   @unpack interfaces, interface_id, mesh = user_data
   user_data.interface_id += 1
@@ -600,40 +544,11 @@
 
   # Save interfaces.node_indices dimension specific in containers_[23]d.jl
   init_interface_node_indices!(interfaces, faces, info_pw.orientation[], interface_id)
-=======
-function init_interfaces_iter_face_inner(info, sides, user_data)
-    @unpack interfaces, interface_id, mesh = user_data
-    user_data.interface_id += 1
-
-    # Get Tuple of local trees, one-based indexing
-    trees = (unsafe_load_tree(mesh.p4est, sides[1].treeid + 1),
-             unsafe_load_tree(mesh.p4est, sides[2].treeid + 1))
-    # Quadrant numbering offsets of the quadrants at this interface
-    offsets = SVector(trees[1].quadrants_offset,
-                      trees[2].quadrants_offset)
-
-    local_quad_ids = SVector(sides[1].is.full.quadid, sides[2].is.full.quadid)
-    # Global IDs of the neighboring quads
-    quad_ids = offsets + local_quad_ids
-
-    # Write data to interfaces container
-    # `p4est` uses zero-based indexing; convert to one-based indexing
-    interfaces.neighbor_ids[1, interface_id] = quad_ids[1] + 1
-    interfaces.neighbor_ids[2, interface_id] = quad_ids[2] + 1
-
-    # Face at which the interface lies
-    faces = (sides[1].face, sides[2].face)
-
-    # Save interfaces.node_indices dimension specific in containers_[23]d.jl
-    init_interface_node_indices!(interfaces, faces,
-                                 unsafe_load(info).orientation, interface_id)
->>>>>>> 2bc1cc68
 
     return nothing
 end
 
 # Initialization of boundaries after the function barrier
-<<<<<<< HEAD
 function init_boundaries_iter_face_inner(info_pw, user_data)
   @unpack boundaries, boundary_id, mesh = user_data
   user_data.boundary_id += 1
@@ -651,54 +566,24 @@
   local_quad_id = side_pw.is.full.quadid[]
   # Global ID of this quad
   quad_id = offset + local_quad_id
-=======
-function init_boundaries_iter_face_inner(info, user_data)
-    @unpack boundaries, boundary_id, mesh = user_data
-    user_data.boundary_id += 1
-
-    # Extract boundary data
-    side = unsafe_load_side(info)
-    # Get local tree, one-based indexing
-    tree = unsafe_load_tree(mesh.p4est, side.treeid + 1)
-    # Quadrant numbering offset of this quadrant
-    offset = tree.quadrants_offset
-
-    # Verify before accessing is.full, but this should never happen
-    @assert side.is_hanging == false
-
-    local_quad_id = side.is.full.quadid
-    # Global ID of this quad
-    quad_id = offset + local_quad_id
->>>>>>> 2bc1cc68
 
     # Write data to boundaries container
     # `p4est` uses zero-based indexing; convert to one-based indexing
     boundaries.neighbor_ids[boundary_id] = quad_id + 1
 
-<<<<<<< HEAD
   # Face at which the boundary lies
   face = side_pw.face[]
-=======
-    # Face at which the boundary lies
-    face = side.face
->>>>>>> 2bc1cc68
 
     # Save boundaries.node_indices dimension specific in containers_[23]d.jl
     init_boundary_node_indices!(boundaries, face, boundary_id)
 
-<<<<<<< HEAD
   # One-based indexing
   boundaries.name[boundary_id] = mesh.boundary_names[face + 1, side_pw.treeid[] + 1]
-=======
-    # One-based indexing
-    boundaries.name[boundary_id] = mesh.boundary_names[face + 1, side.treeid + 1]
->>>>>>> 2bc1cc68
 
     return nothing
 end
 
 # Initialization of mortars after the function barrier
-<<<<<<< HEAD
 function init_mortars_iter_face_inner(info_pw, sides_pw, user_data)
   @unpack mortars, mortar_id, mesh = user_data
   user_data.mortar_id += 1
@@ -734,43 +619,6 @@
     @assert sides_pw[1].is_hanging[] == false
     large_quad_id = offsets[1] + sides_pw[1].is.full.quadid[]
   end
-=======
-function init_mortars_iter_face_inner(info, sides, user_data)
-    @unpack mortars, mortar_id, mesh = user_data
-    user_data.mortar_id += 1
-
-    # Get Tuple of local trees, one-based indexing
-    trees = (unsafe_load_tree(mesh.p4est, sides[1].treeid + 1),
-             unsafe_load_tree(mesh.p4est, sides[2].treeid + 1))
-    # Quadrant numbering offsets of the quadrants at this interface
-    offsets = SVector(trees[1].quadrants_offset,
-                      trees[2].quadrants_offset)
-
-    if sides[1].is_hanging == true
-        # Left is small, right is large
-        faces = (sides[1].face, sides[2].face)
-
-        local_small_quad_ids = sides[1].is.hanging.quadid
-        # Global IDs of the two small quads
-        small_quad_ids = offsets[1] .+ local_small_quad_ids
-
-        # Just be sure before accessing is.full
-        @assert sides[2].is_hanging == false
-        large_quad_id = offsets[2] + sides[2].is.full.quadid
-    else # sides[2].is_hanging == true
-        # Right is small, left is large.
-        # init_mortar_node_indices! below expects side 1 to contain the small elements.
-        faces = (sides[2].face, sides[1].face)
-
-        local_small_quad_ids = sides[2].is.hanging.quadid
-        # Global IDs of the two small quads
-        small_quad_ids = offsets[2] .+ local_small_quad_ids
-
-        # Just be sure before accessing is.full
-        @assert sides[1].is_hanging == false
-        large_quad_id = offsets[1] + sides[1].is.full.quadid
-    end
->>>>>>> 2bc1cc68
 
     # Write data to mortar container, 1 and 2 are the small elements
     # `p4est` uses zero-based indexing; convert to one-based indexing
@@ -778,11 +626,7 @@
     # Last entry is the large element
     mortars.neighbor_ids[end, mortar_id] = large_quad_id + 1
 
-<<<<<<< HEAD
   init_mortar_node_indices!(mortars, faces, info_pw.orientation[], mortar_id)
-=======
-    init_mortar_node_indices!(mortars, faces, unsafe_load(info).orientation, mortar_id)
->>>>>>> 2bc1cc68
 
     return nothing
 end
@@ -793,7 +637,6 @@
 # - boundaries
 # and collect the numbers in `user_data` in this order.
 function count_surfaces_iter_face(info, user_data)
-<<<<<<< HEAD
   info_pw = PointerWrapper(info)
   elem_count = info_pw.sides.elem_count[]
 
@@ -824,37 +667,6 @@
     id = pw[3]
     pw[3] = id + 1
   end
-=======
-    elem_count = unsafe_load(info).sides.elem_count
-
-    if elem_count == 2
-        # Two neighboring elements => Interface or mortar
-
-        # Extract surface data
-        sides = (unsafe_load_side(info, 1), unsafe_load_side(info, 2))
-
-        if sides[1].is_hanging == false && sides[2].is_hanging == false
-            # No hanging nodes => normal interface
-            # Unpack user_data = [interface_count] and increment interface_count
-            ptr = Ptr{Int}(user_data)
-            id = unsafe_load(ptr, 1)
-            unsafe_store!(ptr, id + 1, 1)
-        else
-            # Hanging nodes => mortar
-            # Unpack user_data = [mortar_count] and increment mortar_count
-            ptr = Ptr{Int}(user_data)
-            id = unsafe_load(ptr, 2)
-            unsafe_store!(ptr, id + 1, 2)
-        end
-    elseif elem_count == 1
-        # One neighboring elements => boundary
-
-        # Unpack user_data = [boundary_count] and increment boundary_count
-        ptr = Ptr{Int}(user_data)
-        id = unsafe_load(ptr, 3)
-        unsafe_store!(ptr, id + 1, 3)
-    end
->>>>>>> 2bc1cc68
 
     return nothing
 end
