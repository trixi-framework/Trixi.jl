--- conflicted
+++ resolved
@@ -347,11 +347,8 @@
     # Copy flux to buffer
     set_node_vars!(fstar_primary[position_index], flux, equations, dg, node_index)
     set_node_vars!(fstar_secondary[position_index], flux, equations, dg, node_index)
-<<<<<<< HEAD
-=======
-
-    return nothing
->>>>>>> 39759439
+
+    return nothing
 end
 
 # Inlined version of the mortar flux computation on small elements for non-conservative equations
@@ -380,11 +377,8 @@
                                                          0.5f0 *
                                                          noncons_flux_secondary[v]
     end
-<<<<<<< HEAD
-=======
-
-    return nothing
->>>>>>> 39759439
+
+    return nothing
 end
 
 @inline function mpi_mortar_fluxes_to_elements!(surface_flux_values,
