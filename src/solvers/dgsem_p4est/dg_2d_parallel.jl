# By default, Julia/LLVM does not use fused multiply-add operations (FMAs).
# Since these FMAs can increase the performance of many numerical algorithms,
# we need to opt-in explicitly.
# See https://ranocha.de/blog/Optimizing_EC_Trixi for further details.
@muladd begin
#! format: noindent

function prolong2mpiinterfaces!(cache, u,
                                mesh::Union{ParallelP4estMesh{2},
                                            ParallelT8codeMesh{2}},
                                equations, surface_integral, dg::DG)
    @unpack mpi_interfaces = cache
    index_range = eachnode(dg)

    @threaded for interface in eachmpiinterface(dg, cache)
        # Copy solution data from the local element using "delayed indexing" with
        # a start value and a step size to get the correct face and orientation.
        # Note that in the current implementation, the interface will be
        # "aligned at the primary element", i.e., the index of the primary side
        # will always run forwards.
        local_side = mpi_interfaces.local_sides[interface]
        local_element = mpi_interfaces.local_neighbor_ids[interface]
        local_indices = mpi_interfaces.node_indices[interface]

        i_element_start, i_element_step = index_to_start_step_2d(local_indices[1],
                                                                 index_range)
        j_element_start, j_element_step = index_to_start_step_2d(local_indices[2],
                                                                 index_range)

        i_element = i_element_start
        j_element = j_element_start
        for i in eachnode(dg)
            for v in eachvariable(equations)
                mpi_interfaces.u[local_side, v, i, interface] = u[v, i_element,
                                                                  j_element,
                                                                  local_element]
            end
            i_element += i_element_step
            j_element += j_element_step
        end
    end

    return nothing
end

function calc_mpi_interface_flux!(surface_flux_values,
                                  mesh::Union{ParallelP4estMesh{2},
                                              ParallelT8codeMesh{2}},
                                  have_nonconservative_terms,
                                  equations, surface_integral, dg::DG, cache)
    @unpack local_neighbor_ids, node_indices, local_sides = cache.mpi_interfaces
    @unpack contravariant_vectors = cache.elements
    index_range = eachnode(dg)
    index_end = last(index_range)

    @threaded for interface in eachmpiinterface(dg, cache)
        # Get element and side index information on the local element
        local_element = local_neighbor_ids[interface]
        local_indices = node_indices[interface]
        local_direction = indices2direction(local_indices)
        local_side = local_sides[interface]

        # Create the local i,j indexing on the local element used to pull normal direction information
        i_element_start, i_element_step = index_to_start_step_2d(local_indices[1],
                                                                 index_range)
        j_element_start, j_element_step = index_to_start_step_2d(local_indices[2],
                                                                 index_range)

        i_element = i_element_start
        j_element = j_element_start

        # Initiate the node index to be used in the surface for loop,
        # the surface flux storage must be indexed in alignment with the local element indexing
        if :i_backward in local_indices
            surface_node = index_end
            surface_node_step = -1
        else
            surface_node = 1
            surface_node_step = 1
        end

        for node in eachnode(dg)
            # Get the normal direction on the local element
            # Contravariant vectors at interfaces in negative coordinate direction
            # are pointing inwards. This is handled by `get_normal_direction`.
            normal_direction = get_normal_direction(local_direction,
                                                    contravariant_vectors,
                                                    i_element, j_element, local_element)

            calc_mpi_interface_flux!(surface_flux_values, mesh,
                                     have_nonconservative_terms,
                                     equations,
                                     surface_integral, dg, cache,
                                     interface, normal_direction,
                                     node, local_side,
                                     surface_node, local_direction, local_element)

            # Increment local element indices to pull the normal direction
            i_element += i_element_step
            j_element += j_element_step

            # Increment the surface node index along the local element
            surface_node += surface_node_step
        end
    end

    return nothing
end

# Inlined version of the interface flux computation for conservation laws
@inline function calc_mpi_interface_flux!(surface_flux_values,
                                          mesh::Union{ParallelP4estMesh{2},
                                                      ParallelT8codeMesh{2}},
                                          have_nonconservative_terms::False, equations,
                                          surface_integral, dg::DG, cache,
                                          interface_index, normal_direction,
                                          interface_node_index, local_side,
                                          surface_node_index, local_direction_index,
                                          local_element_index)
    @unpack u = cache.mpi_interfaces
    @unpack surface_flux = surface_integral

    u_ll, u_rr = get_surface_node_vars(u, equations, dg, interface_node_index,
                                       interface_index)

    if local_side == 1
        flux_ = surface_flux(u_ll, u_rr, normal_direction, equations)
    else # local_side == 2
        flux_ = -surface_flux(u_ll, u_rr, -normal_direction, equations)
    end

    for v in eachvariable(equations)
        surface_flux_values[v, surface_node_index, local_direction_index, local_element_index] = flux_[v]
    end
end

# Inlined version of the interface flux computation for non-conservative equations
@inline function calc_mpi_interface_flux!(surface_flux_values,
                                          mesh::Union{ParallelP4estMesh{2},
                                                      ParallelT8codeMesh{2}},
                                          nonconservative_terms::True, equations,
                                          surface_integral, dg::DG, cache,
                                          interface_index, normal_direction,
                                          interface_node_index, local_side,
                                          surface_node_index, local_direction_index,
                                          local_element_index)
    @unpack u = cache.mpi_interfaces
    surface_flux, nonconservative_flux = surface_integral.surface_flux

    u_ll, u_rr = get_surface_node_vars(u, equations, dg,
                                       interface_node_index,
                                       interface_index)

    # Compute flux and non-conservative term for this side of the interface
    if local_side == 1
        flux_ = surface_flux(u_ll, u_rr, normal_direction, equations)
        noncons_flux_ = nonconservative_flux(u_ll, u_rr, normal_direction, equations)
    else # local_side == 2
        flux_ = -surface_flux(u_ll, u_rr, -normal_direction, equations)
        noncons_flux_ = -nonconservative_flux(u_rr, u_ll, -normal_direction, equations)
    end

    for v in eachvariable(equations)
        surface_flux_values[v, surface_node_index,
        local_direction_index, local_element_index] = flux_[v] +
                                                      0.5f0 * noncons_flux_[v]
    end
end

function prolong2mpimortars!(cache, u,
                             mesh::Union{ParallelP4estMesh{2}, ParallelT8codeMesh{2}},
                             equations,
                             mortar_l2::LobattoLegendreMortarL2,
                             dg::DGSEM)
    @unpack node_indices = cache.mpi_mortars
    index_range = eachnode(dg)

    @threaded for mortar in eachmpimortar(dg, cache)
        local_neighbor_ids = cache.mpi_mortars.local_neighbor_ids[mortar]
        local_neighbor_positions = cache.mpi_mortars.local_neighbor_positions[mortar]

        # Get start value and step size for indices on both sides to get the correct face
        # and orientation
        small_indices = node_indices[1, mortar]
        i_small_start, i_small_step = index_to_start_step_2d(small_indices[1],
                                                             index_range)
        j_small_start, j_small_step = index_to_start_step_2d(small_indices[2],
                                                             index_range)

        large_indices = node_indices[2, mortar]
        i_large_start, i_large_step = index_to_start_step_2d(large_indices[1],
                                                             index_range)
        j_large_start, j_large_step = index_to_start_step_2d(large_indices[2],
                                                             index_range)

        for (element, position) in zip(local_neighbor_ids, local_neighbor_positions)
            if position == 3 # -> large element
                # Buffer to copy solution values of the large element in the correct orientation
                # before interpolating
                u_buffer = cache.u_threaded[Threads.threadid()]
                i_large = i_large_start
                j_large = j_large_start
                for i in eachnode(dg)
                    for v in eachvariable(equations)
                        u_buffer[v, i] = u[v, i_large, j_large, element]
                    end

                    i_large += i_large_step
                    j_large += j_large_step
                end

                # Interpolate large element face data from buffer to small face locations
                multiply_dimensionwise!(view(cache.mpi_mortars.u, 2, :, 1, :, mortar),
                                        mortar_l2.forward_lower, u_buffer)
                multiply_dimensionwise!(view(cache.mpi_mortars.u, 2, :, 2, :, mortar),
                                        mortar_l2.forward_upper, u_buffer)
            else # position in (1, 2) -> small element
                # Copy solution data from the small elements
                i_small = i_small_start
                j_small = j_small_start
                for i in eachnode(dg)
                    for v in eachvariable(equations)
                        cache.mpi_mortars.u[1, v, position, i, mortar] = u[v, i_small,
                                                                           j_small,
                                                                           element]
                    end
                    i_small += i_small_step
                    j_small += j_small_step
                end
            end
        end
    end

    return nothing
end

function calc_mpi_mortar_flux!(surface_flux_values,
                               mesh::Union{ParallelP4estMesh{2}, ParallelT8codeMesh{2}},
                               have_nonconservative_terms, equations,
                               mortar_l2::LobattoLegendreMortarL2,
                               surface_integral, dg::DG, cache)
    @unpack local_neighbor_ids, local_neighbor_positions, node_indices = cache.mpi_mortars
    @unpack contravariant_vectors = cache.elements
    @unpack fstar_primary_upper_threaded, fstar_primary_lower_threaded = cache
    @unpack fstar_secondary_upper_threaded, fstar_secondary_lower_threaded = cache
    index_range = eachnode(dg)

    @threaded for mortar in eachmpimortar(dg, cache)
        # Choose thread-specific pre-allocated container
        fstar_primary = (fstar_primary_lower_threaded[Threads.threadid()],
                         fstar_primary_upper_threaded[Threads.threadid()])
        fstar_secondary = (fstar_secondary_lower_threaded[Threads.threadid()],
                           fstar_secondary_upper_threaded[Threads.threadid()])

        # Get index information on the small elements
        small_indices = node_indices[1, mortar]

        i_small_start, i_small_step = index_to_start_step_2d(small_indices[1],
                                                             index_range)
        j_small_start, j_small_step = index_to_start_step_2d(small_indices[2],
                                                             index_range)

        for position in 1:2
            i_small = i_small_start
            j_small = j_small_start
            for node in eachnode(dg)
                # Get the normal direction on the small element.
                normal_direction = get_normal_direction(cache.mpi_mortars, node,
                                                        position, mortar)

<<<<<<< HEAD
                calc_mpi_mortar_flux!(fstar, mesh, have_nonconservative_terms,
                                      equations,
=======
                calc_mpi_mortar_flux!(fstar_primary, fstar_secondary, mesh,
                                      nonconservative_terms, equations,
>>>>>>> 9923889a
                                      surface_integral, dg, cache,
                                      mortar, position, normal_direction, node)

                i_small += i_small_step
                j_small += j_small_step
            end
        end

        # Buffer to interpolate flux values of the large element to before
        # copying in the correct orientation
        u_buffer = cache.u_threaded[Threads.threadid()]

        mpi_mortar_fluxes_to_elements!(surface_flux_values,
                                       mesh, equations, mortar_l2, dg, cache,
                                       mortar, fstar_primary, fstar_secondary, u_buffer)
    end

    return nothing
end

# Inlined version of the mortar flux computation on small elements for conservation laws
@inline function calc_mpi_mortar_flux!(fstar_primary, fstar_secondary,
                                       mesh::Union{ParallelP4estMesh{2},
                                                   ParallelT8codeMesh{2}},
                                       have_nonconservative_terms::False, equations,
                                       surface_integral, dg::DG, cache,
                                       mortar_index, position_index, normal_direction,
                                       node_index)
    @unpack u = cache.mpi_mortars
    @unpack surface_flux = surface_integral

    u_ll, u_rr = get_surface_node_vars(u, equations, dg, position_index, node_index,
                                       mortar_index)

    flux = surface_flux(u_ll, u_rr, normal_direction, equations)

    # Copy flux to buffer
    set_node_vars!(fstar_primary[position_index], flux, equations, dg, node_index)
    set_node_vars!(fstar_secondary[position_index], flux, equations, dg, node_index)
end

# Inlined version of the mortar flux computation on small elements for non-conservative equations
@inline function calc_mpi_mortar_flux!(fstar_primary, fstar_secondary,
                                       mesh::Union{ParallelP4estMesh{2},
                                                   ParallelT8codeMesh{2}},
                                       nonconservative_terms::True, equations,
                                       surface_integral, dg::DG, cache,
                                       mortar_index, position_index, normal_direction,
                                       node_index)
    @unpack u = cache.mpi_mortars
    surface_flux, nonconservative_flux = surface_integral.surface_flux

    u_ll, u_rr = get_surface_node_vars(u, equations, dg, position_index, node_index,
                                       mortar_index)

    flux = surface_flux(u_ll, u_rr, normal_direction, equations)
    noncons_flux_primary = nonconservative_flux(u_ll, u_rr, normal_direction, equations)
    noncons_flux_secondary = nonconservative_flux(u_rr, u_ll, normal_direction,
                                                  equations)

    for v in eachvariable(equations)
        fstar_primary[position_index][v, node_index] = flux[v] +
                                                       0.5f0 * noncons_flux_primary[v]
        fstar_secondary[position_index][v, node_index] = flux[v] +
                                                         0.5f0 *
                                                         noncons_flux_secondary[v]
    end
end

@inline function mpi_mortar_fluxes_to_elements!(surface_flux_values,
                                                mesh::Union{ParallelP4estMesh{2},
                                                            ParallelT8codeMesh{2}},
                                                equations,
                                                mortar_l2::LobattoLegendreMortarL2,
                                                dg::DGSEM, cache, mortar, fstar_primary,
                                                fstar_secondary,
                                                u_buffer)
    @unpack local_neighbor_ids, local_neighbor_positions, node_indices = cache.mpi_mortars

    small_indices = node_indices[1, mortar]
    small_direction = indices2direction(small_indices)
    large_indices = node_indices[2, mortar]
    large_direction = indices2direction(large_indices)

    for (element, position) in zip(local_neighbor_ids[mortar],
                                   local_neighbor_positions[mortar])
        if position == 3 # -> large element
            # Project small fluxes to large element.
            multiply_dimensionwise!(u_buffer,
                                    mortar_l2.reverse_upper, fstar_secondary[2],
                                    mortar_l2.reverse_lower, fstar_secondary[1])
            # The flux is calculated in the outward direction of the small elements,
            # so the sign must be switched to get the flux in outward direction
            # of the large element.
            # The contravariant vectors of the large element (and therefore the normal
            # vectors of the large element as well) are twice as large as the
            # contravariant vectors of the small elements. Therefore, the flux needs
            # to be scaled by a factor of 2 to obtain the flux of the large element.
            u_buffer .*= -2
            # Copy interpolated flux values from buffer to large element face in the
            # correct orientation.
            # Note that the index of the small sides will always run forward but
            # the index of the large side might need to run backwards for flipped sides.
            if :i_backward in large_indices
                for i in eachnode(dg)
                    for v in eachvariable(equations)
                        surface_flux_values[v, end + 1 - i, large_direction, element] = u_buffer[v,
                                                                                                 i]
                    end
                end
            else
                for i in eachnode(dg)
                    for v in eachvariable(equations)
                        surface_flux_values[v, i, large_direction, element] = u_buffer[v,
                                                                                       i]
                    end
                end
            end
        else # position in (1, 2) -> small element
            # Copy solution small to small
            for i in eachnode(dg)
                for v in eachvariable(equations)
                    surface_flux_values[v, i, small_direction, element] = fstar_primary[position][v,
                                                                                                  i]
                end
            end
        end
    end

    return nothing
end
end # muladd<|MERGE_RESOLUTION|>--- conflicted
+++ resolved
@@ -268,13 +268,8 @@
                 normal_direction = get_normal_direction(cache.mpi_mortars, node,
                                                         position, mortar)
 
-<<<<<<< HEAD
-                calc_mpi_mortar_flux!(fstar, mesh, have_nonconservative_terms,
-                                      equations,
-=======
                 calc_mpi_mortar_flux!(fstar_primary, fstar_secondary, mesh,
-                                      nonconservative_terms, equations,
->>>>>>> 9923889a
+                                      have_nonconservative_terms, equations,
                                       surface_integral, dg, cache,
                                       mortar, position, normal_direction, node)
 
