# By default, Julia/LLVM does not use fused multiply-add operations (FMAs).
# Since these FMAs can increase the performance of many numerical algorithms,
# we need to opt-in explicitly.
# See https://ranocha.de/blog/Optimizing_EC_Trixi for further details.
@muladd begin
#! format: noindent

# The methods below are specialized on the mortar type
# and called from the basic `create_cache` method at the top.
function create_cache(mesh::Union{P4estMesh{3}, T8codeMesh{3}}, equations,
                      mortar_l2::LobattoLegendreMortarL2, uEltype)
    # TODO: Taal compare performance of different types
    fstar_primary_threaded = [Array{uEltype, 4}(undef, nvariables(equations),
                                                nnodes(mortar_l2),
                                                nnodes(mortar_l2), 4)
                              for _ in 1:Threads.nthreads()] |> VecOfArrays
    fstar_secondary_threaded = [Array{uEltype, 4}(undef, nvariables(equations),
                                                  nnodes(mortar_l2),
                                                  nnodes(mortar_l2), 4)
                                for _ in 1:Threads.nthreads()] |> VecOfArrays

    fstar_tmp_threaded = [Array{uEltype, 3}(undef, nvariables(equations),
                                            nnodes(mortar_l2), nnodes(mortar_l2))
                          for _ in 1:Threads.nthreads()] |> VecOfArrays
    u_threaded = [Array{uEltype, 3}(undef, nvariables(equations), nnodes(mortar_l2),
                                    nnodes(mortar_l2))
                  for _ in 1:Threads.nthreads()] |> VecOfArrays

    (; fstar_primary_threaded, fstar_secondary_threaded, fstar_tmp_threaded, u_threaded)
end

#     index_to_start_step_3d(index::Symbol, index_range)
#
# Given a symbolic `index` and an `indexrange` (usually `eachnode(dg)`),
# return `index_start, index_step_i, index_step_j`, i.e., a tuple containing
# - `index_start`,   an index value to begin a loop
# - `index_step_i`,  an index step to update during an `i` loop
# - `index_step_j`,  an index step to update during a `j` loop
# The resulting indices translate surface indices to volume indices.
#
# !!! warning
#     This assumes that loops using the return values are written as
#
#     i_volume_start, i_volume_step_i, i_volume_step_j = index_to_start_step_3d(symbolic_index_i, index_range)
#     j_volume_start, j_volume_step_i, j_volume_step_j = index_to_start_step_3d(symbolic_index_j, index_range)
#     k_volume_start, k_volume_step_i, k_volume_step_j = index_to_start_step_3d(symbolic_index_k, index_range)
#
#     i_volume, j_volume, k_volume = i_volume_start, j_volume_start, k_volume_start
#     for j_surface in index_range
#       for i_surface in index_range
#         # do stuff with `(i_surface, j_surface)` and `(i_volume, j_volume, k_volume)`
#
#         i_volume += i_volume_step_i
#         j_volume += j_volume_step_i
#         k_volume += k_volume_step_i
#       end
#       i_volume += i_volume_step_j
#       j_volume += j_volume_step_j
#       k_volume += k_volume_step_j
#     end
@inline function index_to_start_step_3d(index::Symbol, index_range)
    index_begin = first(index_range)
    index_end = last(index_range)

    if index === :begin
        return index_begin, 0, 0
    elseif index === :end
        return index_end, 0, 0
    elseif index === :i_forward
        return index_begin, 1, index_begin - index_end - 1
    elseif index === :i_backward
        return index_end, -1, index_end + 1 - index_begin
    elseif index === :j_forward
        return index_begin, 0, 1
    else # if index === :j_backward
        return index_end, 0, -1
    end
end

# Extract the two varying indices from a symbolic index tuple.
# For example, `surface_indices((:i_forward, :end, :j_forward)) == (:i_forward, :j_forward)`.
@inline function surface_indices(indices::NTuple{3, Symbol})
    i1, i2, i3 = indices
    index = i1
    (index === :begin || index === :end) && return (i2, i3)

    index = i2
    (index === :begin || index === :end) && return (i1, i3)

    # i3 in (:begin, :end)
    return (i1, i2)
end

function prolong2interfaces!(cache, u,
                             mesh::Union{P4estMesh{3}, T8codeMesh{3}},
                             equations, dg::DG)
    @unpack interfaces = cache
    index_range = eachnode(dg)

    @threaded for interface in eachinterface(dg, cache)
        # Copy solution data from the primary element using "delayed indexing" with
        # a start value and two step sizes to get the correct face and orientation.
        # Note that in the current implementation, the interface will be
        # "aligned at the primary element", i.e., the indices of the primary side
        # will always run forwards.
        primary_element = interfaces.neighbor_ids[1, interface]
        primary_indices = interfaces.node_indices[1, interface]

        i_primary_start, i_primary_step_i, i_primary_step_j = index_to_start_step_3d(primary_indices[1],
                                                                                     index_range)
        j_primary_start, j_primary_step_i, j_primary_step_j = index_to_start_step_3d(primary_indices[2],
                                                                                     index_range)
        k_primary_start, k_primary_step_i, k_primary_step_j = index_to_start_step_3d(primary_indices[3],
                                                                                     index_range)

        i_primary = i_primary_start
        j_primary = j_primary_start
        k_primary = k_primary_start
        for j in eachnode(dg)
            for i in eachnode(dg)
                for v in eachvariable(equations)
                    interfaces.u[1, v, i, j, interface] = u[v,
                                                            i_primary, j_primary,
                                                            k_primary,
                                                            primary_element]
                end
                i_primary += i_primary_step_i
                j_primary += j_primary_step_i
                k_primary += k_primary_step_i
            end
            i_primary += i_primary_step_j
            j_primary += j_primary_step_j
            k_primary += k_primary_step_j
        end

        # Copy solution data from the secondary element using "delayed indexing" with
        # a start value and two step sizes to get the correct face and orientation.
        secondary_element = interfaces.neighbor_ids[2, interface]
        secondary_indices = interfaces.node_indices[2, interface]

        i_secondary_start, i_secondary_step_i, i_secondary_step_j = index_to_start_step_3d(secondary_indices[1],
                                                                                           index_range)
        j_secondary_start, j_secondary_step_i, j_secondary_step_j = index_to_start_step_3d(secondary_indices[2],
                                                                                           index_range)
        k_secondary_start, k_secondary_step_i, k_secondary_step_j = index_to_start_step_3d(secondary_indices[3],
                                                                                           index_range)

        i_secondary = i_secondary_start
        j_secondary = j_secondary_start
        k_secondary = k_secondary_start
        for j in eachnode(dg)
            for i in eachnode(dg)
                for v in eachvariable(equations)
                    interfaces.u[2, v, i, j, interface] = u[v,
                                                            i_secondary, j_secondary,
                                                            k_secondary,
                                                            secondary_element]
                end
                i_secondary += i_secondary_step_i
                j_secondary += j_secondary_step_i
                k_secondary += k_secondary_step_i
            end
            i_secondary += i_secondary_step_j
            j_secondary += j_secondary_step_j
            k_secondary += k_secondary_step_j
        end
    end

    return nothing
end

function calc_interface_flux!(surface_flux_values,
                              mesh::Union{P4estMesh{3}, T8codeMesh{3}},
                              equations, surface_integral, dg::DG, cache)
    @unpack neighbor_ids, node_indices = cache.interfaces
    @unpack contravariant_vectors = cache.elements
    index_range = eachnode(dg)

    @threaded for interface in eachinterface(dg, cache)
        # Get element and side information on the primary element
        primary_element = neighbor_ids[1, interface]
        primary_indices = node_indices[1, interface]
        primary_direction = indices2direction(primary_indices)

        i_primary_start, i_primary_step_i, i_primary_step_j = index_to_start_step_3d(primary_indices[1],
                                                                                     index_range)
        j_primary_start, j_primary_step_i, j_primary_step_j = index_to_start_step_3d(primary_indices[2],
                                                                                     index_range)
        k_primary_start, k_primary_step_i, k_primary_step_j = index_to_start_step_3d(primary_indices[3],
                                                                                     index_range)

        i_primary = i_primary_start
        j_primary = j_primary_start
        k_primary = k_primary_start

        # Get element and side information on the secondary element
        secondary_element = neighbor_ids[2, interface]
        secondary_indices = node_indices[2, interface]
        secondary_direction = indices2direction(secondary_indices)
        secondary_surface_indices = surface_indices(secondary_indices)

        # Get the surface indexing on the secondary element.
        # Note that the indices of the primary side will always run forward but
        # the secondary indices might need to run backwards for flipped sides.
        i_secondary_start, i_secondary_step_i, i_secondary_step_j = index_to_start_step_3d(secondary_surface_indices[1],
                                                                                           index_range)
        j_secondary_start, j_secondary_step_i, j_secondary_step_j = index_to_start_step_3d(secondary_surface_indices[2],
                                                                                           index_range)
        i_secondary = i_secondary_start
        j_secondary = j_secondary_start

        for j in eachnode(dg)
            for i in eachnode(dg)
                # Get the normal direction from the primary element.
                # Note, contravariant vectors at interfaces in negative coordinate direction
                # are pointing inwards. This is handled by `get_normal_direction`.
                normal_direction = get_normal_direction(primary_direction,
                                                        contravariant_vectors,
                                                        i_primary, j_primary, k_primary,
                                                        primary_element)

                calc_interface_flux!(surface_flux_values, mesh,
                                     have_nonconservative_terms(equations),
                                     have_aux_node_vars(equations),
                                     equations,
                                     surface_integral, dg, cache,
                                     interface, normal_direction,
                                     i, j, primary_direction, primary_element,
                                     i_secondary, j_secondary, secondary_direction,
                                     secondary_element)

                # Increment the primary element indices
                i_primary += i_primary_step_i
                j_primary += j_primary_step_i
                k_primary += k_primary_step_i
                # Increment the secondary element surface indices
                i_secondary += i_secondary_step_i
                j_secondary += j_secondary_step_i
            end
            # Increment the primary element indices
            i_primary += i_primary_step_j
            j_primary += j_primary_step_j
            k_primary += k_primary_step_j
            # Increment the secondary element surface indices
            i_secondary += i_secondary_step_j
            j_secondary += j_secondary_step_j
        end
    end

    return nothing
end

# Inlined function for interface flux computation for conservative flux terms
@inline function calc_interface_flux!(surface_flux_values,
                                      mesh::Union{P4estMesh{3}, T8codeMesh{3}},
                                      have_nonconservative_terms::False,
                                      have_aux_node_vars::False, equations,
                                      surface_integral, dg::DG, cache,
                                      interface_index, normal_direction,
                                      primary_i_node_index, primary_j_node_index,
                                      primary_direction_index, primary_element_index,
                                      secondary_i_node_index, secondary_j_node_index,
                                      secondary_direction_index,
                                      secondary_element_index)
    @unpack u = cache.interfaces
    @unpack surface_flux = surface_integral

    u_ll, u_rr = get_surface_node_vars(u, equations, dg, primary_i_node_index,
                                       primary_j_node_index, interface_index)

    flux_ = surface_flux(u_ll, u_rr, normal_direction, equations)

    for v in eachvariable(equations)
        surface_flux_values[v, primary_i_node_index, primary_j_node_index,
        primary_direction_index, primary_element_index] = flux_[v]
        surface_flux_values[v, secondary_i_node_index, secondary_j_node_index,
        secondary_direction_index, secondary_element_index] = -flux_[v]
    end

    return nothing
end

# Inlined function for interface flux computation for flux + nonconservative terms
@inline function calc_interface_flux!(surface_flux_values,
                                      mesh::Union{P4estMesh{3}, T8codeMesh{3}},
                                      have_nonconservative_terms::True,
                                      have_aux_node_vars::False, equations,
                                      surface_integral, dg::DG, cache,
                                      interface_index, normal_direction,
                                      primary_i_node_index, primary_j_node_index,
                                      primary_direction_index, primary_element_index,
                                      secondary_i_node_index, secondary_j_node_index,
                                      secondary_direction_index,
                                      secondary_element_index)
    @unpack u = cache.interfaces
    surface_flux, nonconservative_flux = surface_integral.surface_flux

    u_ll, u_rr = get_surface_node_vars(u, equations, dg, primary_i_node_index,
                                       primary_j_node_index, interface_index)

    flux_ = surface_flux(u_ll, u_rr, normal_direction, equations)

    # Compute both nonconservative fluxes
    noncons_primary = nonconservative_flux(u_ll, u_rr, normal_direction, equations)
    noncons_secondary = nonconservative_flux(u_rr, u_ll, normal_direction, equations)

    # Store the flux with nonconservative terms on the primary and secondary elements
    for v in eachvariable(equations)
        # Note the factor 0.5 necessary for the nonconservative fluxes based on
        # the interpretation of global SBP operators coupled discontinuously via
        # central fluxes/SATs
        surface_flux_values[v, primary_i_node_index, primary_j_node_index,
        primary_direction_index, primary_element_index] = flux_[v] +
                                                          0.5f0 * noncons_primary[v]
        surface_flux_values[v, secondary_i_node_index, secondary_j_node_index,
        secondary_direction_index, secondary_element_index] = -(flux_[v] +
                                                                0.5f0 *
                                                                noncons_secondary[v])
    end

    return nothing
end

# Inlined function for interface flux computation for conservative flux terms
@inline function calc_interface_flux!(surface_flux_values,
                                      mesh::Union{P4estMesh{3}, T8codeMesh{3}},
                                      have_nonconservative_terms::False,
                                      have_aux_node_vars::True, equations,
                                      surface_integral, dg::DG, cache,
                                      interface_index, normal_direction,
                                      primary_i_node_index, primary_j_node_index,
                                      primary_direction_index, primary_element_index,
                                      secondary_i_node_index, secondary_j_node_index,
                                      secondary_direction_index,
                                      secondary_element_index)
    @unpack u = cache.interfaces
    @unpack surface_flux = surface_integral
    @unpack aux_surface_node_vars = cache.aux_vars

    u_ll, u_rr = get_surface_node_vars(u, equations, dg, primary_i_node_index,
                                       primary_j_node_index, interface_index)
    aux_ll, aux_rr = get_aux_surface_node_vars(aux_surface_node_vars, equations, dg,
                                               primary_i_node_index,
                                               primary_j_node_index, interface_index)

    flux_ = surface_flux(u_ll, u_rr, aux_ll, aux_rr, normal_direction, equations)

    for v in eachvariable(equations)
        surface_flux_values[v, primary_i_node_index, primary_j_node_index,
        primary_direction_index, primary_element_index] = flux_[v]
        surface_flux_values[v, secondary_i_node_index, secondary_j_node_index,
        secondary_direction_index, secondary_element_index] = -flux_[v]
    end
end

# Inlined function for interface flux computation for flux + nonconservative terms
@inline function calc_interface_flux!(surface_flux_values,
                                      mesh::Union{P4estMesh{3}, T8codeMesh{3}},
                                      have_nonconservative_terms::True,
                                      have_aux_node_vars::True, equations,
                                      surface_integral, dg::DG, cache,
                                      interface_index, normal_direction,
                                      primary_i_node_index, primary_j_node_index,
                                      primary_direction_index, primary_element_index,
                                      secondary_i_node_index, secondary_j_node_index,
                                      secondary_direction_index,
                                      secondary_element_index)
    @unpack u = cache.interfaces
    @unpack aux_surface_node_vars = cache.aux_vars
    surface_flux, nonconservative_flux = surface_integral.surface_flux

    u_ll, u_rr = get_surface_node_vars(u, equations, dg, primary_i_node_index,
                                       primary_j_node_index, interface_index)
    aux_ll, aux_rr = get_aux_surface_node_vars(aux_surface_node_vars, equations, dg,
                                               primary_i_node_index,
                                               primary_j_node_index, interface_index)

    flux_ = surface_flux(u_ll, u_rr, aux_ll, aux_rr, normal_direction, equations)

    # Compute both nonconservative fluxes
    noncons_primary = nonconservative_flux(u_ll, u_rr, aux_ll, aux_rr,
                                           normal_direction, equations)
    noncons_secondary = nonconservative_flux(u_rr, u_ll, aux_rr, aux_ll,
                                             normal_direction, equations)

    # Store the flux with nonconservative terms on the primary and secondary elements
    for v in eachvariable(equations)
        # Note the factor 0.5 necessary for the nonconservative fluxes based on
        # the interpretation of global SBP operators coupled discontinuously via
        # central fluxes/SATs
        surface_flux_values[v, primary_i_node_index, primary_j_node_index,
        primary_direction_index, primary_element_index] = flux_[v] +
                                                          0.5f0 * noncons_primary[v]
        surface_flux_values[v, secondary_i_node_index, secondary_j_node_index,
        secondary_direction_index, secondary_element_index] = -(flux_[v] +
                                                                0.5f0 *
                                                                noncons_secondary[v])
    end
end

function prolong2boundaries!(cache, u,
                             mesh::Union{P4estMesh{3}, T8codeMesh{3}},
                             equations, surface_integral, dg::DG)
    @unpack boundaries = cache
    index_range = eachnode(dg)

    @threaded for boundary in eachboundary(dg, cache)
        # Copy solution data from the element using "delayed indexing" with
        # a start value and two step sizes to get the correct face and orientation.
        element = boundaries.neighbor_ids[boundary]
        node_indices = boundaries.node_indices[boundary]

        i_node_start, i_node_step_i, i_node_step_j = index_to_start_step_3d(node_indices[1],
                                                                            index_range)
        j_node_start, j_node_step_i, j_node_step_j = index_to_start_step_3d(node_indices[2],
                                                                            index_range)
        k_node_start, k_node_step_i, k_node_step_j = index_to_start_step_3d(node_indices[3],
                                                                            index_range)

        i_node = i_node_start
        j_node = j_node_start
        k_node = k_node_start
        for j in eachnode(dg)
            for i in eachnode(dg)
                for v in eachvariable(equations)
                    boundaries.u[v, i, j, boundary] = u[v, i_node, j_node, k_node,
                                                        element]
                end
                i_node += i_node_step_i
                j_node += j_node_step_i
                k_node += k_node_step_i
            end
            i_node += i_node_step_j
            j_node += j_node_step_j
            k_node += k_node_step_j
        end
    end

    return nothing
end

function calc_boundary_flux!(cache, t, boundary_condition::BC, boundary_indexing,
                             mesh::Union{P4estMesh{3}, T8codeMesh{3}},
                             equations, surface_integral, dg::DG) where {BC}
    @unpack boundaries = cache
    @unpack surface_flux_values = cache.elements
    index_range = eachnode(dg)

    @threaded for local_index in eachindex(boundary_indexing)
        # Use the local index to get the global boundary index from the
        # pre-sorted list
        boundary = boundary_indexing[local_index]

        # Get information on the adjacent element, compute the surface fluxes,
        # and store them
        element = boundaries.neighbor_ids[boundary]
        node_indices = boundaries.node_indices[boundary]
        direction = indices2direction(node_indices)

        i_node_start, i_node_step_i, i_node_step_j = index_to_start_step_3d(node_indices[1],
                                                                            index_range)
        j_node_start, j_node_step_i, j_node_step_j = index_to_start_step_3d(node_indices[2],
                                                                            index_range)
        k_node_start, k_node_step_i, k_node_step_j = index_to_start_step_3d(node_indices[3],
                                                                            index_range)

        i_node = i_node_start
        j_node = j_node_start
        k_node = k_node_start
        for j in eachnode(dg)
            for i in eachnode(dg)
                calc_boundary_flux!(surface_flux_values, t, boundary_condition, mesh,
<<<<<<< HEAD
                                    have_nonconservative_terms(equations),
                                    have_aux_node_vars(equations), equations,
=======
                                    have_nonconservative_terms(equations), equations,
>>>>>>> 39759439
                                    surface_integral, dg, cache, i_node, j_node, k_node,
                                    i, j, direction, element, boundary)
                i_node += i_node_step_i
                j_node += j_node_step_i
                k_node += k_node_step_i
            end
            i_node += i_node_step_j
            j_node += j_node_step_j
            k_node += k_node_step_j
        end
    end

    return nothing
end

# inlined version of the boundary flux calculation along a physical interface
@inline function calc_boundary_flux!(surface_flux_values, t, boundary_condition,
                                     mesh::Union{P4estMesh{3}, T8codeMesh{3}},
                                     nonconservative_terms::False, equations,
                                     surface_integral, dg::DG, cache, i_index, j_index,
                                     k_index, i_node_index, j_node_index,
                                     direction_index,
                                     element_index, boundary_index)
    @unpack boundaries = cache
    @unpack node_coordinates, contravariant_vectors = cache.elements
    @unpack surface_flux = surface_integral

    # Extract solution data from boundary container
    u_inner = get_node_vars(boundaries.u, equations, dg, i_node_index, j_node_index,
                            boundary_index)

    # Outward-pointing normal direction (not normalized)
    normal_direction = get_normal_direction(direction_index, contravariant_vectors,
                                            i_index, j_index, k_index, element_index)

    # Coordinates at boundary node
    x = get_node_coords(node_coordinates, equations, dg,
                        i_index, j_index, k_index, element_index)

    flux_ = boundary_condition(u_inner, normal_direction, x, t,
                               surface_flux, equations)

    # Copy flux to element storage in the correct orientation
    for v in eachvariable(equations)
        surface_flux_values[v, i_node_index, j_node_index,
        direction_index, element_index] = flux_[v]
    end

    return nothing
end

# inlined version of the boundary flux calculation along a physical interface
@inline function calc_boundary_flux!(surface_flux_values, t, boundary_condition,
                                     mesh::Union{P4estMesh{3}, T8codeMesh{3}},
                                     nonconservative_terms::True, equations,
                                     surface_integral, dg::DG, cache, i_index, j_index,
                                     k_index, i_node_index, j_node_index,
                                     direction_index,
                                     element_index, boundary_index)
    @unpack boundaries = cache
    @unpack node_coordinates, contravariant_vectors = cache.elements
    @unpack surface_flux = surface_integral

    # Extract solution data from boundary container
    u_inner = get_node_vars(boundaries.u, equations, dg, i_node_index, j_node_index,
                            boundary_index)

    # Outward-pointing normal direction (not normalized)
    normal_direction = get_normal_direction(direction_index, contravariant_vectors,
                                            i_index, j_index, k_index, element_index)

    # Coordinates at boundary node
    x = get_node_coords(node_coordinates, equations, dg,
                        i_index, j_index, k_index, element_index)

    # Call pointwise numerical flux functions for the conservative and nonconservative part
    # in the normal direction on the boundary
    flux, noncons_flux = boundary_condition(u_inner, normal_direction, x, t,
                                            surface_flux, equations)

    # Copy flux to element storage in the correct orientation
    for v in eachvariable(equations)
        # Note the factor 0.5 necessary for the nonconservative fluxes based on
        # the interpretation of global SBP operators coupled discontinuously via
        # central fluxes/SATs
        surface_flux_values[v, i_node_index, j_node_index,
        direction_index, element_index] = flux[v] + 0.5f0 *
                                                    noncons_flux[v]
    end

    return nothing
end

# inlined version of the boundary flux calculation along a physical interface
@inline function calc_boundary_flux!(surface_flux_values, t, boundary_condition,
                                     mesh::Union{P4estMesh{3}, T8codeMesh{3}},
                                     nonconservative_terms::False,
                                     have_aux_node_vars::False, equations,
                                     surface_integral, dg::DG, cache, i_index, j_index,
                                     k_index, i_node_index, j_node_index,
                                     direction_index,
                                     element_index, boundary_index)
    @unpack boundaries = cache
    @unpack node_coordinates, contravariant_vectors = cache.elements
    @unpack surface_flux = surface_integral

    # Extract solution data from boundary container
    u_inner = get_node_vars(boundaries.u, equations, dg, i_node_index, j_node_index,
                            boundary_index)

    # Outward-pointing normal direction (not normalized)
    normal_direction = get_normal_direction(direction_index, contravariant_vectors,
                                            i_index, j_index, k_index, element_index)

    # Coordinates at boundary node
    x = get_node_coords(node_coordinates, equations, dg,
                        i_index, j_index, k_index, element_index)

    flux_ = boundary_condition(u_inner, normal_direction, x, t,
                               surface_flux, equations)

    # Copy flux to element storage in the correct orientation
    for v in eachvariable(equations)
        surface_flux_values[v, i_node_index, j_node_index,
        direction_index, element_index] = flux_[v]
    end
end

# inlined version of the boundary flux calculation along a physical interface
@inline function calc_boundary_flux!(surface_flux_values, t, boundary_condition,
                                     mesh::Union{P4estMesh{3}, T8codeMesh{3}},
                                     nonconservative_terms::False,
                                     have_aux_node_vars::True, equations,
                                     surface_integral, dg::DG, cache, i_index, j_index,
                                     k_index, i_node_index, j_node_index,
                                     direction_index,
                                     element_index, boundary_index)
    @unpack boundaries = cache
    @unpack node_coordinates, contravariant_vectors = cache.elements
    @unpack surface_flux = surface_integral
    @unpack aux_boundary_node_vars = cache.aux_vars

    # Extract solution data from boundary container
    u_inner = get_node_vars(boundaries.u, equations, dg, i_node_index, j_node_index,
                            boundary_index)

    # P4est stores only one index for boudaries
    aux_inner, _ = get_aux_surface_node_vars(aux_boundary_node_vars, equations, dg,
                                             i_node_index, j_node_index, boundary_index)

    # Outward-pointing normal direction (not normalized)
    normal_direction = get_normal_direction(direction_index, contravariant_vectors,
                                            i_index, j_index, k_index, element_index)

    # Coordinates at boundary node
    x = get_node_coords(node_coordinates, equations, dg,
                        i_index, j_index, k_index, element_index)

    flux_ = boundary_condition(u_inner, aux_inner, normal_direction, x, t,
                               surface_flux, equations)

    # Copy flux to element storage in the correct orientation
    for v in eachvariable(equations)
        surface_flux_values[v, i_node_index, j_node_index,
        direction_index, element_index] = flux_[v]
    end
end

# inlined version of the boundary flux calculation along a physical interface
@inline function calc_boundary_flux!(surface_flux_values, t, boundary_condition,
                                     mesh::Union{P4estMesh{3}, T8codeMesh{3}},
                                     nonconservative_terms::True,
                                     have_aux_node_vars::False, equations,
                                     surface_integral, dg::DG, cache, i_index, j_index,
                                     k_index, i_node_index, j_node_index,
                                     direction_index,
                                     element_index, boundary_index)
    @unpack boundaries = cache
    @unpack node_coordinates, contravariant_vectors = cache.elements
    @unpack surface_flux = surface_integral

    # Extract solution data from boundary container
    u_inner = get_node_vars(boundaries.u, equations, dg, i_node_index, j_node_index,
                            boundary_index)

    # Outward-pointing normal direction (not normalized)
    normal_direction = get_normal_direction(direction_index, contravariant_vectors,
                                            i_index, j_index, k_index, element_index)

    # Coordinates at boundary node
    x = get_node_coords(node_coordinates, equations, dg,
                        i_index, j_index, k_index, element_index)

    # Call pointwise numerical flux functions for the conservative and nonconservative part
    # in the normal direction on the boundary
    flux, noncons_flux = boundary_condition(u_inner, normal_direction, x, t,
                                            surface_flux, equations)

    # Copy flux to element storage in the correct orientation
    for v in eachvariable(equations)
        # Note the factor 0.5 necessary for the nonconservative fluxes based on
        # the interpretation of global SBP operators coupled discontinuously via
        # central fluxes/SATs
        surface_flux_values[v, i_node_index, j_node_index,
        direction_index, element_index] = flux[v] + 0.5f0 *
                                                    noncons_flux[v]
    end
end

# inlined version of the boundary flux calculation along a physical interface
@inline function calc_boundary_flux!(surface_flux_values, t, boundary_condition,
                                     mesh::Union{P4estMesh{3}, T8codeMesh{3}},
                                     nonconservative_terms::True,
                                     have_aux_node_vars::True, equations,
                                     surface_integral, dg::DG, cache, i_index, j_index,
                                     k_index, i_node_index, j_node_index,
                                     direction_index,
                                     element_index, boundary_index)
    @unpack boundaries = cache
    @unpack node_coordinates, contravariant_vectors = cache.elements
    @unpack surface_flux = surface_integral
    @unpack aux_boundary_node_vars = cache.aux_vars

    # Extract solution data from boundary container
    u_inner = get_node_vars(boundaries.u, equations, dg, i_node_index, j_node_index,
                            boundary_index)
    # P4est stores only one index for boudaries
    aux_inner, _ = get_aux_surface_node_vars(aux_boundary_node_vars, equations, dg,
                                             i_node_index, j_node_index, boundary_index)

    # Outward-pointing normal direction (not normalized)
    normal_direction = get_normal_direction(direction_index, contravariant_vectors,
                                            i_index, j_index, k_index, element_index)

    # Coordinates at boundary node
    x = get_node_coords(node_coordinates, equations, dg,
                        i_index, j_index, k_index, element_index)

    # Call pointwise numerical flux functions for the conservative and nonconservative part
    # in the normal direction on the boundary
    flux, noncons_flux = boundary_condition(u_inner, aux_inner, normal_direction, x, t,
                                            surface_flux, equations)

    # Copy flux to element storage in the correct orientation
    for v in eachvariable(equations)
        # Note the factor 0.5 necessary for the nonconservative fluxes based on
        # the interpretation of global SBP operators coupled discontinuously via
        # central fluxes/SATs
        surface_flux_values[v, i_node_index, j_node_index,
        direction_index, element_index] = flux[v] + 0.5f0 *
                                                    noncons_flux[v]
    end
end

function prolong2mortars!(cache, u,
                          mesh::Union{P4estMesh{3}, T8codeMesh{3}}, equations,
                          mortar_l2::LobattoLegendreMortarL2,
                          dg::DGSEM)
    @unpack fstar_tmp_threaded = cache
    @unpack neighbor_ids, node_indices = cache.mortars
    index_range = eachnode(dg)

    @threaded for mortar in eachmortar(dg, cache)
        # Copy solution data from the small elements using "delayed indexing" with
        # a start value and two step sizes to get the correct face and orientation.
        small_indices = node_indices[1, mortar]

        i_small_start, i_small_step_i, i_small_step_j = index_to_start_step_3d(small_indices[1],
                                                                               index_range)
        j_small_start, j_small_step_i, j_small_step_j = index_to_start_step_3d(small_indices[2],
                                                                               index_range)
        k_small_start, k_small_step_i, k_small_step_j = index_to_start_step_3d(small_indices[3],
                                                                               index_range)

        for position in 1:4
            i_small = i_small_start
            j_small = j_small_start
            k_small = k_small_start
            element = neighbor_ids[position, mortar]
            for j in eachnode(dg)
                for i in eachnode(dg)
                    for v in eachvariable(equations)
                        cache.mortars.u[1, v, position, i, j, mortar] = u[v, i_small,
                                                                          j_small,
                                                                          k_small,
                                                                          element]
                    end
                    i_small += i_small_step_i
                    j_small += j_small_step_i
                    k_small += k_small_step_i
                end
                i_small += i_small_step_j
                j_small += j_small_step_j
                k_small += k_small_step_j
            end
        end

        # Buffer to copy solution values of the large element in the correct orientation
        # before interpolating
        u_buffer = cache.u_threaded[Threads.threadid()]
        # temporary buffer for projections
        fstar_tmp = fstar_tmp_threaded[Threads.threadid()]

        # Copy solution of large element face to buffer in the
        # correct orientation
        large_indices = node_indices[2, mortar]

        i_large_start, i_large_step_i, i_large_step_j = index_to_start_step_3d(large_indices[1],
                                                                               index_range)
        j_large_start, j_large_step_i, j_large_step_j = index_to_start_step_3d(large_indices[2],
                                                                               index_range)
        k_large_start, k_large_step_i, k_large_step_j = index_to_start_step_3d(large_indices[3],
                                                                               index_range)

        i_large = i_large_start
        j_large = j_large_start
        k_large = k_large_start
        element = neighbor_ids[5, mortar]
        for j in eachnode(dg)
            for i in eachnode(dg)
                for v in eachvariable(equations)
                    u_buffer[v, i, j] = u[v, i_large, j_large, k_large, element]
                end
                i_large += i_large_step_i
                j_large += j_large_step_i
                k_large += k_large_step_i
            end
            i_large += i_large_step_j
            j_large += j_large_step_j
            k_large += k_large_step_j
        end

        # Interpolate large element face data from buffer to small face locations
        multiply_dimensionwise!(view(cache.mortars.u, 2, :, 1, :, :, mortar),
                                mortar_l2.forward_lower,
                                mortar_l2.forward_lower,
                                u_buffer,
                                fstar_tmp)
        multiply_dimensionwise!(view(cache.mortars.u, 2, :, 2, :, :, mortar),
                                mortar_l2.forward_upper,
                                mortar_l2.forward_lower,
                                u_buffer,
                                fstar_tmp)
        multiply_dimensionwise!(view(cache.mortars.u, 2, :, 3, :, :, mortar),
                                mortar_l2.forward_lower,
                                mortar_l2.forward_upper,
                                u_buffer,
                                fstar_tmp)
        multiply_dimensionwise!(view(cache.mortars.u, 2, :, 4, :, :, mortar),
                                mortar_l2.forward_upper,
                                mortar_l2.forward_upper,
                                u_buffer,
                                fstar_tmp)
    end

    return nothing
end

function calc_mortar_flux!(surface_flux_values,
                           mesh::Union{P4estMesh{3}, T8codeMesh{3}},
                           nonconservative_terms, have_aux_node_vars, equations,
                           mortar_l2::LobattoLegendreMortarL2,
                           surface_integral, dg::DG, cache)
    @unpack neighbor_ids, node_indices = cache.mortars
    @unpack contravariant_vectors = cache.elements
    @unpack fstar_primary_threaded, fstar_secondary_threaded, fstar_tmp_threaded = cache
    index_range = eachnode(dg)

    @threaded for mortar in eachmortar(dg, cache)
        # Choose thread-specific pre-allocated container
        fstar_primary = fstar_primary_threaded[Threads.threadid()]
        fstar_secondary = fstar_secondary_threaded[Threads.threadid()]
        fstar_tmp = fstar_tmp_threaded[Threads.threadid()]

        # Get index information on the small elements
        small_indices = node_indices[1, mortar]
        small_direction = indices2direction(small_indices)

        i_small_start, i_small_step_i, i_small_step_j = index_to_start_step_3d(small_indices[1],
                                                                               index_range)
        j_small_start, j_small_step_i, j_small_step_j = index_to_start_step_3d(small_indices[2],
                                                                               index_range)
        k_small_start, k_small_step_i, k_small_step_j = index_to_start_step_3d(small_indices[3],
                                                                               index_range)

        for position in 1:4
            i_small = i_small_start
            j_small = j_small_start
            k_small = k_small_start
            element = neighbor_ids[position, mortar]
            for j in eachnode(dg)
                for i in eachnode(dg)
                    # Get the normal direction on the small element.
                    # Note, contravariant vectors at interfaces in negative coordinate direction
                    # are pointing inwards. This is handled by `get_normal_direction`.
                    normal_direction = get_normal_direction(small_direction,
                                                            contravariant_vectors,
                                                            i_small, j_small, k_small,
                                                            element)

                    calc_mortar_flux!(fstar_primary, fstar_secondary, mesh,
                                      nonconservative_terms, have_aux_node_vars,
                                      equations,
                                      surface_integral, dg, cache,
                                      mortar, position, normal_direction,
                                      i, j)

                    i_small += i_small_step_i
                    j_small += j_small_step_i
                    k_small += k_small_step_i
                end
                i_small += i_small_step_j
                j_small += j_small_step_j
                k_small += k_small_step_j
            end
        end

        # Buffer to interpolate flux values of the large element to before
        # copying in the correct orientation
        u_buffer = cache.u_threaded[Threads.threadid()]

        # in calc_interface_flux!, the interface flux is computed once over each
        # interface using the normal from the "primary" element. The result is then
        # passed back to the "secondary" element, flipping the sign to account for the
        # change in the normal direction. For mortars, this sign flip occurs in
        # "mortar_fluxes_to_elements!" instead.
        mortar_fluxes_to_elements!(surface_flux_values,
                                   mesh, equations, mortar_l2, dg, cache,
                                   mortar, fstar_primary, fstar_secondary, u_buffer,
                                   fstar_tmp)
    end

    return nothing
end

# Inlined version of the mortar flux computation on small elements for conservation fluxes
@inline function calc_mortar_flux!(fstar_primary, fstar_secondary,
                                   mesh::Union{P4estMesh{3}, T8codeMesh{3}},
                                   nonconservative_terms::False,
                                   have_aux_node_vars::False, equations,
                                   surface_integral, dg::DG, cache,
                                   mortar_index, position_index, normal_direction,
                                   i_node_index, j_node_index)
    @unpack u = cache.mortars
    @unpack surface_flux = surface_integral

    u_ll, u_rr = get_surface_node_vars(u, equations, dg, position_index,
                                       i_node_index, j_node_index, mortar_index)

    flux = surface_flux(u_ll, u_rr, normal_direction, equations)

    # Copy flux to buffer
    set_node_vars!(fstar_primary, flux, equations, dg,
                   i_node_index, j_node_index, position_index)
    set_node_vars!(fstar_secondary, flux, equations, dg,
                   i_node_index, j_node_index, position_index)

    return nothing
end

# Inlined version of the mortar flux computation on small elements for conservation fluxes
@inline function calc_mortar_flux!(fstar_primary, fstar_secondary,
                                   mesh::Union{P4estMesh{3}, T8codeMesh{3}},
                                   nonconservative_terms::False,
                                   have_aux_node_vars::True, equations,
                                   surface_integral, dg::DG, cache,
                                   mortar_index, position_index, normal_direction,
                                   i_node_index, j_node_index)
    @unpack u = cache.mortars
    @unpack surface_flux = surface_integral
    @unpack aux_mortar_node_vars = cache.aux_vars

    u_ll, u_rr = get_surface_node_vars(u, equations, dg, position_index,
                                       i_node_index, j_node_index, mortar_index)
    aux_ll, aux_rr = get_aux_surface_node_vars(aux_mortar_node_vars, equations, dg,
                                               position_index, i_node_index,
                                               j_node_index,
                                               mortar_index)
    flux = surface_flux(u_ll, u_rr, aux_ll, aux_rr, normal_direction, equations)

    # Copy flux to buffer
    set_node_vars!(fstar_primary, flux, equations, dg,
                   i_node_index, j_node_index, position_index)
    set_node_vars!(fstar_secondary, flux, equations, dg,
                   i_node_index, j_node_index, position_index)
end

# Inlined version of the mortar flux computation on small elements for conservation fluxes
# with nonconservative terms
@inline function calc_mortar_flux!(fstar_primary, fstar_secondary,
                                   mesh::Union{P4estMesh{3}, T8codeMesh{3}},
                                   nonconservative_terms::True,
                                   have_aux_node_vars::False, equations,
                                   surface_integral, dg::DG, cache,
                                   mortar_index, position_index, normal_direction,
                                   i_node_index, j_node_index)
    @unpack u = cache.mortars
    surface_flux, nonconservative_flux = surface_integral.surface_flux

    u_ll, u_rr = get_surface_node_vars(u, equations, dg, position_index, i_node_index,
                                       j_node_index, mortar_index)

    # Compute conservative flux
    flux = surface_flux(u_ll, u_rr, normal_direction, equations)

    # Compute nonconservative flux and add it to the flux scaled by a factor of 0.5 based on
    # the interpretation of global SBP operators coupled discontinuously via
    # central fluxes/SATs
    noncons_primary = nonconservative_flux(u_ll, u_rr, normal_direction, equations)
    noncons_secondary = nonconservative_flux(u_rr, u_ll, normal_direction, equations)
    flux_plus_noncons_primary = flux + 0.5f0 * noncons_primary
    flux_plus_noncons_secondary = flux + 0.5f0 * noncons_secondary

    # Copy to buffer
    set_node_vars!(fstar_primary, flux_plus_noncons_primary, equations, dg,
                   i_node_index,
                   j_node_index,
                   position_index)
    set_node_vars!(fstar_secondary, flux_plus_noncons_secondary, equations, dg,
                   i_node_index,
                   j_node_index,
                   position_index)

    return nothing
end

# Inlined version of the mortar flux computation on small elements for conservation fluxes
# with nonconservative terms
@inline function calc_mortar_flux!(fstar_primary, fstar_secondary,
                                   mesh::Union{P4estMesh{3}, T8codeMesh{3}},
                                   nonconservative_terms::True,
                                   have_aux_node_vars::True, equations,
                                   surface_integral, dg::DG, cache,
                                   mortar_index, position_index, normal_direction,
                                   i_node_index, j_node_index)
    @unpack u = cache.mortars
    surface_flux, nonconservative_flux = surface_integral.surface_flux
    @unpack aux_mortar_node_vars = cache.aux_vars

    u_ll, u_rr = get_surface_node_vars(u, equations, dg, position_index, i_node_index,
                                       j_node_index, mortar_index)
    aux_ll, aux_rr = get_aux_surface_node_vars(aux_mortar_node_vars, equations, dg,
                                               position_index, i_node_index,
                                               j_node_index,
                                               mortar_index)

    # Compute conservative flux
    flux = surface_flux(u_ll, u_rr, aux_ll, aux_rr, normal_direction, equations)

    # Compute nonconservative flux and add it to the flux scaled by a factor of 0.5 based on
    # the interpretation of global SBP operators coupled discontinuously via
    # central fluxes/SATs
    noncons_primary = nonconservative_flux(u_ll, u_rr, aux_ll, aux_rr,
                                           normal_direction, equations)
    noncons_secondary = nonconservative_flux(u_rr, u_ll, aux_rr, aux_ll,
                                             normal_direction, equations)
    flux_plus_noncons_primary = flux + 0.5f0 * noncons_primary
    flux_plus_noncons_secondary = flux + 0.5f0 * noncons_secondary

    # Copy to buffer
    set_node_vars!(fstar_primary, flux_plus_noncons_primary, equations, dg,
                   i_node_index,
                   j_node_index,
                   position_index)
    set_node_vars!(fstar_secondary, flux_plus_noncons_secondary, equations, dg,
                   i_node_index,
                   j_node_index,
                   position_index)
end

@inline function mortar_fluxes_to_elements!(surface_flux_values,
                                            mesh::Union{P4estMesh{3}, T8codeMesh{3}},
                                            equations,
                                            mortar_l2::LobattoLegendreMortarL2,
                                            dg::DGSEM, cache, mortar, fstar_primary,
                                            fstar_secondary, u_buffer, fstar_tmp)
    @unpack neighbor_ids, node_indices = cache.mortars
    index_range = eachnode(dg)

    # Copy solution small to small
    small_indices = node_indices[1, mortar]
    small_direction = indices2direction(small_indices)

    for position in 1:4
        element = neighbor_ids[position, mortar]
        for j in eachnode(dg), i in eachnode(dg)
            for v in eachvariable(equations)
                surface_flux_values[v, i, j, small_direction, element] = fstar_primary[v,
                                                                                       i,
                                                                                       j,
                                                                                       position]
            end
        end
    end

    # Project small fluxes to large element.
    multiply_dimensionwise!(u_buffer,
                            mortar_l2.reverse_lower, mortar_l2.reverse_lower,
                            view(fstar_secondary, .., 1),
                            fstar_tmp)
    add_multiply_dimensionwise!(u_buffer,
                                mortar_l2.reverse_upper, mortar_l2.reverse_lower,
                                view(fstar_secondary, .., 2),
                                fstar_tmp)
    add_multiply_dimensionwise!(u_buffer,
                                mortar_l2.reverse_lower, mortar_l2.reverse_upper,
                                view(fstar_secondary, .., 3),
                                fstar_tmp)
    add_multiply_dimensionwise!(u_buffer,
                                mortar_l2.reverse_upper, mortar_l2.reverse_upper,
                                view(fstar_secondary, .., 4),
                                fstar_tmp)

    # The flux is calculated in the outward direction of the small elements,
    # so the sign must be switched to get the flux in outward direction
    # of the large element.
    # The contravariant vectors of the large element (and therefore the normal
    # vectors of the large element as well) are four times as large as the
    # contravariant vectors of the small elements. Therefore, the flux needs
    # to be scaled by a factor of 4 to obtain the flux of the large element.
    u_buffer .*= -4

    # Copy interpolated flux values from buffer to large element face in the
    # correct orientation.
    # Note that the index of the small sides will always run forward but
    # the index of the large side might need to run backwards for flipped sides.
    large_element = neighbor_ids[5, mortar]
    large_indices = node_indices[2, mortar]
    large_direction = indices2direction(large_indices)
    large_surface_indices = surface_indices(large_indices)

    i_large_start, i_large_step_i, i_large_step_j = index_to_start_step_3d(large_surface_indices[1],
                                                                           index_range)
    j_large_start, j_large_step_i, j_large_step_j = index_to_start_step_3d(large_surface_indices[2],
                                                                           index_range)

    # Note that the indices of the small sides will always run forward but
    # the large indices might need to run backwards for flipped sides.
    i_large = i_large_start
    j_large = j_large_start
    for j in eachnode(dg)
        for i in eachnode(dg)
            for v in eachvariable(equations)
                surface_flux_values[v, i_large, j_large, large_direction, large_element] = u_buffer[v,
                                                                                                    i,
                                                                                                    j]
            end
            i_large += i_large_step_i
            j_large += j_large_step_i
        end
        i_large += i_large_step_j
        j_large += j_large_step_j
    end

    return nothing
end

function calc_surface_integral!(du, u,
                                mesh::Union{P4estMesh{3}, T8codeMesh{3}},
                                equations,
                                surface_integral::SurfaceIntegralWeakForm,
                                dg::DGSEM, cache)
    @unpack boundary_interpolation = dg.basis
    @unpack surface_flux_values = cache.elements

    # Note that all fluxes have been computed with outward-pointing normal vectors.
    # Access the factors only once before beginning the loop to increase performance.
    # We also use explicit assignments instead of `+=` to let `@muladd` turn these
    # into FMAs (see comment at the top of the file).
    factor_1 = boundary_interpolation[1, 1]
    factor_2 = boundary_interpolation[nnodes(dg), 2]
    @threaded for element in eachelement(dg, cache)
        for m in eachnode(dg), l in eachnode(dg)
            for v in eachvariable(equations)
                # surface at -x
                du[v, 1, l, m, element] = (du[v, 1, l, m, element] +
                                           surface_flux_values[v, l, m, 1, element] *
                                           factor_1)

                # surface at +x
                du[v, nnodes(dg), l, m, element] = (du[v, nnodes(dg), l, m, element] +
                                                    surface_flux_values[v, l, m, 2,
                                                                        element] *
                                                    factor_2)

                # surface at -y
                du[v, l, 1, m, element] = (du[v, l, 1, m, element] +
                                           surface_flux_values[v, l, m, 3, element] *
                                           factor_1)

                # surface at +y
                du[v, l, nnodes(dg), m, element] = (du[v, l, nnodes(dg), m, element] +
                                                    surface_flux_values[v, l, m, 4,
                                                                        element] *
                                                    factor_2)

                # surface at -z
                du[v, l, m, 1, element] = (du[v, l, m, 1, element] +
                                           surface_flux_values[v, l, m, 5, element] *
                                           factor_1)

                # surface at +z
                du[v, l, m, nnodes(dg), element] = (du[v, l, m, nnodes(dg), element] +
                                                    surface_flux_values[v, l, m, 6,
                                                                        element] *
                                                    factor_2)
            end
        end
    end

    return nothing
end
end # @muladd<|MERGE_RESOLUTION|>--- conflicted
+++ resolved
@@ -470,12 +470,8 @@
         for j in eachnode(dg)
             for i in eachnode(dg)
                 calc_boundary_flux!(surface_flux_values, t, boundary_condition, mesh,
-<<<<<<< HEAD
                                     have_nonconservative_terms(equations),
                                     have_aux_node_vars(equations), equations,
-=======
-                                    have_nonconservative_terms(equations), equations,
->>>>>>> 39759439
                                     surface_integral, dg, cache, i_node, j_node, k_node,
                                     i, j, direction, element, boundary)
                 i_node += i_node_step_i
