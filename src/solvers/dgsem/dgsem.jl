# By default, Julia/LLVM does not use fused multiply-add operations (FMAs).
# Since these FMAs can increase the performance of many numerical algorithms,
# we need to opt-in explicitly.
# See https://ranocha.de/blog/Optimizing_EC_Trixi for further details.
@muladd begin
#! format: noindent

# Include utilities
include("interpolation.jl")
include("l2projection.jl")
include("basis_lobatto_legendre.jl")
include("basis_gauss_legendre.jl")

"""
    DGSEM(; RealT=Float64, polydeg::Integer,
            basis = LobattoLegendreBasis(RealT, polydeg)
            surface_flux=flux_central,
            surface_integral=SurfaceIntegralWeakForm(surface_flux),
            volume_integral=VolumeIntegralWeakForm())

Create a discontinuous Galerkin spectral element method (DGSEM) using a
[`LobattoLegendreBasis`](@ref) with polynomials of degree `polydeg`.
"""
const DGSEM = DG{Basis} where {Basis <: AbstractBasisSBP}

# This API is no longer documented, and we recommend avoiding its public use.
function DGSEM(basis::LobattoLegendreBasis,
               surface_flux = flux_central,
               volume_integral = VolumeIntegralWeakForm(),
               mortar = MortarL2(basis))
    surface_integral = SurfaceIntegralWeakForm(surface_flux)
    return DG{typeof(basis), typeof(mortar), typeof(surface_integral),
              typeof(volume_integral)}(basis, mortar, surface_integral, volume_integral)
end

# This API is no longer documented, and we recommend avoiding its public use.
function DGSEM(basis::LobattoLegendreBasis,
               surface_integral::AbstractSurfaceIntegral,
               volume_integral = VolumeIntegralWeakForm(),
               mortar = MortarL2(basis))
    return DG{typeof(basis), typeof(mortar), typeof(surface_integral),
              typeof(volume_integral)}(basis, mortar, surface_integral, volume_integral)
end

# This API is no longer documented, and we recommend avoiding its public use.
function DGSEM(RealT, polydeg::Integer,
               surface_flux = flux_central,
               volume_integral = VolumeIntegralWeakForm(),
               mortar = MortarL2(LobattoLegendreBasis(RealT, polydeg)))
    basis = LobattoLegendreBasis(RealT, polydeg)

    return DGSEM(basis, surface_flux, volume_integral, mortar)
end

<<<<<<< HEAD
function DGSEM(basis::GaussLegendreBasis,
               surface_flux = flux_central,
               volume_integral = VolumeIntegralWeakForm())
    surface_integral = SurfaceIntegralWeakForm(surface_flux)
    mortar = nothing # not yet implemented for Legendre-Gauss basis
    return DG{typeof(basis), typeof(mortar), typeof(surface_integral),
              typeof(volume_integral)}(basis, mortar, surface_integral, volume_integral)
end

function DGSEM(basis::GaussLegendreBasis,
               surface_integral::AbstractSurfaceIntegral,
               volume_integral = VolumeIntegralWeakForm())
    mortar = nothing
    return DG{typeof(basis), typeof(mortar), typeof(surface_integral),
              typeof(volume_integral)}(basis, mortar, surface_integral, volume_integral)
end

function DGSEM(polydeg, surface_flux = flux_central,
=======
# This API is no longer documented, and we recommend avoiding its public use.
function DGSEM(polydeg::Integer, surface_flux = flux_central,
>>>>>>> 7891e282
               volume_integral = VolumeIntegralWeakForm())
    DGSEM(Float64, polydeg, surface_flux, volume_integral)
end

# The constructor using only keyword arguments is convenient for elixirs since
# it allows to modify the polynomial degree and other parameters via
# `trixi_include`.
function DGSEM(; RealT = Float64,
               polydeg::Integer,
               basis = LobattoLegendreBasis(RealT, polydeg),
               surface_flux = flux_central,
               surface_integral = SurfaceIntegralWeakForm(surface_flux),
               volume_integral = VolumeIntegralWeakForm())
    return DGSEM(basis, surface_integral, volume_integral)
end

@inline polydeg(dg::DGSEM) = polydeg(dg.basis)

Base.summary(io::IO, dg::DGSEM) = print(io, "DGSEM(polydeg=$(polydeg(dg)))")

# `compute_u_mean` used in:
# (Stage-) Callbacks `EntropyBoundedLimiter` and `PositivityPreservingLimiterZhangShu`

# positional arguments `mesh` and `cache` passed in to match signature of 2D/3D functions
@inline function compute_u_mean(u::AbstractArray{<:Any, 3}, element,
                                mesh::AbstractMesh{1}, equations, dg::DGSEM, cache)
    @unpack weights = dg.basis

    u_mean = zero(get_node_vars(u, equations, dg, 1, element))
    for i in eachnode(dg)
        u_node = get_node_vars(u, equations, dg, i, element)
        u_mean += u_node * weights[i]
    end
    # normalize with the total volume
    # note that the reference element is [-1,1], thus the weights sum to 2
    return 0.5f0 * u_mean
end

@inline function compute_u_mean(u::AbstractArray{<:Any, 4}, element,
                                mesh::AbstractMesh{2}, equations, dg::DGSEM, cache)
    @unpack weights = dg.basis
    @unpack inverse_jacobian = cache.elements

    node_volume = zero(real(mesh))
    total_volume = zero(node_volume)

    u_mean = zero(get_node_vars(u, equations, dg, 1, 1, element))
    for j in eachnode(dg), i in eachnode(dg)
        volume_jacobian = abs(inv(get_inverse_jacobian(inverse_jacobian, mesh,
                                                       i, j, element)))
        node_volume = weights[i] * weights[j] * volume_jacobian
        total_volume += node_volume

        u_node = get_node_vars(u, equations, dg, i, j, element)
        u_mean += u_node * node_volume
    end
    return u_mean / total_volume # normalize with the total volume
end

@inline function compute_u_mean(u::AbstractArray{<:Any, 5}, element,
                                mesh::AbstractMesh{3}, equations, dg::DGSEM, cache)
    @unpack weights = dg.basis
    @unpack inverse_jacobian = cache.elements

    node_volume = zero(real(mesh))
    total_volume = zero(node_volume)

    u_mean = zero(get_node_vars(u, equations, dg, 1, 1, 1, element))
    for k in eachnode(dg), j in eachnode(dg), i in eachnode(dg)
        volume_jacobian = abs(inv(get_inverse_jacobian(inverse_jacobian, mesh,
                                                       i, j, k, element)))
        node_volume = weights[i] * weights[j] * weights[k] * volume_jacobian
        total_volume += node_volume

        u_node = get_node_vars(u, equations, dg, i, j, k, element)
        u_mean += u_node * node_volume
    end
    return u_mean / total_volume # normalize with the total volume
end

include("calc_volume_integral.jl")
end # @muladd<|MERGE_RESOLUTION|>--- conflicted
+++ resolved
@@ -52,29 +52,8 @@
     return DGSEM(basis, surface_flux, volume_integral, mortar)
 end
 
-<<<<<<< HEAD
-function DGSEM(basis::GaussLegendreBasis,
-               surface_flux = flux_central,
-               volume_integral = VolumeIntegralWeakForm())
-    surface_integral = SurfaceIntegralWeakForm(surface_flux)
-    mortar = nothing # not yet implemented for Legendre-Gauss basis
-    return DG{typeof(basis), typeof(mortar), typeof(surface_integral),
-              typeof(volume_integral)}(basis, mortar, surface_integral, volume_integral)
-end
-
-function DGSEM(basis::GaussLegendreBasis,
-               surface_integral::AbstractSurfaceIntegral,
-               volume_integral = VolumeIntegralWeakForm())
-    mortar = nothing
-    return DG{typeof(basis), typeof(mortar), typeof(surface_integral),
-              typeof(volume_integral)}(basis, mortar, surface_integral, volume_integral)
-end
-
-function DGSEM(polydeg, surface_flux = flux_central,
-=======
 # This API is no longer documented, and we recommend avoiding its public use.
 function DGSEM(polydeg::Integer, surface_flux = flux_central,
->>>>>>> 7891e282
                volume_integral = VolumeIntegralWeakForm())
     DGSEM(Float64, polydeg, surface_flux, volume_integral)
 end
