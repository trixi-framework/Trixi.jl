# By default, Julia/LLVM does not use fused multiply-add operations (FMAs).
# Since these FMAs can increase the performance of many numerical algorithms,
# we need to opt-in explicitly.
# See https://ranocha.de/blog/Optimizing_EC_Trixi for further details.
@muladd begin
#! format: noindent

# Include utilities
include("interpolation.jl")
include("l2projection.jl")
include("basis_lobatto_legendre.jl")

"""
    DGSEM(; RealT=Float64, polydeg::Integer,
            surface_flux=flux_central,
            surface_integral=SurfaceIntegralWeakForm(surface_flux),
            volume_integral=VolumeIntegralWeakForm())

Create a discontinuous Galerkin spectral element method (DGSEM) using a
[`LobattoLegendreBasis`](@ref) with polynomials of degree `polydeg`.
"""
const DGSEM = DG{Basis} where {Basis <: LobattoLegendreBasis}

# This API is no longer documented, and we recommend avoiding its public use.
function DGSEM(basis::LobattoLegendreBasis,
               surface_flux = flux_central,
               volume_integral = VolumeIntegralWeakForm(),
               mortar = MortarL2(basis))
    surface_integral = SurfaceIntegralWeakForm(surface_flux)
    return DG{typeof(basis), typeof(mortar), typeof(surface_integral),
              typeof(volume_integral)}(basis, mortar, surface_integral, volume_integral)
end

# This API is no longer documented, and we recommend avoiding its public use.
function DGSEM(basis::LobattoLegendreBasis,
               surface_integral::AbstractSurfaceIntegral,
               volume_integral = VolumeIntegralWeakForm(),
               mortar = MortarL2(basis))
    return DG{typeof(basis), typeof(mortar), typeof(surface_integral),
              typeof(volume_integral)}(basis, mortar, surface_integral, volume_integral)
end

# This API is no longer documented, and we recommend avoiding its public use.
function DGSEM(RealT, polydeg::Integer,
               surface_flux = flux_central,
               volume_integral = VolumeIntegralWeakForm(),
               mortar = MortarL2(LobattoLegendreBasis(RealT, polydeg)))
    basis = LobattoLegendreBasis(RealT, polydeg)

    return DGSEM(basis, surface_flux, volume_integral, mortar)
end

# This API is no longer documented, and we recommend avoiding its public use.
function DGSEM(polydeg::Integer, surface_flux = flux_central,
               volume_integral = VolumeIntegralWeakForm())
    DGSEM(Float64, polydeg, surface_flux, volume_integral)
end

# The constructor using only keyword arguments is convenient for elixirs since
# it allows to modify the polynomial degree and other parameters via
# `trixi_include`.
function DGSEM(; RealT = Float64,
               polydeg::Integer,
               surface_flux = flux_central,
               surface_integral = SurfaceIntegralWeakForm(surface_flux),
               volume_integral = VolumeIntegralWeakForm())
    basis = LobattoLegendreBasis(RealT, polydeg)
    return DGSEM(basis, surface_integral, volume_integral)
end

@inline polydeg(dg::DGSEM) = polydeg(dg.basis)

Base.summary(io::IO, dg::DGSEM) = print(io, "DGSEM(polydeg=$(polydeg(dg)))")

<<<<<<< HEAD
include("volume_integrals.jl")
=======
# `compute_u_mean` used in:
# (Stage-) Callbacks `EntropyBoundedLimiter` and `PositivityPreservingLimiterZhangShu`

# positional arguments `mesh` and `cache` passed in to match signature of 2D/3D functions
@inline function compute_u_mean(u::AbstractArray{<:Any, 3}, element,
                                mesh::AbstractMesh{1}, equations, dg::DGSEM, cache)
    @unpack weights = dg.basis

    u_mean = zero(get_node_vars(u, equations, dg, 1, element))
    for i in eachnode(dg)
        u_node = get_node_vars(u, equations, dg, i, element)
        u_mean += u_node * weights[i]
    end
    # normalize with the total volume
    # note that the reference element is [-1,1], thus the weights sum to 2
    return 0.5f0 * u_mean
end

@inline function compute_u_mean(u::AbstractArray{<:Any, 4}, element,
                                mesh::AbstractMesh{2}, equations, dg::DGSEM, cache)
    @unpack weights = dg.basis
    @unpack inverse_jacobian = cache.elements

    node_volume = zero(real(mesh))
    total_volume = zero(node_volume)

    u_mean = zero(get_node_vars(u, equations, dg, 1, 1, element))
    for j in eachnode(dg), i in eachnode(dg)
        volume_jacobian = abs(inv(get_inverse_jacobian(inverse_jacobian, mesh,
                                                       i, j, element)))
        node_volume = weights[i] * weights[j] * volume_jacobian
        total_volume += node_volume

        u_node = get_node_vars(u, equations, dg, i, j, element)
        u_mean += u_node * node_volume
    end
    return u_mean / total_volume # normalize with the total volume
end

@inline function compute_u_mean(u::AbstractArray{<:Any, 5}, element,
                                mesh::AbstractMesh{3}, equations, dg::DGSEM, cache)
    @unpack weights = dg.basis
    @unpack inverse_jacobian = cache.elements

    node_volume = zero(real(mesh))
    total_volume = zero(node_volume)

    u_mean = zero(get_node_vars(u, equations, dg, 1, 1, 1, element))
    for k in eachnode(dg), j in eachnode(dg), i in eachnode(dg)
        volume_jacobian = abs(inv(get_inverse_jacobian(inverse_jacobian, mesh,
                                                       i, j, k, element)))
        node_volume = weights[i] * weights[j] * weights[k] * volume_jacobian
        total_volume += node_volume

        u_node = get_node_vars(u, equations, dg, i, j, k, element)
        u_mean += u_node * node_volume
    end
    return u_mean / total_volume # normalize with the total volume
end
>>>>>>> ae35f82e
end # @muladd<|MERGE_RESOLUTION|>--- conflicted
+++ resolved
@@ -72,9 +72,6 @@
 
 Base.summary(io::IO, dg::DGSEM) = print(io, "DGSEM(polydeg=$(polydeg(dg)))")
 
-<<<<<<< HEAD
-include("volume_integrals.jl")
-=======
 # `compute_u_mean` used in:
 # (Stage-) Callbacks `EntropyBoundedLimiter` and `PositivityPreservingLimiterZhangShu`
 
@@ -134,5 +131,7 @@
     end
     return u_mean / total_volume # normalize with the total volume
 end
->>>>>>> ae35f82e
+
+include("volume_integrals.jl")
+
 end # @muladd