--- conflicted
+++ resolved
@@ -205,7 +205,6 @@
 
 @inline polydeg(mortar::LobattoLegendreMortarL2) = nnodes(mortar) - 1
 
-<<<<<<< HEAD
 abstract type AbstractMortarEC{RealT} <: AbstractMortar{RealT} end
 
 struct LobattoLegendreMortarEC{RealT <: Real, NNODES,
@@ -259,40 +258,6 @@
 end
 
 @inline polydeg(mortar::LobattoLegendreMortarEC) = nnodes(mortar) - 1
-=======
-# TODO: We can create EC mortars along the lines of the following implementation.
-# abstract type AbstractMortarEC{RealT} <: AbstractMortar{RealT} end
-
-# struct LobattoLegendreMortarEC{RealT<:Real, NNODES, MortarMatrix<:AbstractMatrix{RealT}, SurfaceFlux} <: AbstractMortarEC{RealT}
-#   forward_upper::MortarMatrix
-#   forward_lower::MortarMatrix
-#   reverse_upper::MortarMatrix
-#   reverse_lower::MortarMatrix
-#   surface_flux::SurfaceFlux
-# end
-
-# function MortarEC(basis::LobattoLegendreBasis{RealT}, surface_flux)
-#   forward_upper   = calc_forward_upper(n_nodes, RealT)
-#   forward_lower   = calc_forward_lower(n_nodes, RealT)
-#   l2reverse_upper = calc_reverse_upper(n_nodes, Val(:gauss_lobatto), RealT)
-#   l2reverse_lower = calc_reverse_lower(n_nodes, Val(:gauss_lobatto), RealT)
-
-#   # type conversions to make use of StaticArrays etc.
-#   nnodes_ = nnodes(basis)
-#   forward_upper   = SMatrix{nnodes_, nnodes_}(forward_upper)
-#   forward_lower   = SMatrix{nnodes_, nnodes_}(forward_lower)
-#   l2reverse_upper = SMatrix{nnodes_, nnodes_}(l2reverse_upper)
-#   l2reverse_lower = SMatrix{nnodes_, nnodes_}(l2reverse_lower)
-
-#   LobattoLegendreMortarEC{RealT, nnodes_, typeof(forward_upper), typeof(surface_flux)}(
-#     forward_upper, forward_lower,
-#     l2reverse_upper, l2reverse_lower,
-#     surface_flux
-#   )
-# end
-
-# @inline nnodes(mortar::LobattoLegendreMortarEC{RealT, NNODES}) = NNODES
->>>>>>> 95ba9175
 
 struct LobattoLegendreAnalyzer{RealT <: Real, NNODES,
                                VectorT <: AbstractVector{RealT},
