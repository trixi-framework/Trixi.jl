--- conflicted
+++ resolved
@@ -70,12 +70,8 @@
                                       volume_flux_dg, dg, cache, 1 - alpha_element)
 
             # Calculate FV volume integral contribution
-<<<<<<< HEAD
-            fv_kernel!(du, u, mesh, have_nonconservative_terms, equations,
-=======
             fv_kernel!(du, u, mesh,
                        have_nonconservative_terms, equations,
->>>>>>> 96c7aef8
                        volume_flux_fv, dg, cache, element, alpha_element)
         end
     end
