# !!! warning "Experimental features"

# out <- A*x
mul_by!(A) = let A = A
  @inline (out, x)->matmul!(out, A, x)
end

# specialize for SBP operators since `matmul!` doesn't work for `UniformScaling` types.
mul_by!(A::UniformScaling) = let A = A
  @inline (out, x)->mul!(out, A, x)
end

# # Todo: simplices. Use `matmul!` for the following 2 functions until 5-arg `matmul!` once
# the hanging bug is fixed (see https://github.com/JuliaLinearAlgebra/Octavian.jl/issues/103).

# out <- out + A * x
mul_by_accum!(A) = let A = A
  @inline (out, x)->mul!(out, A, x, one(eltype(out)), one(eltype(out)))
end

#  out <- out + α * A * x
mul_by_accum!(A, α) = let A = A
  @inline (out, x)->mul!(out, A, x, α, one(eltype(out)))
end

<<<<<<< HEAD
=======
const MultiDG{NDIMS, ElemType, ApproxType, SurfaceIntegral, VolumeIntegral} =
  DG{<:RefElemData{NDIMS, ElemType, ApproxType}, Mortar, SurfaceIntegral, VolumeIntegral} where {Mortar}

const MultiDGWeakForm{NDIMS, ElemType, ApproxType} =
  MultiDG{NDIMS, ElemType, ApproxType, <:SurfaceIntegralWeakForm, <:VolumeIntegralWeakForm}

>>>>>>> ccd4bcf2
# this is necessary for pretty printing
Base.real(rd::RefElemData{NDIMS, Elem, ApproxType, Nfaces, RealT}) where {NDIMS, Elem, ApproxType, Nfaces, RealT} = RealT

@inline eachdim(mesh) = Base.OneTo(ndims(mesh))

# iteration over all elements in a mesh
@inline ndofs(mesh::AbstractMeshData, dg::MultiDG, cache) = dg.basis.Np * mesh.md.num_elements
@inline eachelement(mesh::AbstractMeshData, dg::MultiDG, cache) = Base.OneTo(mesh.md.num_elements)

# iteration over quantities in a single element
@inline each_face_node(mesh::AbstractMeshData, dg::MultiDG, cache) = Base.OneTo(dg.basis.Nfq)
@inline each_quad_node(mesh::AbstractMeshData, dg::MultiDG, cache) = Base.OneTo(dg.basis.Nq)

# iteration over quantities over the entire mesh (dofs, quad nodes, face nodes).
@inline each_dof_global(mesh::AbstractMeshData, dg::MultiDG, cache) = Base.OneTo(ndofs(mesh, dg, cache))
@inline each_quad_node_global(mesh::AbstractMeshData, dg::MultiDG, cache) = Base.OneTo(dg.basis.Nq * mesh.md.num_elements)
@inline each_face_node_global(mesh::AbstractMeshData, dg::MultiDG, cache) = Base.OneTo(dg.basis.Nfq * mesh.md.num_elements)

# interface with semidiscretization_hyperbolic
wrap_array(u_ode::StructArray, mesh::AbstractMeshData, equations, dg::MultiDG, cache) = u_ode
function digest_boundary_conditions(boundary_conditions::NamedTuple{Keys,ValueTypes}, mesh::AbstractMeshData,
                                    dg::MultiDG, cache) where {Keys,ValueTypes<:NTuple{N,Any}} where {N}
  return boundary_conditions
end

function allocate_coefficients(mesh::AbstractMeshData, equations, dg::MultiDG, cache)
  md = mesh.md
  nvars = nvariables(equations)
  return StructArray{SVector{nvars, real(dg)}}(ntuple(_->similar(md.x),nvars))
end

function compute_coefficients!(u::StructArray, initial_condition, t,
                        mesh::AbstractMeshData{NDIMS}, equations, dg::MultiDG{NDIMS}, cache) where {NDIMS}
  md = mesh.md
  rd = dg.basis
  @unpack u_values = cache

  @threaded for i in each_quad_node_global(mesh, dg, cache)
    u_values[i] = initial_condition(getindex.(md.xyzq, i), t, equations)
  end

  # compute L2 projection
  StructArrays.foreachfield(mul_by!(rd.Pq), u, u_values)
end

# interpolates from solution coefficients to face quadrature points
function prolong2interfaces!(cache, u, mesh::AbstractMeshData, equations,
                             surface_integral, dg::MultiDG)
  rd = dg.basis
  @unpack u_face_values = cache
  StructArrays.foreachfield(mul_by!(rd.Vf), u_face_values, u)
end

<<<<<<< HEAD
function create_cache(mesh::VertexMappedMesh, equations, dg::DG, 
                      RealT, uEltype) where {DG <: Union{DGWeakForm, SBPDGFluxDiff}}
=======
function create_cache(mesh::VertexMappedMesh, equations, dg::DG,
                      RealT, uEltype) where {DG <: MultiDGWeakForm{NDIMS, ElemType}} where {NDIMS, ElemType}
>>>>>>> ccd4bcf2

  rd = dg.basis
  md = mesh.md

  # volume quadrature weights, volume interpolation matrix
  @unpack wq, Vq = rd

  # mass matrix, tuple of differentiation matrices
  @unpack M, Drst, Pq = rd

  # ∫f(u) * dv/dx_i = ∑_j (Vq*D_i)'*diagm(wq)*(rstxyzJ[i,j].*f(Vq*u))
  weak_differentiation_matrices = map(D -> -M\((Vq*D)'*diagm(wq)), Drst)

  # for use with flux differencing schemes
  Qrst = map(D->Pq'*M*D*Pq, Drst)
  Qrst_skew_Tr = map(A -> -.5*(A-A'), Qrst) # Todo: simplices. Rename this in flux differencing PR

  nvars = nvariables(equations)

  # Todo: simplices. Factor common storage into a struct (MeshDataCache?) for reuse across solvers?
  # storage for volume quadrature values, face quadrature values, flux values
  u_values = StructArray{SVector{nvars, uEltype}}(ntuple(_->zeros(rd.Nq, md.num_elements), nvars))
  u_face_values = StructArray{SVector{nvars, uEltype}}(ntuple(_->zeros(rd.Nfq, md.num_elements), nvars))
  flux_face_values = similar(u_face_values)

  # local storage for fluxes
  local_values_threaded = [StructArray{SVector{nvars, uEltype}}(ntuple(_->zeros(rd.Nq), nvars)) for _ in 1:Threads.nthreads()]

  return (; md, weak_differentiation_matrices, Qrst_skew_Tr, invJ = inv.(md.J),
      u_values, local_values_threaded, u_face_values, flux_face_values)
end

function calc_volume_integral!(du, u::StructArray, volume_integral::VolumeIntegralWeakForm,
                 mesh::VertexMappedMesh, equations, dg::MultiDG{NDIMS}, cache) where {NDIMS}

  rd = dg.basis
  md = mesh.md
  @unpack weak_differentiation_matrices, u_values, local_values_threaded = cache
  @unpack rstxyzJ = md # geometric terms

  # interpolate to quadrature points
  StructArrays.foreachfield(mul_by!(rd.Vq), u_values, u)

  # Todo: simplices. Dispatch on curved/non-curved mesh types, this code only works for affine meshes (accessing rxJ[1,e],...)
  @threaded for e in eachelement(mesh, dg, cache)

    flux_values = local_values_threaded[Threads.threadid()]
    for i in eachdim(mesh)
      flux_values .= flux.(view(u_values,:,e), i, equations)
      for j in eachdim(mesh)
        StructArrays.foreachfield(mul_by_accum!(weak_differentiation_matrices[j], rstxyzJ[i,j][1,e]),
                                  view(du,:,e), flux_values)
      end
    end
  end
end

function calc_interface_flux!(cache, surface_integral::SurfaceIntegralWeakForm,
                mesh::VertexMappedMesh, equations, dg::MultiDG{NDIMS}) where {NDIMS}

  @unpack surface_flux = surface_integral
  md = mesh.md
  @unpack mapM, mapP, nxyzJ, Jf = md
  @unpack u_face_values, flux_face_values = cache

  @threaded for face_node_index in each_face_node_global(mesh, dg, cache)

    # inner (idM -> minus) and outer (idP -> plus) indices
    idM, idP = mapM[face_node_index], mapP[face_node_index]
    uM = u_face_values[idM]

    # compute flux if node is not a boundary node
    if idM != idP
      uP = u_face_values[idP]
      normal = SVector{NDIMS}(getindex.(nxyzJ, idM)) / Jf[idM]
      flux_face_values[idM] = surface_flux(uM, uP, normal, equations) * Jf[idM]
    end
  end
end

# assumes cache.flux_face_values is computed and filled with
# for polyomial discretizations, use dense LIFT matrix for surface contributions.
function calc_surface_integral!(du, u, surface_integral::SurfaceIntegralWeakForm,
                mesh::VertexMappedMesh, equations,
                dg::MultiDG, cache)
  rd = dg.basis
  StructArrays.foreachfield(mul_by_accum!(rd.LIFT), du, cache.flux_face_values)
end

# Specialize for nodal SBP discretizations. Uses that Vf*u = u[Fmask,:]
function prolong2interfaces!(cache, u, mesh::AbstractMeshData, equations, surface_integral,
                             dg::MultiDG{NDIMS, <:AbstractElemShape, <:SBP}) where {NDIMS}
  rd = dg.basis
  @unpack Fmask = rd
  @unpack u_face_values = cache
  StructArrays.foreachfield((out, u)->out .= view(u, Fmask, :), u_face_values, u)
end

# Specialize for nodal SBP discretizations. Uses that du = LIFT*u is equivalent to
# du[Fmask,:] .= u ./ rd.wq[rd.Fmask]
function calc_surface_integral!(du, u, surface_integral::SurfaceIntegralWeakForm,
                                mesh::VertexMappedMesh, equations,
                                dg::MultiDG{NDIMS,<:AbstractElemShape, <:SBP}, cache) where {NDIMS}
  rd = dg.basis
  md = mesh.md
  @unpack flux_face_values = cache
  @threaded for e in eachelement(mesh, dg, cache)
    for i in each_face_node(mesh, dg, cache)
      du[rd.Fmask[i],e] += flux_face_values[i,e] * rd.wf[i] / rd.wq[rd.Fmask[i]]
    end
  end
end

# do nothing for periodic (default) boundary conditions
calc_boundary_flux!(cache, t, boundary_conditions::BoundaryConditionPeriodic,
                    mesh, equations, dg::MultiDG) = nothing

# "lispy tuple programming" instead of for loop for type stability
function calc_boundary_flux!(cache, t, boundary_conditions, mesh, equations, dg::MultiDG)

  # peel off first boundary condition
  calc_single_boundary_flux!(cache, t, first(boundary_conditions), first(keys(boundary_conditions)),
                 mesh, equations, dg)

  # recurse on the remainder of the boundary conditions
  calc_boundary_flux!(cache, t, Base.tail(boundary_conditions), mesh, equations, dg)
end

# terminate recursion
calc_boundary_flux!(cache, t, boundary_conditions::NamedTuple{(),Tuple{}},
                    mesh, equations, dg::MultiDG) = nothing

function calc_single_boundary_flux!(cache, t, boundary_condition, boundary_key,
                                    mesh, equations, dg::MultiDG{NDIMS}) where {NDIMS}

  rd = dg.basis
  md = mesh.md
  @unpack u_face_values, flux_face_values = cache
  @unpack xyzf, nxyzJ, Jf = md
  @unpack surface_flux = dg.surface_integral

  # reshape face/normal arrays to have size = (num_points_on_face, num_faces_total).
  # mesh.boundary_faces indexes into the columns of these face-reshaped arrays.
  num_pts_per_face = rd.Nfq ÷ rd.Nfaces
  num_faces_total = rd.Nfaces * md.num_elements
  reshape_by_face(u) = reshape(u, num_pts_per_face, num_faces_total)
  u_face_values = reshape_by_face(u_face_values)
  flux_face_values = reshape_by_face(flux_face_values)
  Jf = reshape_by_face(Jf)
  nxyzJ, xyzf = reshape_by_face.(nxyzJ), reshape_by_face.(xyzf) # broadcast over nxyzJ::NTuple{NDIMS,Matrix}

  # loop through boundary faces, which correspond to columns of reshaped u_face_values, ...
  for f in mesh.boundary_faces[boundary_key]
    for i in Base.OneTo(num_pts_per_face)
      face_normal = SVector{NDIMS}(getindex.(nxyzJ, i, f)) / Jf[i,f]
      face_coordinates = SVector{NDIMS}(getindex.(xyzf, i, f))
      flux_face_values[i,f] = boundary_condition(u_face_values[i,f],
                          face_normal, face_coordinates, t,
                          surface_flux, equations) * Jf[i,f]
    end
  end

  # Note: modifying the values of the reshaped array modifies the values of cache.flux_face_values.
  # However, we don't have to re-reshape, since cache.flux_face_values still retains its original shape.
end

# Todo: simplices. Specialize for modal DG on curved meshes using WADG
function invert_jacobian!(du, mesh::Mesh, equations, dg::MultiDG,
                          cache) where {Mesh <: AbstractMeshData}
  @threaded for i in each_dof_global(mesh, dg, cache)
    du[i] *= -cache.invJ[i]
  end
end

calc_sources!(du, u, t, source_terms::Nothing,
              mesh::VertexMappedMesh, equations, dg::MultiDG, cache) = nothing

# uses quadrature + projection to compute source terms.
function calc_sources!(du, u, t, source_terms::SourceTerms,
                       mesh::VertexMappedMesh, equations, dg::MultiDG, cache) where {SourceTerms}

  rd = dg.basis
  md = mesh.md
  @unpack Pq = rd
  @unpack u_values, local_values_threaded = cache
  @threaded for e in eachelement(mesh, dg, cache)

    source_values = local_values_threaded[Threads.threadid()]

    u_e = view(u_values, :, e) # u_values should already be computed from volume kernel

    for i in each_quad_node(mesh, dg, cache)
      source_values[i] = source_terms(u_e[i], getindex.(md.xyzq, i, e), t, equations)
    end
    StructArrays.foreachfield(mul_by_accum!(Pq), view(du, :, e), source_values)
  end
end

function rhs!(du, u, t, mesh, equations,
              initial_condition, boundary_conditions::BC, source_terms::Source,
              dg::MultiDG, cache) where {BC, Source}

  @trixi_timeit timer() "Reset du/dt" fill!(du,zero(eltype(du)))

  @trixi_timeit timer() "calc_volume_integral!" calc_volume_integral!(du, u, dg.volume_integral,
                                    mesh, equations, dg, cache)

  @trixi_timeit timer() "prolong2interfaces!" prolong2interfaces!(cache, u, mesh, equations, dg.surface_integral, dg)

  @trixi_timeit timer() "calc_interface_flux!" calc_interface_flux!(cache, dg.surface_integral, mesh, equations, dg)

  @trixi_timeit timer() "calc_boundary_flux!" calc_boundary_flux!(cache, t, boundary_conditions, mesh, equations, dg)

  @trixi_timeit timer() "calc_surface_integral!" calc_surface_integral!(du, u, dg.surface_integral, mesh, equations, dg, cache)

  @trixi_timeit timer() "invert_jacobian" invert_jacobian!(du, mesh, equations, dg, cache)

  @trixi_timeit timer() "calc_sources!" calc_sources!(du, u, t, source_terms, mesh, equations, dg, cache)

  return nothing
end<|MERGE_RESOLUTION|>--- conflicted
+++ resolved
@@ -23,15 +23,6 @@
   @inline (out, x)->mul!(out, A, x, α, one(eltype(out)))
 end
 
-<<<<<<< HEAD
-=======
-const MultiDG{NDIMS, ElemType, ApproxType, SurfaceIntegral, VolumeIntegral} =
-  DG{<:RefElemData{NDIMS, ElemType, ApproxType}, Mortar, SurfaceIntegral, VolumeIntegral} where {Mortar}
-
-const MultiDGWeakForm{NDIMS, ElemType, ApproxType} =
-  MultiDG{NDIMS, ElemType, ApproxType, <:SurfaceIntegralWeakForm, <:VolumeIntegralWeakForm}
-
->>>>>>> ccd4bcf2
 # this is necessary for pretty printing
 Base.real(rd::RefElemData{NDIMS, Elem, ApproxType, Nfaces, RealT}) where {NDIMS, Elem, ApproxType, Nfaces, RealT} = RealT
 
@@ -85,13 +76,8 @@
   StructArrays.foreachfield(mul_by!(rd.Vf), u_face_values, u)
 end
 
-<<<<<<< HEAD
-function create_cache(mesh::VertexMappedMesh, equations, dg::DG, 
-                      RealT, uEltype) where {DG <: Union{DGWeakForm, SBPDGFluxDiff}}
-=======
 function create_cache(mesh::VertexMappedMesh, equations, dg::DG,
-                      RealT, uEltype) where {DG <: MultiDGWeakForm{NDIMS, ElemType}} where {NDIMS, ElemType}
->>>>>>> ccd4bcf2
+                      RealT, uEltype) where {DG <: Union{MultiDGWeakForm{NDIMS, ElemType}, SBPDGFluxDiff}} where {NDIMS, ElemType}
 
   rd = dg.basis
   md = mesh.md
