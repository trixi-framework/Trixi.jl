--- conflicted
+++ resolved
@@ -293,13 +293,8 @@
 """
     CartesianMesh(dg::DGMulti)
 
-<<<<<<< HEAD
-Constructs a single-element `mesh::AbstractMeshData` for a single periodic element given
-a DGMulti with `approximation_type` set to a periodic (finite difference) SBP oerator from
-=======
 Constructs a single-element [`VertexMappedMesh`](@ref) for a single periodic element given
-a DGMulti with `approximation_type` set to a periodic (finite difference) SBP operator from 
->>>>>>> 74d562b3
+a DGMulti with `approximation_type` set to a periodic (finite difference) SBP operator from
 SummationByPartsOperators.jl.
 """
 function CartesianMesh(dg::DGMultiPeriodicFDSBP{NDIMS}) where {NDIMS}
