
"""
    DGMulti(approximation_type::AbstractDerivativeOperator;
            element_type::AbstractElemShape,
            surface_flux=flux_central,
            surface_integral=SurfaceIntegralWeakForm(surface_flux),
            volume_integral=VolumeIntegralWeakForm(),
            kwargs...)

Create a summation by parts (SBP) discretization on the given `element_type`
using a tensor product structure based on the 1D SBP derivative operator
passed as `approximation_type`.

For more info, see the documentations of
[StartUpDG.jl](https://jlchan.github.io/StartUpDG.jl/dev/)
and
[SummationByPartsOperators.jl](https://ranocha.de/SummationByPartsOperators.jl/stable/).
"""
function DGMulti(approximation_type::AbstractDerivativeOperator;
                 element_type::AbstractElemShape,
                 surface_flux = flux_central,
                 surface_integral = SurfaceIntegralWeakForm(surface_flux),
                 volume_integral = VolumeIntegralWeakForm(),
                 kwargs...)
    rd = RefElemData(element_type, approximation_type; kwargs...)
    # `nothing` is passed as `mortar`
    return DG(rd, nothing, surface_integral, volume_integral)
end

function DGMulti(element_type::AbstractElemShape,
                 approximation_type::AbstractDerivativeOperator,
                 volume_integral,
                 surface_integral;
                 kwargs...)
    DGMulti(approximation_type, element_type = element_type,
            surface_integral = surface_integral, volume_integral = volume_integral)
end

# type alias for specializing on a periodic SBP operator
const DGMultiPeriodicFDSBP{NDIMS, ApproxType, ElemType} = DGMulti{NDIMS, ElemType,
                                                                  ApproxType,
                                                                  SurfaceIntegral,
                                                                  VolumeIntegral} where {
                                                                                         NDIMS,
                                                                                         ElemType,
                                                                                         ApproxType <:
                                                                                         SummationByPartsOperators.AbstractPeriodicDerivativeOperator,
                                                                                         SurfaceIntegral,
                                                                                         VolumeIntegral
                                                                                         }

const DGMultiFluxDiffPeriodicFDSBP{NDIMS, ApproxType, ElemType} = DGMulti{NDIMS, ElemType,
                                                                          ApproxType,
                                                                          SurfaceIntegral,
                                                                          VolumeIntegral} where {
                                                                                                 NDIMS,
                                                                                                 ElemType,
                                                                                                 ApproxType <:
                                                                                                 SummationByPartsOperators.AbstractPeriodicDerivativeOperator,
                                                                                                 SurfaceIntegral <:
                                                                                                 SurfaceIntegralWeakForm,
                                                                                                 VolumeIntegral <:
                                                                                                 VolumeIntegralFluxDifferencing
                                                                                                 }

"""
    DGMultiMesh(dg::DGMulti)

Constructs a single-element [`DGMultiMesh`](@ref) for a single periodic element given
a DGMulti with `approximation_type` set to a periodic (finite difference) SBP operator from
SummationByPartsOperators.jl.
"""
function DGMultiMesh(dg::DGMultiPeriodicFDSBP{NDIMS};
                     coordinates_min = ntuple(_ -> -one(real(dg)), NDIMS),
                     coordinates_max = ntuple(_ -> one(real(dg)), NDIMS)) where {NDIMS}
    rd = dg.basis

    e = Ones{eltype(rd.r)}(size(rd.r))
    z = Zeros{eltype(rd.r)}(size(rd.r))

    VXYZ = ntuple(_ -> [], NDIMS)
    EToV = NaN # StartUpDG.jl uses size(EToV, 1) for the number of elements, this lets us reuse that.
    FToF = []

    # We need to scale the domain from `[-1, 1]^NDIMS` (default in StartUpDG.jl)
    # to the given `coordinates_min, coordinates_max`
    xyz = xyzq = map(copy, rd.rst)
    for dim in 1:NDIMS
        factor = (coordinates_max[dim] - coordinates_min[dim]) / 2
        @. xyz[dim] = factor * (xyz[dim] + 1) + coordinates_min[dim]
    end
    xyzf = ntuple(_ -> [], NDIMS)
    wJq = diag(rd.M)

    # arrays of connectivity indices between face nodes
    mapM = mapP = mapB = []

    # volume geofacs Gij = dx_i/dxhat_j
    coord_diffs = coordinates_max .- coordinates_min

    J_scalar = prod(coord_diffs) / 2^NDIMS
    J = e * J_scalar

    if NDIMS == 1
        rxJ = J_scalar * 2 / coord_diffs[1]
        rstxyzJ = @SMatrix [rxJ * e]
    elseif NDIMS == 2
        rxJ = J_scalar * 2 / coord_diffs[1]
        syJ = J_scalar * 2 / coord_diffs[2]
        rstxyzJ = @SMatrix [rxJ*e z; z syJ*e]
    elseif NDIMS == 3
        rxJ = J_scalar * 2 / coord_diffs[1]
        syJ = J_scalar * 2 / coord_diffs[2]
        tzJ = J_scalar * 2 / coord_diffs[3]
        rstxyzJ = @SMatrix [rxJ*e z z; z syJ*e z; z z tzJ*e]
    end

    # surface geofacs
    nxyzJ = ntuple(_ -> [], NDIMS)
    Jf = []

    periodicity = ntuple(_ -> true, NDIMS)

    if NDIMS == 1
        mesh_type = Line()
    elseif NDIMS == 2
        mesh_type = Quad()
    elseif NDIMS == 3
        mesh_type = Hex()
    end

    md = MeshData(StartUpDG.VertexMappedMesh(mesh_type, VXYZ, EToV), FToF, xyz, xyzf, xyzq,
                  wJq,
                  mapM, mapP, mapB, rstxyzJ, J, nxyzJ, Jf,
                  periodicity)

    boundary_faces = []
<<<<<<< HEAD
    return DGMultiMesh{NDIMS, rd.element_type, typeof(md), typeof(dg.basis),
                       typeof(boundary_faces)}(md, dg.basis,
                                               boundary_faces)
=======
    return DGMultiMesh{NDIMS, rd.element_type, typeof(md),
                       typeof(boundary_faces)}(md, boundary_faces)
>>>>>>> 3ba14dae
end

# By default, Julia/LLVM does not use fused multiply-add operations (FMAs).
# Since these FMAs can increase the performance of many numerical algorithms,
# we need to opt-in explicitly.
# See https://ranocha.de/blog/Optimizing_EC_Trixi for further details.
@muladd begin
#! format: noindent

# specialized for DGMultiPeriodicFDSBP since there are no face nodes
# and thus no inverse trace constant for periodic domains.
function estimate_dt(mesh::DGMultiMesh, dg::DGMultiPeriodicFDSBP)
    rd = dg.basis # RefElemData
    return StartUpDG.estimate_h(rd, mesh.md)
end

# do nothing for interface terms if using a periodic operator
# We pass the `surface_integral` argument solely for dispatch
function prolong2interfaces!(cache, u, mesh::DGMultiMesh, equations,
                             surface_integral, dg::DGMultiPeriodicFDSBP)
    @assert nelements(mesh, dg, cache) == 1
    nothing
end

function calc_interface_flux!(cache, surface_integral::SurfaceIntegralWeakForm,
                              mesh::DGMultiMesh,
                              have_nonconservative_terms::False, equations,
                              dg::DGMultiPeriodicFDSBP)
    @assert nelements(mesh, dg, cache) == 1
    nothing
end

function calc_surface_integral!(du, u, mesh::DGMultiMesh, equations,
                                surface_integral::SurfaceIntegralWeakForm,
                                dg::DGMultiPeriodicFDSBP, cache)
    @assert nelements(mesh, dg, cache) == 1
    nothing
end

function create_cache(mesh::DGMultiMesh, equations,
                      dg::DGMultiFluxDiffPeriodicFDSBP, RealT, uEltype)
    md = mesh.md

    # storage for volume quadrature values, face quadrature values, flux values
    nvars = nvariables(equations)
    u_values = allocate_nested_array(uEltype, nvars, size(md.xq), dg)
    return (; u_values, invJ = inv.(md.J))
end

# Specialize calc_volume_integral for periodic SBP operators (assumes the operator is sparse).
function calc_volume_integral!(du, u, mesh::DGMultiMesh,
                               have_nonconservative_terms::False, equations,
                               volume_integral::VolumeIntegralFluxDifferencing,
                               dg::DGMultiFluxDiffPeriodicFDSBP, cache)
    @unpack volume_flux = volume_integral

    # We expect speedup over the serial version only when using two or more threads
    # since the threaded version below does not exploit the symmetry properties,
    # resulting in a performance penalty of 1/2
    if Threads.nthreads() > 1
        for dim in eachdim(mesh)
            normal_direction = get_contravariant_vector(1, dim, mesh, cache)

            # These are strong-form operators of the form `D = M \ Q` where `M` is diagonal
            # and `Q` is skew-symmetric. Since `M` is diagonal, `inv(M)` scales the rows of `Q`.
            # Then, `1 / M[i,i] * ∑_j Q[i,j] * volume_flux(u[i], u[j])` is equivalent to
            #       `= ∑_j (1 / M[i,i] * Q[i,j]) * volume_flux(u[i], u[j])`
            #       `= ∑_j        D[i,j]         * volume_flux(u[i], u[j])`
            # TODO: DGMulti.
            # This would have to be changed if `has_nonconservative_terms = False()`
            # because then `volume_flux` is non-symmetric.
            A = dg.basis.Drst[dim]

            A_base = parent(A) # the adjoint of a SparseMatrixCSC is basically a SparseMatrixCSR
            row_ids = axes(A, 2)
            rows = rowvals(A_base)
            vals = nonzeros(A_base)

            @threaded for i in row_ids
                u_i = u[i]
                du_i = du[i]
                for id in nzrange(A_base, i)
                    j = rows[id]
                    u_j = u[j]

                    # we use the negative of A_ij since A is skew-symmetric, 
                    # and we are accessing the transpose of A. 
                    A_ij = -vals[id]
                    AF_ij = 2 * A_ij *
                            volume_flux(u_i, u_j, normal_direction, equations)
                    du_i = du_i + AF_ij
                end
                du[i] = du_i
            end
        end

    else # if using two threads or fewer

        # Calls `hadamard_sum!``, which uses symmetry to reduce flux evaluations. Symmetry
        # is expected to yield about a 2x speedup, so we default to the symmetry-exploiting
        # volume integral unless we have >2 threads (which should yield >2 speedup).
        for dim in eachdim(mesh)
            normal_direction = get_contravariant_vector(1, dim, mesh, cache)

            A = dg.basis.Drst[dim]

            # since has_nonconservative_terms::False,
            # the volume flux is symmetric.
            flux_is_symmetric = True()
            hadamard_sum!(du, A, flux_is_symmetric, volume_flux,
                          normal_direction, u, equations)
        end
    end
end
end # @muladd<|MERGE_RESOLUTION|>--- conflicted
+++ resolved
@@ -135,14 +135,8 @@
                   periodicity)
 
     boundary_faces = []
-<<<<<<< HEAD
-    return DGMultiMesh{NDIMS, rd.element_type, typeof(md), typeof(dg.basis),
-                       typeof(boundary_faces)}(md, dg.basis,
-                                               boundary_faces)
-=======
     return DGMultiMesh{NDIMS, rd.element_type, typeof(md),
                        typeof(boundary_faces)}(md, boundary_faces)
->>>>>>> 3ba14dae
 end
 
 # By default, Julia/LLVM does not use fused multiply-add operations (FMAs).
