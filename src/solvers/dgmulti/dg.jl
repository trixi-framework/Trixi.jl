--- conflicted
+++ resolved
@@ -293,12 +293,8 @@
     for i in eachdim(mesh)
       flux_values .= flux.(view(u_values, :, e), i, equations)
       for j in eachdim(mesh)
-<<<<<<< HEAD
-        apply_to_each_field(mul_by_accum!(weak_differentiation_matrices[j], rstxyzJ[i, j][1,e]),
-=======
         dxidxhatj = mesh.md.rstxyzJ[i, j][1, e]
         apply_to_each_field(mul_by_accum!(weak_differentiation_matrices[j], dxidxhatj),
->>>>>>> 67e0b2ef
                             view(du, :, e), flux_values)
       end
     end
