# By default, Julia/LLVM does not use fused multiply-add operations (FMAs).
# Since these FMAs can increase the performance of many numerical algorithms,
# we need to opt-in explicitly.
# See https://ranocha.de/blog/Optimizing_EC_Trixi for further details.
@muladd begin


# out <- A*x
mul_by!(A) = @inline (out, x)->matmul!(out, A, x)

# specialize for SBP operators since `matmul!` doesn't work for `UniformScaling` types.
mul_by!(A::UniformScaling) = @inline (out, x)->mul!(out, A, x)
mul_by_accum!(A::UniformScaling) = @inline (out, x)->mul!(out, A, x, one(eltype(out)), one(eltype(out)))

# out <- out + A * x
mul_by_accum!(A) = @inline (out, x)->matmul!(out, A, x, one(eltype(out)), one(eltype(out)))

#  out <- out + α * A * x
mul_by_accum!(A, α) = @inline (out, x)->matmul!(out, A, x, α, one(eltype(out)))

@inline eachdim(mesh) = Base.OneTo(ndims(mesh))

# iteration over all elements in a mesh
@inline ndofs(mesh::AbstractMeshData, dg::DGMulti, cache) = dg.basis.Np * mesh.md.num_elements
@inline eachelement(mesh::AbstractMeshData, dg::DGMulti, cache) = Base.OneTo(mesh.md.num_elements)

# iteration over quantities in a single element
@inline each_face_node(mesh::AbstractMeshData, dg::DGMulti, cache) = Base.OneTo(dg.basis.Nfq)
@inline each_quad_node(mesh::AbstractMeshData, dg::DGMulti, cache) = Base.OneTo(dg.basis.Nq)

# iteration over quantities over the entire mesh (dofs, quad nodes, face nodes).
@inline each_dof_global(mesh::AbstractMeshData, dg::DGMulti, cache) = Base.OneTo(ndofs(mesh, dg, cache))
@inline each_quad_node_global(mesh::AbstractMeshData, dg::DGMulti, cache) = Base.OneTo(dg.basis.Nq * mesh.md.num_elements)
@inline each_face_node_global(mesh::AbstractMeshData, dg::DGMulti, cache) = Base.OneTo(dg.basis.Nfq * mesh.md.num_elements)

# interface with semidiscretization_hyperbolic
wrap_array(u_ode, mesh::AbstractMeshData, equations, dg::DGMulti, cache) = u_ode
function digest_boundary_conditions(boundary_conditions::NamedTuple{Keys,ValueTypes}, mesh::AbstractMeshData,
                                    dg::DGMulti, cache) where {Keys,ValueTypes<:NTuple{N,Any}} where {N}
  return boundary_conditions
end

# Allocate nested array type for DGMulti solution storage.
function allocate_nested_array(uEltype, nvars, array_dimensions)

  # old approach: store components as separate arrays, combine via StructArrays
  return StructArray{SVector{nvars, uEltype}}(ntuple(_->zeros(uEltype, array_dimensions...), nvars))

  # TODO: any way to use a raw array of size (nvars, array_dimension...) for contiguity in memory?
  # Can use the following:
  #   `u_array = zeros(uEltype, nvars, array_dimensions...)`
  #   `u = StructArray{SVector{nvars, uEltype}}(ntuple(i->view(u_array, i, ntuple(_->:, length(array_dimensions))...), nvars))`
  # However, then `similar(u)` becomes `StructArray{<:SVector, NTuple{N, <:Matrix}...}`, and
  # redefining `similar(u)` breaks things.
end

function create_cache(mesh::VertexMappedMesh, equations, dg::DGMultiWeakForm, RealT, uEltype)

  rd = dg.basis
  md = mesh.md

  # volume quadrature weights, volume interpolation matrix, mass matrix, differentiation matrices
  @unpack wq, Vq, M, Drst = rd

  # ∫f(u) * dv/dx_i = ∑_j (Vq*Drst[i])'*diagm(wq)*(rstxyzJ[i,j].*f(Vq*u))
  weak_differentiation_matrices = map(D -> -M \ ((Vq * D)' * diagm(wq)), Drst)

  nvars = nvariables(equations)

  # storage for volume quadrature values, face quadrature values, flux values
  u_values = allocate_nested_array(uEltype, nvars, size(md.xq))
  u_face_values = allocate_nested_array(uEltype, nvars, size(md.xf))
  flux_face_values = allocate_nested_array(uEltype, nvars, size(md.xf))
  if typeof(rd.approximationType) <: SBP
    Fscale = rd.wf ./ rd.wq[rd.Fmask] # lift scalings for diag-norm SBP operators
  else
    Fscale = nothing
  end

  # local storage for volume integral and source computations
  local_values_threaded = [allocate_nested_array(uEltype, nvars, (rd.Nq,)) for _ in 1:Threads.nthreads()] # this is much slower - why?

  return (; md, weak_differentiation_matrices, invJ = inv.(md.J), Fscale,
            u_values, u_face_values, flux_face_values,
            local_values_threaded)
end

function allocate_coefficients(mesh::AbstractMeshData, equations, dg::DGMulti, cache)
  return allocate_nested_array(real(dg), nvariables(equations), size(mesh.md.x))
end

function compute_coefficients!(u, initial_condition, t,
                        mesh::AbstractMeshData{NDIMS}, equations, dg::DGMulti{NDIMS}, cache) where {NDIMS}
  md = mesh.md
  rd = dg.basis
  @unpack u_values = cache

  # evaluate the initial condition at quadrature points
  @threaded for i in each_quad_node_global(mesh, dg, cache)
    u_values[i] = initial_condition(getindex.(md.xyzq, i), t, equations)
  end

  # multiplying by Pq computes the L2 projection
  StructArrays.foreachfield(mul_by!(rd.Pq), u, u_values)
end

# estimates the timestep based on polynomial degree and mesh. Does not account for physics (e.g.,
# computes an estimate of `dt` based on the advection equation with constant unit advection speed).
function estimate_dt(mesh::AbstractMeshData, dg::DGMulti)
  rd = dg.basis # RefElemData
  return StartUpDG.estimate_h(rd, mesh.md) / StartUpDG.inverse_trace_constant(rd)
end

# interpolates from solution coefficients to face quadrature points
function prolong2interfaces!(cache, u, mesh::AbstractMeshData, equations,
                             surface_integral, dg::DGMulti)
  rd = dg.basis
  @unpack u_face_values = cache
  StructArrays.foreachfield(mul_by!(rd.Vf), u_face_values, u)
end

function calc_volume_integral!(du, u, volume_integral::VolumeIntegralWeakForm,
                 mesh::VertexMappedMesh, equations, dg::DGMulti, cache)

  rd = dg.basis
  md = mesh.md
  @unpack weak_differentiation_matrices, u_values, local_values_threaded = cache
  @unpack rstxyzJ = md # geometric terms

  # interpolate to quadrature points
  StructArrays.foreachfield(mul_by!(rd.Vq), u_values, u)

  # Todo: simplices. Dispatch on curved/non-curved mesh types, this code only works for affine meshes (accessing rxJ[1,e],...)
  @threaded for e in eachelement(mesh, dg, cache)

    flux_values = local_values_threaded[Threads.threadid()]
    for i in eachdim(mesh)
      flux_values .= flux.(view(u_values,:,e), i, equations)
      for j in eachdim(mesh)
        StructArrays.foreachfield(mul_by_accum!(weak_differentiation_matrices[j], rstxyzJ[i,j][1,e]),
                                  view(du,:,e), flux_values)
      end
    end
  end
end

function calc_interface_flux!(cache, surface_integral::SurfaceIntegralWeakForm,
                mesh::VertexMappedMesh, equations, dg::DGMulti{NDIMS}) where {NDIMS}

  @unpack surface_flux = surface_integral
  md = mesh.md
  @unpack mapM, mapP, nxyzJ, Jf = md
  @unpack u_face_values, flux_face_values = cache

  @threaded for face_node_index in each_face_node_global(mesh, dg, cache)

    # inner (idM -> minus) and outer (idP -> plus) indices
    idM, idP = mapM[face_node_index], mapP[face_node_index]
    uM = u_face_values[idM]

    # compute flux if node is not a boundary node
    if idM != idP
      uP = u_face_values[idP]
      normal = SVector{NDIMS}(getindex.(nxyzJ, idM)) / Jf[idM]
      flux_face_values[idM] = surface_flux(uM, uP, normal, equations) * Jf[idM]
    end
  end
end

# assumes cache.flux_face_values is computed and filled with
# for polyomial discretizations, use dense LIFT matrix for surface contributions.
function calc_surface_integral!(du, u, surface_integral::SurfaceIntegralWeakForm,
                mesh::VertexMappedMesh, equations,
                dg::DGMulti, cache)
  rd = dg.basis
  StructArrays.foreachfield(mul_by_accum!(rd.LIFT), du, cache.flux_face_values)
end

# Specialize for nodal SBP discretizations. Uses that Vf*u = u[Fmask,:]
function prolong2interfaces!(cache, u, mesh::AbstractMeshData, equations, surface_integral,
                             dg::DGMulti{NDIMS, <:AbstractElemShape, <:SBP}) where {NDIMS}
  rd = dg.basis
  @unpack Fmask = rd
  @unpack u_face_values = cache
  @threaded for e in eachelement(mesh, dg, cache)
    for (i,fid) in enumerate(Fmask)
      u_face_values[i, e] = u[fid, e]
    end
  end
end

# Specialize for nodal SBP discretizations. Uses that du = LIFT*u is equivalent to
# du[Fmask,:] .= u ./ rd.wq[rd.Fmask]
function calc_surface_integral!(du, u, surface_integral::SurfaceIntegralWeakForm,
                                mesh::VertexMappedMesh, equations,
                                dg::DGMulti{NDIMS,<:AbstractElemShape, <:SBP}, cache) where {NDIMS}
  rd = dg.basis
  md = mesh.md
  @unpack flux_face_values, Fscale = cache
  @threaded for e in eachelement(mesh, dg, cache)
    for i in each_face_node(mesh, dg, cache)
      fid = rd.Fmask[i]
<<<<<<< HEAD
      du[fid, e] = du[fid, e] + flux_face_values[i,e] * Fscale[i]
=======
      du[fid, e] = du[fid, e] + flux_face_values[i,e] * (rd.wf[i] / rd.wq[fid])
>>>>>>> b1ed48ee
    end
  end
end

# do nothing for periodic (default) boundary conditions
calc_boundary_flux!(cache, t, boundary_conditions::BoundaryConditionPeriodic,
                    mesh, equations, dg::DGMulti) = nothing

# "lispy tuple programming" instead of for loop for type stability
function calc_boundary_flux!(cache, t, boundary_conditions, mesh, equations, dg::DGMulti)

  # peel off first boundary condition
  calc_single_boundary_flux!(cache, t, first(boundary_conditions), first(keys(boundary_conditions)),
                 mesh, equations, dg)

  # recurse on the remainder of the boundary conditions
  calc_boundary_flux!(cache, t, Base.tail(boundary_conditions), mesh, equations, dg)
end

# terminate recursion
calc_boundary_flux!(cache, t, boundary_conditions::NamedTuple{(),Tuple{}},
                    mesh, equations, dg::DGMulti) = nothing

function calc_single_boundary_flux!(cache, t, boundary_condition, boundary_key,
                                    mesh, equations, dg::DGMulti{NDIMS}) where {NDIMS}

  rd = dg.basis
  md = mesh.md
  @unpack u_face_values, flux_face_values = cache
  @unpack xyzf, nxyzJ, Jf = md
  @unpack surface_flux = dg.surface_integral

  # reshape face/normal arrays to have size = (num_points_on_face, num_faces_total).
  # mesh.boundary_faces indexes into the columns of these face-reshaped arrays.
  num_pts_per_face = rd.Nfq ÷ rd.Nfaces
  num_faces_total = rd.Nfaces * md.num_elements

  # This function was originally defined as
  # `reshape_by_face(u) = reshape(view(u, :), num_pts_per_face, num_faces_total)`.
  # This results in allocations due to https://github.com/JuliaLang/julia/issues/36313.
  # To avoid allocations, we use Tim Holy's suggestion:
  # https://github.com/JuliaLang/julia/issues/36313#issuecomment-782336300.
  reshape_by_face(u) = Base.ReshapedArray(u, (num_pts_per_face, num_faces_total), ())

  u_face_values = reshape_by_face(u_face_values)
  flux_face_values = reshape_by_face(flux_face_values)
  Jf = reshape_by_face(Jf)
  nxyzJ, xyzf = reshape_by_face.(nxyzJ), reshape_by_face.(xyzf) # broadcast over nxyzJ::NTuple{NDIMS,Matrix}

  # loop through boundary faces, which correspond to columns of reshaped u_face_values, ...
  for f in mesh.boundary_faces[boundary_key]
    for i in Base.OneTo(num_pts_per_face)
      face_normal = SVector{NDIMS}(getindex.(nxyzJ, i, f)) / Jf[i,f]
      face_coordinates = SVector{NDIMS}(getindex.(xyzf, i, f))
      flux_face_values[i,f] = boundary_condition(u_face_values[i,f],
                          face_normal, face_coordinates, t,
                          surface_flux, equations) * Jf[i,f]
    end
  end

  # Note: modifying the values of the reshaped array modifies the values of cache.flux_face_values.
  # However, we don't have to re-reshape, since cache.flux_face_values still retains its original shape.
end


# Todo: simplices. Specialize for modal DG on curved meshes using WADG
function invert_jacobian!(du, mesh::Mesh, equations, dg::DGMulti,
                          cache) where {Mesh <: AbstractMeshData}
  @threaded for i in each_dof_global(mesh, dg, cache)
    du[i] *= -cache.invJ[i]
  end
end

calc_sources!(du, u, t, source_terms::Nothing,
              mesh::VertexMappedMesh, equations, dg::DGMulti, cache) = nothing

# uses quadrature + projection to compute source terms.
function calc_sources!(du, u, t, source_terms::SourceTerms,
                       mesh::VertexMappedMesh, equations, dg::DGMulti, cache) where {SourceTerms}

  rd = dg.basis
  md = mesh.md
  @unpack Pq = rd
  @unpack u_values, local_values_threaded = cache
  @threaded for e in eachelement(mesh, dg, cache)

    source_values = local_values_threaded[Threads.threadid()]

    u_e = view(u_values, :, e) # u_values should already be computed from volume kernel

    for i in each_quad_node(mesh, dg, cache)
      source_values[i] = source_terms(u_e[i], getindex.(md.xyzq, i, e), t, equations)
    end
    StructArrays.foreachfield(mul_by_accum!(Pq), view(du, :, e), source_values)
  end
end

function rhs!(du, u, t, mesh, equations,
              initial_condition, boundary_conditions::BC, source_terms::Source,
              dg::DGMulti, cache) where {BC, Source}

  @trixi_timeit timer() "Reset du/dt" fill!(du,zero(eltype(du)))

  @trixi_timeit timer() "calc_volume_integral!" calc_volume_integral!(du, u, dg.volume_integral,
                                    mesh, equations, dg, cache)

  @trixi_timeit timer() "prolong2interfaces!" prolong2interfaces!(cache, u, mesh, equations, dg.surface_integral, dg)

  @trixi_timeit timer() "calc_interface_flux!" calc_interface_flux!(cache, dg.surface_integral, mesh, equations, dg)

  @trixi_timeit timer() "calc_boundary_flux!" calc_boundary_flux!(cache, t, boundary_conditions, mesh, equations, dg)

  @trixi_timeit timer() "calc_surface_integral!" calc_surface_integral!(du, u, dg.surface_integral, mesh, equations, dg, cache)

  @trixi_timeit timer() "invert_jacobian" invert_jacobian!(du, mesh, equations, dg, cache)

  @trixi_timeit timer() "calc_sources!" calc_sources!(du, u, t, source_terms, mesh, equations, dg, cache)

  return nothing
end


end # @muladd<|MERGE_RESOLUTION|>--- conflicted
+++ resolved
@@ -200,11 +200,7 @@
   @threaded for e in eachelement(mesh, dg, cache)
     for i in each_face_node(mesh, dg, cache)
       fid = rd.Fmask[i]
-<<<<<<< HEAD
       du[fid, e] = du[fid, e] + flux_face_values[i,e] * Fscale[i]
-=======
-      du[fid, e] = du[fid, e] + flux_face_values[i,e] * (rd.wf[i] / rd.wq[fid])
->>>>>>> b1ed48ee
     end
   end
 end
