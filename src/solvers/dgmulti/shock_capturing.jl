--- conflicted
+++ resolved
@@ -264,13 +264,8 @@
   0.5 * (get_contravariant_matrix(i, element, mesh, cache) + get_contravariant_matrix(j, element, mesh, cache))
 
 # computes an algebraic low order method with internal dissipation.
-<<<<<<< HEAD
-
-                                                        function low_order_flux_differencing_kernel!(du, u, element, mesh::DGMultiMesh,
-=======
 # This method is for affine/Cartesian meshes
 function low_order_flux_differencing_kernel!(du, u, element, mesh::DGMultiMesh,
->>>>>>> 286b47d5
                                              have_nonconservative_terms::False, equations,
                                              volume_flux_fv, dg::DGMultiFluxDiff{<:GaussSBP},
                                              cache, alpha=true)
