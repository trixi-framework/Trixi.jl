# version for standard (e.g., non-entropy stable or flux differencing) schemes
function create_cache_parabolic(mesh::DGMultiMesh,
                                equations_hyperbolic::AbstractEquations,
                                equations_parabolic::AbstractEquationsParabolic,
                                dg::DGMulti, parabolic_scheme, RealT, uEltype)

    # default to taking derivatives of all hyperbolic variables
    # TODO: parabolic; utilize the parabolic variables in `equations_parabolic` to reduce memory usage in the parabolic cache
    nvars = nvariables(equations_hyperbolic)

    (; M, Vq, Pq, Drst) = dg.basis

    # gradient operators: map from nodes to quadrature
    strong_differentiation_matrices = map(A -> Vq * A, Drst)
    gradient_lift_matrix = Vq * dg.basis.LIFT

    # divergence operators: map from quadrature to nodes
    weak_differentiation_matrices = map(A -> (M \ (-A' * M * Pq)), Drst)
    divergence_lift_matrix = dg.basis.LIFT
    projection_face_interpolation_matrix = dg.basis.Vf * dg.basis.Pq

    # evaluate geometric terms at quadrature points in case the mesh is curved
    (; md) = mesh
    J = dg.basis.Vq * md.J
    invJ = inv.(J)
    dxidxhatj = map(x -> dg.basis.Vq * x, md.rstxyzJ)

    # u_transformed stores "transformed" variables for computing the gradient
    u_transformed = allocate_nested_array(uEltype, nvars, size(md.x), dg)
    gradients = SVector{ndims(mesh)}(ntuple(_ -> similar(u_transformed,
                                                         (dg.basis.Nq,
                                                          mesh.md.num_elements)),
                                            ndims(mesh)))
    flux_viscous = similar.(gradients)

    u_face_values = allocate_nested_array(uEltype, nvars, size(md.xf), dg)
    scalar_flux_face_values = similar(u_face_values)
    gradients_face_values = ntuple(_ -> similar(u_face_values), ndims(mesh))

    local_u_values_threaded = [similar(u_transformed, dg.basis.Nq)
                               for _ in 1:Threads.nthreads()]
    local_flux_viscous_threaded = [SVector{ndims(mesh)}(ntuple(_ -> similar(u_transformed,
                                                                            dg.basis.Nq),
                                                               ndims(mesh)))
                                   for _ in 1:Threads.nthreads()]
    local_flux_face_values_threaded = [similar(scalar_flux_face_values[:, 1])
                                       for _ in 1:Threads.nthreads()]

    return (; u_transformed, gradients, flux_viscous,
            weak_differentiation_matrices, strong_differentiation_matrices,
            gradient_lift_matrix, projection_face_interpolation_matrix,
            divergence_lift_matrix,
            dxidxhatj, J, invJ, # geometric terms
            u_face_values, gradients_face_values, scalar_flux_face_values,
            local_u_values_threaded, local_flux_viscous_threaded,
            local_flux_face_values_threaded)
end

# Transform solution variables prior to taking the gradient
# (e.g., conservative to primitive variables). Defaults to doing nothing.
# TODO: can we avoid copying data?
function transform_variables!(u_transformed, u, mesh,
                              equations_parabolic::AbstractEquationsParabolic,
                              dg::DGMulti, parabolic_scheme, cache, cache_parabolic)
    transformation = gradient_variable_transformation(equations_parabolic)

    @threaded for i in eachindex(u)
        u_transformed[i] = transformation(u[i], equations_parabolic)
    end
end

# TODO: reuse entropy projection computations for DGMultiFluxDiff{<:Polynomial} (including `GaussSBP` solvers)
function calc_gradient_surface_integral!(gradients, u, scalar_flux_face_values,
                                         mesh, equations::AbstractEquationsParabolic,
                                         dg::DGMulti, cache, cache_parabolic)
    (; gradient_lift_matrix, local_flux_face_values_threaded) = cache_parabolic
    @threaded for e in eachelement(mesh, dg)
        local_flux_values = local_flux_face_values_threaded[Threads.threadid()]
        for dim in eachdim(mesh)
            for i in eachindex(local_flux_values)
                # compute flux * (nx, ny, nz)
                local_flux_values[i] = scalar_flux_face_values[i, e] *
                                       mesh.md.nxyzJ[dim][i, e]
            end
            apply_to_each_field(mul_by_accum!(gradient_lift_matrix),
                                view(gradients[dim], :, e), local_flux_values)
        end
    end
end

function calc_gradient_volume_integral!(gradients, u, mesh::DGMultiMesh,
                                        equations::AbstractEquationsParabolic,
                                        dg::DGMulti, cache, cache_parabolic)
    (; strong_differentiation_matrices) = cache_parabolic

    # compute volume contributions to gradients
    @threaded for e in eachelement(mesh, dg)
        for i in eachdim(mesh), j in eachdim(mesh)

            # We assume each element is affine (e.g., constant geometric terms) here.
            dxidxhatj = mesh.md.rstxyzJ[i, j][1, e]

            apply_to_each_field(mul_by_accum!(strong_differentiation_matrices[j],
                                              dxidxhatj),
                                view(gradients[i], :, e), view(u, :, e))
        end
    end
end

function calc_gradient_volume_integral!(gradients, u, mesh::DGMultiMesh{NDIMS, <:NonAffine},
                                        equations::AbstractEquationsParabolic,
                                        dg::DGMulti, cache, cache_parabolic) where {NDIMS}
    (; strong_differentiation_matrices, dxidxhatj, local_flux_viscous_threaded) = cache_parabolic

    # compute volume contributions to gradients
    @threaded for e in eachelement(mesh, dg)

        # compute gradients with respect to reference coordinates
        local_reference_gradients = local_flux_viscous_threaded[Threads.threadid()]
        for i in eachdim(mesh)
            apply_to_each_field(mul_by!(strong_differentiation_matrices[i]),
                                local_reference_gradients[i], view(u, :, e))
        end

        # rotate to physical frame on each element
        for i in eachdim(mesh), j in eachdim(mesh)
            for node in eachindex(local_reference_gradients[j])
                gradients[i][node, e] = gradients[i][node, e] +
                                        dxidxhatj[i, j][node, e] *
                                        local_reference_gradients[j][node]
            end
        end
    end
end

function calc_gradient_interface_flux!(scalar_flux_face_values,
<<<<<<< HEAD
                                       parabolic_scheme::ViscousFormulationBassiRebay1,
                                       mesh, equations, dg, cache, cache_parabolic)
=======
                                       mesh, equations,
                                       dg, parabolic_scheme::ViscousFormulationBassiRebay1,
                                       cache, cache_parabolic)
>>>>>>> 70db77d8
    (; u_face_values) = cache_parabolic
    (; mapM, mapP) = mesh.md
    @threaded for face_node_index in each_face_node_global(mesh, dg)
        idM, idP = mapM[face_node_index], mapP[face_node_index]
        uM = u_face_values[idM]
        uP = u_face_values[idP]
        # Here, we use the "strong" formulation to compute the gradient. 
        # This guarantees that the parabolic formulation is symmetric and 
        # stable on curved meshes with variable geometric terms. 
        scalar_flux_face_values[idM] = 0.5f0 * (uP - uM)
    end
end

function calc_gradient!(gradients, u::StructArray, t, mesh::DGMultiMesh,
                        equations::AbstractEquationsParabolic,
                        boundary_conditions, dg::DGMulti, parabolic_scheme,
                        cache, cache_parabolic)
    for dim in eachindex(gradients)
        reset_du!(gradients[dim], dg)
    end

    calc_gradient_volume_integral!(gradients, u, mesh, equations, dg, cache,
                                   cache_parabolic)

    # prolong to interfaces
    (; u_face_values) = cache_parabolic
    apply_to_each_field(mul_by!(dg.basis.Vf), u_face_values, u)

    # compute fluxes at interfaces
    (; scalar_flux_face_values) = cache_parabolic
<<<<<<< HEAD
    calc_gradient_interface_flux!(scalar_flux_face_values, parabolic_scheme,
                                  mesh, equations, dg, cache, cache_parabolic)
=======
    calc_gradient_interface_flux!(scalar_flux_face_values,
                                  mesh, equations, dg, parabolic_scheme, cache,
                                  cache_parabolic)
>>>>>>> 70db77d8

    calc_boundary_flux!(scalar_flux_face_values, u_face_values, t, Gradient(),
                        boundary_conditions,
                        mesh, equations, dg, cache, cache_parabolic)

    # compute surface contributions
    calc_gradient_surface_integral!(gradients, u, scalar_flux_face_values,
                                    mesh, equations, dg, cache, cache_parabolic)

    invert_jacobian_gradient!(gradients, mesh, equations, dg, cache, cache_parabolic)
end

# affine mesh - constant Jacobian version
function invert_jacobian_gradient!(gradients, mesh::DGMultiMesh, equations, dg::DGMulti,
                                   cache, cache_parabolic)
    @threaded for e in eachelement(mesh, dg)

        # Here, we exploit the fact that J is constant on affine elements,
        # so we only have to access invJ once per element.
        invJ = cache_parabolic.invJ[1, e]

        for dim in eachdim(mesh)
            for i in axes(gradients[dim], 1)
                gradients[dim][i, e] = gradients[dim][i, e] * invJ
            end
        end
    end
end

# non-affine mesh - variable Jacobian version
function invert_jacobian_gradient!(gradients, mesh::DGMultiMesh{NDIMS, <:NonAffine},
                                   equations,
                                   dg::DGMulti, cache, cache_parabolic) where {NDIMS}
    (; invJ) = cache_parabolic
    @threaded for e in eachelement(mesh, dg)
        for dim in eachdim(mesh)
            for i in axes(gradients[dim], 1)
                gradients[dim][i, e] = gradients[dim][i, e] * invJ[i, e]
            end
        end
    end
end

# do nothing for periodic domains
function calc_boundary_flux!(flux, u, t, operator_type, ::BoundaryConditionPeriodic,
                             mesh, equations::AbstractEquationsParabolic, dg::DGMulti,
                             cache, cache_parabolic)
    return nothing
end

# "lispy tuple programming" instead of for loop for type stability
function calc_boundary_flux!(flux, u, t, operator_type, boundary_conditions,
                             mesh, equations, dg::DGMulti, cache, cache_parabolic)

    # peel off first boundary condition
    calc_single_boundary_flux!(flux, u, t, operator_type, first(boundary_conditions),
                               first(keys(boundary_conditions)),
                               mesh, equations, dg, cache, cache_parabolic)

    # recurse on the remainder of the boundary conditions
    calc_boundary_flux!(flux, u, t, operator_type, Base.tail(boundary_conditions),
                        mesh, equations, dg, cache, cache_parabolic)
end

# terminate recursion
function calc_boundary_flux!(flux, u, t, operator_type,
                             boundary_conditions::NamedTuple{(), Tuple{}},
                             mesh, equations, dg::DGMulti, cache, cache_parabolic)
    nothing
end

function calc_single_boundary_flux!(flux_face_values, u_face_values, t,
                                    operator_type, boundary_condition, boundary_key,
                                    mesh, equations, dg::DGMulti{NDIMS}, cache,
                                    cache_parabolic) where {NDIMS}
    rd = dg.basis
    md = mesh.md

    num_faces = StartUpDG.num_faces(rd.element_type)
    num_pts_per_face = rd.Nfq ÷ num_faces
    (; xyzf, nxyz) = md
    for f in mesh.boundary_faces[boundary_key]
        for i in Base.OneTo(num_pts_per_face)

            # reverse engineer element + face node indices (avoids reshaping arrays)
            e = ((f - 1) ÷ num_faces) + 1
            fid = i + ((f - 1) % num_faces) * num_pts_per_face

            face_normal = SVector{NDIMS}(getindex.(nxyz, fid, e))
            face_coordinates = SVector{NDIMS}(getindex.(xyzf, fid, e))

            # for both the gradient and the divergence, the boundary flux is scalar valued.
            # for the gradient, it is the solution; for divergence, it is the normal flux.
            flux_face_values[fid, e] = boundary_condition(flux_face_values[fid, e],
                                                          u_face_values[fid, e],
                                                          face_normal, face_coordinates, t,
                                                          operator_type, equations)

            # Here, we use the "strong form" for the Gradient (and the "weak form" for Divergence).
            # `flux_face_values` should contain the boundary values for `u`, and we
            # subtract off `u_face_values[fid, e]` because we are using the strong formulation to
            # compute the gradient.
            if operator_type isa Gradient
                flux_face_values[fid, e] = flux_face_values[fid, e] - u_face_values[fid, e]
            end
        end
    end
    return nothing
end

function calc_viscous_fluxes!(flux_viscous, u, gradients, mesh::DGMultiMesh,
                              equations::AbstractEquationsParabolic,
                              dg::DGMulti, cache, cache_parabolic)
    for dim in eachdim(mesh)
        reset_du!(flux_viscous[dim], dg)
    end

    (; local_u_values_threaded) = cache_parabolic

    @threaded for e in eachelement(mesh, dg)

        # reset local storage for each element, interpolate u to quadrature points
        # TODO: DGMulti. Specialize for nodal collocation methods (SBP, GaussSBP)?
        local_u_values = local_u_values_threaded[Threads.threadid()]
        fill!(local_u_values, zero(eltype(local_u_values)))
        apply_to_each_field(mul_by!(dg.basis.Vq), local_u_values, view(u, :, e))

        # compute viscous flux at quad points
        for i in eachindex(local_u_values)
            u_i = local_u_values[i]
            gradients_i = getindex.(gradients, i, e)
            for dim in eachdim(mesh)
                flux_viscous_i = flux(u_i, gradients_i, dim, equations)
                setindex!(flux_viscous[dim], flux_viscous_i, i, e)
            end
        end
    end
end

# no penalization for a BR1 parabolic solver
function calc_viscous_penalty!(scalar_flux_face_values, u_face_values, t,
                               boundary_conditions,
                               mesh, equations::AbstractEquationsParabolic,
                               dg::DGMulti, parabolic_scheme::ViscousFormulationBassiRebay1,
                               cache, cache_parabolic)
    return nothing
end

function calc_viscous_penalty!(scalar_flux_face_values, u_face_values, t,
                               boundary_conditions, mesh,
                               equations::AbstractEquationsParabolic,
                               dg::DGMulti, parabolic_scheme, cache, cache_parabolic)
    # compute fluxes at interfaces
    (; scalar_flux_face_values) = cache_parabolic
    (; mapM, mapP) = mesh.md
    @threaded for face_node_index in each_face_node_global(mesh, dg)
        idM, idP = mapM[face_node_index], mapP[face_node_index]
        uM, uP = u_face_values[idM], u_face_values[idP]
        scalar_flux_face_values[idM] = scalar_flux_face_values[idM] +
                                       penalty(uP, uM, equations, parabolic_scheme)
    end
    return nothing
end

function calc_divergence_volume_integral!(du, u, flux_viscous, mesh::DGMultiMesh,
                                          equations::AbstractEquationsParabolic,
                                          dg::DGMulti, cache, cache_parabolic)
    (; weak_differentiation_matrices) = cache_parabolic

    # compute volume contributions to divergence
    @threaded for e in eachelement(mesh, dg)
        for i in eachdim(mesh), j in eachdim(mesh)
            dxidxhatj = mesh.md.rstxyzJ[i, j][1, e] # assumes mesh is affine
            apply_to_each_field(mul_by_accum!(weak_differentiation_matrices[j], dxidxhatj),
                                view(du, :, e), view(flux_viscous[i], :, e))
        end
    end
end

function calc_divergence_volume_integral!(du, u, flux_viscous,
                                          mesh::DGMultiMesh{NDIMS, <:NonAffine},
                                          equations::AbstractEquationsParabolic,
                                          dg::DGMulti, cache, cache_parabolic) where {NDIMS}
    (; weak_differentiation_matrices, dxidxhatj, local_flux_viscous_threaded) = cache_parabolic

    # compute volume contributions to divergence
    @threaded for e in eachelement(mesh, dg)
        local_viscous_flux = local_flux_viscous_threaded[Threads.threadid()][1]
        for i in eachdim(mesh)
            # rotate flux to reference coordinates
            fill!(local_viscous_flux, zero(eltype(local_viscous_flux)))
            for j in eachdim(mesh)
                for node in eachindex(local_viscous_flux)
                    local_viscous_flux[node] = local_viscous_flux[node] +
                                               dxidxhatj[j, i][node, e] *
                                               flux_viscous[j][node, e]
                end
            end

            # differentiate with respect to reference coordinates
            apply_to_each_field(mul_by_accum!(weak_differentiation_matrices[i]),
                                view(du, :, e), local_viscous_flux)
        end
    end
end

function calc_divergence_interface_flux!(scalar_flux_face_values,
<<<<<<< HEAD
                                         parabolic_scheme::ViscousFormulationBassiRebay1,
                                         mesh, equations, dg, cache, cache_parabolic)
=======
                                         mesh, equations, dg,
                                         parabolic_scheme::ViscousFormulationBassiRebay1,
                                         cache, cache_parabolic)
>>>>>>> 70db77d8
    flux_viscous_face_values = cache_parabolic.gradients_face_values # reuse storage
    (; mapM, mapP, nxyzJ) = mesh.md

    @threaded for face_node_index in each_face_node_global(mesh, dg, cache, cache_parabolic)
        idM, idP = mapM[face_node_index], mapP[face_node_index]

        # compute f(u, ∇u) ⋅ n
        flux_face_value = zero(eltype(scalar_flux_face_values))
        for dim in eachdim(mesh)
            fM = flux_viscous_face_values[dim][idM]
            fP = flux_viscous_face_values[dim][idP]
            # Here, we use the "weak" formulation to compute the divergence (to ensure stability on curved meshes).
            flux_face_value = flux_face_value +
<<<<<<< HEAD
                              0.5 * (fP + fM) * nxyzJ[dim][face_node_index]
=======
                              0.5f0 * (fP + fM) * nxyzJ[dim][face_node_index]
>>>>>>> 70db77d8
        end
        scalar_flux_face_values[idM] = flux_face_value
    end
end

function calc_divergence!(du, u::StructArray, t, flux_viscous, mesh::DGMultiMesh,
                          equations::AbstractEquationsParabolic,
                          boundary_conditions, dg::DGMulti, parabolic_scheme, cache,
                          cache_parabolic)
    reset_du!(du, dg)

    calc_divergence_volume_integral!(du, u, flux_viscous, mesh, equations, dg, cache,
                                     cache_parabolic)

    # interpolates from solution coefficients to face quadrature points
    (; projection_face_interpolation_matrix) = cache_parabolic
    flux_viscous_face_values = cache_parabolic.gradients_face_values # reuse storage
    for dim in eachdim(mesh)
        apply_to_each_field(mul_by!(projection_face_interpolation_matrix),
                            flux_viscous_face_values[dim], flux_viscous[dim])
    end

    # compute fluxes at interfaces
    (; scalar_flux_face_values) = cache_parabolic
<<<<<<< HEAD
    calc_divergence_interface_flux!(scalar_flux_face_values, parabolic_scheme,
                                    mesh, equations, dg, cache, cache_parabolic)
=======
    calc_divergence_interface_flux!(scalar_flux_face_values,
                                    mesh, equations, dg, parabolic_scheme, cache,
                                    cache_parabolic)
>>>>>>> 70db77d8

    calc_boundary_flux!(scalar_flux_face_values, cache_parabolic.u_face_values, t,
                        Divergence(),
                        boundary_conditions, mesh, equations, dg, cache, cache_parabolic)

    calc_viscous_penalty!(scalar_flux_face_values, cache_parabolic.u_face_values, t,
                          boundary_conditions, mesh, equations, dg, parabolic_scheme,
                          cache, cache_parabolic)

    # surface contributions
    apply_to_each_field(mul_by_accum!(cache_parabolic.divergence_lift_matrix), du,
                        scalar_flux_face_values)
end

# assumptions: parabolic terms are of the form div(f(u, grad(u))) and
# will be discretized first order form as follows:
#               1. compute grad(u)
#               2. compute f(u, grad(u))
#               3. compute div(u)
# boundary conditions will be applied to both grad(u) and div(u).
function rhs_parabolic!(du, u, t, mesh::DGMultiMesh,
                        equations_parabolic::AbstractEquationsParabolic,
                        boundary_conditions, source_terms,
                        dg::DGMulti, parabolic_scheme, cache, cache_parabolic)
    reset_du!(du, dg)

    @trixi_timeit timer() "transform variables" begin
        (; u_transformed, gradients, flux_viscous) = cache_parabolic
        transform_variables!(u_transformed, u, mesh, equations_parabolic,
                             dg, parabolic_scheme, cache, cache_parabolic)
    end

    @trixi_timeit timer() "calc gradient" begin
        calc_gradient!(gradients, u_transformed, t, mesh, equations_parabolic,
                       boundary_conditions, dg, parabolic_scheme, cache, cache_parabolic)
    end

    @trixi_timeit timer() "calc viscous fluxes" begin
        calc_viscous_fluxes!(flux_viscous, u_transformed, gradients,
                             mesh, equations_parabolic, dg, cache, cache_parabolic)
    end

    @trixi_timeit timer() "calc divergence" begin
        calc_divergence!(du, u_transformed, t, flux_viscous, mesh, equations_parabolic,
                         boundary_conditions, dg, parabolic_scheme, cache, cache_parabolic)
    end

    @trixi_timeit timer() "jacobian" begin
        # Note: we do not flip the sign of the geometric Jacobian here.
        # This is because the parabolic fluxes are assumed to be of the form
        #   `du/dt + df/dx = dg/dx + source(x,t)`,
        # where f(u) is the inviscid flux and g(u) is the viscous flux.
<<<<<<< HEAD
        invert_jacobian!(du, mesh, equations_parabolic, dg, cache; scaling = 1.0)
=======
        invert_jacobian!(du, mesh, equations_parabolic, dg, cache; scaling = 1)
>>>>>>> 70db77d8
    end
    return nothing
end<|MERGE_RESOLUTION|>--- conflicted
+++ resolved
@@ -134,14 +134,9 @@
 end
 
 function calc_gradient_interface_flux!(scalar_flux_face_values,
-<<<<<<< HEAD
-                                       parabolic_scheme::ViscousFormulationBassiRebay1,
-                                       mesh, equations, dg, cache, cache_parabolic)
-=======
                                        mesh, equations,
                                        dg, parabolic_scheme::ViscousFormulationBassiRebay1,
                                        cache, cache_parabolic)
->>>>>>> 70db77d8
     (; u_face_values) = cache_parabolic
     (; mapM, mapP) = mesh.md
     @threaded for face_node_index in each_face_node_global(mesh, dg)
@@ -172,14 +167,9 @@
 
     # compute fluxes at interfaces
     (; scalar_flux_face_values) = cache_parabolic
-<<<<<<< HEAD
-    calc_gradient_interface_flux!(scalar_flux_face_values, parabolic_scheme,
-                                  mesh, equations, dg, cache, cache_parabolic)
-=======
     calc_gradient_interface_flux!(scalar_flux_face_values,
                                   mesh, equations, dg, parabolic_scheme, cache,
                                   cache_parabolic)
->>>>>>> 70db77d8
 
     calc_boundary_flux!(scalar_flux_face_values, u_face_values, t, Gradient(),
                         boundary_conditions,
@@ -387,14 +377,9 @@
 end
 
 function calc_divergence_interface_flux!(scalar_flux_face_values,
-<<<<<<< HEAD
-                                         parabolic_scheme::ViscousFormulationBassiRebay1,
-                                         mesh, equations, dg, cache, cache_parabolic)
-=======
                                          mesh, equations, dg,
                                          parabolic_scheme::ViscousFormulationBassiRebay1,
                                          cache, cache_parabolic)
->>>>>>> 70db77d8
     flux_viscous_face_values = cache_parabolic.gradients_face_values # reuse storage
     (; mapM, mapP, nxyzJ) = mesh.md
 
@@ -408,11 +393,7 @@
             fP = flux_viscous_face_values[dim][idP]
             # Here, we use the "weak" formulation to compute the divergence (to ensure stability on curved meshes).
             flux_face_value = flux_face_value +
-<<<<<<< HEAD
-                              0.5 * (fP + fM) * nxyzJ[dim][face_node_index]
-=======
                               0.5f0 * (fP + fM) * nxyzJ[dim][face_node_index]
->>>>>>> 70db77d8
         end
         scalar_flux_face_values[idM] = flux_face_value
     end
@@ -437,14 +418,9 @@
 
     # compute fluxes at interfaces
     (; scalar_flux_face_values) = cache_parabolic
-<<<<<<< HEAD
-    calc_divergence_interface_flux!(scalar_flux_face_values, parabolic_scheme,
-                                    mesh, equations, dg, cache, cache_parabolic)
-=======
     calc_divergence_interface_flux!(scalar_flux_face_values,
                                     mesh, equations, dg, parabolic_scheme, cache,
                                     cache_parabolic)
->>>>>>> 70db77d8
 
     calc_boundary_flux!(scalar_flux_face_values, cache_parabolic.u_face_values, t,
                         Divergence(),
@@ -497,11 +473,7 @@
         # This is because the parabolic fluxes are assumed to be of the form
         #   `du/dt + df/dx = dg/dx + source(x,t)`,
         # where f(u) is the inviscid flux and g(u) is the viscous flux.
-<<<<<<< HEAD
-        invert_jacobian!(du, mesh, equations_parabolic, dg, cache; scaling = 1.0)
-=======
         invert_jacobian!(du, mesh, equations_parabolic, dg, cache; scaling = 1)
->>>>>>> 70db77d8
     end
     return nothing
 end