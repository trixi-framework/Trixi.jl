"""
    Trixi

**Trixi.jl** is a numerical simulation framework for hyperbolic conservation
laws. A key objective for the framework is to be useful to both scientists
and students. Therefore, next to having an extensible design with a fast
implementation, Trixi.jl is focused on being easy to use for new or inexperienced
users, including the installation and postprocessing procedures.

To get started, run your first simulation with Trixi.jl using

    trixi_include(default_example())

See also: [trixi-framework/Trixi.jl](https://github.com/trixi-framework/Trixi.jl)
"""
module Trixi

# Include other packages that are used in Trixi.jl
# (standard library packages first, other packages next, all of them sorted alphabetically)

using LinearAlgebra: LinearAlgebra, Diagonal, diag, dot, mul!, norm, cross, normalize, I,
                     UniformScaling, det
using Printf: @printf, @sprintf, println
using SparseArrays: AbstractSparseMatrix, AbstractSparseMatrixCSC, sparse, droptol!,
                    rowvals, nzrange, nonzeros, spzeros

# import @reexport now to make it available for further imports/exports
using Reexport: @reexport

# MPI needs to be imported before HDF5 to be able to use parallel HDF5
# as long as HDF5.jl uses Requires.jl to enable parallel HDF5 with MPI
using MPI: MPI

using SciMLBase: CallbackSet, DiscreteCallback,
                 ODEProblem, ODESolution, ODEFunction,
                 SplitODEProblem
import SciMLBase: get_du, get_tmp_cache, u_modified!,
                  AbstractODEIntegrator, init, step!, check_error,
                  get_proposed_dt, set_proposed_dt!,
                  terminate!, remake
using CodeTracking: CodeTracking
using ConstructionBase: ConstructionBase
using DiffEqCallbacks: PeriodicCallback, PeriodicCallbackAffect
@reexport using EllipsisNotation # ..
using FillArrays: Ones, Zeros
using ForwardDiff: ForwardDiff
using HDF5: HDF5, h5open, attributes, create_dataset, datatype, dataspace
using IfElse: ifelse
using LinearMaps: LinearMap
using LoopVectorization: LoopVectorization, @turbo, indices
using StaticArrayInterface: static_length # used by LoopVectorization
using MuladdMacro: @muladd
using Octavian: Octavian, matmul!
using Polyester: Polyester, @batch # You know, the cheapest threads you can find...
using OffsetArrays: OffsetArray, OffsetVector
using P4est
using T8code
using Setfield: @set
using RecipesBase: RecipesBase
using Requires: @require
using Static: Static, One, True, False
@reexport using StaticArrays: SVector
using StaticArrays: StaticArrays, MVector, MArray, SMatrix, @SMatrix
using StrideArrays: PtrArray, StrideArray, StaticInt
@reexport using StructArrays: StructArrays, StructArray
using TimerOutputs: TimerOutputs, @notimeit, TimerOutput, print_timer, reset_timer!
using Triangulate: Triangulate, TriangulateIO, triangulate
export TriangulateIO # for type parameter in DGMultiMesh
using TriplotBase: TriplotBase
using TriplotRecipes: DGTriPseudocolor
@reexport using SimpleUnPack: @unpack
using SimpleUnPack: @pack!

# finite difference SBP operators
using SummationByPartsOperators: AbstractDerivativeOperator,
                                 AbstractNonperiodicDerivativeOperator, DerivativeOperator,
                                 AbstractPeriodicDerivativeOperator,
                                 PeriodicDerivativeOperator, grid
import SummationByPartsOperators: integrate, semidiscretize,
                                  compute_coefficients, compute_coefficients!,
                                  left_boundary_weight, right_boundary_weight
@reexport using SummationByPartsOperators: SummationByPartsOperators, derivative_operator,
                                           periodic_derivative_operator,
                                           upwind_operators

# DGMulti solvers
@reexport using StartUpDG: StartUpDG, Polynomial, Gauss, TensorProductWedge, SBP, Line, Tri,
                           Quad, Hex, Tet, Wedge
using StartUpDG: RefElemData, MeshData, AbstractElemShape

# TODO: include_optimized
# This should be used everywhere (except to `include("interpolations.jl")`)
# once the upstream issue https://github.com/timholy/Revise.jl/issues/634
# is fixed; tracked in https://github.com/trixi-framework/Trixi.jl/issues/664.
# # By default, Julia/LLVM does not use fused multiply-add operations (FMAs).
# # Since these FMAs can increase the performance of many numerical algorithms,
# # we need to opt-in explicitly.
# # See https://ranocha.de/blog/Optimizing_EC_Trixi for further details.
# function include_optimized(filename)
#   include(expr -> quote @muladd begin $expr end end, filename)
# end

# Define the entry points of our type hierarchy, e.g.
#     AbstractEquations, AbstractSemidiscretization etc.
# Placing them here allows us to make use of them for dispatch even for
# other stuff defined very early in our include pipeline, e.g.
#     IndicatorLöhner(semi::AbstractSemidiscretization)
include("basic_types.jl")

# Include all top-level source files
include("auxiliary/auxiliary.jl")
include("auxiliary/mpi.jl")
include("auxiliary/p4est.jl")
include("auxiliary/t8code.jl")
include("equations/equations.jl")
include("meshes/meshes.jl")
include("solvers/solvers.jl")
include("equations/equations_parabolic.jl") # these depend on parabolic solver types
include("semidiscretization/semidiscretization.jl")
include("semidiscretization/semidiscretization_hyperbolic.jl")
include("semidiscretization/semidiscretization_hyperbolic_parabolic.jl")
include("semidiscretization/semidiscretization_euler_acoustics.jl")
include("semidiscretization/semidiscretization_coupled.jl")
include("time_integration/time_integration.jl")
include("callbacks_step/callbacks_step.jl")
include("callbacks_stage/callbacks_stage.jl")
include("semidiscretization/semidiscretization_euler_gravity.jl")

# `trixi_include` and special elixirs such as `convergence_test`
include("auxiliary/special_elixirs.jl")

# Plot recipes and conversion functions to visualize results with Plots.jl
include("visualization/visualization.jl")

# export types/functions that define the public API of Trixi.jl

export AcousticPerturbationEquations2D,
       CompressibleEulerEquations1D, CompressibleEulerEquations2D,
       CompressibleEulerEquations3D,
       CompressibleEulerMulticomponentEquations1D,
       CompressibleEulerMulticomponentEquations2D,
       IdealGlmMhdEquations1D, IdealGlmMhdEquations2D, IdealGlmMhdEquations3D,
       IdealGlmMhdMulticomponentEquations1D, IdealGlmMhdMulticomponentEquations2D,
<<<<<<< HEAD
       IdealMhdMultiIonEquations1D, IdealMhdMultiIonEquations2D,
       HyperbolicDiffusionEquations1D, HyperbolicDiffusionEquations2D, HyperbolicDiffusionEquations3D,
       LinearScalarAdvectionEquation1D, LinearScalarAdvectionEquation2D, LinearScalarAdvectionEquation3D,
=======
       HyperbolicDiffusionEquations1D, HyperbolicDiffusionEquations2D,
       HyperbolicDiffusionEquations3D,
       LinearScalarAdvectionEquation1D, LinearScalarAdvectionEquation2D,
       LinearScalarAdvectionEquation3D,
>>>>>>> 9e417753
       InviscidBurgersEquation1D,
       LatticeBoltzmannEquations2D, LatticeBoltzmannEquations3D,
       ShallowWaterEquations1D, ShallowWaterEquations2D,
       ShallowWaterTwoLayerEquations1D, ShallowWaterTwoLayerEquations2D,
       ShallowWaterEquationsQuasi1D,
       LinearizedEulerEquations2D

export LaplaceDiffusion1D, LaplaceDiffusion2D,
       CompressibleNavierStokesDiffusion1D, CompressibleNavierStokesDiffusion2D,
       CompressibleNavierStokesDiffusion3D

export GradientVariablesPrimitive, GradientVariablesEntropy

export flux, flux_central, flux_lax_friedrichs, flux_hll, flux_hllc, flux_hlle,
       flux_godunov,
       flux_chandrashekar, flux_ranocha, flux_derigs_etal, flux_hindenlang_gassner,
       flux_nonconservative_powell, flux_ruedaramirez_etal, flux_nonconservative_ruedaramirez_etal, flux_nonconservative_central, 
       flux_kennedy_gruber, flux_shima_etal, flux_ec,
       flux_fjordholm_etal, flux_nonconservative_fjordholm_etal, flux_es_fjordholm_etal,
       flux_wintermeyer_etal, flux_nonconservative_wintermeyer_etal,
       flux_chan_etal, flux_nonconservative_chan_etal,
       hydrostatic_reconstruction_audusse_etal, flux_nonconservative_audusse_etal,
# TODO: TrixiShallowWater: move anything with "chen_noelle" to new file
       hydrostatic_reconstruction_chen_noelle, flux_nonconservative_chen_noelle,
       flux_hll_chen_noelle,
       FluxPlusDissipation, DissipationGlobalLaxFriedrichs, DissipationLocalLaxFriedrichs,
       FluxLaxFriedrichs, max_abs_speed_naive,
       FluxHLL, min_max_speed_naive, min_max_speed_davis, min_max_speed_einfeldt,
       min_max_speed_chen_noelle,
       FluxLMARS,
       FluxRotated,
       flux_shima_etal_turbo, flux_ranocha_turbo,
       FluxHydrostaticReconstruction,
       FluxUpwind

export splitting_steger_warming, splitting_vanleer_haenel,
       splitting_coirier_vanleer, splitting_lax_friedrichs

export initial_condition_constant,
       initial_condition_gauss,
       initial_condition_density_wave,
       initial_condition_weak_blast_wave

export boundary_condition_do_nothing,
       boundary_condition_periodic,
       BoundaryConditionDirichlet,
       BoundaryConditionNeumann,
       boundary_condition_noslip_wall,
       boundary_condition_slip_wall,
       boundary_condition_wall,
       BoundaryConditionNavierStokesWall, NoSlip, Adiabatic, Isothermal,
       BoundaryConditionCoupled

export initial_condition_convergence_test, source_terms_convergence_test, source_terms_standard
export source_terms_harmonic
export initial_condition_poisson_nonperiodic, source_terms_poisson_nonperiodic,
       boundary_condition_poisson_nonperiodic
export initial_condition_eoc_test_coupled_euler_gravity,
       source_terms_eoc_test_coupled_euler_gravity, source_terms_eoc_test_euler

export cons2cons, cons2prim, prim2cons, cons2macroscopic, cons2state, cons2mean,
       cons2entropy, entropy2cons
<<<<<<< HEAD
export density, pressure, density_pressure, velocity, global_mean_vars, equilibrium_distribution, waterheight_pressure, density_product
export entropy, energy_total, energy_kinetic, energy_internal, energy_magnetic, cross_helicity,
=======
export density, pressure, density_pressure, velocity, global_mean_vars,
       equilibrium_distribution, waterheight_pressure
export entropy, energy_total, energy_kinetic, energy_internal, energy_magnetic,
       cross_helicity,
>>>>>>> 9e417753
       enstrophy
export lake_at_rest_error
export ncomponents, eachcomponent

export TreeMesh, StructuredMesh, UnstructuredMesh2D, P4estMesh, T8codeMesh

export DG,
       DGSEM, LobattoLegendreBasis,
       FDSBP,
       VolumeIntegralWeakForm, VolumeIntegralStrongForm,
       VolumeIntegralFluxDifferencing,
       VolumeIntegralPureLGLFiniteVolume,
       VolumeIntegralShockCapturingHG, IndicatorHennemannGassner,
# TODO: TrixiShallowWater: move new indicator
       IndicatorHennemannGassnerShallowWater,
       VolumeIntegralUpwind,
       SurfaceIntegralWeakForm, SurfaceIntegralStrongForm,
       SurfaceIntegralUpwind,
       MortarL2

export VolumeIntegralSubcellLimiting,
       SubcellLimiterIDP, SubcellLimiterIDPCorrection

export nelements, nnodes, nvariables,
       eachelement, eachnode, eachvariable

export SemidiscretizationHyperbolic, semidiscretize, compute_coefficients, integrate

export SemidiscretizationHyperbolicParabolic

export SemidiscretizationEulerAcoustics

export SemidiscretizationEulerGravity, ParametersEulerGravity,
       timestep_gravity_erk52_3Sstar!, timestep_gravity_carpenter_kennedy_erk54_2N!

export SemidiscretizationCoupled

export SummaryCallback, SteadyStateCallback, AnalysisCallback, AliveCallback,
       SaveRestartCallback, SaveSolutionCallback, TimeSeriesCallback, VisualizationCallback,
       AveragingCallback,
       AMRCallback, StepsizeCallback,
       GlmSpeedCallback, LBMCollisionCallback, EulerAcousticsCouplingCallback,
       TrivialCallback, AnalysisCallbackCoupled

export load_mesh, load_time, load_timestep, load_timestep!, load_dt,
       load_adaptive_time_integrator!

export ControllerThreeLevel, ControllerThreeLevelCombined,
       IndicatorLöhner, IndicatorLoehner, IndicatorMax,
       IndicatorNeuralNetwork, NeuralNetworkPerssonPeraire, NeuralNetworkRayHesthaven,
       NeuralNetworkCNN

# TODO: TrixiShallowWater: move new limiter
export PositivityPreservingLimiterZhangShu, PositivityPreservingLimiterShallowWater

export trixi_include, examples_dir, get_examples, default_example,
       default_example_unstructured, ode_default_options

export ode_norm, ode_unstable_check

export convergence_test, jacobian_fd, jacobian_ad_forward, linear_structure

export DGMulti, DGMultiBasis, estimate_dt, DGMultiMesh, GaussSBP

export ViscousFormulationBassiRebay1, ViscousFormulationLocalDG

# Visualization-related exports
export PlotData1D, PlotData2D, ScalarPlotData2D, getmesh, adapt_to_mesh_level!,
       adapt_to_mesh_level,
       iplot, iplot!

function __init__()
    init_mpi()

    init_p4est()
    init_t8code()

    register_error_hints()

    # Enable features that depend on the availability of the Plots package
    @require Plots="91a5bcdd-55d7-5caf-9e0b-520d859cae80" begin
        using .Plots: Plots
    end

    # Until Julia v1.9 is the minimum required version for Trixi.jl, we still support Requires.jl
    @static if !isdefined(Base, :get_extension)
        @require Makie="ee78f7c6-11fb-53f2-987a-cfe4a2b5a57a" begin
            include("../ext/TrixiMakieExt.jl")
        end
    end

    @require Flux="587475ba-b771-5e3f-ad9e-33799f191a9c" begin
        using .Flux: params
    end

    # FIXME upstream. This is a hacky workaround for
    #       https://github.com/trixi-framework/Trixi.jl/issues/628
    #       https://github.com/trixi-framework/Trixi.jl/issues/1185
    # The related upstream issues appear to be
    #       https://github.com/JuliaLang/julia/issues/35800
    #       https://github.com/JuliaLang/julia/issues/32552
    #       https://github.com/JuliaLang/julia/issues/41740
    # See also https://discourse.julialang.org/t/performance-depends-dramatically-on-compilation-order/58425
    if VERSION < v"1.9.0"
        let
            for T in (Float32, Float64)
                u_mortars_2d = zeros(T, 2, 2, 2, 2, 2)
                u_view_2d = view(u_mortars_2d, 1, :, 1, :, 1)
                LoopVectorization.axes(u_view_2d)

                u_mortars_3d = zeros(T, 2, 2, 2, 2, 2, 2)
                u_view_3d = view(u_mortars_3d, 1, :, 1, :, :, 1)
                LoopVectorization.axes(u_view_3d)
            end
        end
    end
end

include("auxiliary/precompile.jl")
_precompile_manual_()

end<|MERGE_RESOLUTION|>--- conflicted
+++ resolved
@@ -141,16 +141,11 @@
        CompressibleEulerMulticomponentEquations2D,
        IdealGlmMhdEquations1D, IdealGlmMhdEquations2D, IdealGlmMhdEquations3D,
        IdealGlmMhdMulticomponentEquations1D, IdealGlmMhdMulticomponentEquations2D,
-<<<<<<< HEAD
        IdealMhdMultiIonEquations1D, IdealMhdMultiIonEquations2D,
-       HyperbolicDiffusionEquations1D, HyperbolicDiffusionEquations2D, HyperbolicDiffusionEquations3D,
-       LinearScalarAdvectionEquation1D, LinearScalarAdvectionEquation2D, LinearScalarAdvectionEquation3D,
-=======
        HyperbolicDiffusionEquations1D, HyperbolicDiffusionEquations2D,
        HyperbolicDiffusionEquations3D,
        LinearScalarAdvectionEquation1D, LinearScalarAdvectionEquation2D,
        LinearScalarAdvectionEquation3D,
->>>>>>> 9e417753
        InviscidBurgersEquation1D,
        LatticeBoltzmannEquations2D, LatticeBoltzmannEquations3D,
        ShallowWaterEquations1D, ShallowWaterEquations2D,
@@ -213,15 +208,10 @@
 
 export cons2cons, cons2prim, prim2cons, cons2macroscopic, cons2state, cons2mean,
        cons2entropy, entropy2cons
-<<<<<<< HEAD
-export density, pressure, density_pressure, velocity, global_mean_vars, equilibrium_distribution, waterheight_pressure, density_product
-export entropy, energy_total, energy_kinetic, energy_internal, energy_magnetic, cross_helicity,
-=======
 export density, pressure, density_pressure, velocity, global_mean_vars,
-       equilibrium_distribution, waterheight_pressure
+       equilibrium_distribution, waterheight_pressure, density_product
 export entropy, energy_total, energy_kinetic, energy_internal, energy_magnetic,
        cross_helicity,
->>>>>>> 9e417753
        enstrophy
 export lake_at_rest_error
 export ncomponents, eachcomponent
