"""
    Trixi

**Trixi.jl** is a numerical simulation framework for hyperbolic conservation
laws. A key objective for the framework is to be useful to both scientists
and students. Therefore, next to having an extensible design with a fast
implementation, Trixi.jl is focused on being easy to use for new or inexperienced
users, including the installation and postprocessing procedures.

To get started, run your first simulation with Trixi.jl using

    trixi_include(default_example())

See also: [trixi-framework/Trixi.jl](https://github.com/trixi-framework/Trixi.jl)
"""
module Trixi

using Preferences: @load_preference, set_preferences!
const _PREFERENCE_SQRT = @load_preference("sqrt", "sqrt_Trixi_NaN")
const _PREFERENCE_LOG = @load_preference("log", "log_Trixi_NaN")
const _PREFERENCE_THREADING = Symbol(@load_preference("backend", "polyester"))
const _PREFERENCE_LOOPVECTORIZATION = @load_preference("loop_vectorization", true)

# Include other packages that are used in Trixi.jl
# (standard library packages first, other packages next, all of them sorted alphabetically)

using Accessors: @reset
using LinearAlgebra: LinearAlgebra, Diagonal, diag, dot, eigvals, mul!, norm, cross,
                     normalize, I,
                     UniformScaling, det
using Printf: @printf, @sprintf, println
using SparseArrays: AbstractSparseMatrix, AbstractSparseMatrixCSC, sparse, droptol!,
                    rowvals, nzrange, nonzeros

# import @reexport now to make it available for further imports/exports
using Reexport: @reexport

# MPI needs to be imported before HDF5 to be able to use parallel HDF5
# as long as HDF5.jl uses Requires.jl to enable parallel HDF5 with MPI
using MPI: MPI

@reexport using SciMLBase: CallbackSet
using SciMLBase: DiscreteCallback,
                 ODEProblem, ODESolution,
                 SplitODEProblem
import SciMLBase: get_du, get_tmp_cache, u_modified!,
                  init, step!, check_error,
                  get_proposed_dt, set_proposed_dt!,
                  terminate!, remake, add_tstop!, has_tstop, first_tstop

using DelimitedFiles: readdlm
using Downloads: Downloads
using Adapt: Adapt, adapt
using CodeTracking: CodeTracking
using ConstructionBase: ConstructionBase
using DiffEqBase: DiffEqBase, get_tstops, get_tstops_array
using DiffEqCallbacks: PeriodicCallback, PeriodicCallbackAffect
@reexport using EllipsisNotation # ..
using FillArrays: Ones, Zeros
using ForwardDiff: ForwardDiff
using HDF5: HDF5, h5open, attributes, create_dataset, datatype, dataspace
using KernelAbstractions: KernelAbstractions, @index, @kernel, get_backend, Backend
using LinearMaps: LinearMap
if _PREFERENCE_LOOPVECTORIZATION
    using LoopVectorization: LoopVectorization, @turbo, indices
else
    using LoopVectorization: LoopVectorization, indices
    include("auxiliary/mock_turbo.jl")
end

using StaticArrayInterface: static_length # used by LoopVectorization
using MuladdMacro: @muladd
using Octavian: Octavian, matmul!
using Polyester: Polyester, @batch # You know, the cheapest threads you can find...
using OffsetArrays: OffsetArray, OffsetVector
using P4est
using T8code
using RecipesBase: RecipesBase
using RecursiveArrayTools: VectorOfArray
using Requires: @require
using Static: Static, One, True, False
@reexport using StaticArrays: SVector
using StaticArrays: StaticArrays, MVector, MArray, SMatrix, @SMatrix
using StrideArrays: PtrArray, StrideArray, StaticInt
@reexport using StructArrays: StructArrays, StructArray
using TimerOutputs: TimerOutputs, @notimeit, print_timer, reset_timer!
using Triangulate: Triangulate, TriangulateIO
export TriangulateIO # for type parameter in DGMultiMesh
using TriplotBase: TriplotBase
using TriplotRecipes: DGTriPseudocolor
@reexport using TrixiBase: trixi_include
using TrixiBase: TrixiBase, @trixi_timeit, timer
@reexport using SimpleUnPack: @unpack
using SimpleUnPack: @pack!
using DataStructures: BinaryHeap, FasterForward, extract_all!

using UUIDs: UUID

# finite difference SBP operators
using SummationByPartsOperators: AbstractDerivativeOperator,
                                 AbstractNonperiodicDerivativeOperator,
                                 AbstractPeriodicDerivativeOperator,
                                 grid
import SummationByPartsOperators: integrate, semidiscretize,
                                  compute_coefficients, compute_coefficients!,
                                  left_boundary_weight, right_boundary_weight
@reexport using SummationByPartsOperators: SummationByPartsOperators, derivative_operator,
                                           periodic_derivative_operator,
                                           upwind_operators

# DGMulti solvers
@reexport using StartUpDG: StartUpDG, Polynomial, Gauss, TensorProductWedge, SBP, Line, Tri,
                           Quad, Hex, Tet, Wedge
using StartUpDG: RefElemData, MeshData, AbstractElemShape

# TODO: include_optimized
# This should be used everywhere (except to `include("interpolations.jl")`)
# once the upstream issue https://github.com/timholy/Revise.jl/issues/634
# is fixed; tracked in https://github.com/trixi-framework/Trixi.jl/issues/664.
# # By default, Julia/LLVM does not use fused multiply-add operations (FMAs).
# # Since these FMAs can increase the performance of many numerical algorithms,
# # we need to opt-in explicitly.
# # See https://ranocha.de/blog/Optimizing_EC_Trixi for further details.
# function include_optimized(filename)
#   include(expr -> quote @muladd begin $expr end end, filename)
# end

# Define the entry points of our type hierarchy, e.g.
#     AbstractEquations, AbstractSemidiscretization etc.
# Placing them here allows us to make use of them for dispatch even for
# other stuff defined very early in our include pipeline, e.g.
#     IndicatorLöhner(semi::AbstractSemidiscretization)
include("basic_types.jl")

# Include all top-level source files
include("auxiliary/auxiliary.jl")
include("auxiliary/vector_of_arrays.jl")
include("auxiliary/mpi.jl")
include("auxiliary/p4est.jl")
include("auxiliary/t8code.jl")
include("equations/equations.jl")
include("meshes/meshes.jl")
include("solvers/solvers.jl")
include("equations/equations_parabolic.jl") # these depend on parabolic solver types
include("semidiscretization/semidiscretization.jl")
include("semidiscretization/semidiscretization_hyperbolic.jl")
include("semidiscretization/semidiscretization_hyperbolic_parabolic.jl")
include("semidiscretization/semidiscretization_euler_acoustics.jl")
include("semidiscretization/semidiscretization_coupled.jl")
include("time_integration/time_integration.jl")
include("callbacks_step/callbacks_step.jl")
include("callbacks_stage/callbacks_stage.jl")
include("semidiscretization/semidiscretization_euler_gravity.jl")

# Special elixirs such as `convergence_test`
include("auxiliary/special_elixirs.jl")

# Plot recipes and conversion functions to visualize results with Plots.jl
include("visualization/visualization.jl")

# export types/functions that define the public API of Trixi.jl

export AcousticPerturbationEquations2D, AcousticPerturbationEquations2DAuxVars,
       CompressibleEulerEquations1D, CompressibleEulerEquations2D,
       CompressibleEulerEquations3D,
       CompressibleEulerMulticomponentEquations1D,
       CompressibleEulerMulticomponentEquations2D,
       CompressibleEulerEquationsQuasi1D,
       IdealGlmMhdEquations1D, IdealGlmMhdEquations2D, IdealGlmMhdEquations3D,
       IdealGlmMhdMulticomponentEquations1D, IdealGlmMhdMulticomponentEquations2D,
       IdealGlmMhdMultiIonEquations2D, IdealGlmMhdMultiIonEquations3D,
       HyperbolicDiffusionEquations1D, HyperbolicDiffusionEquations2D,
       HyperbolicDiffusionEquations3D,
       LinearScalarAdvectionEquation1D, LinearScalarAdvectionEquation2D,
       LinearScalarAdvectionEquation3D,
       LinearVariableScalarAdvectionEquation2D,
       InviscidBurgersEquation1D,
       LatticeBoltzmannEquations2D, LatticeBoltzmannEquations3D,
       LinearizedEulerEquations1D, LinearizedEulerEquations2D, LinearizedEulerEquations3D,
       PolytropicEulerEquations2D,
       TrafficFlowLWREquations1D,
       MaxwellEquations1D,
       PassiveTracerEquations

export LaplaceDiffusion1D, LaplaceDiffusion2D, LaplaceDiffusion3D,
       LaplaceDiffusionEntropyVariables1D, LaplaceDiffusionEntropyVariables2D,
       LaplaceDiffusionEntropyVariables3D,
       CompressibleNavierStokesDiffusion1D, CompressibleNavierStokesDiffusion2D,
       CompressibleNavierStokesDiffusion3D

export GradientVariablesConservative, GradientVariablesPrimitive, GradientVariablesEntropy

export flux, flux_central, flux_lax_friedrichs, flux_hll, flux_hllc, flux_hlle,
       flux_godunov,
       flux_chandrashekar, flux_ranocha, flux_derigs_etal, flux_hindenlang_gassner,
       flux_nonconservative_powell, flux_nonconservative_powell_local_symmetric,
       flux_nonconservative_powell_local_jump,
       flux_ruedaramirez_etal, flux_nonconservative_ruedaramirez_etal,
       flux_nonconservative_central,
       flux_kennedy_gruber, flux_shima_etal, flux_ec,
       flux_fjordholm_etal, flux_nonconservative_fjordholm_etal,
       flux_wintermeyer_etal, flux_nonconservative_wintermeyer_etal,
       flux_chan_etal, flux_nonconservative_chan_etal, flux_winters_etal,
       FluxPlusDissipation, DissipationGlobalLaxFriedrichs, DissipationLocalLaxFriedrichs,
       DissipationLaxFriedrichsEntropyVariables, DissipationMatrixWintersEtal,
       FluxLaxFriedrichs, max_abs_speed_naive, max_abs_speed,
       FluxHLL, min_max_speed_naive, min_max_speed_davis, min_max_speed_einfeldt,
       FluxLMARS,
       FluxRotated,
       flux_shima_etal_turbo, flux_ranocha_turbo,
       FluxUpwind,
       FluxTracerEquationsCentral

export splitting_steger_warming, splitting_vanleer_haenel,
       splitting_coirier_vanleer, splitting_lax_friedrichs,
       splitting_drikakis_tsangaris

export initial_condition_constant,
       initial_condition_gauss,
       initial_condition_density_wave,
       initial_condition_weak_blast_wave

export boundary_condition_do_nothing,
       boundary_condition_periodic,
       BoundaryConditionDirichlet,
       BoundaryConditionNeumann,
       boundary_condition_noslip_wall,
       boundary_condition_slip_wall,
       boundary_condition_wall,
       BoundaryConditionNavierStokesWall,
       NoSlip, Slip,
       Adiabatic, Isothermal,
       BoundaryConditionCoupled

export initial_condition_convergence_test, source_terms_convergence_test,
       source_terms_lorentz, source_terms_collision_ion_electron,
       source_terms_collision_ion_ion
export source_terms_harmonic
export initial_condition_poisson_nonperiodic, source_terms_poisson_nonperiodic,
       boundary_condition_poisson_nonperiodic
export initial_condition_eoc_test_coupled_euler_gravity,
       source_terms_eoc_test_coupled_euler_gravity, source_terms_eoc_test_euler

export cons2cons, cons2prim, prim2cons, cons2macroscopic, cons2state, cons2mean,
<<<<<<< HEAD
       cons2entropy, entropy2cons, cons2aux
export density, pressure, density_pressure, velocity, global_mean_vars,
       equilibrium_distribution, waterheight, waterheight_pressure
=======
       cons2entropy, entropy2cons
export density, pressure, density_pressure, velocity, temperature,
       global_mean_vars,
       equilibrium_distribution,
       waterheight, waterheight_pressure
>>>>>>> 87ff3436
export entropy, energy_total, energy_kinetic, energy_internal,
       energy_magnetic, cross_helicity, magnetic_field, divergence_cleaning_field,
       enstrophy, vorticity
export lake_at_rest_error
export ncomponents, eachcomponent

export TreeMesh, StructuredMesh, StructuredMeshView, UnstructuredMesh2D, P4estMesh,
       P4estMeshView, P4estMeshCubedSphere, T8codeMesh

export DG,
       DGSEM, LobattoLegendreBasis,
       FDSBP,
       VolumeIntegralWeakForm, VolumeIntegralStrongForm,
       VolumeIntegralFluxDifferencing,
       VolumeIntegralPureLGLFiniteVolume, VolumeIntegralPureLGLFiniteVolumeO2,
       VolumeIntegralShockCapturingHG, IndicatorHennemannGassner,
       VolumeIntegralUpwind,
       SurfaceIntegralWeakForm, SurfaceIntegralStrongForm,
       SurfaceIntegralUpwind,
       MortarL2

export reconstruction_O2_inner, reconstruction_O2_full,
       reconstruction_constant,
       minmod, monotonized_central, superbee, vanLeer,
       central_slope

export VolumeIntegralSubcellLimiting, BoundsCheckCallback,
       SubcellLimiterIDP, SubcellLimiterIDPCorrection

export nelements, nnodes, nvariables,
       eachelement, eachnode, eachvariable,
       get_node_vars

export SemidiscretizationHyperbolic, semidiscretize, compute_coefficients, integrate

export SemidiscretizationHyperbolicParabolic

export SemidiscretizationEulerAcoustics

export SemidiscretizationEulerGravity, ParametersEulerGravity,
       timestep_gravity_erk51_3Sstar!,
       timestep_gravity_erk52_3Sstar!,
       timestep_gravity_erk53_3Sstar!,
       timestep_gravity_carpenter_kennedy_erk54_2N!

export SemidiscretizationCoupled

export SummaryCallback, SteadyStateCallback, AnalysisCallback, AliveCallback,
       SaveRestartCallback, SaveSolutionCallback, TimeSeriesCallback, VisualizationCallback,
       AveragingCallback,
       AMRCallback, StepsizeCallback,
       GlmSpeedCallback, LBMCollisionCallback, EulerAcousticsCouplingCallback,
       TrivialCallback, AnalysisCallbackCoupled,
       AnalysisSurfaceIntegral, DragCoefficientPressure2D, LiftCoefficientPressure2D,
       DragCoefficientShearStress2D, LiftCoefficientShearStress2D,
       DragCoefficientPressure3D, LiftCoefficientPressure3D

export load_mesh, load_time, load_timestep, load_timestep!, load_dt,
       load_adaptive_time_integrator!

export ControllerThreeLevel, ControllerThreeLevelCombined,
       IndicatorLöhner, IndicatorLoehner, IndicatorMax

export PositivityPreservingLimiterZhangShu, EntropyBoundedLimiter

export trixi_include, examples_dir, get_examples, default_example,
       default_example_unstructured, ode_default_options

export ode_norm, ode_unstable_check

export convergence_test,
       jacobian_fd, jacobian_ad_forward, jacobian_ad_forward_parabolic,
       linear_structure

export DGMulti, DGMultiBasis, estimate_dt, DGMultiMesh, GaussSBP

export ViscousFormulationBassiRebay1, ViscousFormulationLocalDG

# Visualization-related exports
export PlotData1D, PlotData2D, ScalarPlotData2D, getmesh, adapt_to_mesh_level!,
       adapt_to_mesh_level,
       iplot, iplot!

function __init__()
    init_mpi()

    init_p4est()
    init_t8code()

    register_error_hints()

    # Enable features that depend on the availability of the Plots package
    @require Plots="91a5bcdd-55d7-5caf-9e0b-520d859cae80" begin
        using .Plots: Plots
    end
end

include("auxiliary/precompile.jl")
_precompile_manual_()

end<|MERGE_RESOLUTION|>--- conflicted
+++ resolved
@@ -242,17 +242,11 @@
        source_terms_eoc_test_coupled_euler_gravity, source_terms_eoc_test_euler
 
 export cons2cons, cons2prim, prim2cons, cons2macroscopic, cons2state, cons2mean,
-<<<<<<< HEAD
        cons2entropy, entropy2cons, cons2aux
-export density, pressure, density_pressure, velocity, global_mean_vars,
-       equilibrium_distribution, waterheight, waterheight_pressure
-=======
-       cons2entropy, entropy2cons
 export density, pressure, density_pressure, velocity, temperature,
        global_mean_vars,
        equilibrium_distribution,
        waterheight, waterheight_pressure
->>>>>>> 87ff3436
 export entropy, energy_total, energy_kinetic, energy_internal,
        energy_magnetic, cross_helicity, magnetic_field, divergence_cleaning_field,
        enstrophy, vorticity
