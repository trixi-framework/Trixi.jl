"""
    Trixi

**Trixi.jl** is a numerical simulation framework for hyperbolic conservation
laws. A key objective for the framework is to be useful to both scientists
and students. Therefore, next to having an extensible design with a fast
implementation, Trixi is focused on being easy to use for new or inexperienced
users, including the installation and postprocessing procedures.

To get started, run your first simulation with Trixi using

    trixi_include(default_example())

See also: [trixi-framework/Trixi.jl](https://github.com/trixi-framework/Trixi.jl)
"""
module Trixi

# Include other packages that are used in Trixi
# (standard library packages first, other packages next, all of them sorted alphabetically)

using LinearAlgebra: dot, mul!, norm, cross, normalize
using Printf: @printf, @sprintf, println

# import @reexport now to make it available for further imports/exports
using Reexport: @reexport

import DiffEqBase: CallbackSet, DiscreteCallback,
                   ODEProblem, ODESolution, ODEFunction,
                   get_du, get_tmp_cache, u_modified!,
                   get_proposed_dt, set_proposed_dt!, terminate!, remake
using CodeTracking: code_string
@reexport using EllipsisNotation # ..
import ForwardDiff
using HDF5: h5open, attributes
using LinearMaps: LinearMap
<<<<<<< HEAD
using LoopVectorization: LoopVectorization, @avx, indices
=======
using LoopVectorization: LoopVectorization, @turbo
>>>>>>> ad9bb981
import MPI
using Polyester: @batch # You know, the cheapest threads you can find...
using OffsetArrays: OffsetArray, OffsetVector
using RecipesBase
using Requires
@reexport using StaticArrays: SVector
using StaticArrays: MVector, MArray, SMatrix
using StrideArrays: PtrArray, StrideArray, StaticInt
using TimerOutputs: TimerOutputs, @notimeit, TimerOutput, print_timer, reset_timer!
@reexport using UnPack: @unpack
using UnPack: @pack!


# Define the entry points of our type hierarchy, e.g.
#     AbstractEquations, AbstractSemidiscretization etc.
# Placing them here allows us to make use of them for dispatch even for
# other stuff defined very early in our include pipeline, e.g.
#     IndicatorLöhner(semi::AbstractSemidiscretization)
include("basic_types.jl")

# Include all top-level source files
include("auxiliary/auxiliary.jl")
include("auxiliary/mpi.jl")
include("equations/equations.jl")
include("mesh/mesh.jl")
include("solvers/solvers.jl")
include("semidiscretization/semidiscretization.jl")
include("semidiscretization/semidiscretization_hyperbolic.jl")
include("callbacks_step/callbacks_step.jl")
include("callbacks_stage/callbacks_stage.jl")
include("semidiscretization/semidiscretization_euler_gravity.jl")
include("time_integration/time_integration.jl")

# `trixi_include` and special elixirs such as `convergence_test`
include("auxiliary/special_elixirs.jl")

# Plot recipes and conversion functions to visualize results with Plots.jl
include("visualization/visualization.jl")


# export types/functions that define the public API of Trixi

export AcousticPerturbationEquations2D,
       CompressibleEulerEquations1D, CompressibleEulerEquations2D, CompressibleEulerEquations3D,
       CompressibleEulerMulticomponentEquations1D, CompressibleEulerMulticomponentEquations2D,
       IdealGlmMhdEquations1D, IdealGlmMhdEquations2D, IdealGlmMhdEquations3D,
       IdealGlmMhdMulticomponentEquations1D, IdealGlmMhdMulticomponentEquations2D,
       HyperbolicDiffusionEquations1D, HyperbolicDiffusionEquations2D, HyperbolicDiffusionEquations3D,
       LinearScalarAdvectionEquation1D, LinearScalarAdvectionEquation2D, LinearScalarAdvectionEquation3D,
       InviscidBurgersEquation1D,
       LatticeBoltzmannEquations2D, LatticeBoltzmannEquations3D

export flux, flux_central, flux_lax_friedrichs, flux_hll, flux_hllc, flux_godunov,
       flux_chandrashekar, flux_ranocha, flux_derigs_etal, flux_kennedy_gruber, flux_shima_etal,
       flux_ec,
       FluxPlusDissipation, DissipationGlobalLaxFriedrichs, DissipationLocalLaxFriedrichs,
       FluxLaxFriedrichs, max_abs_speed_naive,
       FluxHLL, min_max_speed_naive,
       FluxRotated

export initial_condition_constant,
       initial_condition_gauss,
       initial_condition_density_wave, initial_condition_density_pulse,
       initial_condition_isentropic_vortex,
       initial_condition_khi,
       initial_condition_weak_blast_wave, initial_condition_blast_wave,
       initial_condition_sedov_blast_wave, initial_condition_medium_sedov_blast_wave,
       initial_condition_two_interacting_blast_waves, boundary_condition_two_interacting_blast_waves,
       initial_condition_blob,
       initial_condition_orszag_tang,
       initial_condition_rotor,
       initial_condition_shock_bubble,
       initial_condition_taylor_green_vortex

export boundary_condition_periodic,
       BoundaryConditionDirichlet,
       boundary_condition_wall_noslip,
       boundary_condition_wall,
       boundary_condition_zero,
       BoundaryConditionWall,
       boundary_state_slip_wall

export initial_condition_convergence_test, source_terms_convergence_test
export initial_condition_harmonic_nonperiodic, source_terms_harmonic
export initial_condition_poisson_periodic, source_terms_poisson_periodic
export initial_condition_poisson_nonperiodic, source_terms_poisson_nonperiodic, boundary_condition_poisson_nonperiodic
export initial_condition_briowu_shock_tube, initial_condition_torrilhon_shock_tube, initial_condition_ryujones_shock_tube,
       initial_condition_shu_osher_shock_tube, initial_condition_shu_osher_shock_tube_flipped
export initial_condition_sedov_self_gravity, boundary_condition_sedov_self_gravity
export initial_condition_eoc_test_coupled_euler_gravity, source_terms_eoc_test_coupled_euler_gravity, source_terms_eoc_test_euler
export initial_condition_lid_driven_cavity, boundary_condition_lid_driven_cavity
export initial_condition_couette_steady, initial_condition_couette_unsteady, boundary_condition_couette
export initial_condition_gauss_wall
export initial_condition_monopole, boundary_condition_monopole

export cons2cons, cons2prim, prim2cons, cons2macroscopic, cons2state, cons2mean,
       cons2entropy, entropy2cons
export density, pressure, density_pressure, velocity
export entropy, energy_total, energy_kinetic, energy_internal, energy_magnetic, cross_helicity

export TreeMesh, CurvedMesh, UnstructuredQuadMesh

export DG,
       DGSEM, LobattoLegendreBasis,
       VolumeIntegralWeakForm, VolumeIntegralFluxDifferencing,
       VolumeIntegralPureLGLFiniteVolume,
       VolumeIntegralShockCapturingHG, IndicatorHennemannGassner,
       MortarL2

export nelements, nnodes, nvariables,
       eachelement, eachnode, eachvariable

export SemidiscretizationHyperbolic, semidiscretize, compute_coefficients, integrate

export SemidiscretizationEulerGravity, ParametersEulerGravity,
       timestep_gravity_erk52_3Sstar!, timestep_gravity_carpenter_kennedy_erk54_2N!

export SummaryCallback, SteadyStateCallback, AnalysisCallback, AliveCallback,
       SaveRestartCallback, SaveSolutionCallback, TimeSeriesCallback, VisualizationCallback,
       AMRCallback, StepsizeCallback,
       GlmSpeedCallback, LBMCollisionCallback,
       TrivialCallback

export load_mesh, load_time

export ControllerThreeLevel, ControllerThreeLevelCombined,
       IndicatorLöhner, IndicatorLoehner, IndicatorMax

export PositivityPreservingLimiterZhangShu

export trixi_include, examples_dir, get_examples, default_example, default_example_unstructured

export convergence_test, jacobian_fd, jacobian_ad_forward, linear_structure

# Visualization-related exports
export PlotData1D, PlotData2D, getmesh, adapt_to_mesh_level!, adapt_to_mesh_level


function __init__()
  init_mpi()

  # Enable features that depend on the availability of the Plots package
  @require Plots="91a5bcdd-55d7-5caf-9e0b-520d859cae80" begin
    using .Plots: plot, plot!, savefig
  end
end


include("auxiliary/precompile.jl")
_precompile_manual_()


end<|MERGE_RESOLUTION|>--- conflicted
+++ resolved
@@ -33,11 +33,7 @@
 import ForwardDiff
 using HDF5: h5open, attributes
 using LinearMaps: LinearMap
-<<<<<<< HEAD
-using LoopVectorization: LoopVectorization, @avx, indices
-=======
-using LoopVectorization: LoopVectorization, @turbo
->>>>>>> ad9bb981
+using LoopVectorization: LoopVectorization, @turbo, indices
 import MPI
 using Polyester: @batch # You know, the cheapest threads you can find...
 using OffsetArrays: OffsetArray, OffsetVector
