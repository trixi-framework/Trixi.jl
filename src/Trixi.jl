--- conflicted
+++ resolved
@@ -17,13 +17,8 @@
 using LinearAlgebra: dot
 using Pkg.TOML: parsefile, parse
 using Printf: @printf, @sprintf, println
-<<<<<<< HEAD
-using Profile: clear_malloc_data
-using Random: seed! # TODO: Taal, can be removed
-=======
 using Profile: clear_malloc_data # TODO: Taal, remove this dependency
 using Random: seed! # TODO: Taal, remove this dependency
->>>>>>> 5d737f2e
 
 import DiffEqBase: ODEProblem, ODESolution, get_du, u_modified!, set_proposed_dt!, terminate!
 using DiffEqCallbacks: CallbackSet, DiscreteCallback
