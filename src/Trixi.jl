--- conflicted
+++ resolved
@@ -18,11 +18,7 @@
 # Include other packages that are used in Trixi
 # (standard library packages first, other packages next, all of them sorted alphabetically)
 
-<<<<<<< HEAD
 using LinearAlgebra: dot, mul!, norm, cross, normalize, I
-=======
-using LinearAlgebra: diag, dot, mul!, norm, cross, normalize
->>>>>>> 6d3de6a1
 using Printf: @printf, @sprintf, println
 
 # import @reexport now to make it available for further imports/exports
@@ -54,15 +50,12 @@
 @reexport using UnPack: @unpack
 using UnPack: @pack!
 
-<<<<<<< HEAD
-=======
 # finite difference SBP operators
 using SummationByPartsOperators: AbstractDerivativeOperator, DerivativeOperator, grid
 import SummationByPartsOperators: integrate, left_boundary_weight, right_boundary_weight
 @reexport using SummationByPartsOperators:
   SummationByPartsOperators, derivative_operator
 
->>>>>>> 6d3de6a1
 # Define the entry points of our type hierarchy, e.g.
 #     AbstractEquations, AbstractSemidiscretization etc.
 # Placing them here allows us to make use of them for dispatch even for
