"""
    Trixi

**Trixi.jl** is a numerical simulation framework for hyperbolic conservation
laws. A key objective for the framework is to be useful to both scientists
and students. Therefore, next to having an extensible design with a fast
implementation, Trixi is focused on being easy to use for new or inexperienced
users, including the installation and postprocessing procedures.

To get started, run your first simulation with Trixi using

    trixi_include(default_example())

See also: [trixi-framework/Trixi.jl](https://github.com/trixi-framework/Trixi.jl)
"""
module Trixi

# Include other packages that are used in Trixi
# (standard library packages first, other packages next, all of them sorted alphabetically)
using LinearAlgebra: dot, mul!, norm
using Printf: @printf, @sprintf, println

# import @reexport now to make it available for further imports/exports
using Reexport: @reexport

import DiffEqBase: CallbackSet, DiscreteCallback,
                   ODEProblem, ODESolution, ODEFunction,
                   get_du, get_tmp_cache, u_modified!,
                   get_proposed_dt, set_proposed_dt!, terminate!, remake
using CodeTracking: code_string
@reexport using EllipsisNotation # ..
import ForwardDiff
using HDF5: h5open, attributes
using LinearMaps: LinearMap
import MPI
using OffsetArrays: OffsetArray, OffsetVector
using RecipesBase
using Requires
@reexport using StaticArrays: SVector
using StaticArrays: MVector, MArray, SMatrix
using TimerOutputs: TimerOutputs, @notimeit, @timeit_debug, TimerOutput, print_timer, reset_timer!
using UnPack: @unpack, @pack!

# Tullio.jl makes use of LoopVectorization.jl via Requires.jl.
# Hence, we need `using LoopVectorization` after loading Tullio and before using `@tullio`.
using Tullio: @tullio
using LoopVectorization


# Define the entry points of our type hierarchy, e.g.
#     AbstractEquations, AbstractSemidiscretization etc.
# Placing them here allows us to make use of them for dispatch even for
# other stuff defined very early in our include pipeline, e.g.
#     IndicatorLöhner(semi::AbstractSemidiscretization)
include("basic_types.jl")

# Include all top-level source files
include("auxiliary/auxiliary.jl")
include("auxiliary/mpi.jl")
include("equations/equations.jl")
include("mesh/mesh.jl")
include("solvers/solvers.jl")
include("semidiscretization/semidiscretization.jl")
include("semidiscretization/semidiscretization_hyperbolic.jl")
include("callbacks_step/callbacks_step.jl")
include("callbacks_stage/callbacks_stage.jl")
include("semidiscretization/semidiscretization_euler_gravity.jl")
include("time_integration/time_integration.jl")

# `trixi_include` and special elixirs such as `convergence_test`
include("auxiliary/special_elixirs.jl")

# Plot recipes and conversion functions to visualize results with Plots.jl
include("visualization/visualization.jl")


# export types/functions that define the public API of Trixi

export AcousticPerturbationEquations2D,
       CompressibleEulerEquations1D, CompressibleEulerEquations2D, CompressibleEulerEquations3D,
       CompressibleEulerMulticomponentEquations1D, CompressibleEulerMulticomponentEquations2D,
       IdealGlmMhdEquations1D, IdealGlmMhdEquations2D, IdealGlmMhdEquations3D,
       IdealGlmMhdMulticomponentEquations1D, IdealGlmMhdMulticomponentEquations2D,
       HyperbolicDiffusionEquations1D, HyperbolicDiffusionEquations2D, HyperbolicDiffusionEquations3D,
       LinearScalarAdvectionEquation1D, LinearScalarAdvectionEquation2D, LinearScalarAdvectionEquation3D,
       InviscidBurgersEquation1D,
       LatticeBoltzmannEquations2D, LatticeBoltzmannEquations3D

export flux, flux_central, flux_lax_friedrichs, flux_hll, flux_hllc, flux_godunov,
       flux_chandrashekar, flux_ranocha, flux_derigs_etal, flux_kennedy_gruber, flux_shima_etal,
       flux_ec,
       FluxPlusDissipation, DissipationGlobalLaxFriedrichs, DissipationLocalLaxFriedrichs,
       FluxLaxFriedrichs, max_abs_speed_naive,
       FluxHLL, min_max_speed_naive

export initial_condition_constant,
       initial_condition_gauss,
       initial_condition_density_wave, initial_condition_density_pulse,
       initial_condition_isentropic_vortex,
       initial_condition_khi,
       initial_condition_weak_blast_wave, initial_condition_blast_wave,
       initial_condition_sedov_blast_wave, initial_condition_medium_sedov_blast_wave,
       initial_condition_two_interacting_blast_waves, boundary_condition_two_interacting_blast_waves,
       initial_condition_sod_shock_tube, boundary_condition_sod_shock_tube,
       initial_condition_shock_tube, 
       initial_condition_knallgas_detonation, boundary_condition_knallgas_detonation, source_terms_knallgas_detonation,
       initial_condition_blob,
       initial_condition_orszag_tang,
       initial_condition_rotor,
<<<<<<< HEAD
       initial_condition_shock_bubble, initial_condition_shock_bubble_3comp,
       initial_condition_taylor_green_vortex,
       initial_condition_parallelogram,
       InitialConditionConvergenceTestRotated,
       InitialConditionSourceTermsRotated
=======
       initial_condition_shock_bubble,
       initial_condition_taylor_green_vortex
>>>>>>> 41bb8204

export boundary_condition_periodic,
       boundary_condition_gauss,
       boundary_condition_wall_noslip,
       boundary_condition_wall,
       boundary_condition_zero

export initial_condition_convergence_test, source_terms_convergence_test, boundary_condition_convergence_test
export initial_condition_harmonic_nonperiodic, source_terms_harmonic, boundary_condition_harmonic_nonperiodic
export initial_condition_poisson_periodic, source_terms_poisson_periodic
export initial_condition_poisson_nonperiodic, source_terms_poisson_nonperiodic, boundary_condition_poisson_nonperiodic
export initial_condition_briowu_shock_tube,            boundary_condition_briowu_shock_tube,
       initial_condition_torrilhon_shock_tube,         boundary_condition_torrilhon_shock_tube,
       initial_condition_ryujones_shock_tube,          boundary_condition_ryujones_shock_tube,
       initial_condition_shu_osher_shock_tube,         boundary_condition_shu_osher_shock_tube,
       initial_condition_shu_osher_shock_tube_flipped, boundary_condition_shu_osher_shock_tube_flipped
export initial_condition_sedov_self_gravity, boundary_condition_sedov_self_gravity
export initial_condition_eoc_test_coupled_euler_gravity, source_terms_eoc_test_coupled_euler_gravity, source_terms_eoc_test_euler
export initial_condition_lid_driven_cavity, boundary_condition_lid_driven_cavity
export initial_condition_couette_steady, initial_condition_couette_unsteady, boundary_condition_couette
export initial_condition_gauss_wall
export initial_condition_monopole, boundary_condition_monopole

export cons2cons, cons2prim, cons2macroscopic, prim2cons, cons2state, cons2mean
export density, pressure, density_pressure, velocity
export entropy, energy_total, energy_kinetic, energy_internal, energy_magnetic, cross_helicity

export TreeMesh, CurvedMesh

export DG,
       DGSEM, LobattoLegendreBasis,
       VolumeIntegralWeakForm, VolumeIntegralFluxDifferencing,
       VolumeIntegralPureLGLFiniteVolume,
       VolumeIntegralShockCapturingHG, IndicatorHennemannGassner,
       MortarL2

export nelements, nnodes, nvariables,
       eachelement, eachnode, eachvariable

export SemidiscretizationHyperbolic, semidiscretize, compute_coefficients, integrate

export SemidiscretizationEulerGravity, ParametersEulerGravity,
       timestep_gravity_erk52_3Sstar!, timestep_gravity_carpenter_kennedy_erk54_2N!

export SummaryCallback, SteadyStateCallback, AnalysisCallback, AliveCallback,
       SaveRestartCallback, SaveSolutionCallback, VisualizationCallback,
       AMRCallback, StepsizeCallback,
       GlmSpeedCallback, LBMCollisionCallback,
       TrivialCallback

export load_mesh, load_time

export ControllerThreeLevel, ControllerThreeLevelCombined,
       IndicatorLöhner, IndicatorLoehner, IndicatorMax

export PositivityPreservingLimiterZhangShu

export trixi_include, examples_dir, get_examples, default_example

export convergence_test, jacobian_fd, jacobian_ad_forward, linear_structure

# Visualization-related exports
export PlotData1D, PlotData2D, getmesh, adapt_to_mesh_level!, adapt_to_mesh_level


function __init__()
  init_mpi()

  # Enable features that depend on the availability of the Plots package
  @require Plots="91a5bcdd-55d7-5caf-9e0b-520d859cae80" begin
    using .Plots: plot, plot!, savefig
  end
end


include("auxiliary/precompile.jl")
_precompile_manual_()


end<|MERGE_RESOLUTION|>--- conflicted
+++ resolved
@@ -107,16 +107,11 @@
        initial_condition_blob,
        initial_condition_orszag_tang,
        initial_condition_rotor,
-<<<<<<< HEAD
-       initial_condition_shock_bubble, initial_condition_shock_bubble_3comp,
+       initial_condition_shock_bubble,
        initial_condition_taylor_green_vortex,
        initial_condition_parallelogram,
        InitialConditionConvergenceTestRotated,
        InitialConditionSourceTermsRotated
-=======
-       initial_condition_shock_bubble,
-       initial_condition_taylor_green_vortex
->>>>>>> 41bb8204
 
 export boundary_condition_periodic,
        boundary_condition_gauss,
