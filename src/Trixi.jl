--- conflicted
+++ resolved
@@ -34,10 +34,7 @@
 using HDF5: h5open, attributes
 using LinearMaps: LinearMap
 using LoopVectorization: LoopVectorization, @turbo, indices
-<<<<<<< HEAD
-=======
 using LoopVectorization.ArrayInterface: static_length
->>>>>>> e04f0410
 import MPI
 using Polyester: @batch # You know, the cheapest threads you can find...
 using OffsetArrays: OffsetArray, OffsetVector
