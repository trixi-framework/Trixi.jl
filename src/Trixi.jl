--- conflicted
+++ resolved
@@ -27,25 +27,16 @@
                    ODEProblem, ODESolution, ODEFunction,
                    get_du, get_tmp_cache, u_modified!,
                    get_proposed_dt, set_proposed_dt!, terminate!
-<<<<<<< HEAD
-using DiffEqCallbacks: CallbackSet, DiscreteCallback
-using EllipsisNotation # ..
-using HybridArrays: HybridArray
-=======
 @reexport using EllipsisNotation # ..
->>>>>>> 8a1c6c82
+using HybridArrays: HybridArray, Dynamic
 using HDF5: h5open, attributes
 using LinearMaps: LinearMap
 import MPI
 using OffsetArrays: OffsetArray, OffsetVector
 using RecipesBase
 using Requires
-<<<<<<< HEAD
-using StaticArrays: @SVector, MVector, MArray, SVector, SMatrix, Dynamic, SOneTo
-=======
 @reexport using StaticArrays: SVector
 using StaticArrays: MVector, MArray, SMatrix
->>>>>>> 8a1c6c82
 using TimerOutputs: @notimeit, @timeit_debug, TimerOutput, print_timer, reset_timer!
 using UnPack: @unpack, @pack!
 
