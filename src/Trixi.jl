--- conflicted
+++ resolved
@@ -209,12 +209,8 @@
        flux_fjordholm_etal, flux_nonconservative_fjordholm_etal,
        flux_wintermeyer_etal, flux_nonconservative_wintermeyer_etal,
        flux_chan_etal, flux_nonconservative_chan_etal, flux_winters_etal,
-<<<<<<< HEAD
-       hydrostatic_reconstruction_audusse_etal, flux_nonconservative_audusse_etal,
        flux_nonconservative_waruszewski,
        flux_nonconservative_waruszewski_lnmean, flux_nonconservative_waruszewski_arithmean,
-=======
->>>>>>> ceec3e37
        FluxPlusDissipation, DissipationGlobalLaxFriedrichs, DissipationLocalLaxFriedrichs,
        DissipationLaxFriedrichsEntropyVariables, DissipationMatrixWintersEtal,
        FluxLaxFriedrichs, max_abs_speed_naive, max_abs_speed,
