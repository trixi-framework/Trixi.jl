--- conflicted
+++ resolved
@@ -166,11 +166,8 @@
        flux_kennedy_gruber, flux_shima_etal, flux_ec,
        flux_fjordholm_etal, flux_nonconservative_fjordholm_etal,
        flux_wintermeyer_etal, flux_nonconservative_wintermeyer_etal,
-<<<<<<< HEAD
        flux_es_ersing_etal, flux_nonconservative_ersing_etal,
-=======
        flux_chan_etal, flux_nonconservative_chan_etal, flux_winters_etal,
->>>>>>> c79fa432
        hydrostatic_reconstruction_audusse_etal, flux_nonconservative_audusse_etal,
 # TODO: TrixiShallowWater: move anything with "chen_noelle" to new file
        hydrostatic_reconstruction_chen_noelle, flux_nonconservative_chen_noelle,
