--- conflicted
+++ resolved
@@ -42,16 +42,10 @@
 using Polyester: @batch # You know, the cheapest threads you can find...
 using OffsetArrays: OffsetArray, OffsetVector
 using P4est
-<<<<<<< HEAD
-using RecipesBase
-using Requires
 using Setfield: @set
-using SparseArrays: sparse, droptol!, rowvals, nzrange, AbstractSparseMatrix
-=======
 using RecipesBase: RecipesBase
 using Requires: @require
 using SparseArrays: AbstractSparseMatrix, sparse, droptol!, rowvals, nzrange
->>>>>>> d9362fce
 @reexport using StaticArrays: SVector
 using StaticArrays: MVector, MArray, SMatrix
 using StrideArrays: PtrArray, StrideArray, StaticInt
