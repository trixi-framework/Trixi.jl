"""
    Trixi

**Trixi.jl** is a numerical simulation framework for hyperbolic conservation
laws. A key objective for the framework is to be useful to both scientists
and students. Therefore, next to having an extensible design with a fast
implementation, Trixi.jl is focused on being easy to use for new or inexperienced
users, including the installation and postprocessing procedures.

To get started, run your first simulation with Trixi.jl using

    trixi_include(default_example())

See also: [trixi-framework/Trixi.jl](https://github.com/trixi-framework/Trixi.jl)
"""
module Trixi

# Include other packages that are used in Trixi.jl
# (standard library packages first, other packages next, all of them sorted alphabetically)

using LinearAlgebra: LinearAlgebra, Diagonal, diag, dot, mul!, norm, cross, normalize, I,
                     UniformScaling, det
using Printf: @printf, @sprintf, println
using SparseArrays: AbstractSparseMatrix, AbstractSparseMatrixCSC, sparse, droptol!,
                    rowvals, nzrange, nonzeros

# import @reexport now to make it available for further imports/exports
using Reexport: @reexport

# MPI needs to be imported before HDF5 to be able to use parallel HDF5
# as long as HDF5.jl uses Requires.jl to enable parallel HDF5 with MPI
using MPI: MPI

using SciMLBase: CallbackSet, DiscreteCallback,
                 ODEProblem, ODESolution,
                 SplitODEProblem
import SciMLBase: get_du, get_tmp_cache, u_modified!,
                  init, step!, check_error,
                  get_proposed_dt, set_proposed_dt!,
                  terminate!, remake, add_tstop!, has_tstop, first_tstop

using Downloads: Downloads
using CodeTracking: CodeTracking
using ConstructionBase: ConstructionBase
using DiffEqCallbacks: PeriodicCallback, PeriodicCallbackAffect
@reexport using EllipsisNotation # ..
using FillArrays: Ones, Zeros
using ForwardDiff: ForwardDiff
using HDF5: HDF5, h5open, attributes, create_dataset, datatype, dataspace
using IfElse: ifelse
using LinearMaps: LinearMap
using LoopVectorization: LoopVectorization, @turbo, indices
using StaticArrayInterface: static_length # used by LoopVectorization
using MuladdMacro: @muladd
using Octavian: Octavian, matmul!
using Polyester: Polyester, @batch # You know, the cheapest threads you can find...
using OffsetArrays: OffsetArray, OffsetVector
using P4est
using T8code
using RecipesBase: RecipesBase
using Requires: @require
using Static: Static, One, True, False
@reexport using StaticArrays: SVector
using StaticArrays: StaticArrays, MVector, MArray, SMatrix, @SMatrix
using StrideArrays: PtrArray, StrideArray, StaticInt
@reexport using StructArrays: StructArrays, StructArray
using TimerOutputs: TimerOutputs, @notimeit, TimerOutput, print_timer, reset_timer!
using Triangulate: Triangulate, TriangulateIO
export TriangulateIO # for type parameter in DGMultiMesh
using TriplotBase: TriplotBase
using TriplotRecipes: DGTriPseudocolor
@reexport using TrixiBase: trixi_include
using TrixiBase: TrixiBase
@reexport using SimpleUnPack: @unpack
using SimpleUnPack: @pack!
using DataStructures: BinaryHeap, FasterForward, extract_all!

using UUIDs: UUID
using Preferences: @load_preference, set_preferences!

const _PREFERENCE_SQRT = @load_preference("sqrt", "sqrt_Trixi_NaN")
const _PREFERENCE_LOG = @load_preference("log", "log_Trixi_NaN")

# finite difference SBP operators
using SummationByPartsOperators: AbstractDerivativeOperator,
                                 AbstractNonperiodicDerivativeOperator,
                                 AbstractPeriodicDerivativeOperator,
                                 grid
import SummationByPartsOperators: integrate, semidiscretize,
                                  compute_coefficients, compute_coefficients!,
                                  left_boundary_weight, right_boundary_weight
@reexport using SummationByPartsOperators: SummationByPartsOperators, derivative_operator,
                                           periodic_derivative_operator,
                                           upwind_operators

# DGMulti solvers
@reexport using StartUpDG: StartUpDG, Polynomial, Gauss, TensorProductWedge, SBP, Line, Tri,
                           Quad, Hex, Tet, Wedge
using StartUpDG: RefElemData, MeshData, AbstractElemShape

# TODO: include_optimized
# This should be used everywhere (except to `include("interpolations.jl")`)
# once the upstream issue https://github.com/timholy/Revise.jl/issues/634
# is fixed; tracked in https://github.com/trixi-framework/Trixi.jl/issues/664.
# # By default, Julia/LLVM does not use fused multiply-add operations (FMAs).
# # Since these FMAs can increase the performance of many numerical algorithms,
# # we need to opt-in explicitly.
# # See https://ranocha.de/blog/Optimizing_EC_Trixi for further details.
# function include_optimized(filename)
#   include(expr -> quote @muladd begin $expr end end, filename)
# end

# Define the entry points of our type hierarchy, e.g.
#     AbstractEquations, AbstractSemidiscretization etc.
# Placing them here allows us to make use of them for dispatch even for
# other stuff defined very early in our include pipeline, e.g.
#     IndicatorLöhner(semi::AbstractSemidiscretization)
include("basic_types.jl")

# Include all top-level source files
include("auxiliary/auxiliary.jl")
include("auxiliary/mpi.jl")
include("auxiliary/p4est.jl")
include("auxiliary/t8code.jl")
include("equations/equations.jl")
include("meshes/meshes.jl")
include("solvers/solvers.jl")
include("equations/equations_parabolic.jl") # these depend on parabolic solver types
include("semidiscretization/semidiscretization.jl")
include("semidiscretization/semidiscretization_hyperbolic.jl")
include("semidiscretization/semidiscretization_hyperbolic_parabolic.jl")
include("semidiscretization/semidiscretization_euler_acoustics.jl")
include("semidiscretization/semidiscretization_coupled.jl")
include("time_integration/time_integration.jl")
include("callbacks_step/callbacks_step.jl")
include("callbacks_stage/callbacks_stage.jl")
include("semidiscretization/semidiscretization_euler_gravity.jl")

# Special elixirs such as `convergence_test`
include("auxiliary/special_elixirs.jl")

# Plot recipes and conversion functions to visualize results with Plots.jl
include("visualization/visualization.jl")

# export types/functions that define the public API of Trixi.jl

export AcousticPerturbationEquations2D,
       CompressibleEulerEquations1D, CompressibleEulerEquations2D,
       CompressibleEulerEquations3D,
       CompressibleEulerMulticomponentEquations1D,
       CompressibleEulerMulticomponentEquations2D,
       CompressibleEulerEquationsQuasi1D,
       IdealGlmMhdEquations1D, IdealGlmMhdEquations2D, IdealGlmMhdEquations3D,
       IdealGlmMhdMulticomponentEquations1D, IdealGlmMhdMulticomponentEquations2D,
       HyperbolicDiffusionEquations1D, HyperbolicDiffusionEquations2D,
       HyperbolicDiffusionEquations3D,
       LinearScalarAdvectionEquation1D, LinearScalarAdvectionEquation2D,
       LinearScalarAdvectionEquation3D,
       InviscidBurgersEquation1D,
       LatticeBoltzmannEquations2D, LatticeBoltzmannEquations3D,
       ShallowWaterEquations1D, ShallowWaterEquations2D,
       ShallowWaterEquationsQuasi1D,
       LinearizedEulerEquations1D, LinearizedEulerEquations2D, LinearizedEulerEquations3D,
       PolytropicEulerEquations2D,
       TrafficFlowLWREquations1D

export LaplaceDiffusion1D, LaplaceDiffusion2D, LaplaceDiffusion3D,
       CompressibleNavierStokesDiffusion1D, CompressibleNavierStokesDiffusion2D,
       CompressibleNavierStokesDiffusion3D

export GradientVariablesConservative, GradientVariablesPrimitive, GradientVariablesEntropy

export flux, flux_central, flux_lax_friedrichs, flux_hll, flux_hllc, flux_hlle,
       flux_godunov,
       flux_chandrashekar, flux_ranocha, flux_derigs_etal, flux_hindenlang_gassner,
       flux_nonconservative_powell, flux_nonconservative_powell_local_symmetric,
       flux_kennedy_gruber, flux_shima_etal, flux_ec,
       flux_fjordholm_etal, flux_nonconservative_fjordholm_etal,
       flux_wintermeyer_etal, flux_nonconservative_wintermeyer_etal,
       flux_nonconservative_ersing_etal,
       flux_chan_etal, flux_nonconservative_chan_etal, flux_winters_etal,
       hydrostatic_reconstruction_audusse_etal, flux_nonconservative_audusse_etal,
       FluxPlusDissipation, DissipationGlobalLaxFriedrichs, DissipationLocalLaxFriedrichs,
       FluxLaxFriedrichs, max_abs_speed_naive,
       FluxHLL, min_max_speed_naive, min_max_speed_davis, min_max_speed_einfeldt,
       FluxLMARS,
       FluxRotated,
       flux_shima_etal_turbo, flux_ranocha_turbo,
       FluxHydrostaticReconstruction,
       FluxUpwind

export splitting_steger_warming, splitting_vanleer_haenel,
       splitting_coirier_vanleer, splitting_lax_friedrichs,
       splitting_drikakis_tsangaris

export initial_condition_constant,
       initial_condition_gauss,
       initial_condition_density_wave,
       initial_condition_weak_blast_wave

export boundary_condition_do_nothing,
       boundary_condition_periodic,
       BoundaryConditionDirichlet,
       BoundaryConditionNeumann,
       boundary_condition_noslip_wall,
       boundary_condition_slip_wall,
       boundary_condition_wall,
       BoundaryConditionNavierStokesWall, NoSlip, Adiabatic, Isothermal,
       BoundaryConditionCoupled

export initial_condition_convergence_test, source_terms_convergence_test
export source_terms_harmonic
export initial_condition_poisson_nonperiodic, source_terms_poisson_nonperiodic,
       boundary_condition_poisson_nonperiodic
export initial_condition_eoc_test_coupled_euler_gravity,
       source_terms_eoc_test_coupled_euler_gravity, source_terms_eoc_test_euler

export cons2cons, cons2prim, prim2cons, cons2macroscopic, cons2state, cons2mean,
       cons2entropy, entropy2cons
export density, pressure, density_pressure, velocity, global_mean_vars,
       equilibrium_distribution, waterheight_pressure
export entropy, energy_total, energy_kinetic, energy_internal, energy_magnetic,
       cross_helicity,
       enstrophy
export lake_at_rest_error
export ncomponents, eachcomponent

export TreeMesh, StructuredMesh, StructuredMeshView, UnstructuredMesh2D, P4estMesh,
       T8codeMesh

export DG,
       DGSEM, LobattoLegendreBasis,
       FDSBP,
       VolumeIntegralWeakForm, VolumeIntegralStrongForm,
       VolumeIntegralFluxDifferencing,
       VolumeIntegralPureLGLFiniteVolume,
       VolumeIntegralShockCapturingHG, IndicatorHennemannGassner,
       VolumeIntegralUpwind,
       SurfaceIntegralWeakForm, SurfaceIntegralStrongForm,
       SurfaceIntegralUpwind,
       MortarL2

export VolumeIntegralSubcellLimiting, BoundsCheckCallback,
       SubcellLimiterIDP, SubcellLimiterIDPCorrection

export nelements, nnodes, nvariables,
       eachelement, eachnode, eachvariable

export SemidiscretizationHyperbolic, semidiscretize, compute_coefficients, integrate

export SemidiscretizationHyperbolicParabolic

export SemidiscretizationEulerAcoustics

export SemidiscretizationEulerGravity, ParametersEulerGravity,
       timestep_gravity_erk52_3Sstar!, timestep_gravity_carpenter_kennedy_erk54_2N!

export SemidiscretizationCoupled

export SummaryCallback, SteadyStateCallback, AnalysisCallback, AliveCallback,
       SaveRestartCallback, SaveSolutionCallback, TimeSeriesCallback, VisualizationCallback,
       AveragingCallback,
       AMRCallback, StepsizeCallback,
       GlmSpeedCallback, LBMCollisionCallback, EulerAcousticsCouplingCallback,
       TrivialCallback, AnalysisCallbackCoupled,
       AnalysisSurfaceIntegral, DragCoefficientPressure, LiftCoefficientPressure,
       DragCoefficientShearStress, LiftCoefficientShearStress

export load_mesh, load_time, load_timestep, load_timestep!, load_dt,
       load_adaptive_time_integrator!

export ControllerThreeLevel, ControllerThreeLevelCombined,
<<<<<<< HEAD
       IndicatorLöhner, IndicatorLoehner, IndicatorMax, IndicatorClamp,
       IndicatorNeuralNetwork, NeuralNetworkPerssonPeraire, NeuralNetworkRayHesthaven, NeuralNetworkCNN,
       NeuralNetworkCNN
=======
       IndicatorLöhner, IndicatorLoehner, IndicatorMax
>>>>>>> d1c20c6f

export PositivityPreservingLimiterZhangShu

export trixi_include, examples_dir, get_examples, default_example,
       default_example_unstructured, ode_default_options

export ode_norm, ode_unstable_check

export convergence_test, jacobian_fd, jacobian_ad_forward, linear_structure

export DGMulti, DGMultiBasis, estimate_dt, DGMultiMesh, GaussSBP

export ViscousFormulationBassiRebay1, ViscousFormulationLocalDG

# Visualization-related exports
export PlotData1D, PlotData2D, ScalarPlotData2D, getmesh, adapt_to_mesh_level!,
       adapt_to_mesh_level,
       iplot, iplot!

function __init__()
    init_mpi()

    init_p4est()
    init_t8code()

    register_error_hints()

    # Enable features that depend on the availability of the Plots package
    @require Plots="91a5bcdd-55d7-5caf-9e0b-520d859cae80" begin
        using .Plots: Plots
    end

    # Until Julia v1.9 is the minimum required version for Trixi.jl, we still support Requires.jl
    @static if !isdefined(Base, :get_extension)
        @require Makie="ee78f7c6-11fb-53f2-987a-cfe4a2b5a57a" begin
            include("../ext/TrixiMakieExt.jl")
        end
    end

    # FIXME upstream. This is a hacky workaround for
    #       https://github.com/trixi-framework/Trixi.jl/issues/628
    #       https://github.com/trixi-framework/Trixi.jl/issues/1185
    # The related upstream issues appear to be
    #       https://github.com/JuliaLang/julia/issues/35800
    #       https://github.com/JuliaLang/julia/issues/32552
    #       https://github.com/JuliaLang/julia/issues/41740
    # See also https://discourse.julialang.org/t/performance-depends-dramatically-on-compilation-order/58425
    if VERSION < v"1.9.0"
        let
            for T in (Float32, Float64)
                u_mortars_2d = zeros(T, 2, 2, 2, 2, 2)
                u_view_2d = view(u_mortars_2d, 1, :, 1, :, 1)
                LoopVectorization.axes(u_view_2d)

                u_mortars_3d = zeros(T, 2, 2, 2, 2, 2, 2)
                u_view_3d = view(u_mortars_3d, 1, :, 1, :, :, 1)
                LoopVectorization.axes(u_view_3d)
            end
        end
    end
end

include("auxiliary/precompile.jl")
_precompile_manual_()

end<|MERGE_RESOLUTION|>--- conflicted
+++ resolved
@@ -270,13 +270,7 @@
        load_adaptive_time_integrator!
 
 export ControllerThreeLevel, ControllerThreeLevelCombined,
-<<<<<<< HEAD
-       IndicatorLöhner, IndicatorLoehner, IndicatorMax, IndicatorClamp,
-       IndicatorNeuralNetwork, NeuralNetworkPerssonPeraire, NeuralNetworkRayHesthaven, NeuralNetworkCNN,
-       NeuralNetworkCNN
-=======
-       IndicatorLöhner, IndicatorLoehner, IndicatorMax
->>>>>>> d1c20c6f
+       IndicatorLöhner, IndicatorLoehner, IndicatorMax, IndicatorClamp
 
 export PositivityPreservingLimiterZhangShu
 
