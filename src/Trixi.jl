"""
    Trixi

**Trixi.jl** is a numerical simulation framework for hyperbolic conservation
laws. A key objective for the framework is to be useful to both scientists
and students. Therefore, next to having an extensible design with a fast
implementation, Trixi.jl is focused on being easy to use for new or inexperienced
users, including the installation and postprocessing procedures.

To get started, run your first simulation with Trixi.jl using

    trixi_include(default_example())

See also: [trixi-framework/Trixi.jl](https://github.com/trixi-framework/Trixi.jl)
"""
module Trixi

# Include other packages that are used in Trixi.jl
# (standard library packages first, other packages next, all of them sorted alphabetically)

using LinearAlgebra: LinearAlgebra, Diagonal, diag, dot, mul!, norm, cross, normalize, I,
                     UniformScaling, det
using Printf: @printf, @sprintf, println
using SparseArrays: AbstractSparseMatrix, AbstractSparseMatrixCSC, sparse, droptol!,
                    rowvals, nzrange, nonzeros, spzeros

# import @reexport now to make it available for further imports/exports
using Reexport: @reexport

# MPI needs to be imported before HDF5 to be able to use parallel HDF5
# as long as HDF5.jl uses Requires.jl to enable parallel HDF5 with MPI
using MPI: MPI

using SciMLBase: CallbackSet, DiscreteCallback,
                 ODEProblem, ODESolution, ODEFunction,
                 SplitODEProblem
import SciMLBase: get_du, get_tmp_cache, u_modified!,
                  AbstractODEIntegrator, init, step!, check_error,
                  get_proposed_dt, set_proposed_dt!,
                  terminate!, remake
using CodeTracking: CodeTracking
using ConstructionBase: ConstructionBase
using DiffEqCallbacks: PeriodicCallback, PeriodicCallbackAffect
@reexport using EllipsisNotation # ..
using FillArrays: Ones, Zeros
using ForwardDiff: ForwardDiff
using HDF5: HDF5, h5open, attributes, create_dataset, datatype, dataspace
using IfElse: ifelse
using LinearMaps: LinearMap
using LoopVectorization: LoopVectorization, @turbo, indices
using StaticArrayInterface: static_length # used by LoopVectorization
using MuladdMacro: @muladd
using Octavian: Octavian, matmul!
using Polyester: Polyester, @batch # You know, the cheapest threads you can find...
using OffsetArrays: OffsetArray, OffsetVector
using P4est
using T8code
using Setfield: @set
using RecipesBase: RecipesBase
using Requires: @require
using Static: Static, One, True, False
@reexport using StaticArrays: SVector
using StaticArrays: StaticArrays, MVector, MArray, SMatrix, @SMatrix
using StrideArrays: PtrArray, StrideArray, StaticInt
@reexport using StructArrays: StructArrays, StructArray
using TimerOutputs: TimerOutputs, @notimeit, TimerOutput, print_timer, reset_timer!
using Triangulate: Triangulate, TriangulateIO, triangulate
export TriangulateIO # for type parameter in DGMultiMesh
using TriplotBase: TriplotBase
using TriplotRecipes: DGTriPseudocolor
@reexport using SimpleUnPack: @unpack
using SimpleUnPack: @pack!

# finite difference SBP operators
using SummationByPartsOperators: AbstractDerivativeOperator,
                                 AbstractNonperiodicDerivativeOperator, DerivativeOperator,
                                 AbstractPeriodicDerivativeOperator,
                                 PeriodicDerivativeOperator, grid
import SummationByPartsOperators: integrate, semidiscretize,
                                  compute_coefficients, compute_coefficients!,
                                  left_boundary_weight, right_boundary_weight
@reexport using SummationByPartsOperators: SummationByPartsOperators, derivative_operator,
                                           periodic_derivative_operator,
                                           upwind_operators

# DGMulti solvers
@reexport using StartUpDG: StartUpDG, Polynomial, Gauss, TensorProductWedge, SBP, Line, Tri,
                           Quad, Hex, Tet, Wedge
using StartUpDG: RefElemData, MeshData, AbstractElemShape

# TODO: include_optimized
# This should be used everywhere (except to `include("interpolations.jl")`)
# once the upstream issue https://github.com/timholy/Revise.jl/issues/634
# is fixed; tracked in https://github.com/trixi-framework/Trixi.jl/issues/664.
# # By default, Julia/LLVM does not use fused multiply-add operations (FMAs).
# # Since these FMAs can increase the performance of many numerical algorithms,
# # we need to opt-in explicitly.
# # See https://ranocha.de/blog/Optimizing_EC_Trixi for further details.
# function include_optimized(filename)
#   include(expr -> quote @muladd begin $expr end end, filename)
# end

# Define the entry points of our type hierarchy, e.g.
#     AbstractEquations, AbstractSemidiscretization etc.
# Placing them here allows us to make use of them for dispatch even for
# other stuff defined very early in our include pipeline, e.g.
#     IndicatorLöhner(semi::AbstractSemidiscretization)
include("basic_types.jl")

# Include all top-level source files
include("auxiliary/auxiliary.jl")
include("auxiliary/mpi.jl")
include("auxiliary/p4est.jl")
include("auxiliary/t8code.jl")
include("equations/equations.jl")
include("meshes/meshes.jl")
include("solvers/solvers.jl")
include("equations/equations_parabolic.jl") # these depend on parabolic solver types
include("semidiscretization/semidiscretization.jl")
include("semidiscretization/semidiscretization_hyperbolic.jl")
include("semidiscretization/semidiscretization_hyperbolic_parabolic.jl")
include("semidiscretization/semidiscretization_euler_acoustics.jl")
include("semidiscretization/semidiscretization_coupled.jl")
include("time_integration/time_integration.jl")
include("callbacks_step/callbacks_step.jl")
include("callbacks_stage/callbacks_stage.jl")
include("semidiscretization/semidiscretization_euler_gravity.jl")

# `trixi_include` and special elixirs such as `convergence_test`
include("auxiliary/special_elixirs.jl")

# Plot recipes and conversion functions to visualize results with Plots.jl
include("visualization/visualization.jl")

# export types/functions that define the public API of Trixi.jl

export AcousticPerturbationEquations2D,
       CompressibleEulerEquations1D, CompressibleEulerEquations2D,
       CompressibleEulerEquations3D,
       CompressibleEulerMulticomponentEquations1D,
       CompressibleEulerMulticomponentEquations2D,
       IdealGlmMhdEquations1D, IdealGlmMhdEquations2D, IdealGlmMhdEquations3D,
       IdealGlmMhdMulticomponentEquations1D, IdealGlmMhdMulticomponentEquations2D,
       HyperbolicDiffusionEquations1D, HyperbolicDiffusionEquations2D,
       HyperbolicDiffusionEquations3D,
       LinearScalarAdvectionEquation1D, LinearScalarAdvectionEquation2D,
       LinearScalarAdvectionEquation3D,
       InviscidBurgersEquation1D,
       LatticeBoltzmannEquations2D, LatticeBoltzmannEquations3D,
       ShallowWaterEquations1D, ShallowWaterEquations2D,
       ShallowWaterTwoLayerEquations1D, ShallowWaterTwoLayerEquations2D,
       LinearizedEulerEquations2D

export LaplaceDiffusion1D, LaplaceDiffusion2D,
       CompressibleNavierStokesDiffusion2D, CompressibleNavierStokesDiffusion3D

export GradientVariablesPrimitive, GradientVariablesEntropy

export flux, flux_central, flux_lax_friedrichs, flux_hll, flux_hllc, flux_hlle,
       flux_godunov,
       flux_chandrashekar, flux_ranocha, flux_derigs_etal, flux_hindenlang_gassner,
       flux_nonconservative_powell,
       flux_kennedy_gruber, flux_shima_etal, flux_ec,
       flux_fjordholm_etal, flux_nonconservative_fjordholm_etal, flux_es_fjordholm_etal,
       flux_wintermeyer_etal, flux_nonconservative_wintermeyer_etal,
       hydrostatic_reconstruction_audusse_etal, flux_nonconservative_audusse_etal,
# TODO: TrixiShallowWater: move anything with "chen_noelle" to new file
       hydrostatic_reconstruction_chen_noelle, flux_nonconservative_chen_noelle,
       flux_hll_chen_noelle,
       FluxPlusDissipation, DissipationGlobalLaxFriedrichs, DissipationLocalLaxFriedrichs,
       FluxLaxFriedrichs, max_abs_speed_naive,
       FluxHLL, min_max_speed_naive, min_max_speed_davis, min_max_speed_einfeldt,
       min_max_speed_chen_noelle,
       FluxLMARS,
       FluxRotated,
       flux_shima_etal_turbo, flux_ranocha_turbo,
       FluxHydrostaticReconstruction,
       FluxUpwind

export splitting_steger_warming, splitting_vanleer_haenel,
       splitting_coirier_vanleer, splitting_lax_friedrichs

export initial_condition_constant,
       initial_condition_gauss,
       initial_condition_density_wave,
       initial_condition_weak_blast_wave

export boundary_condition_do_nothing,
       boundary_condition_periodic,
       BoundaryConditionDirichlet,
       BoundaryConditionNeumann,
       boundary_condition_noslip_wall,
       boundary_condition_slip_wall,
       boundary_condition_wall,
       BoundaryConditionNavierStokesWall, NoSlip, Adiabatic, Isothermal,
       BoundaryConditionCoupled

export initial_condition_convergence_test, source_terms_convergence_test
export source_terms_harmonic
export initial_condition_poisson_nonperiodic, source_terms_poisson_nonperiodic,
       boundary_condition_poisson_nonperiodic
export initial_condition_eoc_test_coupled_euler_gravity,
       source_terms_eoc_test_coupled_euler_gravity, source_terms_eoc_test_euler

export cons2cons, cons2prim, prim2cons, cons2macroscopic, cons2state, cons2mean,
       cons2entropy, entropy2cons
export density, pressure, density_pressure, velocity, global_mean_vars,
       equilibrium_distribution, waterheight_pressure
export entropy, energy_total, energy_kinetic, energy_internal, energy_magnetic,
       cross_helicity,
       enstrophy
export lake_at_rest_error
export ncomponents, eachcomponent

export TreeMesh, StructuredMesh, UnstructuredMesh2D, P4estMesh, T8codeMesh

export DG,
       DGSEM, LobattoLegendreBasis,
       FDSBP,
       VolumeIntegralWeakForm, VolumeIntegralStrongForm,
       VolumeIntegralFluxDifferencing,
       VolumeIntegralPureLGLFiniteVolume,
       VolumeIntegralShockCapturingHG, IndicatorHennemannGassner,
<<<<<<< HEAD
       VolumeIntegralSubcellLimiting, SubcellLimiterIDP,
=======
# TODO: TrixiShallowWater: move new indicator
       IndicatorHennemannGassnerShallowWater,
>>>>>>> ddf08927
       VolumeIntegralUpwind,
       SurfaceIntegralWeakForm, SurfaceIntegralStrongForm,
       SurfaceIntegralUpwind,
       MortarL2

export nelements, nnodes, nvariables,
       eachelement, eachnode, eachvariable

export SemidiscretizationHyperbolic, semidiscretize, compute_coefficients, integrate

export SemidiscretizationHyperbolicParabolic

export SemidiscretizationEulerAcoustics

export SemidiscretizationEulerGravity, ParametersEulerGravity,
       timestep_gravity_erk52_3Sstar!, timestep_gravity_carpenter_kennedy_erk54_2N!

export SemidiscretizationCoupled

export SummaryCallback, SteadyStateCallback, AnalysisCallback, AliveCallback,
       SaveRestartCallback, SaveSolutionCallback, TimeSeriesCallback, VisualizationCallback,
       AveragingCallback,
       AMRCallback, StepsizeCallback,
       GlmSpeedCallback, LBMCollisionCallback, EulerAcousticsCouplingCallback,
       TrivialCallback, AnalysisCallbackCoupled

export load_mesh, load_time, load_timestep, load_dt

export ControllerThreeLevel, ControllerThreeLevelCombined,
       IndicatorLöhner, IndicatorLoehner, IndicatorMax,
       IndicatorNeuralNetwork, NeuralNetworkPerssonPeraire, NeuralNetworkRayHesthaven,
       NeuralNetworkCNN

<<<<<<< HEAD
export PositivityPreservingLimiterZhangShu, SubcellLimiterIDPCorrection
=======
# TODO: TrixiShallowWater: move new limiter
export PositivityPreservingLimiterZhangShu, PositivityPreservingLimiterShallowWater
>>>>>>> ddf08927

export trixi_include, examples_dir, get_examples, default_example,
       default_example_unstructured, ode_default_options

export ode_norm, ode_unstable_check

export convergence_test, jacobian_fd, jacobian_ad_forward, linear_structure

export DGMulti, DGMultiBasis, estimate_dt, DGMultiMesh, GaussSBP

export ViscousFormulationBassiRebay1, ViscousFormulationLocalDG

# Visualization-related exports
export PlotData1D, PlotData2D, ScalarPlotData2D, getmesh, adapt_to_mesh_level!,
       adapt_to_mesh_level,
       iplot, iplot!

function __init__()
    init_mpi()

    init_p4est()
    init_t8code()

    register_error_hints()

    # Enable features that depend on the availability of the Plots package
    @require Plots="91a5bcdd-55d7-5caf-9e0b-520d859cae80" begin
        using .Plots: Plots
    end

    # Until Julia v1.9 is the minimum required version for Trixi.jl, we still support Requires.jl
    @static if !isdefined(Base, :get_extension)
        @require Makie="ee78f7c6-11fb-53f2-987a-cfe4a2b5a57a" begin
            include("../ext/TrixiMakieExt.jl")
        end
    end

    @require Flux="587475ba-b771-5e3f-ad9e-33799f191a9c" begin
        using .Flux: params
    end

    # FIXME upstream. This is a hacky workaround for
    #       https://github.com/trixi-framework/Trixi.jl/issues/628
    #       https://github.com/trixi-framework/Trixi.jl/issues/1185
    # The related upstream issues appear to be
    #       https://github.com/JuliaLang/julia/issues/35800
    #       https://github.com/JuliaLang/julia/issues/32552
    #       https://github.com/JuliaLang/julia/issues/41740
    # See also https://discourse.julialang.org/t/performance-depends-dramatically-on-compilation-order/58425
    if VERSION < v"1.9.0"
        let
            for T in (Float32, Float64)
                u_mortars_2d = zeros(T, 2, 2, 2, 2, 2)
                u_view_2d = view(u_mortars_2d, 1, :, 1, :, 1)
                LoopVectorization.axes(u_view_2d)

                u_mortars_3d = zeros(T, 2, 2, 2, 2, 2, 2)
                u_view_3d = view(u_mortars_3d, 1, :, 1, :, :, 1)
                LoopVectorization.axes(u_view_3d)
            end
        end
    end
end

include("auxiliary/precompile.jl")
_precompile_manual_()

end<|MERGE_RESOLUTION|>--- conflicted
+++ resolved
@@ -221,12 +221,9 @@
        VolumeIntegralFluxDifferencing,
        VolumeIntegralPureLGLFiniteVolume,
        VolumeIntegralShockCapturingHG, IndicatorHennemannGassner,
-<<<<<<< HEAD
        VolumeIntegralSubcellLimiting, SubcellLimiterIDP,
-=======
 # TODO: TrixiShallowWater: move new indicator
        IndicatorHennemannGassnerShallowWater,
->>>>>>> ddf08927
        VolumeIntegralUpwind,
        SurfaceIntegralWeakForm, SurfaceIntegralStrongForm,
        SurfaceIntegralUpwind,
@@ -260,12 +257,8 @@
        IndicatorNeuralNetwork, NeuralNetworkPerssonPeraire, NeuralNetworkRayHesthaven,
        NeuralNetworkCNN
 
-<<<<<<< HEAD
-export PositivityPreservingLimiterZhangShu, SubcellLimiterIDPCorrection
-=======
 # TODO: TrixiShallowWater: move new limiter
-export PositivityPreservingLimiterZhangShu, PositivityPreservingLimiterShallowWater
->>>>>>> ddf08927
+export PositivityPreservingLimiterZhangShu, SubcellLimiterIDPCorrection, PositivityPreservingLimiterShallowWater
 
 export trixi_include, examples_dir, get_examples, default_example,
        default_example_unstructured, ode_default_options
