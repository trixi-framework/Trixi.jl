"""
    Trixi

**Trixi.jl** is a numerical simulation framework for hyperbolic conservation
laws. A key objective for the framework is to be useful to both scientists
and students. Therefore, next to having an extensible design with a fast
implementation, Trixi is focused on being easy to use for new or inexperienced
users, including the installation and postprocessing procedures.

To get started, run your first simulation with Trixi using

    trixi_include(default_example())

See also: [trixi-framework/Trixi.jl](https://github.com/trixi-framework/Trixi.jl)
"""
module Trixi

# Include other packages that are used in Trixi
# (standard library packages first, other packages next, all of them sorted alphabetically)

using LinearAlgebra: LinearAlgebra, Diagonal, diag, dot, mul!, norm, cross, normalize, I, UniformScaling, det
using Printf: @printf, @sprintf, println
using SparseArrays: AbstractSparseMatrix, AbstractSparseMatrixCSC, sparse, droptol!, rowvals, nzrange, nonzeros, spzeros

# import @reexport now to make it available for further imports/exports
using Reexport: @reexport

using SciMLBase: CallbackSet, DiscreteCallback,
                 ODEProblem, ODESolution, ODEFunction,
                 SplitODEProblem
import SciMLBase: get_du, get_tmp_cache, u_modified!,
                  AbstractODEIntegrator, init, step!, check_error,
                  get_proposed_dt, set_proposed_dt!,
                  terminate!, remake
using CodeTracking: CodeTracking
using ConstructionBase: ConstructionBase
@reexport using EllipsisNotation # ..
using FillArrays: Ones, Zeros
using ForwardDiff: ForwardDiff
using HDF5: h5open, attributes
using IfElse: ifelse
using LinearMaps: LinearMap
using LoopVectorization: LoopVectorization, @turbo, indices
using LoopVectorization.ArrayInterface: static_length
using MPI: MPI
using MuladdMacro: @muladd
using Octavian: Octavian, matmul!
using Polyester: @batch # You know, the cheapest threads you can find...
using OffsetArrays: OffsetArray, OffsetVector
using P4est
using Setfield: @set
using RecipesBase: RecipesBase
using Requires: @require
using Static: Static, One, True, False
@reexport using StaticArrays: SVector
using StaticArrays: StaticArrays, MVector, MArray, SMatrix, @SMatrix
using StrideArrays: PtrArray, StrideArray, StaticInt
@reexport using StructArrays: StructArrays, StructArray
using TimerOutputs: TimerOutputs, @notimeit, TimerOutput, print_timer, reset_timer!
using Triangulate: Triangulate, TriangulateIO, triangulate
export TriangulateIO # for type parameter in DGMultiMesh
using TriplotBase: TriplotBase
using TriplotRecipes: DGTriPseudocolor
@reexport using UnPack: @unpack
using UnPack: @pack!

# finite difference SBP operators
using SummationByPartsOperators: AbstractDerivativeOperator,
  AbstractNonperiodicDerivativeOperator, DerivativeOperator,
  AbstractPeriodicDerivativeOperator, PeriodicDerivativeOperator, grid
import SummationByPartsOperators: integrate, semidiscretize,
                                  left_boundary_weight, right_boundary_weight
@reexport using SummationByPartsOperators:
  SummationByPartsOperators, derivative_operator, periodic_derivative_operator,
  upwind_operators

# DGMulti solvers
@reexport using StartUpDG: StartUpDG, Polynomial, SBP, Line, Tri, Quad, Hex, Tet
using StartUpDG: RefElemData, MeshData, AbstractElemShape

# TODO: include_optimized
# This should be used everywhere (except to `include("interpolations.jl")`)
# once the upstream issue https://github.com/timholy/Revise.jl/issues/634
# is fixed; tracked in https://github.com/trixi-framework/Trixi.jl/issues/664.
# # By default, Julia/LLVM does not use fused multiply-add operations (FMAs).
# # Since these FMAs can increase the performance of many numerical algorithms,
# # we need to opt-in explicitly.
# # See https://ranocha.de/blog/Optimizing_EC_Trixi for further details.
# function include_optimized(filename)
#   include(expr -> quote @muladd begin $expr end end, filename)
# end


# Define the entry points of our type hierarchy, e.g.
#     AbstractEquations, AbstractSemidiscretization etc.
# Placing them here allows us to make use of them for dispatch even for
# other stuff defined very early in our include pipeline, e.g.
#     IndicatorLöhner(semi::AbstractSemidiscretization)
include("basic_types.jl")

# Include all top-level source files
include("auxiliary/auxiliary.jl")
include("auxiliary/mpi.jl")
include("auxiliary/p4est.jl")
include("equations/equations.jl")
include("meshes/meshes.jl")
include("solvers/solvers.jl")
include("equations/equations_parabolic.jl") # these depend on parabolic solver types
include("semidiscretization/semidiscretization.jl")
include("semidiscretization/semidiscretization_hyperbolic.jl")
include("semidiscretization/semidiscretization_hyperbolic_parabolic.jl")
include("semidiscretization/semidiscretization_euler_acoustics.jl")
include("callbacks_step/callbacks_step.jl")
include("callbacks_stage/callbacks_stage.jl")
include("semidiscretization/semidiscretization_euler_gravity.jl")
include("time_integration/time_integration.jl")

# `trixi_include` and special elixirs such as `convergence_test`
include("auxiliary/special_elixirs.jl")

# Plot recipes and conversion functions to visualize results with Plots.jl
include("visualization/visualization.jl")

# export types/functions that define the public API of Trixi

export AcousticPerturbationEquations2D,
       CompressibleEulerEquations1D, CompressibleEulerEquations2D, CompressibleEulerEquations3D,
       CompressibleEulerMulticomponentEquations1D, CompressibleEulerMulticomponentEquations2D,
       IdealGlmMhdEquations1D, IdealGlmMhdEquations2D, IdealGlmMhdEquations3D,
       IdealGlmMhdMulticomponentEquations1D, IdealGlmMhdMulticomponentEquations2D,
       HyperbolicDiffusionEquations1D, HyperbolicDiffusionEquations2D, HyperbolicDiffusionEquations3D,
       LinearScalarAdvectionEquation1D, LinearScalarAdvectionEquation2D, LinearScalarAdvectionEquation3D,
       InviscidBurgersEquation1D,
       LatticeBoltzmannEquations2D, LatticeBoltzmannEquations3D,
       ShallowWaterEquations1D, ShallowWaterEquations2D,
       LinearizedEulerEquations2D

export LaplaceDiffusion2D,
       CompressibleNavierStokesDiffusion2D

export GradientVariablesPrimitive, GradientVariablesEntropy

export flux, flux_central, flux_lax_friedrichs, flux_hll, flux_hllc, flux_hlle, flux_godunov,
       flux_chandrashekar, flux_ranocha, flux_derigs_etal, flux_hindenlang_gassner,
       flux_nonconservative_powell,
       flux_kennedy_gruber, flux_shima_etal, flux_ec,
       flux_fjordholm_etal, flux_nonconservative_fjordholm_etal,
       flux_wintermeyer_etal, flux_nonconservative_wintermeyer_etal,
       hydrostatic_reconstruction_audusse_etal, flux_nonconservative_audusse_etal,
       FluxPlusDissipation, DissipationGlobalLaxFriedrichs, DissipationLocalLaxFriedrichs,
       FluxLaxFriedrichs, max_abs_speed_naive,
       FluxHLL, min_max_speed_naive,
       FluxLMARS,
       FluxRotated,
       flux_shima_etal_turbo, flux_ranocha_turbo,
       FluxHydrostaticReconstruction,
       FluxUpwind

export splitting_steger_warming, splitting_vanleer_haenel,
       splitting_coirier_vanleer, splitting_lax_friedrichs

export initial_condition_constant,
       initial_condition_gauss,
       initial_condition_density_wave,
       initial_condition_weak_blast_wave

export boundary_condition_do_nothing,
       boundary_condition_periodic,
       BoundaryConditionDirichlet,
       BoundaryConditionNeumann,
       boundary_condition_noslip_wall,
       boundary_condition_slip_wall,
       boundary_condition_wall,
       BoundaryConditionNavierStokesWall, NoSlip, Adiabatic, Isothermal

export initial_condition_convergence_test, source_terms_convergence_test
export source_terms_harmonic
export initial_condition_poisson_nonperiodic, source_terms_poisson_nonperiodic, boundary_condition_poisson_nonperiodic
export initial_condition_eoc_test_coupled_euler_gravity, source_terms_eoc_test_coupled_euler_gravity, source_terms_eoc_test_euler

export cons2cons, cons2prim, prim2cons, cons2macroscopic, cons2state, cons2mean,
       cons2entropy, entropy2cons
export density, pressure, density_pressure, velocity, global_mean_vars, equilibrium_distribution, waterheight_pressure
export entropy, energy_total, energy_kinetic, energy_internal, energy_magnetic, cross_helicity
export lake_at_rest_error
export ncomponents, eachcomponent

export TreeMesh, StructuredMesh, UnstructuredMesh2D, P4estMesh

export DG,
       DGSEM, LobattoLegendreBasis,
       FDSBP,
       VolumeIntegralWeakForm, VolumeIntegralStrongForm,
       VolumeIntegralFluxDifferencing,
       VolumeIntegralPureLGLFiniteVolume,
       VolumeIntegralShockCapturingHG, IndicatorHennemannGassner,
<<<<<<< HEAD
       VolumeIntegralShockCapturingSubcell, IndicatorIDP, IndicatorMCL,
=======
       VolumeIntegralUpwind,
>>>>>>> 06635139
       SurfaceIntegralWeakForm, SurfaceIntegralStrongForm,
       SurfaceIntegralUpwind,
       MortarL2

export nelements, nnodes, nvariables,
       eachelement, eachnode, eachvariable

export SemidiscretizationHyperbolic, semidiscretize, compute_coefficients, integrate

export SemidiscretizationHyperbolicParabolic

export SemidiscretizationEulerAcoustics

export SemidiscretizationEulerGravity, ParametersEulerGravity,
       timestep_gravity_erk52_3Sstar!, timestep_gravity_carpenter_kennedy_erk54_2N!

export SummaryCallback, SteadyStateCallback, AnalysisCallback, AliveCallback,
       SaveRestartCallback, SaveSolutionCallback, TimeSeriesCallback, VisualizationCallback,
       AveragingCallback,
       AMRCallback, StepsizeCallback,
       GlmSpeedCallback, LBMCollisionCallback, EulerAcousticsCouplingCallback,
       TrivialCallback

export load_mesh, load_time

export ControllerThreeLevel, ControllerThreeLevelCombined,
       IndicatorLöhner, IndicatorLoehner, IndicatorMax,
       IndicatorNeuralNetwork, NeuralNetworkPerssonPeraire, NeuralNetworkRayHesthaven, NeuralNetworkCNN

export PositivityPreservingLimiterZhangShu

export trixi_include, examples_dir, get_examples, default_example,
       default_example_unstructured

export ode_norm, ode_unstable_check

export convergence_test, jacobian_fd, jacobian_ad_forward, linear_structure

export DGMulti, estimate_dt, DGMultiMesh, GaussSBP

export ViscousFormulationBassiRebay1, ViscousFormulationLocalDG

# Visualization-related exports
export PlotData1D, PlotData2D, ScalarPlotData2D, getmesh, adapt_to_mesh_level!, adapt_to_mesh_level

function __init__()
  init_mpi()

  init_p4est()

  # Enable features that depend on the availability of the Plots package
  @require Plots="91a5bcdd-55d7-5caf-9e0b-520d859cae80" begin
    using .Plots: Plots
  end

  @require Makie="ee78f7c6-11fb-53f2-987a-cfe4a2b5a57a" begin
    include("visualization/recipes_makie.jl")
    using .Makie: Makie, GeometryBasics
    export iplot, iplot! # interactive plot
  end

  @require Flux="587475ba-b771-5e3f-ad9e-33799f191a9c" begin
    using .Flux: params
  end

  # FIXME upstream. This is a hacky workaround for
  #       https://github.com/trixi-framework/Trixi.jl/issues/628
  #       https://github.com/trixi-framework/Trixi.jl/issues/1185
  # The related upstream issues appear to be
  #       https://github.com/JuliaLang/julia/issues/35800
  #       https://github.com/JuliaLang/julia/issues/32552
  #       https://github.com/JuliaLang/julia/issues/41740
  # See also https://discourse.julialang.org/t/performance-depends-dramatically-on-compilation-order/58425
  let
    for T in (Float32, Float64)
      u_mortars_2d = zeros(T, 2, 2, 2, 2, 2)
      u_view_2d = view(u_mortars_2d, 1, :, 1, :, 1)
      LoopVectorization.axes(u_view_2d)

      u_mortars_3d = zeros(T, 2, 2, 2, 2, 2, 2)
      u_view_3d = view(u_mortars_3d, 1, :, 1, :, :, 1)
      LoopVectorization.axes(u_view_3d)
    end
  end
end


include("auxiliary/precompile.jl")
_precompile_manual_()


end<|MERGE_RESOLUTION|>--- conflicted
+++ resolved
@@ -194,11 +194,8 @@
        VolumeIntegralFluxDifferencing,
        VolumeIntegralPureLGLFiniteVolume,
        VolumeIntegralShockCapturingHG, IndicatorHennemannGassner,
-<<<<<<< HEAD
        VolumeIntegralShockCapturingSubcell, IndicatorIDP, IndicatorMCL,
-=======
        VolumeIntegralUpwind,
->>>>>>> 06635139
        SurfaceIntegralWeakForm, SurfaceIntegralStrongForm,
        SurfaceIntegralUpwind,
        MortarL2
