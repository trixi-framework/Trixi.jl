"""
    Trixi

**Trixi.jl** is a numerical simulation framework for hyperbolic conservation
laws. A key objective for the framework is to be useful to both scientists
and students. Therefore, next to having an extensible design with a fast
implementation, Trixi is focused on being easy to use for new or inexperienced
users, including the installation and postprocessing procedures.

To get started, run your first simulation with Trixi using

    trixi_include(default_example())

See also: [trixi-framework/Trixi.jl](https://github.com/trixi-framework/Trixi.jl)
"""
module Trixi

# Include other packages that are used in Trixi
# (standard library packages first, other packages next, all of them sorted alphabetically)

using LinearAlgebra: LinearAlgebra, Diagonal, diag, dot, mul!, norm, cross, normalize, I, UniformScaling, det
using Printf: @printf, @sprintf, println
using SparseArrays: AbstractSparseMatrix, AbstractSparseMatrixCSC, sparse, droptol!, rowvals, nzrange, nonzeros, spzeros

# import @reexport now to make it available for further imports/exports
using Reexport: @reexport

using SciMLBase: CallbackSet, DiscreteCallback,
                 ODEProblem, ODESolution, ODEFunction
import SciMLBase: get_du, get_tmp_cache, u_modified!,
                  AbstractODEIntegrator, init, step!, check_error,
                  get_proposed_dt, set_proposed_dt!,
                  terminate!, remake
using CodeTracking: CodeTracking
using ConstructionBase: ConstructionBase
@reexport using EllipsisNotation # ..
using FillArrays: Ones, Zeros
using ForwardDiff: ForwardDiff
using HDF5: h5open, attributes
using IfElse: ifelse
using LinearMaps: LinearMap
using LoopVectorization: LoopVectorization, @turbo, indices
using LoopVectorization.ArrayInterface: static_length
using MPI: MPI
using MuladdMacro: @muladd
using GeometryBasics: GeometryBasics
using Octavian: Octavian, matmul!
using Polyester: @batch # You know, the cheapest threads you can find...
using OffsetArrays: OffsetArray, OffsetVector
using P4est
using Setfield: @set
using RecipesBase: RecipesBase
using Requires: @require
using Static: Static, One
@reexport using StaticArrays: SVector
using StaticArrays: StaticArrays, MVector, MArray, SMatrix, @SMatrix
using StrideArrays: PtrArray, StrideArray, StaticInt
@reexport using StructArrays: StructArrays, StructArray
using TimerOutputs: TimerOutputs, @notimeit, TimerOutput, print_timer, reset_timer!
using Triangulate: Triangulate, TriangulateIO, triangulate
export TriangulateIO # for type parameter in DGMultiMesh
using TriplotBase: TriplotBase
using TriplotRecipes: DGTriPseudocolor
@reexport using UnPack: @unpack
using UnPack: @pack!

# finite difference SBP operators
using SummationByPartsOperators: AbstractDerivativeOperator,
  AbstractNonperiodicDerivativeOperator, DerivativeOperator,
  AbstractPeriodicDerivativeOperator, PeriodicDerivativeOperator, grid
import SummationByPartsOperators: integrate, semidiscretize,
                                  left_boundary_weight, right_boundary_weight
@reexport using SummationByPartsOperators:
  SummationByPartsOperators, derivative_operator, periodic_derivative_operator

# DGMulti solvers
@reexport using StartUpDG: StartUpDG, Polynomial, SBP, Line, Tri, Quad, Hex, Tet
using StartUpDG: RefElemData, MeshData, AbstractElemShape

# TODO: include_optimized
# This should be used everywhere (except to `include("interpolations.jl")`)
# once the upstream issue https://github.com/timholy/Revise.jl/issues/634
# is fixed; tracked in https://github.com/trixi-framework/Trixi.jl/issues/664.
# # By default, Julia/LLVM does not use fused multiply-add operations (FMAs).
# # Since these FMAs can increase the performance of many numerical algorithms,
# # we need to opt-in explicitly.
# # See https://ranocha.de/blog/Optimizing_EC_Trixi for further details.
# function include_optimized(filename)
#   include(expr -> quote @muladd begin $expr end end, filename)
# end


# Define the entry points of our type hierarchy, e.g.
#     AbstractEquations, AbstractSemidiscretization etc.
# Placing them here allows us to make use of them for dispatch even for
# other stuff defined very early in our include pipeline, e.g.
#     IndicatorLöhner(semi::AbstractSemidiscretization)
include("basic_types.jl")

# Include all top-level source files
include("auxiliary/auxiliary.jl")
include("auxiliary/mpi.jl")
include("auxiliary/p4est.jl")
include("equations/equations.jl")
include("meshes/meshes.jl")
include("solvers/solvers.jl")
include("semidiscretization/semidiscretization.jl")
include("semidiscretization/semidiscretization_hyperbolic.jl")
include("semidiscretization/semidiscretization_euler_acoustics.jl")
include("callbacks_step/callbacks_step.jl")
include("callbacks_stage/callbacks_stage.jl")
include("semidiscretization/semidiscretization_euler_gravity.jl")
include("time_integration/time_integration.jl")

# `trixi_include` and special elixirs such as `convergence_test`
include("auxiliary/special_elixirs.jl")

# Plot recipes and conversion functions to visualize results with Plots.jl
include("visualization/visualization.jl")

# export types/functions that define the public API of Trixi

export AcousticPerturbationEquations2D,
       CompressibleEulerEquations1D, CompressibleEulerEquations2D, CompressibleEulerEquations3D,
       CompressibleEulerMulticomponentEquations1D, CompressibleEulerMulticomponentEquations2D,
       IdealGlmMhdEquations1D, IdealGlmMhdEquations2D, IdealGlmMhdEquations3D,
       IdealGlmMhdMulticomponentEquations1D, IdealGlmMhdMulticomponentEquations2D,
       HyperbolicDiffusionEquations1D, HyperbolicDiffusionEquations2D, HyperbolicDiffusionEquations3D,
       LinearScalarAdvectionEquation1D, LinearScalarAdvectionEquation2D, LinearScalarAdvectionEquation3D,
       InviscidBurgersEquation1D,
       LatticeBoltzmannEquations2D, LatticeBoltzmannEquations3D,
<<<<<<< HEAD
       ShallowWaterEquations2D, ShallowWaterEquations1D
=======
       ShallowWaterEquations1D, ShallowWaterEquations2D
>>>>>>> 896ed404

export flux, flux_central, flux_lax_friedrichs, flux_hll, flux_hllc, flux_hlle, flux_godunov,
       flux_chandrashekar, flux_ranocha, flux_derigs_etal, flux_hindenlang_gassner,
       flux_nonconservative_powell,
       flux_kennedy_gruber, flux_shima_etal, flux_ec,
       flux_fjordholm_etal, flux_nonconservative_fjordholm_etal,
       flux_wintermeyer_etal, flux_nonconservative_wintermeyer_etal,
       FluxPlusDissipation, DissipationGlobalLaxFriedrichs, DissipationLocalLaxFriedrichs,
       FluxLaxFriedrichs, max_abs_speed_naive,
       FluxHLL, min_max_speed_naive,
       FluxLMARS,
       FluxRotated,
       flux_shima_etal_turbo, flux_ranocha_turbo

export initial_condition_constant,
       initial_condition_gauss,
       initial_condition_density_wave,
       initial_condition_weak_blast_wave

export boundary_condition_periodic,
       BoundaryConditionDirichlet,
       boundary_condition_noslip_wall,
       boundary_condition_slip_wall,
       boundary_condition_wall

export initial_condition_convergence_test, source_terms_convergence_test
export source_terms_harmonic
export initial_condition_poisson_nonperiodic, source_terms_poisson_nonperiodic, boundary_condition_poisson_nonperiodic
export initial_condition_eoc_test_coupled_euler_gravity, source_terms_eoc_test_coupled_euler_gravity, source_terms_eoc_test_euler

export cons2cons, cons2prim, prim2cons, cons2macroscopic, cons2state, cons2mean,
       cons2entropy, entropy2cons
export density, pressure, density_pressure, velocity, global_mean_vars, equilibrium_distribution, waterheight_pressure
export entropy, energy_total, energy_kinetic, energy_internal, energy_magnetic, cross_helicity
export lake_at_rest_error
export ncomponents, eachcomponent

export TreeMesh, StructuredMesh, UnstructuredMesh2D, P4estMesh

export DG,
       DGSEM, LobattoLegendreBasis,
       VolumeIntegralWeakForm, VolumeIntegralStrongForm,
       VolumeIntegralFluxDifferencing,
       VolumeIntegralPureLGLFiniteVolume,
       VolumeIntegralShockCapturingHG, IndicatorHennemannGassner,
       SurfaceIntegralWeakForm, SurfaceIntegralStrongForm,
       MortarL2

export nelements, nnodes, nvariables,
       eachelement, eachnode, eachvariable

export SemidiscretizationHyperbolic, semidiscretize, compute_coefficients, integrate

export SemidiscretizationEulerAcoustics

export SemidiscretizationEulerGravity, ParametersEulerGravity,
       timestep_gravity_erk52_3Sstar!, timestep_gravity_carpenter_kennedy_erk54_2N!

export SummaryCallback, SteadyStateCallback, AnalysisCallback, AliveCallback,
       SaveRestartCallback, SaveSolutionCallback, TimeSeriesCallback, VisualizationCallback,
       AveragingCallback,
       AMRCallback, StepsizeCallback,
       GlmSpeedCallback, LBMCollisionCallback, EulerAcousticsCouplingCallback,
       TrivialCallback

export load_mesh, load_time

export ControllerThreeLevel, ControllerThreeLevelCombined,
       IndicatorLöhner, IndicatorLoehner, IndicatorMax,
       IndicatorNeuralNetwork, NeuralNetworkPerssonPeraire, NeuralNetworkRayHesthaven, NeuralNetworkCNN

export PositivityPreservingLimiterZhangShu

export trixi_include, examples_dir, get_examples, default_example,
       default_example_unstructured

export ode_norm, ode_unstable_check

export convergence_test, jacobian_fd, jacobian_ad_forward, linear_structure

export DGMulti, estimate_dt, DGMultiMesh, GaussSBP
export VertexMappedMesh # TODO: DGMulti, v0.5. Remove deprecated VertexMappedMesh in next release

# Visualization-related exports
export PlotData1D, PlotData2D, ScalarPlotData2D, getmesh, adapt_to_mesh_level!, adapt_to_mesh_level

function __init__()
  init_mpi()

  init_p4est()

  # Enable features that depend on the availability of the Plots package
  @require Plots="91a5bcdd-55d7-5caf-9e0b-520d859cae80" begin
    using .Plots: Plots
  end

  @require Makie="ee78f7c6-11fb-53f2-987a-cfe4a2b5a57a" begin
    include("visualization/recipes_makie.jl")
    using .Makie: Makie
    export iplot, iplot! # interactive plot
  end

  @require Flux="587475ba-b771-5e3f-ad9e-33799f191a9c" begin
    using .Flux: params
  end

  # FIXME upstream. This is a hacky workaround for
  #       https://github.com/trixi-framework/Trixi.jl/issues/628
  # The related upstream issues appear to be
  #       https://github.com/JuliaLang/julia/issues/35800
  #       https://github.com/JuliaLang/julia/issues/32552
  #       https://github.com/JuliaLang/julia/issues/41740
  # See also https://discourse.julialang.org/t/performance-depends-dramatically-on-compilation-order/58425
  let
    for T in (Float32, Float64)
      u_mortars_2d = zeros(T, 2, 2, 2, 2, 2)
      view(u_mortars_2d, 1, :, 1, :, 1)
      u_mortars_3d = zeros(T, 2, 2, 2, 2, 2, 2)
      view(u_mortars_3d, 1, :, 1, :, :, 1)
    end
  end
end


include("auxiliary/precompile.jl")
_precompile_manual_()


end<|MERGE_RESOLUTION|>--- conflicted
+++ resolved
@@ -129,11 +129,7 @@
        LinearScalarAdvectionEquation1D, LinearScalarAdvectionEquation2D, LinearScalarAdvectionEquation3D,
        InviscidBurgersEquation1D,
        LatticeBoltzmannEquations2D, LatticeBoltzmannEquations3D,
-<<<<<<< HEAD
-       ShallowWaterEquations2D, ShallowWaterEquations1D
-=======
        ShallowWaterEquations1D, ShallowWaterEquations2D
->>>>>>> 896ed404
 
 export flux, flux_central, flux_lax_friedrichs, flux_hll, flux_hllc, flux_hlle, flux_godunov,
        flux_chandrashekar, flux_ranocha, flux_derigs_etal, flux_hindenlang_gassner,
