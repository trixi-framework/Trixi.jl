"""
    Trixi

**Trixi.jl** is a numerical simulation framework for hyperbolic conservation
laws. A key objective for the framework is to be useful to both scientists
and students. Therefore, next to having an extensible design with a fast
implementation, Trixi.jl is focused on being easy to use for new or inexperienced
users, including the installation and postprocessing procedures.

To get started, run your first simulation with Trixi.jl using

    trixi_include(default_example())

See also: [trixi-framework/Trixi.jl](https://github.com/trixi-framework/Trixi.jl)
"""
module Trixi

# Include other packages that are used in Trixi.jl
# (standard library packages first, other packages next, all of them sorted alphabetically)

using Accessors: @reset
using LinearAlgebra: LinearAlgebra, Diagonal, diag, dot, eigvals, mul!, norm, cross,
                     normalize, I,
                     UniformScaling, det
using Printf: @printf, @sprintf, println
using SparseArrays: AbstractSparseMatrix, AbstractSparseMatrixCSC, sparse, droptol!,
                    rowvals, nzrange, nonzeros

# import @reexport now to make it available for further imports/exports
using Reexport: @reexport

# MPI needs to be imported before HDF5 to be able to use parallel HDF5
# as long as HDF5.jl uses Requires.jl to enable parallel HDF5 with MPI
using MPI: MPI

using SciMLBase: CallbackSet, DiscreteCallback,
                 ODEProblem, ODESolution,
                 SplitODEProblem
import SciMLBase: get_du, get_tmp_cache, u_modified!,
                  init, step!, check_error,
                  get_proposed_dt, set_proposed_dt!,
                  terminate!, remake, add_tstop!, has_tstop, first_tstop

using DelimitedFiles: readdlm
using Downloads: Downloads
using CodeTracking: CodeTracking
using ConstructionBase: ConstructionBase
using DiffEqCallbacks: PeriodicCallback, PeriodicCallbackAffect
@reexport using EllipsisNotation # ..
using FillArrays: Ones, Zeros
using ForwardDiff: ForwardDiff
using HDF5: HDF5, h5open, attributes, create_dataset, datatype, dataspace
using IfElse: ifelse
using LinearMaps: LinearMap
using LoopVectorization: LoopVectorization, @turbo, indices
using StaticArrayInterface: static_length # used by LoopVectorization
using MuladdMacro: @muladd
using Octavian: Octavian, matmul!
using Polyester: Polyester, @batch # You know, the cheapest threads you can find...
using OffsetArrays: OffsetArray, OffsetVector
using P4est
using T8code
using RecipesBase: RecipesBase
using Requires: @require
using Static: Static, One, True, False
@reexport using StaticArrays: SVector
using StaticArrays: StaticArrays, MVector, MArray, SMatrix, @SMatrix
using StrideArrays: PtrArray, StrideArray, StaticInt
@reexport using StructArrays: StructArrays, StructArray
using TimerOutputs: TimerOutputs, @notimeit, print_timer, reset_timer!
using Triangulate: Triangulate, TriangulateIO
export TriangulateIO # for type parameter in DGMultiMesh
using TriplotBase: TriplotBase
using TriplotRecipes: DGTriPseudocolor
@reexport using TrixiBase: trixi_include
using TrixiBase: TrixiBase, @trixi_timeit, timer
@reexport using SimpleUnPack: @unpack
using SimpleUnPack: @pack!
using DataStructures: BinaryHeap, FasterForward, extract_all!

using UUIDs: UUID
using Preferences: @load_preference, set_preferences!

const _PREFERENCE_SQRT = @load_preference("sqrt", "sqrt_Trixi_NaN")
const _PREFERENCE_LOG = @load_preference("log", "log_Trixi_NaN")
const _PREFERENCE_POLYESTER = @load_preference("polyester", true)

# finite difference SBP operators
using SummationByPartsOperators: AbstractDerivativeOperator,
                                 AbstractNonperiodicDerivativeOperator,
                                 AbstractPeriodicDerivativeOperator,
                                 grid
import SummationByPartsOperators: integrate, semidiscretize,
                                  compute_coefficients, compute_coefficients!,
                                  left_boundary_weight, right_boundary_weight
@reexport using SummationByPartsOperators: SummationByPartsOperators, derivative_operator,
                                           periodic_derivative_operator,
                                           upwind_operators

# DGMulti solvers
@reexport using StartUpDG: StartUpDG, Polynomial, Gauss, TensorProductWedge, SBP, Line, Tri,
                           Quad, Hex, Tet, Wedge
using StartUpDG: RefElemData, MeshData, AbstractElemShape

# TODO: include_optimized
# This should be used everywhere (except to `include("interpolations.jl")`)
# once the upstream issue https://github.com/timholy/Revise.jl/issues/634
# is fixed; tracked in https://github.com/trixi-framework/Trixi.jl/issues/664.
# # By default, Julia/LLVM does not use fused multiply-add operations (FMAs).
# # Since these FMAs can increase the performance of many numerical algorithms,
# # we need to opt-in explicitly.
# # See https://ranocha.de/blog/Optimizing_EC_Trixi for further details.
# function include_optimized(filename)
#   include(expr -> quote @muladd begin $expr end end, filename)
# end

# Define the entry points of our type hierarchy, e.g.
#     AbstractEquations, AbstractSemidiscretization etc.
# Placing them here allows us to make use of them for dispatch even for
# other stuff defined very early in our include pipeline, e.g.
#     IndicatorLöhner(semi::AbstractSemidiscretization)
include("basic_types.jl")

# Include all top-level source files
include("auxiliary/auxiliary.jl")
include("auxiliary/mpi.jl")
include("auxiliary/p4est.jl")
include("auxiliary/t8code.jl")
include("equations/equations.jl")
include("meshes/meshes.jl")
include("solvers/solvers.jl")
include("equations/equations_parabolic.jl") # these depend on parabolic solver types
include("semidiscretization/semidiscretization.jl")
include("semidiscretization/semidiscretization_hyperbolic.jl")
include("semidiscretization/semidiscretization_hyperbolic_parabolic.jl")
include("semidiscretization/semidiscretization_euler_acoustics.jl")
include("semidiscretization/semidiscretization_coupled.jl")
include("time_integration/time_integration.jl")
include("callbacks_step/callbacks_step.jl")
include("callbacks_stage/callbacks_stage.jl")
include("semidiscretization/semidiscretization_euler_gravity.jl")

# Special elixirs such as `convergence_test`
include("auxiliary/special_elixirs.jl")

# Plot recipes and conversion functions to visualize results with Plots.jl
include("visualization/visualization.jl")

# export types/functions that define the public API of Trixi.jl

export AcousticPerturbationEquations2D,
       CompressibleEulerEquations1D, CompressibleEulerEquations2D,
       CompressibleEulerEquations3D,
       CompressibleEulerMulticomponentEquations1D,
       CompressibleEulerMulticomponentEquations2D,
       CompressibleEulerEquationsQuasi1D,
       IdealGlmMhdEquations1D, IdealGlmMhdEquations2D, IdealGlmMhdEquations3D,
       IdealGlmMhdMulticomponentEquations1D, IdealGlmMhdMulticomponentEquations2D,
       IdealMhdMultiIonEquations1D, IdealGlmMhdMultiIonEquations2D,
       IdealGlmMhdMultiIonEquations3D,
       HyperbolicDiffusionEquations1D, HyperbolicDiffusionEquations2D,
       HyperbolicDiffusionEquations3D,
       LinearScalarAdvectionEquation1D, LinearScalarAdvectionEquation2D,
       LinearScalarAdvectionEquation3D,
       InviscidBurgersEquation1D,
       LatticeBoltzmannEquations2D, LatticeBoltzmannEquations3D,
       ShallowWaterEquations1D, ShallowWaterEquations2D,
       ShallowWaterEquationsQuasi1D,
       LinearizedEulerEquations1D, LinearizedEulerEquations2D, LinearizedEulerEquations3D,
       PolytropicEulerEquations2D,
       TrafficFlowLWREquations1D,
       MaxwellEquations1D

export LaplaceDiffusion1D, LaplaceDiffusion2D, LaplaceDiffusion3D,
       CompressibleNavierStokesDiffusion1D, CompressibleNavierStokesDiffusion2D,
       CompressibleNavierStokesDiffusion3D

export GradientVariablesConservative, GradientVariablesPrimitive, GradientVariablesEntropy

export flux, flux_central, flux_lax_friedrichs, flux_hll, flux_hllc, flux_hlle,
       flux_godunov,
       flux_chandrashekar, flux_ranocha, flux_derigs_etal, flux_hindenlang_gassner,
       flux_nonconservative_powell, flux_nonconservative_powell_local_symmetric,
       flux_ruedaramirez_etal, flux_nonconservative_ruedaramirez_etal,
       flux_nonconservative_central,
       flux_kennedy_gruber, flux_shima_etal, flux_ec,
       flux_fjordholm_etal, flux_nonconservative_fjordholm_etal,
       flux_wintermeyer_etal, flux_nonconservative_wintermeyer_etal,
       flux_chan_etal, flux_nonconservative_chan_etal, flux_winters_etal,
       hydrostatic_reconstruction_audusse_etal, flux_nonconservative_audusse_etal,
       FluxPlusDissipation, DissipationGlobalLaxFriedrichs, DissipationLocalLaxFriedrichs,
<<<<<<< HEAD
       DissipationEntropyStable,
=======
       DissipationLaxFriedrichsEntropyVariables,
>>>>>>> 1f31fd47
       FluxLaxFriedrichs, max_abs_speed_naive,
       FluxHLL, min_max_speed_naive, min_max_speed_davis, min_max_speed_einfeldt,
       FluxLMARS,
       FluxRotated,
       flux_shima_etal_turbo, flux_ranocha_turbo,
       FluxHydrostaticReconstruction,
       FluxUpwind

export splitting_steger_warming, splitting_vanleer_haenel,
       splitting_coirier_vanleer, splitting_lax_friedrichs,
       splitting_drikakis_tsangaris

export initial_condition_constant,
       initial_condition_gauss,
       initial_condition_density_wave,
       initial_condition_weak_blast_wave

export boundary_condition_do_nothing,
       boundary_condition_periodic,
       BoundaryConditionDirichlet,
       BoundaryConditionNeumann,
       boundary_condition_noslip_wall,
       boundary_condition_slip_wall,
       boundary_condition_wall,
       BoundaryConditionNavierStokesWall, NoSlip, Adiabatic, Isothermal,
       BoundaryConditionCoupled

export initial_condition_convergence_test, source_terms_convergence_test,
       source_terms_lorentz
export source_terms_harmonic
export initial_condition_poisson_nonperiodic, source_terms_poisson_nonperiodic,
       boundary_condition_poisson_nonperiodic
export initial_condition_eoc_test_coupled_euler_gravity,
       source_terms_eoc_test_coupled_euler_gravity, source_terms_eoc_test_euler

export cons2cons, cons2prim, prim2cons, cons2macroscopic, cons2state, cons2mean,
       cons2entropy, entropy2cons
export density, pressure, density_pressure, velocity, global_mean_vars,
       equilibrium_distribution, waterheight_pressure
export entropy, energy_total, energy_kinetic, energy_internal, energy_magnetic,
       cross_helicity,
       enstrophy, magnetic_field, divergence_cleaning_field
export lake_at_rest_error
export ncomponents, eachcomponent
export get_component

export TreeMesh, StructuredMesh, StructuredMeshView, UnstructuredMesh2D, P4estMesh,
       T8codeMesh

export DG,
       DGSEM, LobattoLegendreBasis,
       FDSBP,
       VolumeIntegralWeakForm, VolumeIntegralStrongForm,
       VolumeIntegralFluxDifferencing,
       VolumeIntegralPureLGLFiniteVolume,
       VolumeIntegralShockCapturingHG, IndicatorHennemannGassner,
       VolumeIntegralUpwind,
       SurfaceIntegralWeakForm, SurfaceIntegralStrongForm,
       SurfaceIntegralUpwind,
       MortarL2

export VolumeIntegralSubcellLimiting, BoundsCheckCallback,
       SubcellLimiterIDP, SubcellLimiterIDPCorrection

export nelements, nnodes, nvariables,
       eachelement, eachnode, eachvariable

export SemidiscretizationHyperbolic, semidiscretize, compute_coefficients, integrate

export SemidiscretizationHyperbolicParabolic

export SemidiscretizationEulerAcoustics

export SemidiscretizationEulerGravity, ParametersEulerGravity,
       timestep_gravity_erk52_3Sstar!, timestep_gravity_carpenter_kennedy_erk54_2N!

export SemidiscretizationCoupled

export SummaryCallback, SteadyStateCallback, AnalysisCallback, AliveCallback,
       SaveRestartCallback, SaveSolutionCallback, TimeSeriesCallback, VisualizationCallback,
       AveragingCallback,
       AMRCallback, StepsizeCallback,
       GlmSpeedCallback, LBMCollisionCallback, EulerAcousticsCouplingCallback,
       TrivialCallback, AnalysisCallbackCoupled,
       AnalysisSurfaceIntegral, DragCoefficientPressure, LiftCoefficientPressure,
       DragCoefficientShearStress, LiftCoefficientShearStress

export load_mesh, load_time, load_timestep, load_timestep!, load_dt,
       load_adaptive_time_integrator!

export ControllerThreeLevel, ControllerThreeLevelCombined,
       IndicatorLöhner, IndicatorLoehner, IndicatorMax

export PositivityPreservingLimiterZhangShu, EntropyBoundedLimiter

export trixi_include, examples_dir, get_examples, default_example,
       default_example_unstructured, ode_default_options

export ode_norm, ode_unstable_check

export convergence_test, jacobian_fd, jacobian_ad_forward, linear_structure

export DGMulti, DGMultiBasis, estimate_dt, DGMultiMesh, GaussSBP

export ViscousFormulationBassiRebay1, ViscousFormulationLocalDG

# Visualization-related exports
export PlotData1D, PlotData2D, ScalarPlotData2D, getmesh, adapt_to_mesh_level!,
       adapt_to_mesh_level,
       iplot, iplot!

function __init__()
    init_mpi()

    init_p4est()
    init_t8code()

    register_error_hints()

    # Enable features that depend on the availability of the Plots package
    @require Plots="91a5bcdd-55d7-5caf-9e0b-520d859cae80" begin
        using .Plots: Plots
    end

    # Until Julia v1.9 is the minimum required version for Trixi.jl, we still support Requires.jl
    @static if !isdefined(Base, :get_extension)
        @require Makie="ee78f7c6-11fb-53f2-987a-cfe4a2b5a57a" begin
            include("../ext/TrixiMakieExt.jl")
        end
    end

    @static if !isdefined(Base, :get_extension)
        @require Convex="f65535da-76fb-5f13-bab9-19810c17039a" begin
            @require ECOS="e2685f51-7e38-5353-a97d-a921fd2c8199" begin
                include("../ext/TrixiConvexECOSExt.jl")
            end
        end
    end

    @static if !isdefined(Base, :get_extension)
        @require NLsolve="2774e3e8-f4cf-5e23-947b-6d7e65073b56" begin
            include("../ext/TrixiNLsolveExt.jl")
        end
    end

    # FIXME upstream. This is a hacky workaround for
    #       https://github.com/trixi-framework/Trixi.jl/issues/628
    #       https://github.com/trixi-framework/Trixi.jl/issues/1185
    # The related upstream issues appear to be
    #       https://github.com/JuliaLang/julia/issues/35800
    #       https://github.com/JuliaLang/julia/issues/32552
    #       https://github.com/JuliaLang/julia/issues/41740
    # See also https://discourse.julialang.org/t/performance-depends-dramatically-on-compilation-order/58425
    if VERSION < v"1.9.0"
        let
            for T in (Float32, Float64)
                u_mortars_2d = zeros(T, 2, 2, 2, 2, 2)
                u_view_2d = view(u_mortars_2d, 1, :, 1, :, 1)
                LoopVectorization.axes(u_view_2d)

                u_mortars_3d = zeros(T, 2, 2, 2, 2, 2, 2)
                u_view_3d = view(u_mortars_3d, 1, :, 1, :, :, 1)
                LoopVectorization.axes(u_view_3d)
            end
        end
    end
end

include("auxiliary/precompile.jl")
_precompile_manual_()

end<|MERGE_RESOLUTION|>--- conflicted
+++ resolved
@@ -189,11 +189,7 @@
        flux_chan_etal, flux_nonconservative_chan_etal, flux_winters_etal,
        hydrostatic_reconstruction_audusse_etal, flux_nonconservative_audusse_etal,
        FluxPlusDissipation, DissipationGlobalLaxFriedrichs, DissipationLocalLaxFriedrichs,
-<<<<<<< HEAD
-       DissipationEntropyStable,
-=======
        DissipationLaxFriedrichsEntropyVariables,
->>>>>>> 1f31fd47
        FluxLaxFriedrichs, max_abs_speed_naive,
        FluxHLL, min_max_speed_naive, min_max_speed_davis, min_max_speed_einfeldt,
        FluxLMARS,
