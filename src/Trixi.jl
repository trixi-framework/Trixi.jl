--- conflicted
+++ resolved
@@ -223,15 +223,10 @@
        boundary_condition_noslip_wall,
        boundary_condition_slip_wall,
        boundary_condition_wall,
-<<<<<<< HEAD
-       BoundaryConditionNavierStokesWall, NoSlip, Adiabatic, Isothermal,
-       BoundaryConditionCoupled, BoundaryConditionCoupledP4est
-=======
        BoundaryConditionNavierStokesWall,
        NoSlip, Slip,
        Adiabatic, Isothermal,
-       BoundaryConditionCoupled
->>>>>>> f35d749f
+       BoundaryConditionCoupled, BoundaryConditionCoupledP4est
 
 export initial_condition_convergence_test, source_terms_convergence_test,
        source_terms_lorentz, source_terms_collision_ion_electron,
