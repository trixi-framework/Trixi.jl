--- conflicted
+++ resolved
@@ -24,19 +24,12 @@
 # import @reexport now to make it available for further imports/exports
 using Reexport: @reexport
 
-<<<<<<< HEAD
-import DiffEqBase: @muladd, CallbackSet, DiscreteCallback,
-                   ODEProblem, ODESolution, ODEFunction,
-                   AbstractODEIntegrator, init, step!, check_error,
-                   get_du, get_tmp_cache, u_modified!,
-                   get_proposed_dt, set_proposed_dt!, terminate!, remake
-=======
 using DiffEqBase: @muladd, CallbackSet, DiscreteCallback,
                   ODEProblem, ODESolution, ODEFunction
 import DiffEqBase: get_du, get_tmp_cache, u_modified!,
+                   AbstractODEIntegrator, init, step!, check_error,
                    get_proposed_dt, set_proposed_dt!,
                    terminate!, remake
->>>>>>> edfa693b
 using CodeTracking: code_string
 @reexport using EllipsisNotation # ..
 using ForwardDiff: ForwardDiff
