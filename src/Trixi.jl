--- conflicted
+++ resolved
@@ -149,13 +149,9 @@
        LatticeBoltzmannEquations2D, LatticeBoltzmannEquations3D,
        ShallowWaterEquations1D, ShallowWaterEquations2D,
        ShallowWaterTwoLayerEquations1D, ShallowWaterTwoLayerEquations2D,
-<<<<<<< HEAD
+       ShallowWaterEquationsQuasi1D,
        LinearizedEulerEquations2D,
        PolytropicEulerEquations2D
-=======
-       ShallowWaterEquationsQuasi1D,
-       LinearizedEulerEquations2D
->>>>>>> a64004d9
 
 export LaplaceDiffusion1D, LaplaceDiffusion2D,
        CompressibleNavierStokesDiffusion1D, CompressibleNavierStokesDiffusion2D,
@@ -170,11 +166,7 @@
        flux_kennedy_gruber, flux_shima_etal, flux_ec,
        flux_fjordholm_etal, flux_nonconservative_fjordholm_etal, flux_es_fjordholm_etal,
        flux_wintermeyer_etal, flux_nonconservative_wintermeyer_etal,
-<<<<<<< HEAD
-       flux_winters_etal,
-=======
-       flux_chan_etal, flux_nonconservative_chan_etal,
->>>>>>> a64004d9
+       flux_chan_etal, flux_nonconservative_chan_etal, flux_winters_etal
        hydrostatic_reconstruction_audusse_etal, flux_nonconservative_audusse_etal,
 # TODO: TrixiShallowWater: move anything with "chen_noelle" to new file
        hydrostatic_reconstruction_chen_noelle, flux_nonconservative_chen_noelle,
