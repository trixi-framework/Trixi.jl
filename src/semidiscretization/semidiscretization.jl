# By default, Julia/LLVM does not use fused multiply-add operations (FMAs).
# Since these FMAs can increase the performance of many numerical algorithms,
# we need to opt-in explicitly.
# See https://ranocha.de/blog/Optimizing_EC_Trixi for further details.
@muladd begin
#! format: noindent

"""
    ndofs(semi::AbstractSemidiscretization)

Return the number of degrees of freedom associated with each scalar variable.
"""
@inline function ndofs(semi::AbstractSemidiscretization)
    mesh, _, solver, cache = mesh_equations_solver_cache(semi)
    ndofs(mesh, solver, cache)
end

"""
    integrate_via_indices(func, u_ode, semi::AbstractSemidiscretization, args...; normalize=true)

Call `func(u, i..., element, equations, solver, args...)` for all nodal indices `i..., element`
and integrate the result using a quadrature associated with the semidiscretization `semi`.

If `normalize` is true, the result is divided by the total volume of the computational domain.
"""
function integrate_via_indices(func::Func, u_ode, semi::AbstractSemidiscretization,
                               args...; normalize = true) where {Func}
    mesh, equations, solver, cache = mesh_equations_solver_cache(semi)

    u = wrap_array(u_ode, mesh, equations, solver, cache)
    integrate_via_indices(func, u, mesh, equations, solver, cache, args...,
                          normalize = normalize)
end

"""
    integrate([func=(u_node,equations)->u_node,] u_ode, semi::AbstractSemidiscretization; normalize=true)

Call `func(u_node, equations)` for each vector of nodal variables `u_node` in `u_ode`
and integrate the result using a quadrature associated with the semidiscretization `semi`.

If `normalize` is true, the result is divided by the total volume of the computational domain.
"""
function integrate(func::Func, u_ode, semi::AbstractSemidiscretization;
                   normalize = true) where {Func}
    mesh, equations, solver, cache = mesh_equations_solver_cache(semi)

    u = wrap_array(u_ode, mesh, equations, solver, cache)
    integrate(func, u, mesh, equations, solver, cache, normalize = normalize)
end

function integrate(u, semi::AbstractSemidiscretization; normalize = true)
    integrate(cons2cons, u, semi; normalize = normalize)
end

"""
    calc_error_norms([func=(u_node,equations)->u_node,] u_ode, t, analyzer, semi::AbstractSemidiscretization, cache_analysis)

Calculate discrete L2 and L∞ error norms of `func` applied to each nodal variable `u_node` in `u_ode`.
If no exact solution is available, "errors" are calculated using some reference state and can be useful
for regression tests.
"""
<<<<<<< HEAD
calc_error_norms(u_ode, t, analyzer, semi::AbstractSemidiscretization, cache_analysis) = calc_error_norms(cons2cons, u_ode, t, analyzer, semi, cache_analysis)

struct ODEParams
  semi::AbstractSemidiscretization
  backend::Backend
=======
function calc_error_norms(u_ode, t, analyzer, semi::AbstractSemidiscretization,
                          cache_analysis)
    calc_error_norms(cons2cons, u_ode, t, analyzer, semi, cache_analysis)
>>>>>>> 3303ed8c
end

"""
    semidiscretize(semi::AbstractSemidiscretization, tspan)

Wrap the semidiscretization `semi` as an ODE problem in the time interval `tspan`
that can be passed to `solve` from the [SciML ecosystem](https://diffeq.sciml.ai/latest/).
"""
<<<<<<< HEAD
function semidiscretize(semi::AbstractSemidiscretization, tspan; offload::Bool=false, backend::Backend=CPU())
  u0_ode = compute_coefficients(first(tspan), semi)
  # TODO: MPI, do we want to synchronize loading and print debug statements, e.g. using
  #       mpi_isparallel() && MPI.Barrier(mpi_comm())
  #       See https://github.com/trixi-framework/Trixi.jl/issues/328
  iip = true # is-inplace, i.e., we modify a vector when calling rhs!
  if offload
    return ODEProblem{iip}(rhs_gpu!, u0_ode, tspan, ODEParams(semi, backend))
  else
    return ODEProblem{iip}(rhs!, u0_ode, tspan, ODEParams(semi, CPU()))
  end
=======
function semidiscretize(semi::AbstractSemidiscretization, tspan)
    u0_ode = compute_coefficients(first(tspan), semi)
    # TODO: MPI, do we want to synchronize loading and print debug statements, e.g. using
    #       mpi_isparallel() && MPI.Barrier(mpi_comm())
    #       See https://github.com/trixi-framework/Trixi.jl/issues/328
    iip = true # is-inplace, i.e., we modify a vector when calling rhs!
    specialize = SciMLBase.FullSpecialize # specialize on rhs! and parameters (semi)
    return ODEProblem{iip, specialize}(rhs!, u0_ode, tspan, semi)
>>>>>>> 3303ed8c
end

"""
    semidiscretize(semi::AbstractSemidiscretization, tspan, restart_file::AbstractString)

Wrap the semidiscretization `semi` as an ODE problem in the time interval `tspan`
that can be passed to `solve` from the [SciML ecosystem](https://diffeq.sciml.ai/latest/).
The initial condition etc. is taken from the `restart_file`.
"""
function semidiscretize(semi::AbstractSemidiscretization, tspan,
                        restart_file::AbstractString)
    u0_ode = load_restart_file(semi, restart_file)
    # TODO: MPI, do we want to synchronize loading and print debug statements, e.g. using
    #       mpi_isparallel() && MPI.Barrier(mpi_comm())
    #       See https://github.com/trixi-framework/Trixi.jl/issues/328
    iip = true # is-inplace, i.e., we modify a vector when calling rhs!
    specialize = SciMLBase.FullSpecialize # specialize on rhs! and parameters (semi)
    return ODEProblem{iip, specialize}(rhs!, u0_ode, tspan, semi)
end

"""
    compute_coefficients(func, t, semi::AbstractSemidiscretization)

Compute the discrete coefficients of the continuous function `func` at time `t`
associated with the semidiscretization `semi`.
For example, the discrete coefficients of `func` for a discontinuous Galerkin
spectral element method ([`DGSEM`](@ref)) are the values of `func` at the
Lobatto-Legendre nodes. Similarly, a classical finite difference method will use
the values of `func` at the nodes of the grid assoociated with the semidiscretization
`semi`.

For semidiscretizations `semi` associated with an initial condition, `func` can be omitted
to use the given initial condition at time `t`.
"""
function compute_coefficients(func, t, semi::AbstractSemidiscretization)
    u_ode = allocate_coefficients(mesh_equations_solver_cache(semi)...)
    # Call `compute_coefficients` defined below
    compute_coefficients!(u_ode, func, t, semi)
    return u_ode
end

"""
    compute_coefficients!(u_ode, func, t, semi::AbstractSemidiscretization)

Same as [`compute_coefficients`](@ref) but stores the result in `u_ode`.
"""
function compute_coefficients!(u_ode, func, t, semi::AbstractSemidiscretization)
    u = wrap_array(u_ode, semi)
    # Call `compute_coefficients` defined by the solver
    compute_coefficients!(u, func, t, mesh_equations_solver_cache(semi)...)
end

"""
    linear_structure(semi::AbstractSemidiscretization;
                     t0=zero(real(semi)))

Wraps the right-hand side operator of the semidiscretization `semi`
at time `t0` as an affine-linear operator given by a linear operator `A`
and a vector `b`.
"""
function linear_structure(semi::AbstractSemidiscretization;
                          t0 = zero(real(semi)))
    # allocate memory
    u_ode = allocate_coefficients(mesh_equations_solver_cache(semi)...)
    du_ode = similar(u_ode)

    # get the right hand side from possible source terms
    u_ode .= zero(eltype(u_ode))
    rhs!(du_ode, u_ode, semi, t0)
    # Create a copy of `b` used internally to extract the linear part of `semi`.
    # This is necessary to get everything correct when the users updates the
    # returned vector `b`.
    b = -du_ode
    b_tmp = copy(b)

    # wrap the linear operator
    A = LinearMap(length(u_ode), ismutating = true) do dest, src
        rhs!(dest, src, semi, t0)
        @. dest += b_tmp
        dest
    end

    return A, b
end

"""
    jacobian_fd(semi::AbstractSemidiscretization;
                t0=zero(real(semi)),
                u0_ode=compute_coefficients(t0, semi))

Uses the right-hand side operator of the semidiscretization `semi`
and simple second order finite difference to compute the Jacobian `J`
of the semidiscretization `semi` at state `u0_ode`.
"""
function jacobian_fd(semi::AbstractSemidiscretization;
                     t0 = zero(real(semi)),
                     u0_ode = compute_coefficients(t0, semi))
    # copy the initial state since it will be modified in the following
    u_ode = copy(u0_ode)
    du0_ode = similar(u_ode)
    dup_ode = similar(u_ode)
    dum_ode = similar(u_ode)

    # compute residual of linearization state
    rhs!(du0_ode, u_ode, semi, t0)

    # initialize Jacobian matrix
    J = zeros(eltype(u_ode), length(u_ode), length(u_ode))

    # use second order finite difference to estimate Jacobian matrix
    for idx in eachindex(u0_ode)
        # determine size of fluctuation
        epsilon = sqrt(eps(u0_ode[idx]))

        # plus fluctuation
        u_ode[idx] = u0_ode[idx] + epsilon
        rhs!(dup_ode, u_ode, semi, t0)

        # minus fluctuation
        u_ode[idx] = u0_ode[idx] - epsilon
        rhs!(dum_ode, u_ode, semi, t0)

        # restore linearisation state
        u_ode[idx] = u0_ode[idx]

        # central second order finite difference
        @. J[:, idx] = (dup_ode - dum_ode) / (2 * epsilon)
    end

    return J
end

"""
    jacobian_ad_forward(semi::AbstractSemidiscretization;
                        t0=zero(real(semi)),
                        u0_ode=compute_coefficients(t0, semi))

Uses the right-hand side operator of the semidiscretization `semi`
and forward mode automatic differentiation to compute the Jacobian `J`
of the semidiscretization `semi` at state `u0_ode`.
"""
function jacobian_ad_forward(semi::AbstractSemidiscretization;
                             t0 = zero(real(semi)),
                             u0_ode = compute_coefficients(t0, semi))
    jacobian_ad_forward(semi, t0, u0_ode)
end

# The following version is for plain arrays
function jacobian_ad_forward(semi::AbstractSemidiscretization, t0, u0_ode)
    du_ode = similar(u0_ode)
    config = ForwardDiff.JacobianConfig(nothing, du_ode, u0_ode)

    # Use a function barrier since the generation of the `config` we use above
    # is not type-stable
    _jacobian_ad_forward(semi, t0, u0_ode, du_ode, config)
end

function _jacobian_ad_forward(semi, t0, u0_ode, du_ode, config)
    new_semi = remake(semi, uEltype = eltype(config))
    J = ForwardDiff.jacobian(du_ode, u0_ode, config) do du_ode, u_ode
        Trixi.rhs!(du_ode, u_ode, new_semi, t0)
    end

    return J
end

# This version is specialized to `StructArray`s used by some `DGMulti` solvers.
# We need to convert the numerical solution vectors since ForwardDiff cannot
# handle arrays of `SVector`s.
function jacobian_ad_forward(semi::AbstractSemidiscretization, t0, _u0_ode::StructArray)
    u0_ode_plain = similar(_u0_ode, eltype(eltype(_u0_ode)),
                           (size(_u0_ode)..., nvariables(semi)))
    for (v, u_v) in enumerate(StructArrays.components(_u0_ode))
        u0_ode_plain[.., v] = u_v
    end
    du_ode_plain = similar(u0_ode_plain)
    config = ForwardDiff.JacobianConfig(nothing, du_ode_plain, u0_ode_plain)

    # Use a function barrier since the generation of the `config` we use above
    # is not type-stable
    _jacobian_ad_forward_structarrays(semi, t0, u0_ode_plain, du_ode_plain, config)
end

function _jacobian_ad_forward_structarrays(semi, t0, u0_ode_plain, du_ode_plain, config)
    new_semi = remake(semi, uEltype = eltype(config))
    J = ForwardDiff.jacobian(du_ode_plain, u0_ode_plain,
                             config) do du_ode_plain, u_ode_plain
        u_ode = StructArray{SVector{nvariables(semi), eltype(config)}}(ntuple(v -> view(u_ode_plain,
                                                                                        :,
                                                                                        :,
                                                                                        v),
                                                                              nvariables(semi)))
        du_ode = StructArray{SVector{nvariables(semi), eltype(config)}}(ntuple(v -> view(du_ode_plain,
                                                                                         :,
                                                                                         :,
                                                                                         v),
                                                                               nvariables(semi)))
        Trixi.rhs!(du_ode, u_ode, new_semi, t0)
    end

    return J
end

# This version is specialized to arrays of `StaticArray`s used by some `DGMulti` solvers.
# We need to convert the numerical solution vectors since ForwardDiff cannot
# handle arrays of `SVector`s.
function jacobian_ad_forward(semi::AbstractSemidiscretization, t0,
                             _u0_ode::AbstractArray{<:SVector})
    u0_ode_plain = reinterpret(eltype(eltype(_u0_ode)), _u0_ode)
    du_ode_plain = similar(u0_ode_plain)
    config = ForwardDiff.JacobianConfig(nothing, du_ode_plain, u0_ode_plain)

    # Use a function barrier since the generation of the `config` we use above
    # is not type-stable
    _jacobian_ad_forward_staticarrays(semi, t0, u0_ode_plain, du_ode_plain, config)
end

function _jacobian_ad_forward_staticarrays(semi, t0, u0_ode_plain, du_ode_plain, config)
    new_semi = remake(semi, uEltype = eltype(config))
    J = ForwardDiff.jacobian(du_ode_plain, u0_ode_plain,
                             config) do du_ode_plain, u_ode_plain
        u_ode = reinterpret(SVector{nvariables(semi), eltype(config)}, u_ode_plain)
        du_ode = reinterpret(SVector{nvariables(semi), eltype(config)}, du_ode_plain)
        Trixi.rhs!(du_ode, u_ode, new_semi, t0)
    end

    return J
end

# Sometimes, it can be useful to save some (scalar) variables associated with each element,
# e.g. AMR indicators or shock indicators. Since these usually have to be re-computed
# directly before IO and do not necessarily need to be stored in memory before,
#   get_element_variables!(element_variables, ..)
# is used to retrieve such up to date element variables, modifying
# `element_variables::Dict{Symbol,Any}` in place.
function get_element_variables!(element_variables, u_ode,
                                semi::AbstractSemidiscretization)
    u = wrap_array(u_ode, semi)
    get_element_variables!(element_variables, u, mesh_equations_solver_cache(semi)...)
end

# To implement AMR and use OrdinaryDiffEq.jl etc., we have to be a bit creative.
# Since the caches of the SciML ecosystem are immutable structs, we cannot simply
# change the underlying arrays therein. Hence, to support changing the number of
# DOFs, we need to use `resize!`. In some sense, this will force us to write more
# efficient code, since `resize!` will make use of previously allocated memory
# instead of allocating memory from scratch every time.
#
# However, multidimensional `Array`s don't support `resize!`. One option might be
# to use ElasticArrays.jl. But I don't really like that approach. Needing to use
# ElasticArray doesn't feel completely good to me, since we also want to experiment
# with other array types such as PaddedMatrices.jl, see trixi-framework/Trixi.jl#166.
# Then, we would need to wrap an Array inside something from PaddedMatrices.jl inside
# something from ElasticArrays.jl - or the other way round? Is that possible at all?
# If we go further, this looks like it could easily explode.
#
# Currently, the best option seems to be to let OrdinaryDiffEq.jl use `Vector`s,
# which can be `resize!`ed for AMR. Then, we have to wrap these `Vector`s inside
# Trixi.jl as our favorite multidimensional array type. We need to do this wrapping
# in every method exposed to OrdinaryDiffEq, i.e. in the first levels of things like
# rhs!, AMRCallback, StepsizeCallback, AnalysisCallback, SaveSolutionCallback
#
# This wrapping will also allow us to experiment more easily with additional
# kinds of wrapping, e.g. HybridArrays.jl or PaddedMatrices.jl to inform the
# compiler about the sizes of the first few dimensions in DG methods, i.e.
# nvariables(equations) and nnodes(dg).
#
# In some sense, having plain multidimensional `Array`s not support `resize!`
# isn't necessarily a bug (although it would be nice to add this possibility to
# base Julia) but can turn out to be a feature for us, because it will aloow us
# more specializations.
# Since we can use multiple dispatch, these kinds of specializations can be
# tailored specifically to each combinations of mesh/solver etc.
#
# Under the hood, `wrap_array(u_ode, mesh, equations, solver, cache)` might
# (and probably will) use `unsafe_wrap`. Hence, you have to remember to
# `GC.@preserve` temporaries that are only used indirectly via `wrap_array`
# to avoid stochastic memory errors.
#
# Xref https://github.com/SciML/OrdinaryDiffEq.jl/pull/1275
function wrap_array(u_ode, semi::AbstractSemidiscretization)
    wrap_array(u_ode, mesh_equations_solver_cache(semi)...)
end

# Like `wrap_array`, but guarantees to return a plain `Array`, which can be better
# for writing solution files etc.
function wrap_array_native(u_ode, semi::AbstractSemidiscretization)
    wrap_array_native(u_ode, mesh_equations_solver_cache(semi)...)
end

# TODO: Taal, document interface?
# New mesh/solver combinations have to implement
# - ndofs(mesh, solver, cache)
# - ndims(mesh)
# - nnodes(solver)
# - real(solver)
# - create_cache(mesh, equations, solver, RealT)
# - wrap_array(u_ode, mesh, equations, solver, cache)
# - integrate(func, u, mesh, equations, solver, cache; normalize=true)
# - integrate_via_indices(func, u, mesh, equations, solver, cache, args...; normalize=true)
# - calc_error_norms(func, u, t, analyzer, mesh, equations, initial_condition, solver, cache, cache_analysis)
# - allocate_coefficients(mesh, equations, solver, cache)
# - compute_coefficients!(u, func, mesh, equations, solver, cache)
# - rhs!(du, u, t, mesh, equations, initial_condition, boundary_conditions, source_terms, solver, cache)
#

end # @muladd<|MERGE_RESOLUTION|>--- conflicted
+++ resolved
@@ -59,17 +59,15 @@
 If no exact solution is available, "errors" are calculated using some reference state and can be useful
 for regression tests.
 """
-<<<<<<< HEAD
-calc_error_norms(u_ode, t, analyzer, semi::AbstractSemidiscretization, cache_analysis) = calc_error_norms(cons2cons, u_ode, t, analyzer, semi, cache_analysis)
-
-struct ODEParams
-  semi::AbstractSemidiscretization
-  backend::Backend
-=======
+
 function calc_error_norms(u_ode, t, analyzer, semi::AbstractSemidiscretization,
                           cache_analysis)
     calc_error_norms(cons2cons, u_ode, t, analyzer, semi, cache_analysis)
->>>>>>> 3303ed8c
+end
+
+struct ODEParams
+    semi::AbstractSemidiscretization
+    backend::Backend
 end
 
 """
@@ -78,28 +76,17 @@
 Wrap the semidiscretization `semi` as an ODE problem in the time interval `tspan`
 that can be passed to `solve` from the [SciML ecosystem](https://diffeq.sciml.ai/latest/).
 """
-<<<<<<< HEAD
 function semidiscretize(semi::AbstractSemidiscretization, tspan; offload::Bool=false, backend::Backend=CPU())
-  u0_ode = compute_coefficients(first(tspan), semi)
-  # TODO: MPI, do we want to synchronize loading and print debug statements, e.g. using
-  #       mpi_isparallel() && MPI.Barrier(mpi_comm())
-  #       See https://github.com/trixi-framework/Trixi.jl/issues/328
-  iip = true # is-inplace, i.e., we modify a vector when calling rhs!
-  if offload
-    return ODEProblem{iip}(rhs_gpu!, u0_ode, tspan, ODEParams(semi, backend))
-  else
-    return ODEProblem{iip}(rhs!, u0_ode, tspan, ODEParams(semi, CPU()))
-  end
-=======
-function semidiscretize(semi::AbstractSemidiscretization, tspan)
     u0_ode = compute_coefficients(first(tspan), semi)
     # TODO: MPI, do we want to synchronize loading and print debug statements, e.g. using
     #       mpi_isparallel() && MPI.Barrier(mpi_comm())
     #       See https://github.com/trixi-framework/Trixi.jl/issues/328
     iip = true # is-inplace, i.e., we modify a vector when calling rhs!
-    specialize = SciMLBase.FullSpecialize # specialize on rhs! and parameters (semi)
-    return ODEProblem{iip, specialize}(rhs!, u0_ode, tspan, semi)
->>>>>>> 3303ed8c
+    if offload
+        return ODEProblem{iip}(rhs_gpu!, u0_ode, tspan, ODEParams(semi, backend))
+    else
+        return ODEProblem{iip}(rhs!, u0_ode, tspan, ODEParams(semi, CPU()))
+    end
 end
 
 """
