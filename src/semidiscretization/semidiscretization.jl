--- conflicted
+++ resolved
@@ -71,7 +71,6 @@
 that can be passed to `solve` from the [SciML ecosystem](https://diffeq.sciml.ai/latest/).
 """
 function semidiscretize(semi::AbstractSemidiscretization, tspan)
-<<<<<<< HEAD
   u0_ode = compute_coefficients(first(tspan), semi)
   # TODO: MPI, do we want to synchronize loading and print debug statements, e.g. using
   #       mpi_isparallel() && MPI.Barrier(mpi_comm())
@@ -79,14 +78,6 @@
   iip = true # is-inplace, i.e., we modify a vector when calling rhs!
   specialize = SciMLBase.FullSpecialize # specialize on rhs! and parameters (semi)
   return ODEProblem{iip, specialize}(rhs!, u0_ode, tspan, semi)
-=======
-    u0_ode = compute_coefficients(first(tspan), semi)
-    # TODO: MPI, do we want to synchronize loading and print debug statements, e.g. using
-    #       mpi_isparallel() && MPI.Barrier(mpi_comm())
-    #       See https://github.com/trixi-framework/Trixi.jl/issues/328
-    iip = true # is-inplace, i.e., we modify a vector when calling rhs!
-    return ODEProblem{iip}(rhs!, u0_ode, tspan, semi)
->>>>>>> 2bc1cc68
 end
 
 """
@@ -96,7 +87,6 @@
 that can be passed to `solve` from the [SciML ecosystem](https://diffeq.sciml.ai/latest/).
 The initial condition etc. is taken from the `restart_file`.
 """
-<<<<<<< HEAD
 function semidiscretize(semi::AbstractSemidiscretization, tspan, restart_file::AbstractString)
   u0_ode = load_restart_file(semi, restart_file)
   # TODO: MPI, do we want to synchronize loading and print debug statements, e.g. using
@@ -105,16 +95,6 @@
   iip = true # is-inplace, i.e., we modify a vector when calling rhs!
   specialize = SciMLBase.FullSpecialize # specialize on rhs! and parameters (semi)
   return ODEProblem{iip, specialize}(rhs!, u0_ode, tspan, semi)
-=======
-function semidiscretize(semi::AbstractSemidiscretization, tspan,
-                        restart_file::AbstractString)
-    u0_ode = load_restart_file(semi, restart_file)
-    # TODO: MPI, do we want to synchronize loading and print debug statements, e.g. using
-    #       mpi_isparallel() && MPI.Barrier(mpi_comm())
-    #       See https://github.com/trixi-framework/Trixi.jl/issues/328
-    iip = true # is-inplace, i.e., we modify a vector when calling rhs!
-    return ODEProblem{iip}(rhs!, u0_ode, tspan, semi)
->>>>>>> 2bc1cc68
 end
 
 """
