--- conflicted
+++ resolved
@@ -87,13 +87,6 @@
 Wrap the semidiscretization `semi` as an ODE problem in the time interval `tspan`
 that can be passed to `solve` from the [SciML ecosystem](https://diffeq.sciml.ai/latest/).
 
-<<<<<<< HEAD
-The optional keyword arguments `storage_type` and `real_type` configure the underlying computational
-datastructures. `storage_type` changes the fundamental array type being used, allowing the
-experimental use of `CuArray` or other GPU array types. `real_type` changes the computational data type being used.
-"""
-function semidiscretize(semi::AbstractSemidiscretization, tspan;
-=======
 Optional keyword arguments:
 - `jac_prototype`: Expected to come from [SparseConnectivityTracer.jl](https://github.com/adrhill/SparseConnectivityTracer.jl).
   Specifies the sparsity structure of the Jacobian to enable e.g. efficient implicit time stepping.
@@ -106,7 +99,6 @@
 function semidiscretize(semi::AbstractSemidiscretization, tspan;
                         jac_prototype::Union{AbstractMatrix, Nothing} = nothing,
                         colorvec::Union{AbstractVector, Nothing} = nothing,
->>>>>>> 80f711dd
                         reset_threads = true,
                         storage_type = nothing,
                         real_type = nothing)
@@ -122,11 +114,7 @@
             storage_type = Array
         end
         if real_type === nothing
-<<<<<<< HEAD
-            real_type = Float64
-=======
             real_type = real(semi)
->>>>>>> 80f711dd
         end
         semi = trixi_adapt(storage_type, real_type, semi)
         if eltype(tspan) !== real_type
@@ -134,12 +122,8 @@
         end
     end
 
-<<<<<<< HEAD
-    u0_ode = compute_coefficients(first(tspan), semi)
-=======
     u0_ode = compute_coefficients(first(tspan), semi) # Invoke initial condition
 
->>>>>>> 80f711dd
     # TODO: MPI, do we want to synchronize loading and print debug statements, e.g. using
     #       mpi_isparallel() && MPI.Barrier(mpi_comm())
     #       See https://github.com/trixi-framework/Trixi.jl/issues/328
@@ -246,10 +230,7 @@
     backend = trixi_backend(u_ode)
     u = wrap_array(u_ode, semi)
     # Call `compute_coefficients` defined by the solver
-<<<<<<< HEAD
     backend = trixi_backend(semi)
-=======
->>>>>>> 80f711dd
     compute_coefficients!(backend, u, func, t, mesh_equations_solver_cache(semi)...)
 end
 
