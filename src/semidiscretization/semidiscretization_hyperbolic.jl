--- conflicted
+++ resolved
@@ -36,7 +36,6 @@
                                                  boundary_conditions::BoundaryConditions,
                                                  source_terms::SourceTerms,
                                                  solver::Solver,
-<<<<<<< HEAD
                                                  cache::Cache,
                                                  performance_counter::PerformanceCounter) where {Mesh, Equations,
                                                                                                  InitialCondition,
@@ -44,17 +43,6 @@
                                                                                                  SourceTerms,
                                                                                                  Solver,
                                                                                                  Cache}
-        @assert ndims(mesh) == ndims(equations)
-=======
-                                                 cache::Cache) where {Mesh, Equations,
-                                                                      InitialCondition,
-                                                                      BoundaryConditions,
-                                                                      SourceTerms,
-                                                                      Solver,
-                                                                      Cache}
-        performance_counter = PerformanceCounter()
->>>>>>> 20ab97be
-
         new(mesh, equations, initial_condition, boundary_conditions, source_terms,
             solver, cache, performance_counter)
     end
