--- conflicted
+++ resolved
@@ -64,32 +64,14 @@
                                       boundary_conditions = boundary_condition_periodic,
                                       # `RealT` is used as real type for node locations etc.
                                       # while `uEltype` is used as element type of solutions etc.
-<<<<<<< HEAD
                                       RealT=real(solver), uEltype=RealT,
                                       initial_cache=NamedTuple(), backend::Backend=CPU())
 
-  cache = (; create_cache(mesh, equations, solver, RealT, uEltype, backend)..., initial_cache...)
-  _boundary_conditions = digest_boundary_conditions(boundary_conditions, mesh, solver, cache)
-
-  SemidiscretizationHyperbolic{typeof(mesh), typeof(equations), typeof(initial_condition), typeof(_boundary_conditions), typeof(source_terms), typeof(solver), typeof(cache)}(
+    cache = (; create_cache(mesh, equations, solver, RealT, uEltype, backend)..., initial_cache...)
+    _boundary_conditions = digest_boundary_conditions(boundary_conditions, mesh, solver, cache)
+
+    SemidiscretizationHyperbolic{typeof(mesh), typeof(equations), typeof(initial_condition), typeof(_boundary_conditions), typeof(source_terms), typeof(solver), typeof(cache)}(
     mesh, equations, initial_condition, _boundary_conditions, source_terms, solver, cache)
-=======
-                                      RealT = real(solver), uEltype = RealT,
-                                      initial_cache = NamedTuple())
-    cache = (; create_cache(mesh, equations, solver, RealT, uEltype)...,
-             initial_cache...)
-    _boundary_conditions = digest_boundary_conditions(boundary_conditions, mesh, solver,
-                                                      cache)
-
-    SemidiscretizationHyperbolic{typeof(mesh), typeof(equations),
-                                 typeof(initial_condition),
-                                 typeof(_boundary_conditions), typeof(source_terms),
-                                 typeof(solver), typeof(cache)}(mesh, equations,
-                                                                initial_condition,
-                                                                _boundary_conditions,
-                                                                source_terms, solver,
-                                                                cache)
->>>>>>> 3303ed8c
 end
 
 # Create a new semidiscretization but change some parameters compared to the input.
@@ -349,15 +331,10 @@
     compute_coefficients!(u_ode, semi.initial_condition, t, semi)
 end
 
-<<<<<<< HEAD
 
 function rhs!(du_ode, u_ode, params::ODEParams, t)
-  @unpack semi = params
-  @unpack mesh, equations, initial_condition, boundary_conditions, source_terms, solver, cache = semi
-=======
-function rhs!(du_ode, u_ode, semi::SemidiscretizationHyperbolic, t)
+    @unpack semi = params
     @unpack mesh, equations, initial_condition, boundary_conditions, source_terms, solver, cache = semi
->>>>>>> 3303ed8c
 
     u = wrap_array(u_ode, mesh, equations, solver, cache)
     du = wrap_array(du_ode, mesh, equations, solver, cache)
@@ -371,25 +348,22 @@
 
     return nothing
 end
-<<<<<<< HEAD
 
 function rhs_gpu!(du_ode, u_ode, params::ODEParams, t)
-  @unpack semi, backend = params
-  @unpack mesh, equations, initial_condition, boundary_conditions, source_terms, solver, cache = semi
-
-  u  = wrap_array(u_ode,  mesh, equations, solver, cache)
-  du = wrap_array(du_ode, mesh, equations, solver, cache)
-
-  # TODO: Taal decide, do we need to pass the mesh?
-  time_start = time_ns()
-  @trixi_timeit timer() "rhs_gpu!" rhs_gpu!(du, u, t, mesh, equations, initial_condition, boundary_conditions, source_terms, solver, cache, backend)
-  runtime = time_ns() - time_start
-  put!(semi.performance_counter, runtime)
-
-  return nothing
-end
-
-
-=======
->>>>>>> 3303ed8c
+    @unpack semi, backend = params
+    @unpack mesh, equations, initial_condition, boundary_conditions, source_terms, solver, cache = semi
+
+    u  = wrap_array(u_ode,  mesh, equations, solver, cache)
+    du = wrap_array(du_ode, mesh, equations, solver, cache)
+
+    # TODO: Taal decide, do we need to pass the mesh?
+    time_start = time_ns()
+    @trixi_timeit timer() "rhs_gpu!" rhs_gpu!(du, u, t, mesh, equations, initial_condition, boundary_conditions, source_terms, solver, cache, backend)
+    runtime = time_ns() - time_start
+    put!(semi.performance_counter, runtime)
+
+    return nothing
+end
+
+
 end # @muladd