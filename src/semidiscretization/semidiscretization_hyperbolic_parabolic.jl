# By default, Julia/LLVM does not use fused multiply-add operations (FMAs).
# Since these FMAs can increase the performance of many numerical algorithms,
# we need to opt-in explicitly.
# See https://ranocha.de/blog/Optimizing_EC_Trixi for further details.
@muladd begin
#! format: noindent

"""
    SemidiscretizationHyperbolicParabolic

A struct containing everything needed to describe a spatial semidiscretization
of a mixed hyperbolic-parabolic conservation law.
"""
struct SemidiscretizationHyperbolicParabolic{Mesh, Equations, EquationsParabolic,
                                             InitialCondition,
                                             BoundaryConditions,
                                             BoundaryConditionsParabolic,
                                             SourceTerms, Solver, SolverParabolic,
                                             Cache, CacheParabolic} <:
       AbstractSemidiscretization
    mesh::Mesh

    equations::Equations
    equations_parabolic::EquationsParabolic

    # This guy is a bit messy since we abuse it as some kind of "exact solution"
    # although this doesn't really exist...
    initial_condition::InitialCondition

    boundary_conditions::BoundaryConditions
    boundary_conditions_parabolic::BoundaryConditionsParabolic

    source_terms::SourceTerms

    solver::Solver
    solver_parabolic::SolverParabolic

    cache::Cache
    cache_parabolic::CacheParabolic

    performance_counter::PerformanceCounterList{2}
end

"""
    SemidiscretizationHyperbolicParabolic(mesh, both_equations, initial_condition, solver;
                                          solver_parabolic=default_parabolic_solver(),
                                          source_terms=nothing,
                                          both_boundary_conditions=(boundary_condition_periodic, boundary_condition_periodic),
                                          RealT=real(solver),
                                          uEltype=RealT)

Construct a semidiscretization of a hyperbolic-parabolic PDE.
"""
function SemidiscretizationHyperbolicParabolic(mesh, equations::Tuple,
                                               initial_condition, solver;
                                               solver_parabolic = default_parabolic_solver(),
                                               source_terms = nothing,
                                               boundary_conditions = (boundary_condition_periodic,
                                                                      boundary_condition_periodic),
                                               # `RealT` is used as real type for node locations etc.
                                               # while `uEltype` is used as element type of solutions etc.
                                               RealT = real(solver), uEltype = RealT)
    equations, equations_parabolic = equations
    boundary_conditions, boundary_conditions_parabolic = boundary_conditions

    @assert ndims(mesh) == ndims(equations)
    @assert ndims(mesh) == ndims(equations_parabolic)

    if !(nvariables(equations) == nvariables(equations_parabolic))
        throw(ArgumentError("Current implementation of viscous terms requires the same number of conservative and gradient variables."))
    end

    cache = create_cache(mesh, equations, solver, RealT, uEltype)
    _boundary_conditions = digest_boundary_conditions(boundary_conditions,
                                                      mesh, solver, cache)
    check_periodicity_mesh_boundary_conditions(mesh, _boundary_conditions)

    cache_parabolic = create_cache_parabolic(mesh, equations, equations_parabolic,
                                             solver, solver_parabolic,
<<<<<<< HEAD
                                             cache, RealT, uEltype)

    SemidiscretizationHyperbolicParabolic{typeof(mesh), typeof(equations),
                                          typeof(equations_parabolic),
                                          typeof(initial_condition),
                                          typeof(_boundary_conditions),
                                          typeof(_boundary_conditions_parabolic),
                                          typeof(source_terms), typeof(solver),
                                          typeof(solver_parabolic), typeof(cache),
                                          typeof(cache_parabolic)}(mesh, equations,
                                                                   equations_parabolic,
                                                                   initial_condition,
                                                                   _boundary_conditions,
                                                                   _boundary_conditions_parabolic,
                                                                   source_terms,
                                                                   solver,
                                                                   solver_parabolic,
                                                                   cache,
                                                                   cache_parabolic)
=======
                                             RealT, uEltype)

    _boundary_conditions_parabolic = digest_boundary_conditions(boundary_conditions_parabolic,
                                                                mesh, solver, cache)
    check_periodicity_mesh_boundary_conditions(mesh, _boundary_conditions_parabolic)

    performance_counter = PerformanceCounterList{2}(false)

    return SemidiscretizationHyperbolicParabolic{typeof(mesh),
                                                 typeof(equations),
                                                 typeof(equations_parabolic),
                                                 typeof(initial_condition),
                                                 typeof(_boundary_conditions),
                                                 typeof(_boundary_conditions_parabolic),
                                                 typeof(source_terms),
                                                 typeof(solver),
                                                 typeof(solver_parabolic),
                                                 typeof(cache),
                                                 typeof(cache_parabolic)}(mesh,
                                                                          equations,
                                                                          equations_parabolic,
                                                                          initial_condition,
                                                                          _boundary_conditions,
                                                                          _boundary_conditions_parabolic,
                                                                          source_terms,
                                                                          solver,
                                                                          solver_parabolic,
                                                                          cache,
                                                                          cache_parabolic,
                                                                          performance_counter)
>>>>>>> d0708d92
end

# Create a new semidiscretization but change some parameters compared to the input.
# `Base.similar` follows a related concept but would require us to `copy` the `mesh`,
# which would impact the performance. Instead, `SciMLBase.remake` has exactly the
# semantics we want to use here. In particular, it allows us to re-use mutable parts,
# e.g. `remake(semi).mesh === semi.mesh`.
function remake(semi::SemidiscretizationHyperbolicParabolic;
                uEltype = real(semi.solver),
                mesh = semi.mesh,
                equations = semi.equations,
                equations_parabolic = semi.equations_parabolic,
                initial_condition = semi.initial_condition,
                solver = semi.solver,
                solver_parabolic = semi.solver_parabolic,
                source_terms = semi.source_terms,
                boundary_conditions = semi.boundary_conditions,
                boundary_conditions_parabolic = semi.boundary_conditions_parabolic)
    # TODO: Which parts do we want to `remake`? At least the solver needs some
    #       special care if shock-capturing volume integrals are used (because of
    #       the indicators and their own caches...).
    return SemidiscretizationHyperbolicParabolic(mesh, (equations, equations_parabolic),
                                                 initial_condition, solver;
                                                 solver_parabolic, source_terms,
                                                 boundary_conditions = (boundary_conditions,
                                                                        boundary_conditions_parabolic),
                                                 uEltype)
end

function Base.show(io::IO, semi::SemidiscretizationHyperbolicParabolic)
    @nospecialize semi # reduce precompilation time

    print(io, "SemidiscretizationHyperbolicParabolic(")
    print(io, semi.mesh)
    print(io, ", ", semi.equations)
    print(io, ", ", semi.equations_parabolic)
    print(io, ", ", semi.initial_condition)
    print(io, ", ", semi.boundary_conditions)
    print(io, ", ", semi.boundary_conditions_parabolic)
    print(io, ", ", semi.source_terms)
    print(io, ", ", semi.solver)
    print(io, ", ", semi.solver_parabolic)
    print(io, ", cache(")
    for (idx, key) in enumerate(keys(semi.cache))
        idx > 1 && print(io, " ")
        print(io, key)
    end
    print(io, "))")
end

function Base.show(io::IO, ::MIME"text/plain",
                   semi::SemidiscretizationHyperbolicParabolic)
    @nospecialize semi # reduce precompilation time

    if get(io, :compact, false)
        show(io, semi)
    else
        summary_header(io, "SemidiscretizationHyperbolicParabolic")
        summary_line(io, "#spatial dimensions", ndims(semi.equations))
        summary_line(io, "mesh", semi.mesh)
        summary_line(io, "hyperbolic equations", semi.equations |> typeof |> nameof)
        summary_line(io, "parabolic equations",
                     semi.equations_parabolic |> typeof |> nameof)
        summary_line(io, "initial condition", semi.initial_condition)

        # print_boundary_conditions(io, semi)

        summary_line(io, "source terms", semi.source_terms)
        summary_line(io, "solver", semi.solver |> typeof |> nameof)
        summary_line(io, "parabolic solver", semi.solver_parabolic |> typeof |> nameof)
        summary_line(io, "total #DOFs per field", ndofsglobal(semi))
        summary_footer(io)
    end
end

@inline Base.ndims(semi::SemidiscretizationHyperbolicParabolic) = ndims(semi.mesh)

@inline function nvariables(semi::SemidiscretizationHyperbolicParabolic)
    nvariables(semi.equations)
end

@inline Base.real(semi::SemidiscretizationHyperbolicParabolic) = real(semi.solver)

# retain dispatch on hyperbolic equations only
@inline function mesh_equations_solver_cache(semi::SemidiscretizationHyperbolicParabolic)
    @unpack mesh, equations, solver, cache = semi
    return mesh, equations, solver, cache
end

function calc_error_norms(func, u_ode, t, analyzer,
                          semi::SemidiscretizationHyperbolicParabolic, cache_analysis)
    @unpack mesh, equations, initial_condition, solver, cache = semi
    u = wrap_array(u_ode, mesh, equations, solver, cache)

    calc_error_norms(func, u, t, analyzer, mesh, equations, initial_condition, solver,
                     cache, cache_analysis)
end

function compute_coefficients(t, semi::SemidiscretizationHyperbolicParabolic)
    # Call `compute_coefficients` in `src/semidiscretization/semidiscretization.jl`
    compute_coefficients(semi.initial_condition, t, semi)
end

function compute_coefficients!(u_ode, t, semi::SemidiscretizationHyperbolicParabolic)
    compute_coefficients!(u_ode, semi.initial_condition, t, semi)
end

# Required for storing `extra_node_variables` in the `SaveSolutionCallback`.
# Not to be confused with `get_node_vars` which returns the variables of the simulated equation.
function get_node_variables!(node_variables, u_ode,
                             semi::SemidiscretizationHyperbolicParabolic)
    get_node_variables!(node_variables, u_ode, mesh_equations_solver_cache(semi)...,
                        semi.equations_parabolic, semi.cache_parabolic)
end

"""
    semidiscretize(semi::SemidiscretizationHyperbolicParabolic, tspan;
                   jac_prototype_parabolic::Union{AbstractMatrix, Nothing} = nothing,
                   colorvec_parabolic::Union{AbstractVector, Nothing} = nothing)

Wrap the semidiscretization `semi` as a split ODE problem in the time interval `tspan`
that can be passed to `solve` from the [SciML ecosystem](https://diffeq.sciml.ai/latest/).
The parabolic right-hand side is the first function of the split ODE problem and
will be used by default by the implicit part of IMEX methods from the
SciML ecosystem.

Optional keyword arguments:
- `jac_prototype_parabolic`: Expected to come from [SparseConnectivityTracer.jl](https://github.com/adrhill/SparseConnectivityTracer.jl).
  Specifies the sparsity structure of the parabolic function's Jacobian to enable e.g. efficient implicit time stepping.
  The [`SplitODEProblem`](https://docs.sciml.ai/DiffEqDocs/stable/types/split_ode_types/#SciMLBase.SplitODEProblem) only expects the Jacobian
  to be defined on the first function it takes in, which is treated implicitly. This corresponds to the parabolic right-hand side in Trixi.jl.
  The hyperbolic right-hand side is expected to be treated explicitly, and therefore its Jacobian is irrelevant.
- `colorvec_parabolic`: Expected to come from [SparseMatrixColorings.jl](https://github.com/gdalle/SparseMatrixColorings.jl).
  Allows for even faster Jacobian computation. Not necessarily required when `jac_prototype_parabolic` is given.
"""
function semidiscretize(semi::SemidiscretizationHyperbolicParabolic, tspan;
                        jac_prototype_parabolic::Union{AbstractMatrix, Nothing} = nothing,
                        colorvec_parabolic::Union{AbstractVector, Nothing} = nothing,
                        reset_threads = true)
    # Optionally reset Polyester.jl threads. See
    # https://github.com/trixi-framework/Trixi.jl/issues/1583
    # https://github.com/JuliaSIMD/Polyester.jl/issues/30
    if reset_threads
        Polyester.reset_threads!()
    end

    u0_ode = compute_coefficients(first(tspan), semi)
    # TODO: MPI, do we want to synchronize loading and print debug statements, e.g. using
    #       mpi_isparallel() && MPI.Barrier(mpi_comm())
    #       See https://github.com/trixi-framework/Trixi.jl/issues/328
    iip = true # is-inplace, i.e., we modify a vector when calling rhs_parabolic!, rhs!

    # Check if Jacobian prototype is provided for sparse Jacobian
    if jac_prototype_parabolic !== nothing
        # Convert `jac_prototype_parabolic` to real type, as seen here:
        # https://docs.sciml.ai/DiffEqDocs/stable/tutorials/advanced_ode_example/#Declaring-a-Sparse-Jacobian-with-Automatic-Sparsity-Detection
        parabolic_ode = SciMLBase.ODEFunction(rhs_parabolic!,
                                              jac_prototype = convert.(eltype(u0_ode),
                                                                       jac_prototype_parabolic),
                                              colorvec = colorvec_parabolic) # coloring vector is optional

        # Note that the IMEX time integration methods of OrdinaryDiffEq.jl treat the
        # first function implicitly and the second one explicitly. Thus, we pass the
        # (potentially) stiffer parabolic function first.
        return SplitODEProblem{iip}(parabolic_ode, rhs!, u0_ode, tspan, semi)
    else
        # We could also construct an `ODEFunction` explicitly without the Jacobian here,
        # but we stick to the lean direct in-place functions `rhs_parabolic!` and
        # let OrdinaryDiffEq.jl handle the rest
        return SplitODEProblem{iip}(rhs_parabolic!, rhs!, u0_ode, tspan, semi)
    end
end

"""
    semidiscretize(semi::SemidiscretizationHyperbolicParabolic, tspan,
                   restart_file::AbstractString;
                   jac_prototype_parabolic::Union{AbstractMatrix, Nothing} = nothing,
                   colorvec_parabolic::Union{AbstractVector, Nothing} = nothing)

Wrap the semidiscretization `semi` as a split ODE problem in the time interval `tspan`
that can be passed to `solve` from the [SciML ecosystem](https://diffeq.sciml.ai/latest/).
The parabolic right-hand side is the first function of the split ODE problem and
will be used by default by the implicit part of IMEX methods from the
SciML ecosystem.

The initial condition etc. is taken from the `restart_file`.

Optional keyword arguments:
- `jac_prototype_parabolic`: Expected to come from [SparseConnectivityTracer.jl](https://github.com/adrhill/SparseConnectivityTracer.jl).
  Specifies the sparsity structure of the parabolic function's Jacobian to enable e.g. efficient implicit time stepping.
  The [`SplitODEProblem`](https://docs.sciml.ai/DiffEqDocs/stable/types/split_ode_types/#SciMLBase.SplitODEProblem) only expects the Jacobian
  to be defined on the first function it takes in, which is treated implicitly. This corresponds to the parabolic right-hand side in Trixi.jl.
  The hyperbolic right-hand side is expected to be treated explicitly, and therefore its Jacobian is irrelevant.
- `colorvec_parabolic`: Expected to come from [SparseMatrixColorings.jl](https://github.com/gdalle/SparseMatrixColorings.jl).
  Allows for even faster Jacobian computation. Not necessarily required when `jac_prototype_parabolic` is given.
"""
function semidiscretize(semi::SemidiscretizationHyperbolicParabolic, tspan,
                        restart_file::AbstractString;
                        jac_prototype_parabolic::Union{AbstractMatrix, Nothing} = nothing,
                        colorvec_parabolic::Union{AbstractVector, Nothing} = nothing,
                        reset_threads = true)
    # Optionally reset Polyester.jl threads. See
    # https://github.com/trixi-framework/Trixi.jl/issues/1583
    # https://github.com/JuliaSIMD/Polyester.jl/issues/30
    if reset_threads
        Polyester.reset_threads!()
    end

    u0_ode = load_restart_file(semi, restart_file)
    # TODO: MPI, do we want to synchronize loading and print debug statements, e.g. using
    #       mpi_isparallel() && MPI.Barrier(mpi_comm())
    #       See https://github.com/trixi-framework/Trixi.jl/issues/328
    iip = true # is-inplace, i.e., we modify a vector when calling rhs_parabolic!, rhs!

    # Check if Jacobian prototype is provided for sparse Jacobian
    if jac_prototype_parabolic !== nothing
        # Convert `jac_prototype_parabolic` to real type, as seen here:
        # https://docs.sciml.ai/DiffEqDocs/stable/tutorials/advanced_ode_example/#Declaring-a-Sparse-Jacobian-with-Automatic-Sparsity-Detection
        parabolic_ode = SciMLBase.ODEFunction(rhs_parabolic!,
                                              jac_prototype = convert.(eltype(u0_ode),
                                                                       jac_prototype_parabolic),
                                              colorvec = colorvec_parabolic) # coloring vector is optional

        # Note that the IMEX time integration methods of OrdinaryDiffEq.jl treat the
        # first function implicitly and the second one explicitly. Thus, we pass the
        # (potentially) stiffer parabolic function first.
        return SplitODEProblem{iip}(parabolic_ode, rhs!, u0_ode, tspan, semi)
    else
        # We could also construct an `ODEFunction` explicitly without the Jacobian here,
        # but we stick to the lean direct in-place function `rhs_parabolic!` and
        # let OrdinaryDiffEq.jl handle the rest
        return SplitODEProblem{iip}(rhs_parabolic!, rhs!, u0_ode, tspan, semi)
    end
end

function rhs!(du_ode, u_ode, semi::SemidiscretizationHyperbolicParabolic, t)
    @unpack mesh, equations, boundary_conditions, source_terms, solver, cache = semi

    u = wrap_array(u_ode, mesh, equations, solver, cache)
    du = wrap_array(du_ode, mesh, equations, solver, cache)

    # TODO: Taal decide, do we need to pass the mesh?
    time_start = time_ns()
    @trixi_timeit timer() "rhs!" rhs!(du, u, t, mesh, equations,
                                      boundary_conditions, source_terms, solver, cache)
    runtime = time_ns() - time_start
    put!(semi.performance_counter.counters[1], runtime)

    return nothing
end

function rhs_parabolic!(du_ode, u_ode, semi::SemidiscretizationHyperbolicParabolic, t)
    @unpack mesh, equations_parabolic, boundary_conditions_parabolic, source_terms, solver, solver_parabolic, cache, cache_parabolic = semi

    u = wrap_array(u_ode, mesh, equations_parabolic, solver, cache)
    du = wrap_array(du_ode, mesh, equations_parabolic, solver, cache)

    # TODO: Taal decide, do we need to pass the mesh?
    time_start = time_ns()
    @trixi_timeit timer() "parabolic rhs!" rhs_parabolic!(du, u, t, mesh,
                                                          equations_parabolic,
                                                          boundary_conditions_parabolic,
                                                          source_terms,
                                                          solver, solver_parabolic,
                                                          cache, cache_parabolic)
    runtime = time_ns() - time_start
    put!(semi.performance_counter.counters[2], runtime)

    return nothing
end

"""
    linear_structure(semi::SemidiscretizationHyperbolicParabolic;
                     t0 = zero(real(semi)))

Wraps the right-hand side operator of the hyperbolic-parabolic semidiscretization `semi`
at time `t0` as an affine-linear operator given by a linear operator `A`
and a vector `b`:
```math
\\partial_t u(t) = A u(t) - b.
```
Works only for linear equations, i.e., equations with `have_constant_speed(equations) == True()`.

This has the benefit of greatly reduced memory consumption compared to constructing
the full system matrix explicitly, as done for instance in
[`jacobian_fd`](@ref) and [`jacobian_ad_forward`](@ref).

The returned linear operator `A` is a matrix-free representation which can be
supplied to iterative solvers from, e.g., [Krylov.jl](https://github.com/JuliaSmoothOptimizers/Krylov.jl).
"""
function linear_structure(semi::SemidiscretizationHyperbolicParabolic;
                          t0 = zero(real(semi)))
    if have_constant_speed(semi.equations) == False()
        throw(ArgumentError("`linear_structure` expects linear equations."))
    end

    # allocate memory
    u_ode = allocate_coefficients(mesh_equations_solver_cache(semi)...)
    du_ode = similar(u_ode)

    # get the right hand side from boundary conditions and optional source terms
    u_ode .= zero(eltype(u_ode))
    rhs!(du_ode, u_ode, semi, t0)
    b = -du_ode

    # Repeat for parabolic part
    rhs_parabolic!(du_ode, u_ode, semi, t0)
    @. b -= du_ode

    # Create a copy of `b` used internally to extract the linear part of `semi`.
    # This is necessary to get everything correct when the user updates the
    # returned vector `b`.
    b_tmp = copy(b)

    # additional storage for parabolic part
    dest_para = similar(du_ode)

    # wrap the linear operator
    A = LinearMap(length(u_ode), ismutating = true) do dest, src
        rhs!(dest, src, semi, t0)
        rhs_parabolic!(dest_para, src, semi, t0)

        @. dest += dest_para + b_tmp
        return dest
    end

    return A, b
end

function _jacobian_ad_forward(semi::SemidiscretizationHyperbolicParabolic, t0, u0_ode,
                              du_ode, config)
    new_semi = remake(semi, uEltype = eltype(config))

    du_ode_hyp = Vector{eltype(config)}(undef, length(du_ode))
    J = ForwardDiff.jacobian(du_ode, u0_ode, config) do du_ode, u_ode
        # Implementation of split ODE problem in OrdinaryDiffEq
        rhs!(du_ode_hyp, u_ode, new_semi, t0)
        rhs_parabolic!(du_ode, u_ode, new_semi, t0)
        du_ode .+= du_ode_hyp
    end

    return J
end

"""
    jacobian_ad_forward_parabolic(semi::SemidiscretizationHyperbolicParabolic;
                                  t0 = zero(real(semi)),
                                  u0_ode = compute_coefficients(t0, semi))

Uses the *parabolic part* of the right-hand side operator of the [`SemidiscretizationHyperbolicParabolic`](@ref) `semi`
and forward mode automatic differentiation to compute the Jacobian `J` of the 
parabolic/diffusive contribution only at time `t0` and state `u0_ode`.

This might be useful for operator-splitting methods, e.g., the construction of optimized 
time integrators which optimize different methods for the hyperbolic and parabolic part separately.
"""
function jacobian_ad_forward_parabolic(semi::SemidiscretizationHyperbolicParabolic;
                                       t0 = zero(real(semi)),
                                       u0_ode = compute_coefficients(t0, semi))
    jacobian_ad_forward_parabolic(semi, t0, u0_ode)
end

# The following version is for plain arrays
function jacobian_ad_forward_parabolic(semi::SemidiscretizationHyperbolicParabolic,
                                       t0, u0_ode)
    du_ode = similar(u0_ode)
    config = ForwardDiff.JacobianConfig(nothing, du_ode, u0_ode)

    # Use a function barrier since the generation of the `config` we use above
    # is not type-stable
    _jacobian_ad_forward_parabolic(semi, t0, u0_ode, du_ode, config)
end

function _jacobian_ad_forward_parabolic(semi, t0, u0_ode, du_ode, config)
    new_semi = remake(semi, uEltype = eltype(config))
    # Create anonymous function passed as first argument to `ForwardDiff.jacobian` to match
    # `ForwardDiff.jacobian(f!, y::AbstractArray, x::AbstractArray, 
    #                       cfg::JacobianConfig = JacobianConfig(f!, y, x), check=Val{true}())`
    J = ForwardDiff.jacobian(du_ode, u0_ode, config) do du_ode, u_ode
        Trixi.rhs_parabolic!(du_ode, u_ode, new_semi, t0)
    end

    return J
end
end # @muladd<|MERGE_RESOLUTION|>--- conflicted
+++ resolved
@@ -77,28 +77,7 @@
 
     cache_parabolic = create_cache_parabolic(mesh, equations, equations_parabolic,
                                              solver, solver_parabolic,
-<<<<<<< HEAD
                                              cache, RealT, uEltype)
-
-    SemidiscretizationHyperbolicParabolic{typeof(mesh), typeof(equations),
-                                          typeof(equations_parabolic),
-                                          typeof(initial_condition),
-                                          typeof(_boundary_conditions),
-                                          typeof(_boundary_conditions_parabolic),
-                                          typeof(source_terms), typeof(solver),
-                                          typeof(solver_parabolic), typeof(cache),
-                                          typeof(cache_parabolic)}(mesh, equations,
-                                                                   equations_parabolic,
-                                                                   initial_condition,
-                                                                   _boundary_conditions,
-                                                                   _boundary_conditions_parabolic,
-                                                                   source_terms,
-                                                                   solver,
-                                                                   solver_parabolic,
-                                                                   cache,
-                                                                   cache_parabolic)
-=======
-                                             RealT, uEltype)
 
     _boundary_conditions_parabolic = digest_boundary_conditions(boundary_conditions_parabolic,
                                                                 mesh, solver, cache)
@@ -128,7 +107,6 @@
                                                                           cache,
                                                                           cache_parabolic,
                                                                           performance_counter)
->>>>>>> d0708d92
 end
 
 # Create a new semidiscretization but change some parameters compared to the input.
