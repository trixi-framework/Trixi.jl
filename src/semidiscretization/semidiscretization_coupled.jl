# By default, Julia/LLVM does not use fused multiply-add operations (FMAs).
# Since these FMAs can increase the performance of many numerical algorithms,
# we need to opt-in explicitly.
# See https://ranocha.de/blog/Optimizing_EC_Trixi for further details.
@muladd begin
#! format: noindent

"""
    SemidiscretizationCoupled

A struct used to bundle multiple semidiscretizations.
[`semidiscretize`](@ref) will return an `ODEProblem` that synchronizes time steps between the semidiscretizations.
Each call of `rhs!` will call `rhs!` for each semidiscretization individually.
The semidiscretizations can be coupled by gluing meshes together using [`BoundaryConditionCoupled`](@ref).

!!! warning "Experimental code"
    This is an experimental feature and can change any time.
"""
mutable struct SemidiscretizationCoupled{S, Indices, EquationList} <:
               AbstractSemidiscretization
    semis::S
    u_indices::Indices # u_ode[u_indices[i]] is the part of u_ode corresponding to semis[i]
    performance_counter::PerformanceCounter
end

"""
    SemidiscretizationCoupled(semis...)

Create a coupled semidiscretization that consists of the semidiscretizations passed as arguments.
"""
function SemidiscretizationCoupled(semis...)
    @assert all(semi -> ndims(semi) == ndims(semis[1]), semis) "All semidiscretizations must have the same dimension!"

    # Number of coefficients for each semidiscretization
    n_coefficients = zeros(Int, length(semis))
    for i in 1:length(semis)
        _, equations, _, _ = mesh_equations_solver_cache(semis[i])
        n_coefficients[i] = ndofs(semis[i]) * nvariables(equations)
    end

    # Compute range of coefficients associated with each semidiscretization and allocate coupled BCs
    u_indices = Vector{UnitRange{Int}}(undef, length(semis))
    for i in 1:length(semis)
        offset = sum(n_coefficients[1:(i - 1)]) + 1
        u_indices[i] = range(offset, length = n_coefficients[i])

        allocate_coupled_boundary_conditions(semis[i])
    end

    performance_counter = PerformanceCounter()

    SemidiscretizationCoupled{typeof(semis), typeof(u_indices),
                              typeof(performance_counter)}(semis, u_indices,
                                                           performance_counter)
end

function Base.show(io::IO, semi::SemidiscretizationCoupled)
    @nospecialize semi # reduce precompilation time

    print(io, "SemidiscretizationCoupled($(semi.semis))")
end

function Base.show(io::IO, ::MIME"text/plain", semi::SemidiscretizationCoupled)
    @nospecialize semi # reduce precompilation time

    if get(io, :compact, false)
        show(io, semi)
    else
        summary_header(io, "SemidiscretizationCoupled")
        summary_line(io, "#spatial dimensions", ndims(semi.semis[1]))
        summary_line(io, "#systems", nsystems(semi))
        for i in eachsystem(semi)
            summary_line(io, "system", i)
            mesh, equations, solver, _ = mesh_equations_solver_cache(semi.semis[i])
            summary_line(increment_indent(io), "mesh", mesh |> typeof |> nameof)
            summary_line(increment_indent(io), "equations",
                         equations |> typeof |> nameof)
            summary_line(increment_indent(io), "initial condition",
                         semi.semis[i].initial_condition)
            # no boundary conditions since that could be too much
            summary_line(increment_indent(io), "source terms",
                         semi.semis[i].source_terms)
            summary_line(increment_indent(io), "solver", solver |> typeof |> nameof)
        end
        summary_line(io, "total #DOFs per field", ndofsglobal(semi))
        summary_footer(io)
    end
end

function print_summary_semidiscretization(io::IO, semi::SemidiscretizationCoupled)
    show(io, MIME"text/plain"(), semi)
    println(io, "\n")
    for i in eachsystem(semi)
        mesh, equations, solver, _ = mesh_equations_solver_cache(semi.semis[i])
        summary_header(io, "System #$i")

        summary_line(io, "mesh", mesh |> typeof |> nameof)
        show(increment_indent(io), MIME"text/plain"(), mesh)

        summary_line(io, "equations", equations |> typeof |> nameof)
        show(increment_indent(io), MIME"text/plain"(), equations)

        summary_line(io, "solver", solver |> typeof |> nameof)
        show(increment_indent(io), MIME"text/plain"(), solver)

        summary_footer(io)
        println(io, "\n")
    end
end

@inline Base.ndims(semi::SemidiscretizationCoupled) = ndims(semi.semis[1])

@inline nsystems(semi::SemidiscretizationCoupled) = length(semi.semis)

@inline eachsystem(semi::SemidiscretizationCoupled) = Base.OneTo(nsystems(semi))

@inline Base.real(semi::SemidiscretizationCoupled) = promote_type(real.(semi.semis)...)

@inline function Base.eltype(semi::SemidiscretizationCoupled)
    promote_type(eltype.(semi.semis)...)
end

@inline function ndofs(semi::SemidiscretizationCoupled)
    sum(ndofs, semi.semis)
end

"""
    ndofsglobal(semi::SemidiscretizationCoupled)

Return the global number of degrees of freedom associated with each scalar variable across all MPI ranks, and summed up over all coupled systems.
This is the same as [`ndofs`](@ref) for simulations running in serial or
parallelized via threads. It will in general be different for simulations
running in parallel with MPI.
"""
@inline function ndofsglobal(semi::SemidiscretizationCoupled)
    sum(ndofsglobal, semi.semis)
end

function compute_coefficients(t, semi::SemidiscretizationCoupled)
    @unpack u_indices = semi

    u_ode = Vector{real(semi)}(undef, u_indices[end][end])

    for i in eachsystem(semi)
        # Call `compute_coefficients` in `src/semidiscretization/semidiscretization.jl`
        u_ode[u_indices[i]] .= compute_coefficients(t, semi.semis[i])
    end

    return u_ode
end

@inline function get_system_u_ode(u_ode, index, semi::SemidiscretizationCoupled)
    @view u_ode[semi.u_indices[index]]
end

# Same as `foreach(enumerate(something))`, but without allocations.
#
# Note that compile times may increase if this is used with big tuples.
@inline foreach_enumerate(func, collection) = foreach_enumerate(func, collection, 1)
@inline foreach_enumerate(func, collection::Tuple{}, index) = nothing

@inline function foreach_enumerate(func, collection, index)
    element = first(collection)
    remaining_collection = Base.tail(collection)

    func((index, element))

    # Process remaining collection
    foreach_enumerate(func, remaining_collection, index + 1)
end

function rhs!(du_ode, u_ode, semi::SemidiscretizationCoupled, t)
    @unpack u_indices = semi

    time_start = time_ns()

    @trixi_timeit timer() "copy to coupled boundaries" begin
        foreach(semi.semis) do semi_
            copy_to_coupled_boundary!(semi_.boundary_conditions, u_ode, semi, semi_)
        end
    end

    # Call rhs! for each semidiscretization
    foreach_enumerate(semi.semis) do (i, semi_)
        u_loc = get_system_u_ode(u_ode, i, semi)
        du_loc = get_system_u_ode(du_ode, i, semi)
        rhs!(du_loc, u_loc, semi_, t)
    end

    runtime = time_ns() - time_start
    put!(semi.performance_counter, runtime)

    return nothing
end

################################################################################
### AnalysisCallback
################################################################################

"""
    AnalysisCallbackCoupled(semi, callbacks...)

Combine multiple analysis callbacks for coupled simulations with a
[`SemidiscretizationCoupled`](@ref). For each coupled system, an indididual
[`AnalysisCallback`](@ref) **must** be created and passed to the `AnalysisCallbackCoupled` **in
order**, i.e., in the same sequence as the indidvidual semidiscretizations are stored in the
`SemidiscretizationCoupled`.

!!! warning "Experimental code"
    This is an experimental feature and can change any time.
"""
struct AnalysisCallbackCoupled{CB}
    callbacks::CB
end

function Base.show(io::IO, ::MIME"text/plain",
                   cb_coupled::DiscreteCallback{<:Any, <:AnalysisCallbackCoupled})
    @nospecialize cb_coupled # reduce precompilation time

    if get(io, :compact, false)
        show(io, cb_coupled)
    else
        analysis_callback_coupled = cb_coupled.affect!

        summary_header(io, "AnalysisCallbackCoupled")
        for (i, cb) in enumerate(analysis_callback_coupled.callbacks)
            summary_line(io, "Callback #$i", "")
            show(increment_indent(io), MIME"text/plain"(), cb)
        end
        summary_footer(io)
    end
end

# Convenience constructor for the coupled callback that gets called directly from the elixirs
function AnalysisCallbackCoupled(semi_coupled, callbacks...)
    if length(callbacks) != nsystems(semi_coupled)
        error("an AnalysisCallbackCoupled requires one AnalysisCallback for each semidiscretization")
    end

    analysis_callback_coupled = AnalysisCallbackCoupled{typeof(callbacks)}(callbacks)

    # This callback is triggered if any of its subsidiary callbacks' condition is triggered
    condition = (u, t, integrator) -> any(callbacks) do callback
        callback.condition(u, t, integrator)
    end

    DiscreteCallback(condition, analysis_callback_coupled,
                     save_positions = (false, false),
                     initialize = initialize!)
end

# This method gets called during initialization from OrdinaryDiffEq's `solve(...)`
function initialize!(cb_coupled::DiscreteCallback{Condition, Affect!}, u_ode_coupled, t,
                     integrator) where {Condition, Affect! <: AnalysisCallbackCoupled}
    analysis_callback_coupled = cb_coupled.affect!
    semi_coupled = integrator.p
    du_ode_coupled = first(get_tmp_cache(integrator))

    # Loop over coupled systems' callbacks and initialize them individually
    for i in eachsystem(semi_coupled)
        cb = analysis_callback_coupled.callbacks[i]
        semi = semi_coupled.semis[i]
        u_ode = get_system_u_ode(u_ode_coupled, i, semi_coupled)
        du_ode = get_system_u_ode(du_ode_coupled, i, semi_coupled)
        initialize!(cb, u_ode, du_ode, t, integrator, semi)
    end
end

# This method gets called from OrdinaryDiffEq's `solve(...)`
function (analysis_callback_coupled::AnalysisCallbackCoupled)(integrator)
    semi_coupled = integrator.p
    u_ode_coupled = integrator.u
    du_ode_coupled = first(get_tmp_cache(integrator))

    # Loop over coupled systems' callbacks and call them individually
    for i in eachsystem(semi_coupled)
        @unpack condition = analysis_callback_coupled.callbacks[i]
        analysis_callback = analysis_callback_coupled.callbacks[i].affect!
        u_ode = get_system_u_ode(u_ode_coupled, i, semi_coupled)

        # Check condition and skip callback if it is not yet its turn
        if !condition(u_ode, integrator.t, integrator)
            continue
        end

        semi = semi_coupled.semis[i]
        du_ode = get_system_u_ode(du_ode_coupled, i, semi_coupled)
        analysis_callback(u_ode, du_ode, integrator, semi)
    end
end

# used for error checks and EOC analysis
function (cb::DiscreteCallback{Condition, Affect!})(sol) where {Condition,
                                                                Affect! <:
                                                                AnalysisCallbackCoupled}
    semi_coupled = sol.prob.p
    u_ode_coupled = sol.u[end]
    @unpack callbacks = cb.affect!

    uEltype = real(semi_coupled)
    l2_error_collection = uEltype[]
    linf_error_collection = uEltype[]
    for i in eachsystem(semi_coupled)
        analysis_callback = callbacks[i].affect!
        @unpack analyzer = analysis_callback
        cache_analysis = analysis_callback.cache

        semi = semi_coupled.semis[i]
        u_ode = get_system_u_ode(u_ode_coupled, i, semi_coupled)

        l2_error, linf_error = calc_error_norms(u_ode, sol.t[end], analyzer, semi,
                                                cache_analysis)
        append!(l2_error_collection, l2_error)
        append!(linf_error_collection, linf_error)
    end

    (; l2 = l2_error_collection, linf = linf_error_collection)
end

################################################################################
### SaveSolutionCallback
################################################################################

# Save mesh for a coupled semidiscretization, which contains multiple meshes internally
function save_mesh(semi::SemidiscretizationCoupled, output_directory, timestep = 0)
    for i in eachsystem(semi)
        mesh, _, _, _ = mesh_equations_solver_cache(semi.semis[i])

        if mesh.unsaved_changes
            mesh.current_filename = save_mesh_file(mesh, output_directory; system = i,
                                                   timestep = timestep)
            mesh.unsaved_changes = false
        end
    end
end

@inline function save_solution_file(semi::SemidiscretizationCoupled, u_ode,
                                    solution_callback,
                                    integrator)
    @unpack semis = semi

    for i in eachsystem(semi)
        u_ode_slice = get_system_u_ode(u_ode, i, semi)
        save_solution_file(semis[i], u_ode_slice, solution_callback, integrator,
                           system = i)
    end
end

################################################################################
### StepsizeCallback
################################################################################
# In case of coupled system, use minimum timestep over all systems
<<<<<<< HEAD

# Case for `cfl_advective` as a constant and `cfl_diffusive` as a constant.
function calculate_dt(u_ode, t, cfl_advective::Real, cfl_diffusive::Real,
=======
function calculate_dt(u_ode, t, cfl_convective, cfl_diffusive,
>>>>>>> 37c45651
                      semi::SemidiscretizationCoupled)
    dt = minimum(eachsystem(semi)) do i
        u_ode_slice = get_system_u_ode(u_ode, i, semi)
        calculate_dt(u_ode_slice, t, cfl_advective, cfl_diffusive, semi.semis[i])
    end

    return dt
end
<<<<<<< HEAD
# Case for `cfl_advective` as a function of time `t` and `cfl_diffusive` as a constant.
function calculate_dt(u_ode, t, cfl_advective, cfl_diffusive::Real,
                      semi::SemidiscretizationCoupled)
    dt = minimum(eachsystem(semi)) do i
        u_ode_slice = get_system_u_ode(u_ode, i, semi)
        calculate_dt(u_ode_slice, t, cfl_advective(t), cfl_diffusive, semi.semis[i])
    end

    return dt
end
=======
>>>>>>> 37c45651

function update_cleaning_speed!(semi_coupled::SemidiscretizationCoupled,
                                glm_speed_callback, dt, t)
    @unpack glm_scale, cfl, semi_indices = glm_speed_callback

    if length(semi_indices) == 0
        throw("Since you have more than one semidiscretization you need to specify the 'semi_indices' for which the GLM speed needs to be calculated.")
    end

    # Check that all MHD semidiscretizations received a GLM cleaning speed update.
    for (semi_index, semi) in enumerate(semi_coupled.semis)
        if (typeof(semi.equations) <: AbstractIdealGlmMhdEquations &&
            !(semi_index in semi_indices))
            error("Equation of semidiscretization $semi_index needs to be included in 'semi_indices' of 'GlmSpeedCallback'.")
        end
    end

    for semi_index in semi_indices
        semi = semi_coupled.semis[semi_index]
        mesh, equations, solver, cache = mesh_equations_solver_cache(semi)

        # compute time step for GLM linear advection equation with c_h=1 (redone due to the possible AMR)
        c_h_deltat = calc_dt_for_cleaning_speed(cfl(t),
                                                mesh, equations, solver, cache)

        # c_h is proportional to its own time step divided by the complete MHD time step
        # We use @reset here since the equations are immutable (to work on GPUs etc.).
        # Thus, we need to modify the equations field of the semidiscretization.
        @reset equations.c_h = glm_scale * c_h_deltat / dt
        semi.equations = equations
    end

    return semi_coupled
end

################################################################################
### Equations
################################################################################

"""
    BoundaryConditionCoupled(other_semi_index, indices, uEltype, coupling_converter)

Boundary condition to glue two meshes together. Solution values at the boundary
of another mesh will be used as boundary values. This requires the use
of [`SemidiscretizationCoupled`](@ref). The other mesh is specified by `other_semi_index`,
which is the index of the mesh in the tuple of semidiscretizations.

Note that the elements and nodes of the two meshes at the coupled boundary must coincide.
This is currently only implemented for [`StructuredMesh`](@ref).

# Arguments
- `other_semi_index`: the index in `SemidiscretizationCoupled` of the semidiscretization
                      from which the values are copied
- `indices::Tuple`: node/cell indices at the boundary of the mesh in the other
                    semidiscretization. See examples below.
- `uEltype::Type`: element type of solution
- `coupling_converter::CouplingConverter`: function to call for converting the solution
                                           state of one system to the other system

# Examples
```julia
# Connect the left boundary of mesh 2 to our boundary such that our positive
# boundary direction will match the positive y direction of the other boundary
BoundaryConditionCoupled(2, (:begin, :i), Float64, fun)

# Connect the same two boundaries oppositely oriented
BoundaryConditionCoupled(2, (:begin, :i_backwards), Float64, fun)

# Using this as y_neg boundary will connect `our_cells[i, 1, j]` to `other_cells[j, end-i, end]`
BoundaryConditionCoupled(2, (:j, :i_backwards, :end), Float64, fun)
```

!!! warning "Experimental code"
    This is an experimental feature and can change any time.
"""
mutable struct BoundaryConditionCoupled{NDIMS,
                                        # Store the other semi index as type parameter,
                                        # so that retrieving the other semidiscretization
                                        # is type-stable.
                                        # x-ref: https://github.com/trixi-framework/Trixi.jl/pull/1979
                                        other_semi_index, NDIMST2M1,
                                        uEltype <: Real, Indices, CouplingConverter}
    # NDIMST2M1 == NDIMS * 2 - 1
    # Buffer for boundary values: [variable, nodes_i, nodes_j, cell_i, cell_j]
    u_boundary         :: Array{uEltype, NDIMST2M1} # NDIMS * 2 - 1
    other_orientation  :: Int
    indices            :: Indices
    coupling_converter :: CouplingConverter

    function BoundaryConditionCoupled(other_semi_index, indices, uEltype,
                                      coupling_converter)
        NDIMS = length(indices)
        u_boundary = Array{uEltype, NDIMS * 2 - 1}(undef, ntuple(_ -> 0, NDIMS * 2 - 1))

        if indices[1] in (:begin, :end)
            other_orientation = 1
        elseif indices[2] in (:begin, :end)
            other_orientation = 2
        else # indices[3] in (:begin, :end)
            other_orientation = 3
        end

        new{NDIMS, other_semi_index, NDIMS * 2 - 1, uEltype, typeof(indices),
            typeof(coupling_converter)}(u_boundary,
                                        other_orientation,
                                        indices, coupling_converter)
    end
end

function Base.eltype(boundary_condition::BoundaryConditionCoupled)
    eltype(boundary_condition.u_boundary)
end

function (boundary_condition::BoundaryConditionCoupled)(u_inner, orientation, direction,
                                                        cell_indices,
                                                        surface_node_indices,
                                                        surface_flux_function,
                                                        equations)
    # get_node_vars(boundary_condition.u_boundary, equations, solver, surface_node_indices..., cell_indices...),
    # but we don't have a solver here
    u_boundary = SVector(ntuple(v -> boundary_condition.u_boundary[v,
                                                                   surface_node_indices...,
                                                                   cell_indices...],
                                Val(nvariables(equations))))

    # Calculate boundary flux
    if surface_flux_function isa Tuple
        # In case of conservative (index 1) and non-conservative (index 2) fluxes,
        # add the non-conservative one with a factor of 1/2.
        if iseven(direction) # u_inner is "left" of boundary, u_boundary is "right" of boundary
            flux = (surface_flux_function[1](u_inner, u_boundary, orientation,
                                             equations),
                    surface_flux_function[2](u_inner, u_boundary, orientation,
                                             equations))
        else # u_boundary is "left" of boundary, u_inner is "right" of boundary
            flux = (surface_flux_function[1](u_boundary, u_inner, orientation,
                                             equations),
                    surface_flux_function[2](u_boundary, u_inner, orientation,
                                             equations))
        end
    else
        if iseven(direction) # u_inner is "left" of boundary, u_boundary is "right" of boundary
            flux = surface_flux_function(u_inner, u_boundary, orientation, equations)
        else # u_boundary is "left" of boundary, u_inner is "right" of boundary
            flux = surface_flux_function(u_boundary, u_inner, orientation, equations)
        end
    end

    return flux
end

function allocate_coupled_boundary_conditions(semi::AbstractSemidiscretization)
    n_boundaries = 2 * ndims(semi)
    mesh, equations, solver, _ = mesh_equations_solver_cache(semi)

    for direction in 1:n_boundaries
        boundary_condition = semi.boundary_conditions[direction]

        allocate_coupled_boundary_condition(boundary_condition, direction, mesh,
                                            equations,
                                            solver)
    end
end

# Don't do anything for other BCs than BoundaryConditionCoupled
function allocate_coupled_boundary_condition(boundary_condition, direction, mesh,
                                             equations,
                                             solver)
    return nothing
end

# In 2D
function allocate_coupled_boundary_condition(boundary_condition::BoundaryConditionCoupled{2},
                                             direction, mesh, equations, dg::DGSEM)
    if direction in (1, 2)
        cell_size = size(mesh, 2)
    else
        cell_size = size(mesh, 1)
    end

    uEltype = eltype(boundary_condition)
    boundary_condition.u_boundary = Array{uEltype, 3}(undef, nvariables(equations),
                                                      nnodes(dg),
                                                      cell_size)
end

# Don't do anything for other BCs than BoundaryConditionCoupled
function copy_to_coupled_boundary!(boundary_condition, u_ode, semi_coupled, semi)
    return nothing
end

function copy_to_coupled_boundary!(u_ode, semi_coupled, semi, i, n_boundaries,
                                   boundary_condition, boundary_conditions...)
    copy_to_coupled_boundary!(boundary_condition, u_ode, semi_coupled, semi)
    if i < n_boundaries
        copy_to_coupled_boundary!(u_ode, semi_coupled, semi, i + 1, n_boundaries,
                                  boundary_conditions...)
    end
end

function copy_to_coupled_boundary!(boundary_conditions::Union{Tuple, NamedTuple}, u_ode,
                                   semi_coupled, semi)
    copy_to_coupled_boundary!(u_ode, semi_coupled, semi, 1, length(boundary_conditions),
                              boundary_conditions...)
end

# In 2D
function copy_to_coupled_boundary!(boundary_condition::BoundaryConditionCoupled{2,
                                                                                other_semi_index},
                                   u_ode, semi_coupled, semi) where {other_semi_index}
    @unpack u_indices = semi_coupled
    @unpack other_orientation, indices = boundary_condition
    @unpack coupling_converter, u_boundary = boundary_condition

    mesh_own, equations_own, solver_own, cache_own = mesh_equations_solver_cache(semi)
    other_semi = semi_coupled.semis[other_semi_index]
    mesh_other, equations_other, solver_other, cache_other = mesh_equations_solver_cache(other_semi)

    node_coordinates_other = cache_other.elements.node_coordinates
    u_ode_other = get_system_u_ode(u_ode, other_semi_index, semi_coupled)
    u_other = wrap_array(u_ode_other, mesh_other, equations_other, solver_other,
                         cache_other)

    linear_indices = LinearIndices(size(mesh_other))

    if other_orientation == 1
        cells = axes(mesh_other, 2)
    else # other_orientation == 2
        cells = axes(mesh_other, 1)
    end

    # Copy solution data to the coupled boundary using "delayed indexing" with
    # a start value and a step size to get the correct face and orientation.
    node_index_range = eachnode(solver_other)
    i_node_start, i_node_step = index_to_start_step_2d(indices[1], node_index_range)
    j_node_start, j_node_step = index_to_start_step_2d(indices[2], node_index_range)

    i_cell_start, i_cell_step = index_to_start_step_2d(indices[1], axes(mesh_other, 1))
    j_cell_start, j_cell_step = index_to_start_step_2d(indices[2], axes(mesh_other, 2))

    # We need indices starting at 1 for the handling of `i_cell` etc.
    Base.require_one_based_indexing(cells)

    @threaded for i in eachindex(cells)
        cell = cells[i]
        i_cell = i_cell_start + (i - 1) * i_cell_step
        j_cell = j_cell_start + (i - 1) * j_cell_step

        i_node = i_node_start
        j_node = j_node_start
        element_id = linear_indices[i_cell, j_cell]

        for element_id in eachnode(solver_other)
            x_other = get_node_coords(node_coordinates_other, equations_other,
                                      solver_other,
                                      i_node, j_node, linear_indices[i_cell, j_cell])
            u_node_other = get_node_vars(u_other, equations_other, solver_other, i_node,
                                         j_node, linear_indices[i_cell, j_cell])
            u_node_converted = coupling_converter(x_other, u_node_other,
                                                  equations_other,
                                                  equations_own)

            for i in eachindex(u_node_converted)
                u_boundary[i, element_id, cell] = u_node_converted[i]
            end

            i_node += i_node_step
            j_node += j_node_step
        end
    end

    return nothing
end

################################################################################
### DGSEM/structured
################################################################################

@inline function calc_boundary_flux_by_direction!(surface_flux_values, u, t,
                                                  orientation,
                                                  boundary_condition::BoundaryConditionCoupled,
                                                  mesh::Union{StructuredMesh,
                                                              StructuredMeshView},
                                                  nonconservative_terms::False,
                                                  equations,
                                                  surface_integral, dg::DG, cache,
                                                  direction, node_indices,
                                                  surface_node_indices, element)
    @unpack node_coordinates, contravariant_vectors, inverse_jacobian = cache.elements
    @unpack surface_flux = surface_integral

    cell_indices = get_boundary_indices(element, orientation, mesh)

    u_inner = get_node_vars(u, equations, dg, node_indices..., element)

    # If the mapping is orientation-reversing, the contravariant vectors' orientation
    # is reversed as well. The normal vector must be oriented in the direction
    # from `left_element` to `right_element`, or the numerical flux will be computed
    # incorrectly (downwind direction).
    sign_jacobian = sign(inverse_jacobian[node_indices..., element])

    # Contravariant vector Ja^i is the normal vector
    normal = sign_jacobian *
             get_contravariant_vector(orientation, contravariant_vectors,
                                      node_indices..., element)

    # If the mapping is orientation-reversing, the normal vector will be reversed (see above).
    # However, the flux now has the wrong sign, since we need the physical flux in normal direction.
    flux = sign_jacobian * boundary_condition(u_inner, normal, direction, cell_indices,
                              surface_node_indices, surface_flux, equations)

    for v in eachvariable(equations)
        surface_flux_values[v, surface_node_indices..., direction, element] = flux[v]
    end

    return nothing
end

@inline function calc_boundary_flux_by_direction!(surface_flux_values, u, t,
                                                  orientation,
                                                  boundary_condition::BoundaryConditionCoupled,
                                                  mesh::Union{StructuredMesh,
                                                              StructuredMeshView},
                                                  nonconservative_terms::True,
                                                  equations,
                                                  surface_integral, dg::DG, cache,
                                                  direction, node_indices,
                                                  surface_node_indices, element)
    @unpack node_coordinates, contravariant_vectors, inverse_jacobian = cache.elements
    @unpack surface_flux = surface_integral

    cell_indices = get_boundary_indices(element, orientation, mesh)

    u_inner = get_node_vars(u, equations, dg, node_indices..., element)

    # If the mapping is orientation-reversing, the contravariant vectors' orientation
    # is reversed as well. The normal vector must be oriented in the direction
    # from `left_element` to `right_element`, or the numerical flux will be computed
    # incorrectly (downwind direction).
    sign_jacobian = sign(inverse_jacobian[node_indices..., element])

    # Contravariant vector Ja^i is the normal vector
    normal = sign_jacobian *
             get_contravariant_vector(orientation, contravariant_vectors,
                                      node_indices..., element)

    # If the mapping is orientation-reversing, the normal vector will be reversed (see above).
    # However, the flux now has the wrong sign, since we need the physical flux in normal direction.
    flux, noncons_flux = boundary_condition(u_inner, normal, direction, cell_indices,
                                            surface_node_indices, surface_flux,
                                            equations)

    for v in eachvariable(equations)
        surface_flux_values[v, surface_node_indices..., direction, element] = sign_jacobian *
                                                                              (flux[v] +
                                                                               0.5f0 *
                                                                               noncons_flux[v])
    end

    return nothing
end

function get_boundary_indices(element, orientation,
                              mesh::Union{StructuredMesh{2}, StructuredMeshView{2}})
    cartesian_indices = CartesianIndices(size(mesh))
    if orientation == 1
        # Get index of element in y-direction
        cell_indices = (cartesian_indices[element][2],)
    else # orientation == 2
        # Get index of element in x-direction
        cell_indices = (cartesian_indices[element][1],)
    end

    return cell_indices
end

################################################################################
### Special elixirs
################################################################################

# Analyze convergence for SemidiscretizationCoupled
function analyze_convergence(errors_coupled, iterations,
                             semi_coupled::SemidiscretizationCoupled)
    # Extract errors: the errors are currently stored as
    # | iter 1 sys 1 var 1...n | iter 1 sys 2 var 1...n | ... | iter 2 sys 1 var 1...n | ...
    # but for calling `analyze_convergence` below, we need the following layout
    # sys n: | iter 1 var 1...n | iter 1 var 1...n | ... | iter 2 var 1...n | ...
    # That is, we need to extract and join the data for a single system
    errors = Dict{Symbol, Vector{Float64}}[]
    for i in eachsystem(semi_coupled)
        push!(errors, Dict(:l2 => Float64[], :linf => Float64[]))
    end
    offset = 0
    for iter in 1:iterations, i in eachsystem(semi_coupled)
        # Extract information on current semi
        semi = semi_coupled.semis[i]
        _, equations, _, _ = mesh_equations_solver_cache(semi)
        variablenames = varnames(cons2cons, equations)

        # Compute offset
        first = offset + 1
        last = offset + length(variablenames)
        offset += length(variablenames)

        # Append errors to appropriate storage
        append!(errors[i][:l2], errors_coupled[:l2][first:last])
        append!(errors[i][:linf], errors_coupled[:linf][first:last])
    end

    eoc_mean_values = Vector{Dict{Symbol, Any}}(undef, nsystems(semi_coupled))
    for i in eachsystem(semi_coupled)
        # Use visual cues to separate output from multiple systems
        println()
        println("="^100)
        println("# System $i")
        println("="^100)

        # Extract information on current semi
        semi = semi_coupled.semis[i]
        _, equations, _, _ = mesh_equations_solver_cache(semi)
        variablenames = varnames(cons2cons, equations)

        eoc_mean_values[i] = analyze_convergence(errors[i], iterations, variablenames)
    end

    return eoc_mean_values
end
end # @muladd<|MERGE_RESOLUTION|>--- conflicted
+++ resolved
@@ -350,13 +350,7 @@
 ### StepsizeCallback
 ################################################################################
 # In case of coupled system, use minimum timestep over all systems
-<<<<<<< HEAD
-
-# Case for `cfl_advective` as a constant and `cfl_diffusive` as a constant.
-function calculate_dt(u_ode, t, cfl_advective::Real, cfl_diffusive::Real,
-=======
-function calculate_dt(u_ode, t, cfl_convective, cfl_diffusive,
->>>>>>> 37c45651
+function calculate_dt(u_ode, t, cfl_advective, cfl_diffusive,
                       semi::SemidiscretizationCoupled)
     dt = minimum(eachsystem(semi)) do i
         u_ode_slice = get_system_u_ode(u_ode, i, semi)
@@ -365,19 +359,6 @@
 
     return dt
 end
-<<<<<<< HEAD
-# Case for `cfl_advective` as a function of time `t` and `cfl_diffusive` as a constant.
-function calculate_dt(u_ode, t, cfl_advective, cfl_diffusive::Real,
-                      semi::SemidiscretizationCoupled)
-    dt = minimum(eachsystem(semi)) do i
-        u_ode_slice = get_system_u_ode(u_ode, i, semi)
-        calculate_dt(u_ode_slice, t, cfl_advective(t), cfl_diffusive, semi.semis[i])
-    end
-
-    return dt
-end
-=======
->>>>>>> 37c45651
 
 function update_cleaning_speed!(semi_coupled::SemidiscretizationCoupled,
                                 glm_speed_callback, dt, t)
