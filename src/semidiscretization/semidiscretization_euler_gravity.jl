--- conflicted
+++ resolved
@@ -475,7 +475,6 @@
 
 # TODO: Taal decide, where should specific parts like these be?
 @inline function save_solution_file(u_ode, t, dt, iter,
-<<<<<<< HEAD
                                     semi::SemidiscretizationEulerGravity, solution_callback,
                                     element_variables=Dict{Symbol,Any}(); system="")
   # If this is called already as part of a multi-system setup (i.e., system is non-empty),
@@ -501,24 +500,6 @@
                                         system=system_gravity)
 
   return filename_euler, filename_gravity
-=======
-                                    semi::SemidiscretizationEulerGravity,
-                                    solution_callback,
-                                    element_variables = Dict{Symbol, Any}())
-    u_euler = wrap_array_native(u_ode, semi.semi_euler)
-    filename_euler = save_solution_file(u_euler, t, dt, iter,
-                                        mesh_equations_solver_cache(semi.semi_euler)...,
-                                        solution_callback, element_variables,
-                                        system = "euler")
-
-    u_gravity = wrap_array_native(semi.cache.u_ode, semi.semi_gravity)
-    filename_gravity = save_solution_file(u_gravity, t, dt, iter,
-                                          mesh_equations_solver_cache(semi.semi_gravity)...,
-                                          solution_callback, element_variables,
-                                          system = "gravity")
-
-    return filename_euler, filename_gravity
->>>>>>> 2bc1cc68
 end
 
 @inline function (amr_callback::AMRCallback)(u_ode,
