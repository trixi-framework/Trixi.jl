--- conflicted
+++ resolved
@@ -360,16 +360,12 @@
         # Source term: Jeans instability OR coupling convergence test OR blast wave
         # put in gravity source term proportional to Euler density
         # OBS! subtract off the background density ρ_0 (spatial mean value)
-<<<<<<< HEAD
         n_elements = size(u_euler)[end]
+        # Note: Adding to `du_gravity` is essentially adding to `du_ode`!
         @threaded for element in 1:n_elements
             @views @. du_gravity[1, .., element] += grav_scale *
                                                     (u_euler[1, .., element] - rho0)
         end
-=======
-        # Note: Adding to `du_gravity` is essentially adding to `du_ode`!
-        @views @. du_gravity[1, .., :] += grav_scale * (u_euler[1, .., :] - rho0)
->>>>>>> a151e745
 
         a_stage = a[stage]
         b_stage_dtau = b[stage] * dtau
@@ -425,16 +421,12 @@
         # Source term: Jeans instability OR coupling convergence test OR blast wave
         # put in gravity source term proportional to Euler density
         # OBS! subtract off the background density ρ_0 around which the Jeans instability is perturbed
-<<<<<<< HEAD
         n_elements = size(u_euler)[end]
+        # Note: Adding to `du_gravity` is essentially adding to `du_ode`!
         @threaded for element in 1:n_elements
             @views @. du_gravity[1, .., element] += grav_scale *
                                                     (u_euler[1, .., element] - rho0)
         end
-=======
-        # Note: Adding to `du_gravity` is essentially adding to `du_ode`!
-        @views @. du_gravity[1, .., :] += grav_scale * (u_euler[1, .., :] - rho0)
->>>>>>> a151e745
 
         delta_stage = delta[stage]
         gamma1_stage = gamma1[stage]
