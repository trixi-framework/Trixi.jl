
"""
    ParametersEulerGravity(; background_density=0.0,
                             gravitational_constant=1.0,
                             cfl=1.0,
                             resid_tol=1.0e-4,
                             n_iterations_max=10^4,
                             timestep_gravity=timestep_gravity_erk52_3Sstar!)

Set up parameters for the gravitational part of a [`SemidiscretizationEulerGravity`](@ref).
"""
struct ParametersEulerGravity{RealT<:Real, TimestepGravity}
  background_density    ::RealT # aka rho0
  gravitational_constant::RealT # aka G
  cfl                   ::RealT
  resid_tol             ::RealT
  resid_tol_type        ::Symbol
  n_iterations_max      ::Int
  timestep_gravity::TimestepGravity
end

function ParametersEulerGravity(; background_density=0.0,
                                  gravitational_constant=1.0,
                                  cfl=1.0,
                                  resid_tol=1.0e-4,
                                  resid_tol_type=:linf_phi, #  :linf_phi, :l2_full
                                  n_iterations_max=10^4,
                                  timestep_gravity=timestep_gravity_erk52_3Sstar!)
  background_density, gravitational_constant, cfl, resid_tol = promote(
    background_density, gravitational_constant, cfl, resid_tol)

  return ParametersEulerGravity(background_density, gravitational_constant, cfl,
    resid_tol, resid_tol_type, n_iterations_max, timestep_gravity)
end

function Base.show(io::IO, parameters::ParametersEulerGravity)
  print(io, "ParametersEulerGravity(")
  print(io,   "background_density=", parameters.background_density)
  print(io, ", gravitational_constant=", parameters.gravitational_constant)
  print(io, ", cfl=", parameters.cfl)
  print(io, ", n_iterations_max=", parameters.n_iterations_max)
  print(io, ", timestep_gravity=", parameters.timestep_gravity)
  print(io, ")")
end
function Base.show(io::IO, ::MIME"text/plain", parameters::ParametersEulerGravity)
  if get(io, :compact, false)
    show(io, parameters)
  else
    setup = [
             "background density (ρ₀)" => parameters.background_density,
             "gravitational constant (G)" => parameters.gravitational_constant,
             "CFL (gravity)" => parameters.cfl,
             "max. #iterations" => parameters.n_iterations_max,
             "time integrator" => parameters.timestep_gravity,
            ]
    summary_box(io, "ParametersEulerGravity", setup)
  end
end


"""
    SemidiscretizationEulerGravity

A struct containing everything needed to describe a spatial semidiscretization
of a the compressible Euler equations with self-gravity, reformulating the
Poisson equation for the gravitational potential as steady-state problem of
the hyperblic diffusion equations.
- Michael Schlottke-Lakemper, Andrew R. Winters, Hendrik Ranocha, Gregor J. Gassner (2020)
  "A purely hyperbolic discontinuous Galerkin approach for self-gravitating gas dynamics"
  [arXiv: 2008.10593](https://arXiv.org/abs/2008.10593)
"""
struct SemidiscretizationEulerGravity{SemiEuler, SemiGravity,
                                      Parameters<:ParametersEulerGravity, Cache} <: AbstractSemidiscretization
  semi_euler::SemiEuler
  semi_gravity::SemiGravity
  parameters::Parameters
  performance_counter::PerformanceCounter
  gravity_counter::PerformanceCounter
  cache::Cache

  function SemidiscretizationEulerGravity{SemiEuler, SemiGravity, Parameters, Cache}(
      semi_euler::SemiEuler, semi_gravity::SemiGravity,
      parameters::Parameters, cache::Cache) where {SemiEuler, SemiGravity,
                                                   Parameters<:ParametersEulerGravity, Cache}
    @assert ndims(semi_euler) == ndims(semi_gravity)
    @assert typeof(semi_euler.mesh) == typeof(semi_gravity.mesh)
    @assert polydeg(semi_euler.solver) == polydeg(semi_gravity.solver)

    performance_counter = PerformanceCounter()
    gravity_counter = PerformanceCounter()

    new(semi_euler, semi_gravity, parameters, performance_counter, gravity_counter, cache)
  end
end

"""
    SemidiscretizationEulerGravity(semi_euler::SemiEuler, semi_gravity::SemiGravity, parameters)

Construct a semidiscretization of the compressible Euler equations with self-gravity.
`parameters` should be given as [`ParametersEulerGravity`](@ref).
"""
function SemidiscretizationEulerGravity(semi_euler::SemiEuler, semi_gravity::SemiGravity, parameters) where
    {Mesh, SemiEuler<:SemidiscretizationHyperbolic{Mesh, <:AbstractCompressibleEulerEquations},
           SemiGravity<:SemidiscretizationHyperbolic{Mesh, <:AbstractHyperbolicDiffusionEquations}}

  u_ode = compute_coefficients(zero(real(semi_gravity)), semi_gravity)
  du_ode     = similar(u_ode)
  u_tmp1_ode = similar(u_ode)
  u_tmp2_ode = similar(u_ode)
  cache = (; u_ode, du_ode, u_tmp1_ode, u_tmp2_ode)

  SemidiscretizationEulerGravity{typeof(semi_euler), typeof(semi_gravity), typeof(parameters), typeof(cache)}(
    semi_euler, semi_gravity, parameters, cache)
end

function Base.show(io::IO, semi::SemidiscretizationEulerGravity)
  print(io, "SemidiscretizationEulerGravity using")
  print(io,       semi.semi_euler)
  print(io, ", ", semi.semi_gravity)
  print(io, ", ", semi.parameters)
  print(io, ", cache(")
  for (idx,key) in enumerate(keys(semi.cache))
    idx > 1 && print(io, " ")
    print(io, key)
  end
  print(io, "))")
end

function Base.show(io::IO, mime::MIME"text/plain", semi::SemidiscretizationEulerGravity)
  if get(io, :compact, false)
    show(io, semi)
  else
    summary_header(io, "SemidiscretizationEulerGravity")
    summary_line(io, "semidiscretization Euler", semi.semi_euler |> typeof |> nameof)
    show(increment_indent(io), mime, semi.semi_euler)
    summary_line(io, "semidiscretization gravity", semi.semi_gravity |> typeof |> nameof)
    show(increment_indent(io), mime, semi.semi_gravity)
    summary_line(io, "parameters", semi.parameters |> typeof |> nameof)
    show(increment_indent(io), mime, semi.parameters)
    summary_footer(io)
  end
end


# The compressible Euler semidiscretization is considered to be the main semidiscretization.
# The hyperbolic diffusion equations part is only used internally to update the gravitational
# potential during an rhs! evaluation of the flow solver.
@inline function mesh_equations_solver_cache(semi::SemidiscretizationEulerGravity)
  mesh_equations_solver_cache(semi.semi_euler)
end

@inline Base.real(semi::SemidiscretizationEulerGravity) = real(semi.semi_euler)


# computes the coefficients of the initial condition
@inline function compute_coefficients(t, semi::SemidiscretizationEulerGravity)
  compute_coefficients!(semi.cache.u_ode, t, semi.semi_gravity)
  compute_coefficients(t, semi.semi_euler)
end

# computes the coefficients of the initial condition and stores the Euler part in `u_ode`
@inline function compute_coefficients!(u_ode, t, semi::SemidiscretizationEulerGravity)
  compute_coefficients!(semi.cache.u_ode, t, semi.semi_gravity)
  compute_coefficients!(u_ode, t, semi.semi_euler)
end


@inline function calc_error_norms(func, u, t, analyzer, semi::SemidiscretizationEulerGravity, cache_analysis)
  calc_error_norms(func, u, t, analyzer, semi.semi_euler, cache_analysis)
end


function rhs!(du_ode, u_ode, semi::SemidiscretizationEulerGravity, t)
  @unpack semi_euler, semi_gravity, cache = semi

  u_euler   = wrap_array(u_ode , semi_euler)
  du_euler  = wrap_array(du_ode, semi_euler)
  u_gravity = wrap_array(cache.u_ode, semi_gravity)

  time_start = time_ns()

  # standard semidiscretization of the compressible Euler equations
  @timeit_debug timer() "Euler solver" rhs!(du_ode, u_ode, semi_euler, t)

  # compute gravitational potential and forces
  @timeit_debug timer() "gravity solver" update_gravity!(semi, u_ode, semi.parameters.timestep_gravity)

  # add gravitational source source_terms to the Euler part
  if ndims(semi_euler) == 1
    @views @. du_euler[2, .., :] -= u_euler[1, .., :] * u_gravity[2, .., :]
    @views @. du_euler[3, .., :] -= u_euler[2, .., :] * u_gravity[2, .., :]
  elseif ndims(semi_euler) == 2
    @views @. du_euler[2, .., :] -=  u_euler[1, .., :] * u_gravity[2, .., :]
    @views @. du_euler[3, .., :] -=  u_euler[1, .., :] * u_gravity[3, .., :]
    @views @. du_euler[4, .., :] -= (u_euler[2, .., :] * u_gravity[2, .., :] +
                                     u_euler[3, .., :] * u_gravity[3, .., :])
  elseif ndims(semi_euler) == 3
    @views @. du_euler[2, .., :] -=  u_euler[1, .., :] * u_gravity[2, .., :]
    @views @. du_euler[3, .., :] -=  u_euler[1, .., :] * u_gravity[3, .., :]
    @views @. du_euler[4, .., :] -=  u_euler[1, .., :] * u_gravity[4, .., :]
    @views @. du_euler[5, .., :] -= (u_euler[2, .., :] * u_gravity[2, .., :] +
                                     u_euler[3, .., :] * u_gravity[3, .., :] +
                                     u_euler[4, .., :] * u_gravity[4, .., :])
  else
    error("Number of dimensions $(ndims(semi_euler)) not supported.")
  end

  runtime = time_ns() - time_start
  put!(semi.performance_counter, runtime)

  return nothing
end


function get_x_A_b(semi::SemidiscretizationEulerGravity, u_ode::AbstractVector)
  @unpack semi_euler, semi_gravity, parameters, cache = semi

  # TODO: Clean-up
  # We can also use a more direct approach like
  #   A, b = linear_structure(semi_gravity)
  # for the following task. However, if we know that the hyperbolic diffusion system
  # we want to solve to steady state has a vanishing `b` at first. Hence, we can
  # use the more efficient variant below.
  x = cache.u_ode
  A, b = linear_structure(semi_gravity)
  # A = LinearMap(length(x), ismutating=true) do dest,src
  #   rhs!(dest, src, semi_gravity, 0)
  # end
  # b = zero(x)

  _b = wrap_array(b, semi_gravity)
  u_euler = wrap_array(u_ode, semi_euler)
  G    = parameters.gravitational_constant
  rho0 = parameters.background_density
  grav_scale = -4.0*pi*G
  @views @. _b[1, .., :] -= grav_scale * (u_euler[1, .., :] - rho0)

  return x, A, b
end

function update_gravity!(semi::SemidiscretizationEulerGravity, u_ode::AbstractVector, ::typeof(bicgstabl!))
  @unpack parameters, gravity_counter = semi
  @unpack resid_tol, resid_tol_type, n_iterations_max = parameters

  # TODO: Clean-up
  # let
  #   @unpack semi_euler, semi_gravity, parameters, gravity_counter, cache = semi

  #   # Can be changed by AMR
  #   resize!(cache.du_ode,     length(cache.u_ode))
  #   resize!(cache.u_tmp1_ode, length(cache.u_ode))
  #   resize!(cache.u_tmp2_ode, length(cache.u_ode))

  #   u_euler    = wrap_array(u_ode,        semi_euler)
  #   u_gravity  = wrap_array(cache.u_ode,  semi_gravity)
  #   du_gravity = wrap_array(cache.du_ode, semi_gravity)

  #   # set up main loop
  #   finalstep = false
  #   @unpack n_iterations_max, cfl, resid_tol, resid_tol_type = parameters
  #   iter = 0
  #   t = zero(real(semi_gravity.solver))
  #   dt = @timeit_debug timer() "calculate dt" cfl * max_dt(u_gravity, t, semi_gravity.mesh,
  #                                                           have_constant_speed(semi_gravity.equations),
  #                                                           semi_gravity.equations,
  #                                                           semi_gravity.solver, semi_gravity.cache)
  #   timestep_gravity_erk52_3Sstar!(cache, u_euler, t, dt, parameters, semi_gravity)
  # end

  @assert resid_tol_type === :l2_full
  x, A, b = get_x_A_b(semi, u_ode)

  abstol = resid_tol * length(x)
  reltol = 0.0
  time_start = time_ns()
  # TODO: We can also use bicgstabl!(x, A, b, l; kwargs...) instead of the default `l=2`.
  @timeit_debug timer() "linear solver" bicgstabl!(x, A, b; abstol, reltol, max_mv_products=n_iterations_max)
  runtime = time_ns() - time_start
  put!(gravity_counter, runtime)

  # TODO: Clean-up
  # @unpack semi_euler, semi_gravity, parameters, gravity_counter, cache = semi
  # @show norm(A * x - b)
  # @show mean_phi = integrate(first, cache.u_ode, semi_gravity)

  return nothing
end

function update_gravity!(semi::SemidiscretizationEulerGravity, u_ode::AbstractVector, ::typeof(gmres!))
  @unpack parameters, gravity_counter = semi
  @unpack resid_tol, resid_tol_type, n_iterations_max = parameters

  @assert resid_tol_type === :l2_full
  x, A, b = get_x_A_b(semi, u_ode)

  abstol = resid_tol * length(x)
  reltol = 0.0
  time_start = time_ns()
  @timeit_debug timer() "linear solver" gmres!(x, A, b; abstol, reltol, maxiter=n_iterations_max)
  runtime = time_ns() - time_start
  put!(gravity_counter, runtime)

  # TODO: Clean-up
  # @unpack semi_euler, semi_gravity, parameters, gravity_counter, cache = semi
  # @show norm(A * x - b)
  # @show mean_phi = integrate(first, cache.u_ode, semi_gravity)

  return nothing
end

function update_gravity!(semi::SemidiscretizationEulerGravity, u_ode::AbstractVector, ::typeof(idrs!))
  @unpack parameters, gravity_counter = semi
  @unpack resid_tol, resid_tol_type, n_iterations_max = parameters

  @assert resid_tol_type === :l2_full
  x, A, b = get_x_A_b(semi, u_ode)

  abstol = resid_tol * length(x)
  reltol = 0.0
  time_start = time_ns()
  @timeit_debug timer() "linear solver" idrs!(x, A, b; abstol, reltol, maxiter=n_iterations_max)
  runtime = time_ns() - time_start
  put!(gravity_counter, runtime)

  # TODO: Clean-up
  # @unpack semi_euler, semi_gravity, parameters, gravity_counter, cache = semi
  # @show norm(A * x - b)
  # @show mean_phi = integrate(first, cache.u_ode, semi_gravity)

  return nothing
end



# TODO: Taal refactor, add some callbacks or so within the gravity update to allow investigating/optimizing it
function update_gravity!(semi::SemidiscretizationEulerGravity, u_ode::AbstractVector, timestep_gravity)
  @unpack semi_euler, semi_gravity, parameters, gravity_counter, cache = semi

  # Can be changed by AMR
  resize!(cache.du_ode,     length(cache.u_ode))
  resize!(cache.u_tmp1_ode, length(cache.u_ode))
  resize!(cache.u_tmp2_ode, length(cache.u_ode))

  u_euler    = wrap_array(u_ode,        semi_euler)
  u_gravity  = wrap_array(cache.u_ode,  semi_gravity)
  du_gravity = wrap_array(cache.du_ode, semi_gravity)

  # set up main loop
  finalstep = false
  @unpack n_iterations_max, cfl, resid_tol, resid_tol_type = parameters
  iter = 0
  t = zero(real(semi_gravity.solver))

  # calculate time step size sing a CFL condition once before integrating in time
  # since the mesh will not change and the linear equations have constant speeds
  dt = @timeit_debug timer() "calculate dt" cfl * max_dt(u_gravity, t, semi_gravity.mesh,
                                                          have_constant_speed(semi_gravity.equations),
                                                          semi_gravity.equations,
                                                          semi_gravity.solver, semi_gravity.cache)

  # Evaluate the RHS after computing a stage to check the termination criterion
  # correctly. Thus, we need to pre-start the RHS evaluations at the beginning
  # in some kind of FSAL-approach.
  rhs_gravity!(du_gravity, cache.du_ode, cache.u_ode, semi_gravity, t, u_euler, parameters)

  # TODO: Clean-up; this is one possible way of speeding-up the process by using
  # at first an RK method with few stages and another one with more stages later.
  # For Sedov, it can reduce the number of gravity RHS calls by ca. 20% compared
  # to using only `timestep_gravity_erk52_3Sstar!` if the first-order, three-stage
  # method is used to start here, depending on the chosen tolerances. For the
  # ≈ grid-converged resid_tol = 3.0e-11, the number of RHS evaluations is the
  # same as with using only the five-stage method. For tighter tolerances, using
  # only the five-stage method is better. For less tight tolerances, this approach
  # is better.
  # For Jeans, just using the five-stage method is better for the standard tolerance
  # and some tighter tolerances...
  # time_start = time_ns()
  # timestep_gravity_erk_test_3Sstar!(cache, u_euler, t, 0.5*dt, parameters, semi_gravity)
  # runtime = time_ns() - time_start
  # put!(gravity_counter, runtime)

  # iterate gravity solver until convergence or maximum number of iterations are reached
  while true
    # use an absolute residual tolerance check
    if resid_tol_type === :linf_phi
      residual = maximum(abs, @views du_gravity[1, .., :])
    elseif resid_tol_type === :l2_full
      residual = norm(du_gravity) / length(du_gravity)
    else # general fallback
      residual = convert(real(eltype(du_gravity)), NaN)
    end

    if residual <= resid_tol
      break
    end

    # check if we reached the maximum number of iterations
    if n_iterations_max > 0 && iter >= n_iterations_max
      @warn "Max iterations reached: Gravity solver failed to converge!" residual=residual t=t dt=dt
      break
    end

    # evolve solution by one pseudo-time step
    time_start = time_ns()
    timestep_gravity(cache, u_euler, t, dt, parameters, semi_gravity)
    runtime = time_ns() - time_start
    put!(gravity_counter, runtime)

    # update iteration counter
    iter += 1
    t += dt
  end

  # TODO: Clean-up
  # x, A, b = get_x_A_b(semi, u_ode)
  # @show norm(A * x - b)
  # @show mean_phi = integrate(first, cache.u_ode, semi_gravity)

  return nothing
end


@inline function rhs_gravity!(du_gravity, du_ode, u_ode, semi_gravity, t, u_euler, gravity_parameters)
  G    = gravity_parameters.gravitational_constant
  rho0 = gravity_parameters.background_density
  grav_scale = -4 * G * pi

  # rhs! has the source term for the harmonic problem
  # We don't need a `@timeit_debug timer() "rhs!"` here since that's already
  # included in the `rhs!` call.
  rhs!(du_ode, u_ode, semi_gravity, t)

  # Source term: Jeans instability OR coupling convergence test OR blast wave
  # put in gravity source term proportional to Euler density
  # OBS! subtract off the background density ρ_0 (spatial mean value)
  @views @. du_gravity[1, .., :] += grav_scale * (u_euler[1, .., :] - rho0)

  return nothing
end


# Integrate gravity solver for 2N-type low-storage schemes
function timestep_gravity_2N!(cache, u_euler, t, dt, gravity_parameters, semi_gravity,
                              a, b, c)
  @unpack u_ode, du_ode, u_tmp1_ode = cache
  u_tmp1_ode .= zero(eltype(u_tmp1_ode))
  du_gravity = wrap_array(du_ode, semi_gravity)
<<<<<<< HEAD
=======
  for stage in eachindex(c)
    t_stage = t + dt * c[stage]

    # rhs! has the source term for the harmonic problem
    # We don't need a `@timeit_debug timer() "rhs!"` here since that's already
    # included in the `rhs!` call.
    rhs!(du_ode, u_ode, semi_gravity, t_stage)

    # Source term: Jeans instability OR coupling convergence test OR blast wave
    # put in gravity source term proportional to Euler density
    # OBS! subtract off the background density ρ_0 (spatial mean value)
    @views @. du_gravity[1, .., :] += grav_scale * (u_euler[1, .., :] - rho0)
>>>>>>> b27766e4

  for stage in eachindex(c)
    a_stage = a[stage]
    b_stage_dt = b[stage] * dt
    @timeit_debug timer() "Runge-Kutta step" begin
      @threaded for idx in eachindex(u_ode)
        u_tmp1_ode[idx] = du_ode[idx] - u_tmp1_ode[idx] * a_stage
        u_ode[idx] += u_tmp1_ode[idx] * b_stage_dt
      end
    end

    # Evaluate the RHS after computing a stage to check the termination criterion
    # correctly. Thus, we need to pre-start the RHS evaluations at the beginning
    # in some kind of FSAL-approach.
    # We do not need to set the time to the correct stage time since the gravity
    # system is autonomous.
    rhs_gravity!(du_gravity, du_ode, u_ode, semi_gravity, t, u_euler, gravity_parameters)
  end

  return nothing
end

function timestep_gravity_carpenter_kennedy_erk54_2N!(cache, u_euler, t, dt, gravity_parameters, semi_gravity)
  # Coefficients for Carpenter's 5-stage 4th-order low-storage Runge-Kutta method
  a = SVector(0.0, 567301805773.0 / 1357537059087.0,2404267990393.0 / 2016746695238.0,
              3550918686646.0 / 2091501179385.0, 1275806237668.0 / 842570457699.0)
  b = SVector(1432997174477.0 / 9575080441755.0, 5161836677717.0 / 13612068292357.0,
              1720146321549.0 / 2090206949498.0, 3134564353537.0 / 4481467310338.0,
              2277821191437.0 / 14882151754819.0)
  c = SVector(0.0, 1432997174477.0 / 9575080441755.0, 2526269341429.0 / 6820363962896.0,
              2006345519317.0 / 3224310063776.0, 2802321613138.0 / 2924317926251.0)

  timestep_gravity_2N!(cache, u_euler, t, dt, gravity_parameters, semi_gravity, a, b, c)
end


# Integrate gravity solver for 3S*-type low-storage schemes
function timestep_gravity_3Sstar!(cache, u_euler, t, dt, gravity_parameters, semi_gravity,
                                  gamma1, gamma2, gamma3, beta, delta, c)
  @unpack u_ode, du_ode, u_tmp1_ode, u_tmp2_ode = cache
  u_tmp1_ode .= zero(eltype(u_tmp1_ode))
  u_tmp2_ode .= u_ode
  du_gravity = wrap_array(du_ode, semi_gravity)
<<<<<<< HEAD
=======
  for stage in eachindex(c)
    t_stage = t + dt * c[stage]

    # rhs! has the source term for the harmonic problem
    # We don't need a `@timeit_debug timer() "rhs!"` here since that's already
    # included in the `rhs!` call.
    rhs!(du_ode, u_ode, semi_gravity, t_stage)

    # Source term: Jeans instability OR coupling convergence test OR blast wave
    # put in gravity source term proportional to Euler density
    # OBS! subtract off the background density ρ_0 around which the Jeans instability is perturbed
    @views @. du_gravity[1, .., :] += grav_scale * (u_euler[1, .., :] - rho0)
>>>>>>> b27766e4

  for stage in eachindex(c)
    delta_stage   = delta[stage]
    gamma1_stage  = gamma1[stage]
    gamma2_stage  = gamma2[stage]
    gamma3_stage  = gamma3[stage]
    beta_stage_dt = beta[stage] * dt
    @timeit_debug timer() "Runge-Kutta step" begin
      @threaded for idx in eachindex(u_ode)
        u_tmp1_ode[idx] += delta_stage * u_ode[idx]
        u_ode[idx]       = (gamma1_stage * u_ode[idx] +
                            gamma2_stage * u_tmp1_ode[idx] +
                            gamma3_stage * u_tmp2_ode[idx] +
                            beta_stage_dt * du_ode[idx])
      end
    end

    # Evaluate the RHS after computing a stage to check the termination criterion
    # correctly. Thus, we need to pre-start the RHS evaluations at the beginning
    # in some kind of FSAL-approach.
    # We do not need to set the time to the correct stage time since the gravity
    # system is autonomous.
    rhs_gravity!(du_gravity, du_ode, u_ode, semi_gravity, t, u_euler, gravity_parameters)
  end

  return nothing
end

function timestep_gravity_erk_test_3Sstar!(cache, u_euler, t, dt, gravity_parameters, semi_gravity)
  # New 3Sstar coefficients optimized for
  # equations = HyperbolicDiffusionEquations2D()
  # initial_condition = initial_condition_poisson_periodic
  # surface_flux = flux_upwind
  # solver = DGSEM(3, surface_flux)
  # coordinates_min = (0, 0)
  # coordinates_max = (1, 1)
  # mesh = TreeMesh(coordinates_min, coordinates_max,
  #                 initial_refinement_level=3,
  #                 n_cells_max=30_000)
  # semi = SemidiscretizationHyperbolic(mesh, equations, initial_condition, solver,
  #                                     source_terms=source_terms_poisson_periodic)
  # 2 stages, order 1, erk-1-2_2021-01-21T16-59-55.txt
  # gamma1 = @SVector [0.0000000000000000E+00, -1.2180814892100231E+00]
  # gamma2 = @SVector [1.0000000000000000E+00, 2.2180814892100231E+00]
  # gamma3 = @SVector [0.0000000000000000E+00, 0.0000000000000000E+00]
  # beta   = @SVector [2.5570794725413060E-01, 1.3114731171941489E+00]
  # delta  = @SVector [1.0000000000000000E+00, 0.0000000000000000E+00]
  # c      = @SVector [0.0000000000000000E+00, 2.5570794725413060E-01]
  # 3 stages, order 1
  # This scheme can be between ca. 5% and 20% better than `timestep_gravity_erk52_3Sstar!`
  # for EOC and Jeans, depending on the tolerances... However, it does not seem to be better
  # for Sedov...
  gamma1 = @SVector [0.0000000000000000E+00, 5.3542666596047617E-01, 9.1410889739925583E-01]
  gamma2 = @SVector [1.0000000000000000E+00, 4.3591819397582626E-01, 8.0593291910989059E-02]
  gamma3 = @SVector [0.0000000000000000E+00, 0.0000000000000000E+00, 0.0000000000000000E+00]
  beta   = @SVector [5.1434308417699570E-01, 5.0548475589200048E-01, 2.6999513995934876E-01]
  delta  = @SVector [1.0000000000000000E+00, 6.5735132095190080E-02, 0.0000000000000000E+00]
  c      = @SVector [0.0000000000000000E+00, 5.1434308417699570E-01, 7.9561633173060387E-01]
  # # 4 stages, order 1, 3Sstar-1-4_2021-01-21T18-19-22.txt
  # gamma1 = @SVector [0.0000000000000000E+00, -5.6625536579338731E-01, 1.3418587031785676E+00, 8.8890148834863436E-01]
  # gamma2 = @SVector [1.0000000000000000E+00, 1.1536881793250324E+00, -1.8570628751004167E-01, 3.8337868078920548E-02]
  # gamma3 = @SVector [0.0000000000000000E+00, 0.0000000000000000E+00, 0.0000000000000000E+00, 4.0523982162793015E-02]
  # beta   = @SVector [2.3171237092062003E-01, 3.2627637023876249E-01, 1.9590115587227472E-01, 5.0746738742196784E-01]
  # delta  = @SVector [1.0000000000000000E+00, 3.5760718872037695E-01, 4.8324972443116271E-01, 0.0000000000000000E+00]
  # c      = @SVector [0.0000000000000000E+00, 2.3171237092062003E-01, 2.9066491782488579E-01, 5.4445940944117321E-01]
  # # 4 stages, order 2, 3Sstar-2-4_2021-01-21T18-22-47.txt
  # gamma1 = @SVector [0.0000000000000000E+00, 3.9242586618503339E-01, 1.0035329389428556E+00, 5.5592551752986541E-01]
  # gamma2 = @SVector [1.0000000000000000E+00, 3.1722869401108084E-01, -1.6915015356303413E-03, 2.1306582216797171E-01]
  # gamma3 = @SVector [0.0000000000000000E+00, 0.0000000000000000E+00, 0.0000000000000000E+00, -9.4346440879594987E-04]
  # beta   = @SVector [2.9330285434493913E-01, 3.3265933704162054E-01, 2.1171710030945143E-01, 5.0844675353885938E-01]
  # delta  = @SVector [1.0000000000000000E+00, 9.1525591879070056E-01, 1.7338477614017425E-01, 0.0000000000000000E+00]
  # c      = @SVector [0.0000000000000000E+00, 2.9330285434493913E-01, 5.3291810995299238E-01, 7.4590760404926193E-01]
  # # 5 stages, order 1, 3Sstar-1-5_2021-01-22T06-47-41.txt
  # gamma1 = @SVector [0.0000000000000000E+00, -1.8802729519221351E-01, 4.6604651511432649E-01, 8.8394183350193534E-01, -6.5068141753484565E-01]
  # gamma2 = @SVector [1.0000000000000000E+00, 5.4134480367690074E-01, 2.0790247136947018E-01, -7.5830656883294466E-04, 6.2410224487791299E-01]
  # gamma3 = @SVector [0.0000000000000000E+00, 0.0000000000000000E+00, 0.0000000000000000E+00, 1.1833886026287863E-01, -2.2637748845630642E-01]
  # beta   = @SVector [1.4639181558742428E-01, 3.1071563744231162E-01, 8.7907721397119457E-02, 1.7847768337323872E-01, 1.0178754551387090E+00]
  # delta  = @SVector [1.0000000000000000E+00, 1.1945852017474661E+00, 3.7370309886040687E-01, 4.3932611096717716E-01, 0.0000000000000000E+00]
  # c      = @SVector [0.0000000000000000E+00, 1.4639181558742428E-01, 3.7785900436065667E-01, 3.2972235839127506E-01, 4.6958353540042619E-01]
  # # 7 stages, order 2
  # gamma1 = @SVector [0.0000000000000000E+00, 7.4645855541196471E-01, 1.1933706288014441E+00, 4.4882143764278509E-01, 1.2597816001927011E+00, -1.9395359618180008E-01, -2.0529989434528106E-01]
  # gamma2 = @SVector [1.0000000000000000E+00, 1.9604567859122732E-01, -9.4228044406896444E-02, 1.8274409185201260E-01, -5.0215951766262042E-02, 1.6864474841417218E-01, 7.7591329451069480E-01]
  # gamma3 = @SVector [0.0000000000000000E+00, 0.0000000000000000E+00, 0.0000000000000000E+00, 1.3273971095845494E-01, -1.2014683669108431E-01, 6.8162040983132111E-01, -1.1518807130939930E+00]
  # beta   = @SVector [2.9710300213012131E-01, 2.8004654286613695E-01, 1.8558682604908017E-01, 4.7849858779738258E-01, 4.6699827604810107E-01, -1.0894983405033070E-02, -2.0239599603544003E-01]
  # delta  = @SVector [1.0000000000000000E+00, 2.9327739540075143E-01, 7.5887841467240658E-01, 2.3759729306746027E-01, 4.9093228845702752E-01, 2.5725792515626500E-01, 0.0000000000000000E+00]
  # c      = zero(gamma1)
  # # xxx stages, order xxx
  # gamma1 = @SVector [0.0000000000000000E+00, ]
  # gamma2 = @SVector [1.0000000000000000E+00, ]
  # gamma3 = @SVector [0.0000000000000000E+00, 0.0000000000000000E+00, 0.0000000000000000E+00, ]
  # beta   = @SVector []
  # delta  = @SVector [1.0000000000000000E+00, , 0.0000000000000000E+00]
  # c      = @SVector [0.0000000000000000E+00, ]

  timestep_gravity_3Sstar!(cache, u_euler, t, dt, gravity_parameters, semi_gravity,
                           gamma1, gamma2, gamma3, beta, delta, c)
end

function timestep_gravity_erk51_3Sstar!(cache, u_euler, t, dt, gravity_parameters, semi_gravity)
  # New 3Sstar coefficients optimized for polynomials of degree polydeg=3
  # and examples/parameters_hypdiff_lax_friedrichs.toml
  # 5 stages, order 1
  gamma1 = SVector(0.0000000000000000E+00, 5.2910412316555866E-01, 2.8433964362349406E-01, -1.4467571130907027E+00, 7.5592215948661057E-02)
  gamma2 = SVector(1.0000000000000000E+00, 2.6366970460864109E-01, 3.7423646095836322E-01,  7.8786901832431289E-01, 3.7754129043053775E-01)
  gamma3 = SVector(0.0000000000000000E+00, 0.0000000000000000E+00, 0.0000000000000000E+00,  8.0043329115077388E-01, 1.3550099149374278E-01)
  beta   = SVector(1.9189497208340553E-01, 5.4506406707700059E-02, 1.2103893164085415E-01,  6.8582252490550921E-01, 8.7914657211972225E-01)
  delta  = SVector(1.0000000000000000E+00, 7.8593091509463076E-01, 1.2639038717454840E-01,  1.7726945920209813E-01, 0.0000000000000000E+00)
  c      = SVector(0.0000000000000000E+00, 1.9189497208340553E-01, 1.9580448818599061E-01,  2.4241635859769023E-01, 5.0728347557552977E-01)

  timestep_gravity_3Sstar!(cache, u_euler, t, dt, gravity_parameters, semi_gravity,
                           gamma1, gamma2, gamma3, beta, delta, c)
end

function timestep_gravity_erk52_3Sstar!(cache, u_euler, t, dt, gravity_parameters, semi_gravity)
  # New 3Sstar coefficients optimized for polynomials of degree polydeg=3
  # and examples/parameters_hypdiff_lax_friedrichs.toml
  # 5 stages, order 2
  gamma1 = SVector(0.0000000000000000E+00, 5.2656474556752575E-01,  1.0385212774098265E+00, 3.6859755007388034E-01, -6.3350615190506088E-01)
  gamma2 = SVector(1.0000000000000000E+00, 4.1892580153419307E-01, -2.7595818152587825E-02, 9.1271323651988631E-02,  6.8495995159465062E-01)
  gamma3 = SVector(0.0000000000000000E+00, 0.0000000000000000E+00,  0.0000000000000000E+00, 4.1301005663300466E-01, -5.4537881202277507E-03)
  beta   = SVector(4.5158640252832094E-01, 7.5974836561844006E-01,  3.7561630338850771E-01, 2.9356700007428856E-02,  2.5205285143494666E-01)
  delta  = SVector(1.0000000000000000E+00, 1.3011720142005145E-01,  2.6579275844515687E-01, 9.9687218193685878E-01,  0.0000000000000000E+00)
  c      = SVector(0.0000000000000000E+00, 4.5158640252832094E-01,  1.0221535725056414E+00, 1.4280257701954349E+00,  7.1581334196229851E-01)

  timestep_gravity_3Sstar!(cache, u_euler, t, dt, gravity_parameters, semi_gravity,
                           gamma1, gamma2, gamma3, beta, delta, c)
end

function timestep_gravity_erk53_3Sstar!(cache, u_euler, t, dt, gravity_parameters, semi_gravity)
  # New 3Sstar coefficients optimized for polynomials of degree polydeg=3
  # and examples/parameters_hypdiff_lax_friedrichs.toml
  # 5 stages, order 3
  gamma1 = SVector(0.0000000000000000E+00,  6.9362208054011210E-01, 9.1364483229179472E-01,  1.3129305757628569E+00, -1.4615811339132949E+00)
  gamma2 = SVector(1.0000000000000000E+00,  1.3224582239681788E+00, 2.4213162353103135E-01, -3.8532017293685838E-01,  1.5603355704723714E+00)
  gamma3 = SVector(0.0000000000000000E+00,  0.0000000000000000E+00, 0.0000000000000000E+00,  3.8306787039991996E-01, -3.5683121201711010E-01)
  beta   = SVector(8.4476964977404881E-02,  3.0834660698015803E-01, 3.2131664733089232E-01,  2.8783574345390539E-01,  8.2199204703236073E-01)
  delta  = SVector(1.0000000000000000E+00, -7.6832695815481578E-01, 1.2497251501714818E-01,  1.4496404749796306E+00,  0.0000000000000000E+00)
  c      = SVector(0.0000000000000000E+00,  8.4476964977404881E-02, 2.8110631488732202E-01,  5.7093842145029405E-01,  7.2999896418559662E-01)

  timestep_gravity_3Sstar!(cache, u_euler, t, dt, gravity_parameters, semi_gravity,
                           gamma1, gamma2, gamma3, beta, delta, c)
end


# TODO: Taal decide, where should specific parts like these be?
@inline function save_solution_file(u_ode::AbstractVector, t, dt, iter,
                                    semi::SemidiscretizationEulerGravity, solution_callback,
                                    element_variables=Dict{Symbol,Any}())

  u_euler = wrap_array(u_ode, semi.semi_euler)
  filename_euler = save_solution_file(u_euler, t, dt, iter,
                                      mesh_equations_solver_cache(semi.semi_euler)...,
                                      solution_callback, element_variables, system="euler")

  u_gravity = wrap_array(semi.cache.u_ode, semi.semi_gravity)
  filename_gravity = save_solution_file(u_gravity, t, dt, iter,
                                        mesh_equations_solver_cache(semi.semi_gravity)...,
                                        solution_callback, element_variables, system="gravity")

  return filename_euler, filename_gravity
end


@inline function (amr_callback::AMRCallback)(u_ode::AbstractVector,
                                             semi::SemidiscretizationEulerGravity,
                                             t, iter; kwargs...)
  passive_args = ((semi.cache.u_ode, mesh_equations_solver_cache(semi.semi_gravity)...),)
  amr_callback(u_ode, mesh_equations_solver_cache(semi.semi_euler)..., t, iter;
               kwargs..., passive_args=passive_args)
end<|MERGE_RESOLUTION|>--- conflicted
+++ resolved
@@ -445,21 +445,6 @@
   @unpack u_ode, du_ode, u_tmp1_ode = cache
   u_tmp1_ode .= zero(eltype(u_tmp1_ode))
   du_gravity = wrap_array(du_ode, semi_gravity)
-<<<<<<< HEAD
-=======
-  for stage in eachindex(c)
-    t_stage = t + dt * c[stage]
-
-    # rhs! has the source term for the harmonic problem
-    # We don't need a `@timeit_debug timer() "rhs!"` here since that's already
-    # included in the `rhs!` call.
-    rhs!(du_ode, u_ode, semi_gravity, t_stage)
-
-    # Source term: Jeans instability OR coupling convergence test OR blast wave
-    # put in gravity source term proportional to Euler density
-    # OBS! subtract off the background density ρ_0 (spatial mean value)
-    @views @. du_gravity[1, .., :] += grav_scale * (u_euler[1, .., :] - rho0)
->>>>>>> b27766e4
 
   for stage in eachindex(c)
     a_stage = a[stage]
@@ -503,21 +488,6 @@
   u_tmp1_ode .= zero(eltype(u_tmp1_ode))
   u_tmp2_ode .= u_ode
   du_gravity = wrap_array(du_ode, semi_gravity)
-<<<<<<< HEAD
-=======
-  for stage in eachindex(c)
-    t_stage = t + dt * c[stage]
-
-    # rhs! has the source term for the harmonic problem
-    # We don't need a `@timeit_debug timer() "rhs!"` here since that's already
-    # included in the `rhs!` call.
-    rhs!(du_ode, u_ode, semi_gravity, t_stage)
-
-    # Source term: Jeans instability OR coupling convergence test OR blast wave
-    # put in gravity source term proportional to Euler density
-    # OBS! subtract off the background density ρ_0 around which the Jeans instability is perturbed
-    @views @. du_gravity[1, .., :] += grav_scale * (u_euler[1, .., :] - rho0)
->>>>>>> b27766e4
 
   for stage in eachindex(c)
     delta_stage   = delta[stage]
