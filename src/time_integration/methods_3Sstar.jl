--- conflicted
+++ resolved
@@ -131,13 +131,7 @@
 end
 
 mutable struct SimpleIntegrator3Sstar{RealT <: Real, uType, Params, Sol, F, Alg,
-<<<<<<< HEAD
-                                      # Re-use options
-                                      SimpleIntegrator2NOptions} <:
-               AbstractTimeIntegrator
-=======
                                       SimpleIntegratorOptions} <: AbstractTimeIntegrator
->>>>>>> 6b0f7256
     u::uType
     du::uType
     u_tmp1::uType
@@ -150,11 +144,7 @@
     sol::Sol # faked
     f::F # `rhs!` of the semidiscretization
     alg::Alg # SimpleAlgorithm3Sstar
-<<<<<<< HEAD
-    opts::SimpleIntegrator2NOptions # Re-used
-=======
     opts::SimpleIntegratorOptions
->>>>>>> 6b0f7256
     finalstep::Bool # added for convenience
 end
 
@@ -169,15 +159,9 @@
     integrator = SimpleIntegrator3Sstar(u, du, u_tmp1, u_tmp2, t, dt, zero(dt), iter,
                                         ode.p,
                                         (prob = ode,), ode.f, alg,
-<<<<<<< HEAD
-                                        SimpleIntegrator2NOptions(callback,
-                                                                  ode.tspan;
-                                                                  kwargs...), false)
-=======
                                         SimpleIntegratorOptions(callback,
                                                                 ode.tspan;
                                                                 kwargs...), false)
->>>>>>> 6b0f7256
 
     # initialize callbacks
     if callback isa CallbackSet
@@ -192,18 +176,6 @@
     return integrator
 end
 
-<<<<<<< HEAD
-# Fakes `solve`: https://diffeq.sciml.ai/v6.8/basics/overview/#Solving-the-Problems-1
-function solve(ode::ODEProblem, alg::SimpleAlgorithm3Sstar;
-               dt, callback = nothing, kwargs...)
-    integrator = init(ode, alg, dt = dt, callback = callback; kwargs...)
-
-    # Start actual solve
-    solve!(integrator)
-end
-
-=======
->>>>>>> 6b0f7256
 function step!(integrator::SimpleIntegrator3Sstar)
     @unpack prob = integrator.sol
     @unpack alg = integrator
