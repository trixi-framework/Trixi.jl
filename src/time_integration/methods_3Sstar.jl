--- conflicted
+++ resolved
@@ -158,11 +158,7 @@
     p::Params # will be the semidiscretization from Trixi.jl
     sol::Sol # faked
     f::F # `rhs!` of the semidiscretization
-<<<<<<< HEAD
-    alg::Alg
-=======
     alg::Alg # SimpleAlgorithm3Sstar
->>>>>>> 1e1f6431
     opts::SimpleIntegrator3SstarOptions
     finalstep::Bool # added for convenience
 end
