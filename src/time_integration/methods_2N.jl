--- conflicted
+++ resolved
@@ -104,11 +104,7 @@
     p::Params # will be the semidiscretization from Trixi.jl
     sol::Sol # faked
     f::F # `rhs!` of the semidiscretization
-<<<<<<< HEAD
-    alg::Alg
-=======
     alg::Alg # SimpleAlgorithm2N
->>>>>>> 1e1f6431
     opts::SimpleIntegrator2NOptions
     finalstep::Bool # added for convenience
 end
