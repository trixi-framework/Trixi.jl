# By default, Julia/LLVM does not use fused multiply-add operations (FMAs).
# Since these FMAs can increase the performance of many numerical algorithms,
# we need to opt-in explicitly.
# See https://ranocha.de/blog/Optimizing_EC_Trixi for further details.
@muladd begin
#! format: noindent

# Abstract base type for time integration schemes of explicit strong stability-preserving (SSP)
# Runge-Kutta (RK) methods. They are high-order time discretizations that guarantee the TVD property.
abstract type SimpleAlgorithmSSP <: AbstractTimeIntegrationAlgorithm end

"""
    SimpleSSPRK(; stage_callbacks=())

The explicit strong stability-preserving (SSP) Runge-Kutta (RK) methods. These methods can be
written and are implemented as a convex combination of forward Euler steps.
"""
struct SimpleSSPRK{NStages, StageCallbacks} <: SimpleAlgorithmSSP
    numerator_a::SVector{NStages, Float64}
    numerator_b::SVector{NStages, Float64}
    denominator::SVector{NStages, Float64}
    c::SVector{NStages, Float64}
    stage_callbacks::StageCallbacks
end

"""
    SimpleSSPRK33(; stage_callbacks=())

The third-order SSP Runge-Kutta method of Shu and Osher.

## References

- Shu, Osher (1988)
  "Efficient Implementation of Essentially Non-oscillatory Shock-Capturing Schemes" (Eq. 2.18)
  [DOI: 10.1016/0021-9991(88)90177-5](https://doi.org/10.1016/0021-9991(88)90177-5)
"""
function SimpleSSPRK33(; stage_callbacks = ())
    # Mathematically speaking, it is not necessary for the algorithm to split the factors
    # into numerator and denominator. Otherwise, however, rounding errors of the order of
    # the machine accuracy will occur, which will add up over time and thus endanger the
    # conservation of the simulation.
    # See also https://github.com/trixi-framework/Trixi.jl/pull/1640.
    numerator_a = SVector(0.0, 3.0, 1.0) # a = numerator_a / denominator
    numerator_b = SVector(1.0, 1.0, 2.0) # b = numerator_b / denominator
    denominator = SVector(1.0, 4.0, 3.0)
    c = SVector(0.0, 1.0, 1 / 2)

    # Butcher tableau
    #   c |       A
    #   0 |
    #   1 |   1
    # 1/2 | 1/4  1/4
    # --------------------
    #   b | 1/6  1/6  2/3

    SimpleSSPRK{length(c), typeof(stage_callbacks)}(numerator_a, numerator_b,
                                                    denominator, c, stage_callbacks)
end

"""
    SimpleEuler(; stage_callbacks=())

The basic explicit Euler method.
"""
function SimpleEuler(; stage_callbacks = ())
    numerator_a = SVector(0.0) # a = numerator_a / denominator
    numerator_b = SVector(1.0) # b = numerator_b / denominator
    denominator = SVector(1.0)
    c = SVector(0.0)

    # Butcher tableau
    #   c |       A
    #   0 |
    # --------------------
    #   b | 1

    SimpleSSPRK{length(c), typeof(stage_callbacks)}(numerator_a, numerator_b,
                                                    denominator, c, stage_callbacks)
end

# This struct is needed to fake https://github.com/SciML/OrdinaryDiffEq.jl/blob/0c2048a502101647ac35faabd80da8a5645beac7/src/integrators/type.jl#L1
mutable struct SimpleIntegratorSSPOptions{Callback, TStops}
    callback::Callback # callbacks; used in Trixi
    adaptive::Bool # whether the algorithm is adaptive; ignored
    dtmax::Float64 # ignored
    maxiters::Int # maximal number of time steps
    tstops::TStops # tstops from https://diffeq.sciml.ai/v6.8/basics/common_solver_opts/#Output-Control-1; ignored
end

function SimpleIntegratorSSPOptions(callback, tspan; maxiters = typemax(Int), kwargs...)
    tstops_internal = BinaryHeap{eltype(tspan)}(FasterForward())
    # We add last(tspan) to make sure that the time integration stops at the end time
    push!(tstops_internal, last(tspan))
    # We add 2 * last(tspan) because add_tstop!(integrator, t) is only called by DiffEqCallbacks.jl if tstops contains a time that is larger than t
    # (https://github.com/SciML/DiffEqCallbacks.jl/blob/025dfe99029bd0f30a2e027582744528eb92cd24/src/iterative_and_periodic.jl#L92)
    push!(tstops_internal, 2 * last(tspan))
    SimpleIntegratorSSPOptions{typeof(callback), typeof(tstops_internal)}(callback,
                                                                          false, Inf,
                                                                          maxiters,
                                                                          tstops_internal)
end

# This struct is needed to fake https://github.com/SciML/OrdinaryDiffEq.jl/blob/0c2048a502101647ac35faabd80da8a5645beac7/src/integrators/type.jl#L77
# This implements the interface components described at
# https://diffeq.sciml.ai/v6.8/basics/integrator/#Handing-Integrators-1
# which are used in Trixi.
mutable struct SimpleIntegratorSSP{RealT <: Real, uType, Params, Sol, F, Alg,
                                   SimpleIntegratorSSPOptions} <: AbstractTimeIntegrator
    u::uType
    du::uType
    u_tmp::uType
    t::RealT
    tdir::RealT # DIRection of time integration, i.e., if one marches forward or backward in time
    dt::RealT # current time step
    dtcache::RealT # manually set time step
    iter::Int # current number of time steps (iteration)
    p::Params # will be the semidiscretization from Trixi
    sol::Sol # faked
    f::F # `rhs!` of the semidiscretization
    alg::Alg # SimpleSSPRK33
    opts::SimpleIntegratorSSPOptions
    finalstep::Bool # added for convenience
    dtchangeable::Bool
    force_stepfail::Bool
end

"""
    add_tstop!(integrator::SimpleIntegratorSSP, t)
Add a time stop during the time integration process.
This function is called after the periodic SaveSolutionCallback to specify the next stop to save the solution.
"""
function add_tstop!(integrator::SimpleIntegratorSSP, t)
    integrator.tdir * (t - integrator.t) < zero(integrator.t) &&
        error("Tried to add a tstop that is behind the current time. This is strictly forbidden")
    # We need to remove the first entry of tstops when a new entry is added.
    # Otherwise, the simulation gets stuck at the previous tstop and dt is adjusted to zero.
    if length(integrator.opts.tstops) > 1
        pop!(integrator.opts.tstops)
    end
    push!(integrator.opts.tstops, integrator.tdir * t)
end

has_tstop(integrator::SimpleIntegratorSSP) = !isempty(integrator.opts.tstops)
first_tstop(integrator::SimpleIntegratorSSP) = first(integrator.opts.tstops)

function init(ode::ODEProblem, alg::SimpleAlgorithmSSP;
              dt, callback::Union{CallbackSet, Nothing} = nothing, kwargs...)
    u = copy(ode.u0)
    du = similar(u)
    u_tmp = similar(u)
    t = first(ode.tspan)
    tdir = sign(ode.tspan[end] - ode.tspan[1])
    iter = 0
    integrator = SimpleIntegratorSSP(u, du, u_tmp, t, tdir, dt, dt, iter, ode.p,
                                     (prob = ode,), ode.f, alg,
                                     SimpleIntegratorSSPOptions(callback, ode.tspan;
                                                                kwargs...),
                                     false, true, false)

    # resize container
    resize!(integrator.p, integrator.p.solver.volume_integral,
            nelements(integrator.p.solver, integrator.p.cache))

    # initialize callbacks
    if callback isa CallbackSet
        foreach(callback.continuous_callbacks) do cb
            throw(ArgumentError("Continuous callbacks are unsupported with the SSP time integration methods."))
        end
        foreach(callback.discrete_callbacks) do cb
            cb.initialize(cb, integrator.u, integrator.t, integrator)
        end
    end

    for stage_callback in alg.stage_callbacks
        init_callback(stage_callback, integrator.p)
    end

    return integrator
end

function solve!(integrator::SimpleIntegratorSSP)
    @unpack prob = integrator.sol
    @unpack alg = integrator
    t_end = last(prob.tspan)
    callbacks = integrator.opts.callback

    integrator.finalstep = false
    @trixi_timeit timer() "main loop" while !integrator.finalstep
        if isnan(integrator.dt)
            error("time step size `dt` is NaN")
        end

        modify_dt_for_tstops!(integrator)

        # if the next iteration would push the simulation beyond the end time, set dt accordingly
        if integrator.t + integrator.dt > t_end ||
           isapprox(integrator.t + integrator.dt, t_end)
            integrator.dt = t_end - integrator.t
            terminate!(integrator)
        end

        @. integrator.u_tmp = integrator.u
        for stage in eachindex(alg.c)
            t_stage = integrator.t + integrator.dt * alg.c[stage]
            # compute du
            integrator.f(integrator.du, integrator.u, integrator.p, t_stage)

            # perform forward Euler step
            @. integrator.u = integrator.u + integrator.dt * integrator.du

            for stage_callback in alg.stage_callbacks
                stage_callback(integrator.u, integrator, stage)
            end

            # perform convex combination
            @. integrator.u = (alg.numerator_a[stage] * integrator.u_tmp +
                               alg.numerator_b[stage] * integrator.u) /
                              alg.denominator[stage]
        end

        integrator.iter += 1
        integrator.t += integrator.dt

        @trixi_timeit timer() "Step-Callbacks" begin
            # handle callbacks
            if callbacks isa CallbackSet
                foreach(callbacks.discrete_callbacks) do cb
                    if cb.condition(integrator.u, integrator.t, integrator)
                        cb.affect!(integrator)
                    end
                    return nothing
                end
            end
        end

        unstable_check(integrator.dt, integrator.u, integrator)

        # respect maximum number of iterations
        if integrator.iter >= integrator.opts.maxiters && !integrator.finalstep
            @warn "Interrupted. Larger maxiters is needed."
            terminate!(integrator)
        end
    end

    # Empty the tstops array.
    # This cannot be done in terminate!(integrator::SimpleIntegratorSSP) because DiffEqCallbacks.PeriodicCallbackAffect would return at error.
    extract_all!(integrator.opts.tstops)

    for stage_callback in alg.stage_callbacks
        finalize_callback(stage_callback, integrator.p)
    end

    finalize_callbacks(integrator)

    return TimeIntegratorSolution((first(prob.tspan), integrator.t),
                                  (prob.u0, integrator.u), prob)
end

# get a cache where the RHS can be stored
get_tmp_cache(integrator::SimpleIntegratorSSP) = (integrator.u_tmp,)

# some algorithms from DiffEq like FSAL-ones need to be informed when a callback has modified u
u_modified!(integrator::SimpleIntegratorSSP, ::Bool) = false

<<<<<<< HEAD
# used by adaptive timestepping algorithms in DiffEq
function set_proposed_dt!(integrator::SimpleIntegratorSSP, dt)
    (integrator.dt = dt; integrator.dtcache = dt)
end

# used by adaptive timestepping algorithms in DiffEq
function get_proposed_dt(integrator::SimpleIntegratorSSP)
    return ifelse(integrator.opts.adaptive, integrator.dt, integrator.dtcache)
end

function unstable_check(dt, u_ode, integrator::SimpleIntegratorSSP)
    if !isfinite(dt) || !all(isfinite, u_ode)
        @warn "Instability detected. Aborting"
        terminate!(integrator)
    end
    return nothing
end

=======
>>>>>>> e58392ca
# stop the time integration
function terminate!(integrator::SimpleIntegratorSSP)
    integrator.finalstep = true
end

"""
    modify_dt_for_tstops!(integrator::SimpleIntegratorSSP)
Modify the time-step size to match the time stops specified in integrator.opts.tstops.
To avoid adding OrdinaryDiffEq to Trixi's dependencies, this routine is a copy of
https://github.com/SciML/OrdinaryDiffEq.jl/blob/d76335281c540ee5a6d1bd8bb634713e004f62ee/src/integrators/integrator_utils.jl#L38-L54
"""
function modify_dt_for_tstops!(integrator::SimpleIntegratorSSP)
    if has_tstop(integrator)
        tdir_t = integrator.tdir * integrator.t
        tdir_tstop = first_tstop(integrator)
        if integrator.opts.adaptive
            integrator.dt = integrator.tdir *
                            min(abs(integrator.dt), abs(tdir_tstop - tdir_t)) # step! to the end
        elseif iszero(integrator.dtcache) && integrator.dtchangeable
            integrator.dt = integrator.tdir * abs(tdir_tstop - tdir_t)
        elseif integrator.dtchangeable && !integrator.force_stepfail
            # always try to step! with dtcache, but lower if a tstop
            # however, if force_stepfail then don't set to dtcache, and no tstop worry
            integrator.dt = integrator.tdir *
                            min(abs(integrator.dtcache), abs(tdir_tstop - tdir_t)) # step! to the end
        end
    end
end

# used for AMR
function Base.resize!(integrator::SimpleIntegratorSSP, new_size)
    resize!(integrator.u, new_size)
    resize!(integrator.du, new_size)
    resize!(integrator.u_tmp, new_size)

    # Resize container
    # new_size = n_variables * n_nodes^n_dims * n_elements
    n_elements = nelements(integrator.p.solver, integrator.p.cache)
    resize!(integrator.p, integrator.p.solver.volume_integral, n_elements)
end
end # @muladd<|MERGE_RESOLUTION|>--- conflicted
+++ resolved
@@ -262,17 +262,6 @@
 # some algorithms from DiffEq like FSAL-ones need to be informed when a callback has modified u
 u_modified!(integrator::SimpleIntegratorSSP, ::Bool) = false
 
-<<<<<<< HEAD
-# used by adaptive timestepping algorithms in DiffEq
-function set_proposed_dt!(integrator::SimpleIntegratorSSP, dt)
-    (integrator.dt = dt; integrator.dtcache = dt)
-end
-
-# used by adaptive timestepping algorithms in DiffEq
-function get_proposed_dt(integrator::SimpleIntegratorSSP)
-    return ifelse(integrator.opts.adaptive, integrator.dt, integrator.dtcache)
-end
-
 function unstable_check(dt, u_ode, integrator::SimpleIntegratorSSP)
     if !isfinite(dt) || !all(isfinite, u_ode)
         @warn "Instability detected. Aborting"
@@ -281,8 +270,6 @@
     return nothing
 end
 
-=======
->>>>>>> e58392ca
 # stop the time integration
 function terminate!(integrator::SimpleIntegratorSSP)
     integrator.finalstep = true
