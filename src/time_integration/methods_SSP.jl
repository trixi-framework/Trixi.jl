# By default, Julia/LLVM does not use fused multiply-add operations (FMAs).
# Since these FMAs can increase the performance of many numerical algorithms,
# we need to opt-in explicitly.
# See https://ranocha.de/blog/Optimizing_EC_Trixi for further details.
@muladd begin
#! format: noindent

# Abstract base type for time integration schemes of explicit strong stability-preserving (SSP)
# Runge-Kutta (RK) methods. They are high-order time discretizations that guarantee the TVD property.
abstract type SimpleAlgorithmSSP end

"""
    SimpleSSPRK33(; stage_callbacks=())

The third-order SSP Runge-Kutta method of Shu and Osher.

## References

- Shu, Osher (1988)
  "Efficient Implementation of Essentially Non-oscillatory Shock-Capturing Schemes" (Eq. 2.18)
  [DOI: 10.1016/0021-9991(88)90177-5](https://doi.org/10.1016/0021-9991(88)90177-5)
"""
struct SimpleSSPRK33{StageCallbacks} <: SimpleAlgorithmSSP
    numerator_a::SVector{3, Float64}
    numerator_b::SVector{3, Float64}
    denominator::SVector{3, Float64}
    c::SVector{3, Float64}
    stage_callbacks::StageCallbacks

    function SimpleSSPRK33(; stage_callbacks = ())
        # Mathematically speaking, it is not necessary for the algorithm to split the factors
        # into numerator and denominator. Otherwise, however, rounding errors of the order of
        # the machine accuracy will occur, which will add up over time and thus endanger the
        # conservation of the simulation.
        # See also https://github.com/trixi-framework/Trixi.jl/pull/1640.
        numerator_a = SVector(0.0, 3.0, 1.0) # a = numerator_a / denominator
        numerator_b = SVector(1.0, 1.0, 2.0) # b = numerator_b / denominator
        denominator = SVector(1.0, 4.0, 3.0)
        c = SVector(0.0, 1.0, 1 / 2)

        # Butcher tableau
        #   c |       a
        #   0 |
        #   1 |   1
        # 1/2 | 1/4  1/4
        # --------------------
        #   b | 1/6  1/6  2/3

        new{typeof(stage_callbacks)}(numerator_a, numerator_b, denominator, c,
                                     stage_callbacks)
    end
end

# This struct is needed to fake https://github.com/SciML/OrdinaryDiffEq.jl/blob/0c2048a502101647ac35faabd80da8a5645beac7/src/integrators/type.jl#L1
mutable struct SimpleIntegratorSSPOptions{Callback, TStops}
    callback::Callback # callbacks; used in Trixi
    adaptive::Bool # whether the algorithm is adaptive; ignored
    dtmax::Float64 # ignored
    maxiters::Int # maximal number of time steps
    tstops::TStops # tstops from https://diffeq.sciml.ai/v6.8/basics/common_solver_opts/#Output-Control-1; ignored
end

function SimpleIntegratorSSPOptions(callback, tspan; maxiters = typemax(Int), kwargs...)
    tstops_internal = BinaryHeap{eltype(tspan)}(FasterForward())
    # We add last(tspan) to make sure that the time integration stops at the end time
    push!(tstops_internal, last(tspan))
    # We add 2 * last(tspan) because add_tstop!(integrator, t) is only called by DiffEqCallbacks.jl if tstops contains a time that is larger than t
    # (https://github.com/SciML/DiffEqCallbacks.jl/blob/025dfe99029bd0f30a2e027582744528eb92cd24/src/iterative_and_periodic.jl#L92)
    push!(tstops_internal, 2 * last(tspan))
    SimpleIntegratorSSPOptions{typeof(callback), typeof(tstops_internal)}(callback,
                                                                          false, Inf,
                                                                          maxiters,
                                                                          tstops_internal)
end

# This struct is needed to fake https://github.com/SciML/OrdinaryDiffEq.jl/blob/0c2048a502101647ac35faabd80da8a5645beac7/src/integrators/type.jl#L77
# This implements the interface components described at
# https://diffeq.sciml.ai/v6.8/basics/integrator/#Handing-Integrators-1
# which are used in Trixi.
mutable struct SimpleIntegratorSSP{RealT <: Real, uType, Params, Sol, F, Alg,
                                   SimpleIntegratorSSPOptions}
    u::uType
    du::uType
    r0::uType
    t::RealT
    tdir::RealT
    dt::RealT # current time step
    dtcache::RealT # manually set time step
    iter::Int # current number of time steps (iteration)
    p::Params # will be the semidiscretization from Trixi
    sol::Sol # faked
    f::F
    alg::Alg
    opts::SimpleIntegratorSSPOptions
    finalstep::Bool # added for convenience
    dtchangeable::Bool
    force_stepfail::Bool
<<<<<<< HEAD
end

"""
    add_tstop!(integrator::SimpleIntegratorSSP, t)
Add a time stop during the time integration process. 
This function is called after the periodic SaveSolutionCallback to specify the next stop to save the solution.
"""
function add_tstop!(integrator::SimpleIntegratorSSP, t)
    integrator.tdir * (t - integrator.t) < zero(integrator.t) &&
        error("Tried to add a tstop that is behind the current time. This is strictly forbidden")
    # We need to remove the first entry of tstops when a new entry is added.
    # Otherwise, the simulation gets stuck at the previous tstop and dt is adjusted to zero.
    if length(integrator.opts.tstops) > 1
        pop!(integrator.opts.tstops)
    end
    push!(integrator.opts.tstops, integrator.tdir * t)
end

=======
end

"""
    add_tstop!(integrator::SimpleIntegratorSSP, t)
Add a time stop during the time integration process.
This function is called after the periodic SaveSolutionCallback to specify the next stop to save the solution.
"""
function add_tstop!(integrator::SimpleIntegratorSSP, t)
    integrator.tdir * (t - integrator.t) < zero(integrator.t) &&
        error("Tried to add a tstop that is behind the current time. This is strictly forbidden")
    # We need to remove the first entry of tstops when a new entry is added.
    # Otherwise, the simulation gets stuck at the previous tstop and dt is adjusted to zero.
    if length(integrator.opts.tstops) > 1
        pop!(integrator.opts.tstops)
    end
    push!(integrator.opts.tstops, integrator.tdir * t)
end

>>>>>>> 4bc14f98
has_tstop(integrator::SimpleIntegratorSSP) = !isempty(integrator.opts.tstops)
first_tstop(integrator::SimpleIntegratorSSP) = first(integrator.opts.tstops)

# Forward integrator.stats.naccept to integrator.iter (see GitHub PR#771)
function Base.getproperty(integrator::SimpleIntegratorSSP, field::Symbol)
    if field === :stats
        return (naccept = getfield(integrator, :iter),)
    end
    # general fallback
    return getfield(integrator, field)
end

"""
    solve(ode, alg; dt, callbacks, kwargs...)

The following structures and methods provide the infrastructure for SSP Runge-Kutta methods
of type `SimpleAlgorithmSSP`.
"""
function solve(ode::ODEProblem, alg = SimpleSSPRK33()::SimpleAlgorithmSSP;
               dt, callback::Union{CallbackSet, Nothing} = nothing, kwargs...)
    u = copy(ode.u0)
    du = similar(u)
    r0 = similar(u)
    t = first(ode.tspan)
    tdir = sign(ode.tspan[end] - ode.tspan[1])
    iter = 0
<<<<<<< HEAD
    integrator = SimpleIntegratorSSP(u, du, r0, t, tdir, dt, zero(dt), iter, ode.p,
=======
    integrator = SimpleIntegratorSSP(u, du, r0, t, tdir, dt, dt, iter, ode.p,
>>>>>>> 4bc14f98
                                     (prob = ode,), ode.f, alg,
                                     SimpleIntegratorSSPOptions(callback, ode.tspan;
                                                                kwargs...),
                                     false, true, false)

    # resize container
    resize!(integrator.p, nelements(integrator.p.solver, integrator.p.cache))

    # initialize callbacks
    if callback isa CallbackSet
        foreach(callback.continuous_callbacks) do cb
            throw(ArgumentError("Continuous callbacks are unsupported with the SSP time integration methods."))
        end
        foreach(callback.discrete_callbacks) do cb
            cb.initialize(cb, integrator.u, integrator.t, integrator)
        end
    end

    for stage_callback in alg.stage_callbacks
        init_callback(stage_callback, integrator.p)
    end

    solve!(integrator)
end

function solve!(integrator::SimpleIntegratorSSP)
    @unpack prob = integrator.sol
    @unpack alg = integrator
    t_end = last(prob.tspan)
    callbacks = integrator.opts.callback

    integrator.finalstep = false
    @trixi_timeit timer() "main loop" while !integrator.finalstep
        if isnan(integrator.dt)
            error("time step size `dt` is NaN")
        end

        modify_dt_for_tstops!(integrator)

        # if the next iteration would push the simulation beyond the end time, set dt accordingly
        if integrator.t + integrator.dt > t_end ||
           isapprox(integrator.t + integrator.dt, t_end)
            integrator.dt = t_end - integrator.t
            terminate!(integrator)
        end

        modify_dt_for_tstops!(integrator)

        @. integrator.r0 = integrator.u
        for stage in eachindex(alg.c)
            t_stage = integrator.t + integrator.dt * alg.c[stage]
            # compute du
            integrator.f(integrator.du, integrator.u, integrator.p, t_stage)

            # perform forward Euler step
            @. integrator.u = integrator.u + integrator.dt * integrator.du

            for stage_callback in alg.stage_callbacks
                stage_callback(integrator.u, integrator, stage)
            end

            # perform convex combination
            @. integrator.u = (alg.numerator_a[stage] * integrator.r0 +
                               alg.numerator_b[stage] * integrator.u) /
                              alg.denominator[stage]
        end

        integrator.iter += 1
        integrator.t += integrator.dt

        # handle callbacks
        if callbacks isa CallbackSet
            foreach(callbacks.discrete_callbacks) do cb
                if cb.condition(integrator.u, integrator.t, integrator)
                    cb.affect!(integrator)
                end
            end
        end

        # respect maximum number of iterations
        if integrator.iter >= integrator.opts.maxiters && !integrator.finalstep
            @warn "Interrupted. Larger maxiters is needed."
            terminate!(integrator)
        end
    end

<<<<<<< HEAD
    # Empty the tstops array. 
=======
    # Empty the tstops array.
>>>>>>> 4bc14f98
    # This cannot be done in terminate!(integrator::SimpleIntegratorSSP) because DiffEqCallbacks.PeriodicCallbackAffect would return at error.
    extract_all!(integrator.opts.tstops)

    for stage_callback in alg.stage_callbacks
        finalize_callback(stage_callback, integrator.p)
    end

    return TimeIntegratorSolution((first(prob.tspan), integrator.t),
                                  (prob.u0, integrator.u), prob)
end

# get a cache where the RHS can be stored
get_du(integrator::SimpleIntegratorSSP) = integrator.du
get_tmp_cache(integrator::SimpleIntegratorSSP) = (integrator.r0,)

# some algorithms from DiffEq like FSAL-ones need to be informed when a callback has modified u
u_modified!(integrator::SimpleIntegratorSSP, ::Bool) = false

# used by adaptive timestepping algorithms in DiffEq
function set_proposed_dt!(integrator::SimpleIntegratorSSP, dt)
    (integrator.dt = dt; integrator.dtcache = dt)
end

# used by adaptive timestepping algorithms in DiffEq
function get_proposed_dt(integrator::SimpleIntegratorSSP)
    return ifelse(integrator.opts.adaptive, integrator.dt, integrator.dtcache)
end

# stop the time integration
function terminate!(integrator::SimpleIntegratorSSP)
    integrator.finalstep = true
end

"""
    modify_dt_for_tstops!(integrator::SimpleIntegratorSSP)
Modify the time-step size to match the time stops specified in integrator.opts.tstops.
To avoid adding OrdinaryDiffEq to Trixi's dependencies, this routine is a copy of
https://github.com/SciML/OrdinaryDiffEq.jl/blob/d76335281c540ee5a6d1bd8bb634713e004f62ee/src/integrators/integrator_utils.jl#L38-L54
"""
function modify_dt_for_tstops!(integrator::SimpleIntegratorSSP)
    if has_tstop(integrator)
        tdir_t = integrator.tdir * integrator.t
        tdir_tstop = first_tstop(integrator)
        if integrator.opts.adaptive
            integrator.dt = integrator.tdir *
                            min(abs(integrator.dt), abs(tdir_tstop - tdir_t)) # step! to the end
        elseif iszero(integrator.dtcache) && integrator.dtchangeable
            integrator.dt = integrator.tdir * abs(tdir_tstop - tdir_t)
        elseif integrator.dtchangeable && !integrator.force_stepfail
            # always try to step! with dtcache, but lower if a tstop
            # however, if force_stepfail then don't set to dtcache, and no tstop worry
            integrator.dt = integrator.tdir *
                            min(abs(integrator.dtcache), abs(tdir_tstop - tdir_t)) # step! to the end
        end
    end
end

# used for AMR
function Base.resize!(integrator::SimpleIntegratorSSP, new_size)
    resize!(integrator.u, new_size)
    resize!(integrator.du, new_size)
    resize!(integrator.r0, new_size)

    # Resize container
    # new_size = n_variables * n_nodes^n_dims * n_elements
    n_elements = nelements(integrator.p.solver, integrator.p.cache)
    resize!(integrator.p, n_elements)
end

function Base.resize!(semi::AbstractSemidiscretization, new_size)
    resize!(semi, semi.solver.volume_integral, new_size)
end

Base.resize!(semi, volume_integral::AbstractVolumeIntegral, new_size) = nothing

function Base.resize!(semi, volume_integral::VolumeIntegralSubcellLimiting, new_size)
    # Resize container antidiffusive_fluxes
    resize!(semi.cache.antidiffusive_fluxes, new_size)

    # Resize container subcell_limiter_coefficients
    @unpack limiter = volume_integral
    resize!(limiter.cache.subcell_limiter_coefficients, new_size)
end
end # @muladd<|MERGE_RESOLUTION|>--- conflicted
+++ resolved
@@ -95,12 +95,11 @@
     finalstep::Bool # added for convenience
     dtchangeable::Bool
     force_stepfail::Bool
-<<<<<<< HEAD
 end
 
 """
     add_tstop!(integrator::SimpleIntegratorSSP, t)
-Add a time stop during the time integration process. 
+Add a time stop during the time integration process.
 This function is called after the periodic SaveSolutionCallback to specify the next stop to save the solution.
 """
 function add_tstop!(integrator::SimpleIntegratorSSP, t)
@@ -114,26 +113,6 @@
     push!(integrator.opts.tstops, integrator.tdir * t)
 end
 
-=======
-end
-
-"""
-    add_tstop!(integrator::SimpleIntegratorSSP, t)
-Add a time stop during the time integration process.
-This function is called after the periodic SaveSolutionCallback to specify the next stop to save the solution.
-"""
-function add_tstop!(integrator::SimpleIntegratorSSP, t)
-    integrator.tdir * (t - integrator.t) < zero(integrator.t) &&
-        error("Tried to add a tstop that is behind the current time. This is strictly forbidden")
-    # We need to remove the first entry of tstops when a new entry is added.
-    # Otherwise, the simulation gets stuck at the previous tstop and dt is adjusted to zero.
-    if length(integrator.opts.tstops) > 1
-        pop!(integrator.opts.tstops)
-    end
-    push!(integrator.opts.tstops, integrator.tdir * t)
-end
-
->>>>>>> 4bc14f98
 has_tstop(integrator::SimpleIntegratorSSP) = !isempty(integrator.opts.tstops)
 first_tstop(integrator::SimpleIntegratorSSP) = first(integrator.opts.tstops)
 
@@ -160,11 +139,7 @@
     t = first(ode.tspan)
     tdir = sign(ode.tspan[end] - ode.tspan[1])
     iter = 0
-<<<<<<< HEAD
-    integrator = SimpleIntegratorSSP(u, du, r0, t, tdir, dt, zero(dt), iter, ode.p,
-=======
     integrator = SimpleIntegratorSSP(u, du, r0, t, tdir, dt, dt, iter, ode.p,
->>>>>>> 4bc14f98
                                      (prob = ode,), ode.f, alg,
                                      SimpleIntegratorSSPOptions(callback, ode.tspan;
                                                                 kwargs...),
@@ -251,11 +226,7 @@
         end
     end
 
-<<<<<<< HEAD
-    # Empty the tstops array. 
-=======
     # Empty the tstops array.
->>>>>>> 4bc14f98
     # This cannot be done in terminate!(integrator::SimpleIntegratorSSP) because DiffEqCallbacks.PeriodicCallbackAffect would return at error.
     extract_all!(integrator.opts.tstops)
 
