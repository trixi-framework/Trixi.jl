# By default, Julia/LLVM does not use fused multiply-add operations (FMAs).
# Since these FMAs can increase the performance of many numerical algorithms,
# we need to opt-in explicitly.
# See https://ranocha.de/blog/Optimizing_EC_Trixi for further details.
@muladd begin
#! format: noindent

# Wrapper type for solutions from Trixi.jl's own time integrators, partially mimicking
# SciMLBase.ODESolution
struct TimeIntegratorSolution{tType, uType, P}
    t::tType
    u::uType
    prob::P
end

# Abstract supertype of Trixi.jl's own time integrators for dispatch
abstract type AbstractTimeIntegrator end

<<<<<<< HEAD
=======
# Abstract supertype for the time integration algorithms of Trixi.jl
abstract type AbstractTimeIntegrationAlgorithm end

>>>>>>> 6b0f7256
# get a cache where the RHS can be stored
get_du(integrator::AbstractTimeIntegrator) = integrator.du

# Forward integrator.stats.naccept to integrator.iter (see GitHub PR#771)
function Base.getproperty(integrator::AbstractTimeIntegrator, field::Symbol)
    if field === :stats
        return (naccept = getfield(integrator, :iter),)
    end
    # general fallback
    return getfield(integrator, field)
end

# used by adaptive timestepping algorithms in DiffEq
function set_proposed_dt!(integrator::AbstractTimeIntegrator, dt)
    (integrator.dt = dt; integrator.dtcache = dt)
end

# Required e.g. for `glm_speed_callback` 
function get_proposed_dt(integrator::AbstractTimeIntegrator)
    return integrator.dt
end

<<<<<<< HEAD
=======
"""
    Trixi.solve(ode::ODEProblem, alg::AbstractTimeIntegrationAlgorithm; 
                dt, callbacks, kwargs...)

Fakes `solve` from https://diffeq.sciml.ai/v6.8/basics/overview/#Solving-the-Problems-1
"""
function solve(ode::ODEProblem, alg::AbstractTimeIntegrationAlgorithm;
               dt, callback = nothing, kwargs...)
    integrator = init(ode, alg, dt = dt, callback = callback; kwargs...)

    # Start actual solve
    solve!(integrator)
end

>>>>>>> 6b0f7256
function solve!(integrator::AbstractTimeIntegrator)
    @unpack prob = integrator.sol

    integrator.finalstep = false

    @trixi_timeit timer() "main loop" while !integrator.finalstep
        step!(integrator)
    end

    finalize_callbacks(integrator)

    return TimeIntegratorSolution((first(prob.tspan), integrator.t),
                                  (prob.u0, integrator.u),
                                  integrator.sol.prob)
end

# Interface required by DiffEqCallbacks.jl
function DiffEqBase.get_tstops(integrator::AbstractTimeIntegrator)
    return integrator.opts.tstops
end
function DiffEqBase.get_tstops_array(integrator::AbstractTimeIntegrator)
    return get_tstops(integrator).valtree
end
function DiffEqBase.get_tstops_max(integrator::AbstractTimeIntegrator)
    return maximum(get_tstops_array(integrator))
end

function finalize_callbacks(integrator::AbstractTimeIntegrator)
    callbacks = integrator.opts.callback

    if callbacks isa CallbackSet
        foreach(callbacks.discrete_callbacks) do cb
            cb.finalize(cb, integrator.u, integrator.t, integrator)
        end
        foreach(callbacks.continuous_callbacks) do cb
            cb.finalize(cb, integrator.u, integrator.t, integrator)
        end
    end
end

include("methods_2N.jl")
include("methods_3Sstar.jl")
include("methods_SSP.jl")
include("paired_explicit_runge_kutta/paired_explicit_runge_kutta.jl")
include("relaxation_methods/relaxation_methods.jl")
end # @muladd<|MERGE_RESOLUTION|>--- conflicted
+++ resolved
@@ -16,12 +16,9 @@
 # Abstract supertype of Trixi.jl's own time integrators for dispatch
 abstract type AbstractTimeIntegrator end
 
-<<<<<<< HEAD
-=======
 # Abstract supertype for the time integration algorithms of Trixi.jl
 abstract type AbstractTimeIntegrationAlgorithm end
 
->>>>>>> 6b0f7256
 # get a cache where the RHS can be stored
 get_du(integrator::AbstractTimeIntegrator) = integrator.du
 
@@ -44,8 +41,6 @@
     return integrator.dt
 end
 
-<<<<<<< HEAD
-=======
 """
     Trixi.solve(ode::ODEProblem, alg::AbstractTimeIntegrationAlgorithm; 
                 dt, callbacks, kwargs...)
@@ -60,7 +55,6 @@
     solve!(integrator)
 end
 
->>>>>>> 6b0f7256
 function solve!(integrator::AbstractTimeIntegrator)
     @unpack prob = integrator.sol
 
