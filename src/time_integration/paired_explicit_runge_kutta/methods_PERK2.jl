# By default, Julia/LLVM does not use fused multiply-add operations (FMAs).
# Since these FMAs can increase the performance of many numerical algorithms,
# we need to opt-in explicitly.
# See https://ranocha.de/blog/Optimizing_EC_Trixi for further details.
@muladd begin
#! format: noindent

# Compute the coefficients of the A matrix in the Butcher tableau using
# stage scaling factors and monomial coefficients
function compute_a_coeffs(num_stage_evals, stage_scaling_factors, monomial_coeffs)
    a_coeffs = copy(monomial_coeffs)

    for stage in 1:(num_stage_evals - 2)
        a_coeffs[stage] /= stage_scaling_factors[stage]
        for prev_stage in 1:(stage - 1)
            a_coeffs[stage] /= a_coeffs[prev_stage]
        end
    end

    return reverse(a_coeffs)
end

# Compute the Butcher tableau for a paired explicit Runge-Kutta method order 2
# using a list of eigenvalues
function compute_PairedExplicitRK2_butcher_tableau(num_stages, eig_vals, tspan,
                                                   bS, cS; verbose = false)
    # c Vector from Butcher Tableau (defines timestep per stage)
    c = zeros(num_stages)
    for k in 2:num_stages
        c[k] = cS * (k - 1) / (num_stages - 1)
    end
    stage_scaling_factors = bS * reverse(c[2:(end - 1)])

    # - 2 Since first entry of A is always zero (explicit method) and second is given by c_2 (consistency)
    coeffs_max = num_stages - 2
<<<<<<< HEAD
    a_matrix = zeros(coeffs_max, 2)

    a_matrix[:, 1] = c[3:end]
=======

    a_matrix = zeros(2, coeffs_max)
    a_matrix[1, :] = c[3:end]
>>>>>>> a1be62b3

    consistency_order = 2

    dtmax = tspan[2] - tspan[1]
    dteps = 1e-9 # Hyperparameter of the optimization, might be too large for systems requiring very small timesteps

    num_eig_vals, eig_vals = filter_eig_vals(eig_vals; verbose)

    monomial_coeffs, dt_opt = bisect_stability_polynomial(consistency_order,
                                                          num_eig_vals, num_stages,
                                                          dtmax,
                                                          dteps,
                                                          eig_vals; verbose)

    if num_stages != consistency_order
        monomial_coeffs = undo_normalization!(monomial_coeffs, consistency_order,
                                              num_stages)
        num_monomial_coeffs = length(monomial_coeffs)
        @assert num_monomial_coeffs == coeffs_max
        A = compute_a_coeffs(num_stages, stage_scaling_factors, monomial_coeffs)
        a_matrix[1, :] -= A
        a_matrix[2, :] = A
    end

    return a_matrix, c, dt_opt
end

# Compute the Butcher tableau for a paired explicit Runge-Kutta method order 2
# using provided monomial coefficients file
function compute_PairedExplicitRK2_butcher_tableau(num_stages,
                                                   base_path_monomial_coeffs::AbstractString,
                                                   bS, cS)
    # c Vector form Butcher Tableau (defines timestep per stage)
    c = zeros(num_stages)
    for k in 2:num_stages
        c[k] = cS * (k - 1) / (num_stages - 1)
    end
    stage_scaling_factors = bS * reverse(c[2:(end - 1)])

    # - 2 Since first entry of A is always zero (explicit method) and second is given by c_2 (consistency)
    coeffs_max = num_stages - 2
<<<<<<< HEAD
    a_matrix = zeros(coeffs_max, 2)
=======

    a_matrix = zeros(2, coeffs_max)
    a_matrix[1, :] = c[3:end]
>>>>>>> a1be62b3

    if coeffs_max > 0
        a_matrix[:, 1] = c[3:end]

        path_monomial_coeffs = joinpath(base_path_monomial_coeffs,
                                        "gamma_" * string(num_stages) * ".txt")

        @assert isfile(path_monomial_coeffs) "Couldn't find file"
        monomial_coeffs = readdlm(path_monomial_coeffs, Float64)
        num_monomial_coeffs = size(monomial_coeffs, 1)

        @assert num_monomial_coeffs == coeffs_max
        A = compute_a_coeffs(num_stages, stage_scaling_factors, monomial_coeffs)

<<<<<<< HEAD
        a_matrix[:, 1] -= A
        a_matrix[:, 2] = A
    end
=======
    a_matrix[1, :] -= A
    a_matrix[2, :] = A
>>>>>>> a1be62b3

    return a_matrix, c
end

@doc raw"""
    PairedExplicitRK2(num_stages, base_path_monomial_coeffs::AbstractString; dt_opt = nothing,
                      bS = 1.0, cS = 0.5)
    PairedExplicitRK2(num_stages, tspan, semi::AbstractSemidiscretization;
                      verbose = false, bS = 1.0, cS = 0.5)
    PairedExplicitRK2(num_stages, tspan, eig_vals::Vector{ComplexF64};
                      verbose = false, bS = 1.0, cS = 0.5)
    Parameters:
    - `num_stages` (`Int`): Number of stages in the PERK method.
    - `base_path_monomial_coeffs` (`AbstractString`): Path to a file containing 
      monomial coefficients of the stability polynomial of PERK method.
      The coefficients should be stored in a text file at `joinpath(base_path_monomial_coeffs, "gamma_$(num_stages).txt")` and separated by line breaks.
    - `dt_opt` (`Float64`, optional): Optimal time step size for the simulation setup. Can be `nothing` if it is unknown. 
       In this case the optimal CFL number cannot be computed and the [`StepsizeCallback`](@ref) cannot be used.
    - `tspan`: Time span of the simulation.
    - `semi` (`AbstractSemidiscretization`): Semidiscretization setup.
    -  `eig_vals` (`Vector{ComplexF64}`): Eigenvalues of the Jacobian of the right-hand side (rhs) of the ODEProblem after the
      equation has been semidiscretized.
    - `verbose` (`Bool`, optional): Verbosity flag, default is false.
    - `bS` (`Float64`, optional): Value of b in the Butcher tableau at b_s, when 
      s is the number of stages, default is 1.0.
    - `cS` (`Float64`, optional): Value of c in the Butcher tableau at c_s, when
      s is the number of stages, default is 0.5.

The following structures and methods provide a minimal implementation of
the second-order paired explicit Runge-Kutta (PERK) method
optimized for a certain simulation setup (PDE, IC & BC, Riemann Solver, DG Solver).

- Brian Vermeire (2019).
  Paired explicit Runge-Kutta schemes for stiff systems of equations
  [DOI: 10.1016/j.jcp.2019.05.014](https://doi.org/10.1016/j.jcp.2019.05.014)

Note: To use this integrator, the user must import the `Convex` and `ECOS` packages.
"""
struct PairedExplicitRK2 <: AbstractPairedExplicitRKSingle
    num_stages::Int

    a_matrix::Matrix{Float64}
    c::Vector{Float64}
    b1::Float64
    bS::Float64
    cS::Float64

    dt_opt::Union{Float64, Nothing}
end

# Constructor that reads the coefficients from a file
function PairedExplicitRK2(num_stages, base_path_monomial_coeffs::AbstractString;
                           dt_opt = nothing,
                           bS = 1.0, cS = 0.5)
    # If the user has the monomial coefficients, they also must have the optimal time step
    a_matrix, c = compute_PairedExplicitRK2_butcher_tableau(num_stages,
                                                            base_path_monomial_coeffs,
                                                            bS, cS)

    return PairedExplicitRK2(num_stages, a_matrix, c, 1 - bS, bS, cS, dt_opt)
end

# Constructor that calculates the coefficients with polynomial optimizer from a
# semidiscretization
function PairedExplicitRK2(num_stages, tspan, semi::AbstractSemidiscretization;
                           verbose = false,
                           bS = 1.0, cS = 0.5)
    eig_vals = eigvals(jacobian_ad_forward(semi))

    return PairedExplicitRK2(num_stages, tspan, eig_vals; verbose, bS, cS)
end

# Constructor that calculates the coefficients with polynomial optimizer from a
# list of eigenvalues
function PairedExplicitRK2(num_stages, tspan, eig_vals::Vector{ComplexF64};
                           verbose = false,
                           bS = 1.0, cS = 0.5)
    a_matrix, c, dt_opt = compute_PairedExplicitRK2_butcher_tableau(num_stages,
                                                                    eig_vals, tspan,
                                                                    bS, cS;
                                                                    verbose)

    return PairedExplicitRK2(num_stages, a_matrix, c, 1 - bS, bS, cS, dt_opt)
end

# This struct is needed to fake https://github.com/SciML/OrdinaryDiffEq.jl/blob/0c2048a502101647ac35faabd80da8a5645beac7/src/integrators/type.jl#L77
# This implements the interface components described at
# https://diffeq.sciml.ai/v6.8/basics/integrator/#Handing-Integrators-1
# which are used in Trixi.
mutable struct PairedExplicitRK2Integrator{RealT <: Real, uType, Params, Sol, F, Alg,
                                           PairedExplicitRKOptions} <:
               AbstractPairedExplicitRKSingleIntegrator
    u::uType
    du::uType
    u_tmp::uType
    t::RealT
    tdir::RealT
    dt::RealT # current time step
    dtcache::RealT # manually set time step
    iter::Int # current number of time steps (iteration)
    p::Params # will be the semidiscretization from Trixi
    sol::Sol # faked
    f::F
    alg::Alg # This is our own class written above; Abbreviation for ALGorithm
    opts::PairedExplicitRKOptions
    finalstep::Bool # added for convenience
    dtchangeable::Bool
    force_stepfail::Bool
    # Additional PERK register
    k1::uType
end

function init(ode::ODEProblem, alg::PairedExplicitRK2;
              dt, callback::Union{CallbackSet, Nothing} = nothing, kwargs...)
    u0 = copy(ode.u0)
    du = zero(u0)
    u_tmp = zero(u0)

    k1 = zero(u0) # Additional PERK register

    t0 = first(ode.tspan)
    tdir = sign(ode.tspan[end] - ode.tspan[1])
    iter = 0

    integrator = PairedExplicitRK2Integrator(u0, du, u_tmp, t0, tdir, dt, dt, iter,
                                             ode.p,
                                             (prob = ode,), ode.f, alg,
                                             PairedExplicitRKOptions(callback,
                                                                     ode.tspan;
                                                                     kwargs...),
                                             false, true, false,
                                             k1)

    # initialize callbacks
    if callback isa CallbackSet
        for cb in callback.continuous_callbacks
            throw(ArgumentError("Continuous callbacks are unsupported with paired explicit Runge-Kutta methods."))
        end
        for cb in callback.discrete_callbacks
            cb.initialize(cb, integrator.u, integrator.t, integrator)
        end
    end

    return integrator
end

function step!(integrator::PairedExplicitRK2Integrator)
    @unpack prob = integrator.sol
    @unpack alg = integrator
    t_end = last(prob.tspan)
    callbacks = integrator.opts.callback

    @assert !integrator.finalstep
    if isnan(integrator.dt)
        error("time step size `dt` is NaN")
    end

    modify_dt_for_tstops!(integrator)

    # if the next iteration would push the simulation beyond the end time, set dt accordingly
    if integrator.t + integrator.dt > t_end ||
       isapprox(integrator.t + integrator.dt, t_end)
        integrator.dt = t_end - integrator.t
        terminate!(integrator)
    end

    @trixi_timeit timer() "Paired Explicit Runge-Kutta ODE integration step" begin
        # First and second stage are identical across all single/standalone PERK methods
        PERK_k1!(integrator, prob.p)
        PERK_k2!(integrator, prob.p, alg)

        # Higher stages
        for stage in 3:(alg.num_stages)
            PERK_ki!(integrator, prob.p, alg, stage)
        end

        @threaded for i in eachindex(integrator.u)
            integrator.u[i] += integrator.dt *
                               (alg.b1 * integrator.k1[i] +
                                alg.bS * integrator.du[i])
        end
    end

    integrator.iter += 1
    integrator.t += integrator.dt

    @trixi_timeit timer() "Step-Callbacks" begin
        # handle callbacks
        if callbacks isa CallbackSet
            foreach(callbacks.discrete_callbacks) do cb
                if cb.condition(integrator.u, integrator.t, integrator)
                    cb.affect!(integrator)
                end
                return nothing
            end
        end
    end

    # respect maximum number of iterations
    if integrator.iter >= integrator.opts.maxiters && !integrator.finalstep
        @warn "Interrupted. Larger maxiters is needed."
        terminate!(integrator)
    end
end
end # @muladd<|MERGE_RESOLUTION|>--- conflicted
+++ resolved
@@ -33,15 +33,9 @@
 
     # - 2 Since first entry of A is always zero (explicit method) and second is given by c_2 (consistency)
     coeffs_max = num_stages - 2
-<<<<<<< HEAD
-    a_matrix = zeros(coeffs_max, 2)
-
-    a_matrix[:, 1] = c[3:end]
-=======
-
+    
     a_matrix = zeros(2, coeffs_max)
     a_matrix[1, :] = c[3:end]
->>>>>>> a1be62b3
 
     consistency_order = 2
 
@@ -83,13 +77,9 @@
 
     # - 2 Since first entry of A is always zero (explicit method) and second is given by c_2 (consistency)
     coeffs_max = num_stages - 2
-<<<<<<< HEAD
-    a_matrix = zeros(coeffs_max, 2)
-=======
 
     a_matrix = zeros(2, coeffs_max)
     a_matrix[1, :] = c[3:end]
->>>>>>> a1be62b3
 
     if coeffs_max > 0
         a_matrix[:, 1] = c[3:end]
@@ -104,14 +94,9 @@
         @assert num_monomial_coeffs == coeffs_max
         A = compute_a_coeffs(num_stages, stage_scaling_factors, monomial_coeffs)
 
-<<<<<<< HEAD
         a_matrix[:, 1] -= A
         a_matrix[:, 2] = A
     end
-=======
-    a_matrix[1, :] -= A
-    a_matrix[2, :] = A
->>>>>>> a1be62b3
 
     return a_matrix, c
 end
