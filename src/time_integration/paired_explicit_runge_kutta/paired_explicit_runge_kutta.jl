# By default, Julia/LLVM does not use fused multiply-add operations (FMAs).
# Since these FMAs can increase the performance of many numerical algorithms,
# we need to opt-in explicitly.
# See https://ranocha.de/blog/Optimizing_EC_Trixi for further details.
@muladd begin
#! format: noindent

# Define all of the functions necessary for polynomial optimizations
include("polynomial_optimizer.jl")

# Abstract base type for both single/standalone and multi-level
# PERK (Paired Explicit Runge-Kutta) time integration schemes
abstract type AbstractPairedExplicitRK <: AbstractTimeIntegrationAlgorithm end
# Abstract base type for single/standalone PERK time integration schemes
abstract type AbstractPairedExplicitRKSingle <: AbstractPairedExplicitRK end

# This struct is needed to fake https://github.com/SciML/OrdinaryDiffEq.jl/blob/0c2048a502101647ac35faabd80da8a5645beac7/src/integrators/type.jl#L1
mutable struct PairedExplicitRKOptions{Callback, TStops}
    callback::Callback # callbacks; used in Trixi
    adaptive::Bool # whether the algorithm is adaptive (false)
    dtmax::Float64 # ignored
    maxiters::Int # maximal number of time steps
    tstops::TStops # tstops from https://diffeq.sciml.ai/v6.8/basics/common_solver_opts/#Output-Control-1; ignored
end

function PairedExplicitRKOptions(callback, tspan; maxiters = typemax(Int), kwargs...)
    tstops_internal = BinaryHeap{eltype(tspan)}(FasterForward())
    # We add last(tspan) to make sure that the time integration stops at the end time
    push!(tstops_internal, last(tspan))
    # We add 2 * last(tspan) because add_tstop!(integrator, t) is only called by DiffEqCallbacks.jl if tstops contains a time that is larger than t
    # (https://github.com/SciML/DiffEqCallbacks.jl/blob/025dfe99029bd0f30a2e027582744528eb92cd24/src/iterative_and_periodic.jl#L92)
    push!(tstops_internal, 2 * last(tspan))
    PairedExplicitRKOptions{typeof(callback), typeof(tstops_internal)}(callback,
                                                                       false, Inf,
                                                                       maxiters,
                                                                       tstops_internal)
end

abstract type AbstractPairedExplicitRKIntegrator <: AbstractTimeIntegrator end
abstract type AbstractPairedExplicitRKSingleIntegrator <:
              AbstractPairedExplicitRKIntegrator end

"""
    calculate_cfl(ode_algorithm::AbstractPairedExplicitRK, ode)

This function computes the CFL number once using the initial condition of the problem and the optimal timestep (`dt_opt`) from the ODE algorithm.
"""
function calculate_cfl(ode_algorithm::AbstractPairedExplicitRK, ode)
    t0 = first(ode.tspan)
    u_ode = ode.u0
    semi = ode.p
    dt_opt = ode_algorithm.dt_opt

    if isnothing(dt_opt)
        error("The optimal time step `dt_opt` must be provided.")
    end

    mesh, equations, solver, cache = mesh_equations_solver_cache(semi)
    u = wrap_array(u_ode, mesh, equations, solver, cache)

    cfl_number = dt_opt / max_dt(u, t0, mesh,
                        have_constant_speed(equations), equations,
                        solver, cache)
    return cfl_number
end

"""
    add_tstop!(integrator::AbstractPairedExplicitRKIntegrator, t)
Add a time stop during the time integration process.
This function is called after the periodic SaveSolutionCallback to specify the next stop to save the solution.
"""
function add_tstop!(integrator::AbstractPairedExplicitRKIntegrator, t)
    integrator.tdir * (t - integrator.t) < zero(integrator.t) &&
        error("Tried to add a tstop that is behind the current time. This is strictly forbidden")
    # We need to remove the first entry of tstops when a new entry is added.
    # Otherwise, the simulation gets stuck at the previous tstop and dt is adjusted to zero.
    if length(integrator.opts.tstops) > 1
        pop!(integrator.opts.tstops)
    end
    push!(integrator.opts.tstops, integrator.tdir * t)
end

has_tstop(integrator::AbstractPairedExplicitRKIntegrator) = !isempty(integrator.opts.tstops)
first_tstop(integrator::AbstractPairedExplicitRKIntegrator) = first(integrator.opts.tstops)

<<<<<<< HEAD
# Fakes `solve`: https://diffeq.sciml.ai/v6.8/basics/overview/#Solving-the-Problems-1
function solve(ode::ODEProblem, alg::AbstractPairedExplicitRK;
               dt, callback = nothing, kwargs...)
    integrator = init(ode, alg, dt = dt, callback = callback; kwargs...)

    # Start actual solve
    solve!(integrator)
end

=======
>>>>>>> cba534bc
# Function that computes the first stage of a general PERK method
@inline function PERK_k1!(integrator::AbstractPairedExplicitRKIntegrator, p)
    integrator.f(integrator.k1, integrator.u, p, integrator.t)
end

@inline function PERK_k2!(integrator::AbstractPairedExplicitRKSingleIntegrator, p, alg)
    @threaded for i in eachindex(integrator.du)
        integrator.u_tmp[i] = integrator.u[i] +
                              alg.c[2] * integrator.dt * integrator.k1[i]
    end

    integrator.f(integrator.du, integrator.u_tmp, p,
                 integrator.t + alg.c[2] * integrator.dt)
end

@inline function PERK_ki!(integrator::AbstractPairedExplicitRKSingleIntegrator, p, alg,
                          stage)
    # Construct current state
    @threaded for i in eachindex(integrator.u)
        integrator.u_tmp[i] = integrator.u[i] +
                              integrator.dt *
                              (alg.a_matrix[1, stage - 2] * integrator.k1[i] +
                               alg.a_matrix[2, stage - 2] * integrator.du[i])
    end

    integrator.f(integrator.du, integrator.u_tmp, p,
                 integrator.t + alg.c[stage] * integrator.dt)
end

# used for AMR (Adaptive Mesh Refinement)
function Base.resize!(integrator::AbstractPairedExplicitRKIntegrator, new_size)
    resize!(integrator.u, new_size)
    resize!(integrator.du, new_size)
    resize!(integrator.u_tmp, new_size)

    resize!(integrator.k1, new_size)
end

# get a cache where the RHS can be stored
get_tmp_cache(integrator::AbstractPairedExplicitRKIntegrator) = (integrator.u_tmp,)

# some algorithms from DiffEq like FSAL-ones need to be informed when a callback has modified u
u_modified!(integrator::AbstractPairedExplicitRKIntegrator, ::Bool) = false

# stop the time integration
function terminate!(integrator::AbstractPairedExplicitRKIntegrator)
    integrator.finalstep = true
end

"""
    modify_dt_for_tstops!(integrator::PairedExplicitRK)

Modify the time-step size to match the time stops specified in integrator.opts.tstops.
To avoid adding OrdinaryDiffEq to Trixi's dependencies, this routine is a copy of
https://github.com/SciML/OrdinaryDiffEq.jl/blob/d76335281c540ee5a6d1bd8bb634713e004f62ee/src/integrators/integrator_utils.jl#L38-L54
"""
function modify_dt_for_tstops!(integrator::AbstractPairedExplicitRKIntegrator)
    if has_tstop(integrator)
        tdir_t = integrator.tdir * integrator.t
        tdir_tstop = first_tstop(integrator)
        if integrator.opts.adaptive
            integrator.dt = integrator.tdir *
                            min(abs(integrator.dt), abs(tdir_tstop - tdir_t)) # step! to the end
        elseif iszero(integrator.dtcache) && integrator.dtchangeable
            integrator.dt = integrator.tdir * abs(tdir_tstop - tdir_t)
        elseif integrator.dtchangeable && !integrator.force_stepfail
            # always try to step! with dtcache, but lower if a tstop
            # however, if force_stepfail then don't set to dtcache, and no tstop worry
            integrator.dt = integrator.tdir *
                            min(abs(integrator.dtcache), abs(tdir_tstop - tdir_t)) # step! to the end
        end
    end
end

# Add definitions of functions related to polynomial optimization by NLsolve here
# such that hey can be exported from Trixi.jl and extended in the TrixiConvexECOSExt package
# extension or by the NLsolve-specific code loaded by Requires.jl
function solve_a_butcher_coeffs_unknown! end

# Basic implementation of the second-order paired explicit Runge-Kutta (PERK) method
include("methods_PERK2.jl")
# Slightly customized implementation of the third-order PERK method
include("methods_PERK3.jl")
# Basic implementation of the fourth-order PERK method
include("methods_PERK4.jl")
end # @muladd<|MERGE_RESOLUTION|>--- conflicted
+++ resolved
@@ -83,18 +83,6 @@
 has_tstop(integrator::AbstractPairedExplicitRKIntegrator) = !isempty(integrator.opts.tstops)
 first_tstop(integrator::AbstractPairedExplicitRKIntegrator) = first(integrator.opts.tstops)
 
-<<<<<<< HEAD
-# Fakes `solve`: https://diffeq.sciml.ai/v6.8/basics/overview/#Solving-the-Problems-1
-function solve(ode::ODEProblem, alg::AbstractPairedExplicitRK;
-               dt, callback = nothing, kwargs...)
-    integrator = init(ode, alg, dt = dt, callback = callback; kwargs...)
-
-    # Start actual solve
-    solve!(integrator)
-end
-
-=======
->>>>>>> cba534bc
 # Function that computes the first stage of a general PERK method
 @inline function PERK_k1!(integrator::AbstractPairedExplicitRKIntegrator, p)
     integrator.f(integrator.k1, integrator.u, p, integrator.t)
