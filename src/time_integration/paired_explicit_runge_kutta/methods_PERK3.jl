# By default, Julia/LLVM does not use fused multiply-add operations (FMAs).
# Since these FMAs can increase the performance of many numerical algorithms,
# we need to opt-in explicitly.
# See https://ranocha.de/blog/Optimizing_EC_Trixi for further details.
@muladd begin
#! format: noindent

# Initialize Butcher array abscissae c for PairedExplicitRK3 based on SSPRK33 base method
function compute_c_coeffs(num_stages, cS2)
    c = zeros(eltype(cS2), num_stages)

    # Last timesteps as for SSPRK33, see motivation in Section 3.3 of
    # https://doi.org/10.1016/j.jcp.2024.113223
    c[num_stages - 1] = one(cS2)
    c[num_stages] = convert(eltype(cS2), 0.5)

    # Linear increasing timestep for remainder
    for i in 2:(num_stages - 2)
        c[i] = cS2 * (i - 1) / (num_stages - 3)
    end

    return c
end

# Compute the Butcher tableau for a paired explicit Runge-Kutta method order 3
# using a list of eigenvalues
function compute_PairedExplicitRK3_butcher_tableau(num_stages, tspan,
                                                   eig_vals::Vector{ComplexF64};
                                                   verbose = false, cS2)
    # Initialize array of c
    c = compute_c_coeffs(num_stages, cS2)

    # Initialize the array of our solution
    a_unknown = zeros(num_stages - 2)

    # Calculate coefficients of the stability polynomial in monomial form
    consistency_order = 3
    dtmax = tspan[2] - tspan[1]
    dteps = 1.0f-9

    num_eig_vals, eig_vals = filter_eig_vals(eig_vals; verbose)

    monomial_coeffs, dt_opt = bisect_stability_polynomial(consistency_order,
                                                          num_eig_vals, num_stages,
                                                          dtmax, dteps,
                                                          eig_vals; verbose)

    # Special case of e = 3
    if num_stages == consistency_order
        a_unknown = [0.25] # Use classic SSPRK33 (Shu-Osher) Butcher Tableau
    else
        monomial_coeffs = undo_normalization!(monomial_coeffs, consistency_order,
                                              num_stages)

        # Solve the nonlinear system of equations from monomial coefficient and
        # Butcher array abscissae c to find Butcher matrix A
        # This function is extended in TrixiNLsolveExt.jl
        a_unknown = solve_a_butcher_coeffs_unknown!(a_unknown, num_stages,
                                                    monomial_coeffs, c;
                                                    verbose)
    end
    # Fill A-matrix in PERK style
    a_matrix = zeros(2, num_stages - 2)
    a_matrix[1, :] = c[3:end]
    a_matrix[1, :] -= a_unknown
    a_matrix[2, :] = a_unknown

    return a_matrix, c, dt_opt
end

# Compute the Butcher tableau for a paired explicit Runge-Kutta method order 3
# using provided values of coefficients a in A-matrix of Butcher tableau
function compute_PairedExplicitRK3_butcher_tableau(num_stages,
                                                   base_path_a_coeffs::AbstractString;
                                                   cS2)

    # Initialize array of c
    c = compute_c_coeffs(num_stages, cS2)

    # - 2 Since First entry of A is always zero (explicit method) and second is given by c_2 (consistency)
    a_coeffs_max = num_stages - 2
<<<<<<< HEAD
    a_matrix = zeros(a_coeffs_max, 2)

    a_matrix[:, 1] = c[3:end]
=======

    a_matrix = zeros(2, a_coeffs_max)
    a_matrix[1, :] = c[3:end]
>>>>>>> a1be62b3

    path_a_coeffs = joinpath(base_path_a_coeffs,
                             "a_" * string(num_stages) * ".txt")

    @assert isfile(path_a_coeffs) "Couldn't find file $path_a_coeffs"
    a_coeffs = readdlm(path_a_coeffs, Float64)
    num_a_coeffs = size(a_coeffs, 1)

    @assert num_a_coeffs == a_coeffs_max
    # Fill A-matrix in PERK style
    a_matrix[1, :] -= a_coeffs
    a_matrix[2, :] = a_coeffs

    return a_matrix, c
end

@doc raw"""
    PairedExplicitRK3(num_stages, base_path_a_coeffs::AbstractString, dt_opt = nothing;
                      cS2 = 1.0f0)
    PairedExplicitRK3(num_stages, tspan, semi::AbstractSemidiscretization;
                      verbose = false, cS2 = 1.0f0)
    PairedExplicitRK3(num_stages, tspan, eig_vals::Vector{ComplexF64};
                      verbose = false, cS2 = 1.0f0)

    Parameters:
    - `num_stages` (`Int`): Number of stages in the paired explicit Runge-Kutta (PERK) method.
    - `base_path_a_coeffs` (`AbstractString`): Path to a file containing some coefficients in the A-matrix in 
      the Butcher tableau of the Runge Kutta method.
      The matrix should be stored in a text file at `joinpath(base_path_a_coeffs, "a_$(num_stages).txt")` and separated by line breaks.
    - `dt_opt` (`Float64`, optional): Optimal time step size for the simulation setup. Can be `nothing` if it is unknown. 
       In this case the optimal CFL number cannot be computed and the [`StepsizeCallback`](@ref) cannot be used.
    - `tspan`: Time span of the simulation.
    - `semi` (`AbstractSemidiscretization`): Semidiscretization setup.
    -  `eig_vals` (`Vector{ComplexF64}`): Eigenvalues of the Jacobian of the right-hand side (rhs) of the ODEProblem after the
      equation has been semidiscretized.
    - `verbose` (`Bool`, optional): Verbosity flag, default is false.
    - `cS2` (`Float64`, optional): Value of c in the Butcher tableau at c_{s-2}, when
      s is the number of stages, default is 1.0f0.

The following structures and methods provide an implementation of
the third-order paired explicit Runge-Kutta (PERK) method
optimized for a certain simulation setup (PDE, IC & BC, Riemann Solver, DG Solver).
The original paper is
- Nasab, Vermeire (2022)
Third-order Paired Explicit Runge-Kutta schemes for stiff systems of equations
[DOI: 10.1016/j.jcp.2022.111470](https://doi.org/10.1016/j.jcp.2022.111470)
While the changes to SSPRK33 base-scheme are described in 
- Doehring, Schlottke-Lakemper, Gassner, Torrilhon (2024)
Multirate Time-Integration based on Dynamic ODE Partitioning through Adaptively Refined Meshes for Compressible Fluid Dynamics
[DOI: 10.1016/j.jcp.2024.113223](https://doi.org/10.1016/j.jcp.2024.113223)

Note: To use this integrator, the user must import the `Convex`, `ECOS`, and `NLsolve` packages.
"""
struct PairedExplicitRK3 <: AbstractPairedExplicitRKSingle
    num_stages::Int # S

    a_matrix::Matrix{Float64}
    c::Vector{Float64}

    dt_opt::Union{Float64, Nothing}
end

# Constructor for previously computed A Coeffs
function PairedExplicitRK3(num_stages, base_path_a_coeffs::AbstractString,
                           dt_opt = nothing;
                           cS2 = 1.0f0)
    a_matrix, c = compute_PairedExplicitRK3_butcher_tableau(num_stages,
                                                            base_path_a_coeffs;
                                                            cS2)

    return PairedExplicitRK3(num_stages, a_matrix, c, dt_opt)
end

# Constructor that computes Butcher matrix A coefficients from a semidiscretization
function PairedExplicitRK3(num_stages, tspan, semi::AbstractSemidiscretization;
                           verbose = false, cS2 = 1.0f0)
    eig_vals = eigvals(jacobian_ad_forward(semi))

    return PairedExplicitRK3(num_stages, tspan, eig_vals; verbose, cS2)
end

# Constructor that calculates the coefficients with polynomial optimizer from a list of eigenvalues
function PairedExplicitRK3(num_stages, tspan, eig_vals::Vector{ComplexF64};
                           verbose = false, cS2 = 1.0f0)
    a_matrix, c, dt_opt = compute_PairedExplicitRK3_butcher_tableau(num_stages,
                                                                    tspan,
                                                                    eig_vals;
                                                                    verbose, cS2)
    return PairedExplicitRK3(num_stages, a_matrix, c, dt_opt)
end

# This struct is needed to fake https://github.com/SciML/OrdinaryDiffEq.jl/blob/0c2048a502101647ac35faabd80da8a5645beac7/src/integrators/type.jl#L77
# This implements the interface components described at
# https://diffeq.sciml.ai/v6.8/basics/integrator/#Handing-Integrators-1
# which are used in Trixi.jl.
mutable struct PairedExplicitRK3Integrator{RealT <: Real, uType, Params, Sol, F, Alg,
                                           PairedExplicitRKOptions} <:
               AbstractPairedExplicitRKSingleIntegrator
    u::uType
    du::uType
    u_tmp::uType
    t::RealT
    tdir::RealT
    dt::RealT # current time step
    dtcache::RealT # manually set time step
    iter::Int # current number of time steps (iteration)
    p::Params # will be the semidiscretization from Trixi
    sol::Sol # faked
    f::F
    alg::Alg # This is our own class written above; Abbreviation for ALGorithm
    opts::PairedExplicitRKOptions
    finalstep::Bool # added for convenience
    dtchangeable::Bool
    force_stepfail::Bool
    # Additional PERK3 registers
    k1::uType
    kS1::uType
end

function init(ode::ODEProblem, alg::PairedExplicitRK3;
              dt, callback::Union{CallbackSet, Nothing} = nothing, kwargs...)
    u0 = copy(ode.u0)
    du = zero(u0)
    u_tmp = zero(u0)

    # Additional PERK3 registers
    k1 = zero(u0)
    kS1 = zero(u0)

    t0 = first(ode.tspan)
    tdir = sign(ode.tspan[end] - ode.tspan[1])
    iter = 0

    integrator = PairedExplicitRK3Integrator(u0, du, u_tmp, t0, tdir, dt, dt, iter,
                                             ode.p,
                                             (prob = ode,), ode.f, alg,
                                             PairedExplicitRKOptions(callback,
                                                                     ode.tspan;
                                                                     kwargs...),
                                             false, true, false,
                                             k1, kS1)

    # initialize callbacks
    if callback isa CallbackSet
        for cb in callback.continuous_callbacks
            throw(ArgumentError("Continuous callbacks are unsupported with paired explicit Runge-
            Kutta methods."))
        end
        for cb in callback.discrete_callbacks
            cb.initialize(cb, integrator.u, integrator.t, integrator)
        end
    end

    return integrator
end

function step!(integrator::PairedExplicitRK3Integrator)
    @unpack prob = integrator.sol
    @unpack alg = integrator
    t_end = last(prob.tspan)
    callbacks = integrator.opts.callback

    @assert !integrator.finalstep
    if isnan(integrator.dt)
        error("time step size `dt` is NaN")
    end

    modify_dt_for_tstops!(integrator)

    # if the next iteration would push the simulation beyond the end time, set dt accordingly
    if integrator.t + integrator.dt > t_end ||
       isapprox(integrator.t + integrator.dt, t_end)
        integrator.dt = t_end - integrator.t
        terminate!(integrator)
    end

    @trixi_timeit timer() "Paired Explicit Runge-Kutta ODE integration step" begin
        # First and second stage are identical across all single/standalone PERK methods
        PERK_k1!(integrator, prob.p)
        PERK_k2!(integrator, prob.p, alg)

        for stage in 3:(alg.num_stages - 1)
            PERK_ki!(integrator, prob.p, alg, stage)
        end

        # We need to store `du` of the S-1 stage in `kS1` for the final update:
        @threaded for i in eachindex(integrator.u)
            integrator.kS1[i] = integrator.du[i]
        end

        PERK_ki!(integrator, prob.p, alg, alg.num_stages)

        @threaded for i in eachindex(integrator.u)
            # "Own" PairedExplicitRK based on SSPRK33.
            # Note that 'kS1' carries the values of K_{S-1}
            # and that we construct 'K_S' "in-place" from 'integrator.du'
            integrator.u[i] += integrator.dt *
                               (integrator.k1[i] + integrator.kS1[i] +
                                4.0 * integrator.du[i]) / 6.0
        end
    end

    integrator.iter += 1
    integrator.t += integrator.dt

    @trixi_timeit timer() "Step-Callbacks" begin
        # handle callbacks
        if callbacks isa CallbackSet
            foreach(callbacks.discrete_callbacks) do cb
                if cb.condition(integrator.u, integrator.t, integrator)
                    cb.affect!(integrator)
                end
                return nothing
            end
        end
    end

    # respect maximum number of iterations
    if integrator.iter >= integrator.opts.maxiters && !integrator.finalstep
        @warn "Interrupted. Larger maxiters is needed."
        terminate!(integrator)
    end
end

function Base.resize!(integrator::PairedExplicitRK3Integrator, new_size)
    resize!(integrator.u, new_size)
    resize!(integrator.du, new_size)
    resize!(integrator.u_tmp, new_size)

    resize!(integrator.k1, new_size)
    resize!(integrator.kS1, new_size)
end
end # @muladd<|MERGE_RESOLUTION|>--- conflicted
+++ resolved
@@ -79,15 +79,9 @@
 
     # - 2 Since First entry of A is always zero (explicit method) and second is given by c_2 (consistency)
     a_coeffs_max = num_stages - 2
-<<<<<<< HEAD
-    a_matrix = zeros(a_coeffs_max, 2)
-
-    a_matrix[:, 1] = c[3:end]
-=======
 
     a_matrix = zeros(2, a_coeffs_max)
     a_matrix[1, :] = c[3:end]
->>>>>>> a1be62b3
 
     path_a_coeffs = joinpath(base_path_a_coeffs,
                              "a_" * string(num_stages) * ".txt")
