# By default, Julia/LLVM does not use fused multiply-add operations (FMAs).
# Since these FMAs can increase the performance of many numerical algorithms,
# we need to opt-in explicitly.
# See https://ranocha.de/blog/Optimizing_EC_Trixi for further details.
@muladd begin
#! format: noindent

function max_dt(u, t, mesh::TreeMesh{2},
                constant_speed::False, have_auxiliary_node_vars::False,
                equations, dg::DG, cache)
    # to avoid a division by zero if the speed vanishes everywhere,
    # e.g. for steady-state linear advection
    max_scaled_speed = nextfloat(zero(t))

    @batch reduction=(max, max_scaled_speed) for element in eachelement(dg, cache)
        max_lambda1 = max_lambda2 = zero(max_scaled_speed)
        for j in eachnode(dg), i in eachnode(dg)
            u_node = get_node_vars(u, equations, dg, i, j, element)
            lambda1, lambda2 = max_abs_speeds(u_node, equations)
            max_lambda1 = max(max_lambda1, lambda1)
            max_lambda2 = max(max_lambda2, lambda2)
        end
        inv_jacobian = cache.elements.inverse_jacobian[element]
        max_scaled_speed = max(max_scaled_speed,
                               inv_jacobian * (max_lambda1 + max_lambda2))
    end

    return 2 / (nnodes(dg) * max_scaled_speed)
end

function max_dt(u, t, mesh::TreeMesh{2},
                constant_speed::False, have_auxiliary_node_vars::True,
                equations, dg::DG, cache)
    @unpack auxiliary_node_vars = cache.auxiliary_variables
    # to avoid a division by zero if the speed vanishes everywhere,
    # e.g. for steady-state linear advection
    max_scaled_speed = nextfloat(zero(t))

    @batch reduction=(max, max_scaled_speed) for element in eachelement(dg, cache)
        max_lambda1 = max_lambda2 = zero(max_scaled_speed)
        for j in eachnode(dg), i in eachnode(dg)
            u_node = get_node_vars(u, equations, dg, i, j, element)
            aux_node = get_auxiliary_node_vars(auxiliary_node_vars,
                                               equations, dg, i, j, element)
            lambda1, lambda2 = max_abs_speeds(u_node, aux_node, equations)
            max_lambda1 = max(max_lambda1, lambda1)
            max_lambda2 = max(max_lambda2, lambda2)
        end
        inv_jacobian = cache.elements.inverse_jacobian[element]
        max_scaled_speed = max(max_scaled_speed,
                               inv_jacobian * (max_lambda1 + max_lambda2))
    end

    return 2 / (nnodes(dg) * max_scaled_speed)
end

function max_dt(u, t, mesh::TreeMesh{2},
                constant_speed::True, have_auxiliary_node_vars::False,
                equations, dg::DG, cache)
    # to avoid a division by zero if the speed vanishes everywhere,
    # e.g. for steady-state linear advection
    max_scaled_speed = nextfloat(zero(t))

    @batch reduction=(max, max_scaled_speed) for element in eachelement(dg, cache)
        max_lambda1, max_lambda2 = max_abs_speeds(equations)
        inv_jacobian = cache.elements.inverse_jacobian[element]
        max_scaled_speed = max(max_scaled_speed,
                               inv_jacobian * (max_lambda1 + max_lambda2))
    end

    return 2 / (nnodes(dg) * max_scaled_speed)
end

function max_dt(u, t, mesh::ParallelTreeMesh{2},
                constant_speed::False, have_auxiliary_node_vars::False,
                equations, dg::DG, cache)
    # call the method accepting a general `mesh::TreeMesh{2}`
    # TODO: MPI, we should improve this; maybe we should dispatch on `u`
    #       and create some MPI array type, overloading broadcasting and mapreduce etc.
    #       Then, this specific array type should also work well with DiffEq etc.
    dt = invoke(max_dt,
                Tuple{typeof(u), typeof(t), TreeMesh{2},
                      typeof(constant_speed), typeof(have_auxiliary_node_vars),
                      typeof(equations), typeof(dg), typeof(cache)},
                u, t, mesh, constant_speed, have_auxiliary_node_vars, equations, dg,
                cache)
    # Base.min instead of min needed, see comment in src/auxiliary/math.jl
    dt = MPI.Allreduce!(Ref(dt), Base.min, mpi_comm())[]

    return dt
end

function max_dt(u, t, mesh::ParallelTreeMesh{2},
                constant_speed::True, have_auxiliary_node_vars::False,
                equations, dg::DG, cache)
    # call the method accepting a general `mesh::TreeMesh{2}`
    # TODO: MPI, we should improve this; maybe we should dispatch on `u`
    #       and create some MPI array type, overloading broadcasting and mapreduce etc.
    #       Then, this specific array type should also work well with DiffEq etc.
    dt = invoke(max_dt,
                Tuple{typeof(u), typeof(t), TreeMesh{2},
                      typeof(constant_speed), typeof(have_auxiliary_node_vars),
                      typeof(equations), typeof(dg), typeof(cache)},
                u, t, mesh, constant_speed, have_auxiliary_node_vars, equations, dg,
                cache)
    # Base.min instead of min needed, see comment in src/auxiliary/math.jl
    dt = MPI.Allreduce!(Ref(dt), Base.min, mpi_comm())[]

    return dt
end

function max_dt(u, t,
                mesh::Union{StructuredMesh{2}, UnstructuredMesh2D, P4estMesh{2},
                            T8codeMesh{2}, StructuredMeshView{2}},
                constant_speed::False, have_auxiliary_node_vars::False,
                equations, dg::DG, cache)
    # to avoid a division by zero if the speed vanishes everywhere,
    # e.g. for steady-state linear advection
    max_scaled_speed = nextfloat(zero(t))

    @unpack contravariant_vectors, inverse_jacobian = cache.elements

    @batch reduction=(max, max_scaled_speed) for element in eachelement(dg, cache)
        max_lambda1 = max_lambda2 = zero(max_scaled_speed)
        for j in eachnode(dg), i in eachnode(dg)
            u_node = get_node_vars(u, equations, dg, i, j, element)
            lambda1, lambda2 = max_abs_speeds(u_node, equations)

            # Local speeds transformed to the reference element
            Ja11, Ja12 = get_contravariant_vector(1, contravariant_vectors, i, j,
                                                  element)
            lambda1_transformed = abs(Ja11 * lambda1 + Ja12 * lambda2)
            Ja21, Ja22 = get_contravariant_vector(2, contravariant_vectors, i, j,
                                                  element)
            lambda2_transformed = abs(Ja21 * lambda1 + Ja22 * lambda2)

            inv_jacobian = abs(inverse_jacobian[i, j, element])

            max_lambda1 = max(max_lambda1, lambda1_transformed * inv_jacobian)
            max_lambda2 = max(max_lambda2, lambda2_transformed * inv_jacobian)
        end

        max_scaled_speed = max(max_scaled_speed, max_lambda1 + max_lambda2)
    end

    return 2 / (nnodes(dg) * max_scaled_speed)
end

function max_dt(u, t,
                mesh::Union{StructuredMesh{2}, UnstructuredMesh2D, P4estMesh{2},
<<<<<<< HEAD
                            T8codeMesh{2}, StructuredMeshView{2}},
                constant_speed::True, have_auxiliary_node_vars::False,
                equations, dg::DG, cache)
=======
                            P4estMeshView{2}, T8codeMesh{2}, StructuredMeshView{2}},
                constant_speed::True, equations, dg::DG, cache)
>>>>>>> bdc17ffb
    @unpack contravariant_vectors, inverse_jacobian = cache.elements

    # to avoid a division by zero if the speed vanishes everywhere,
    # e.g. for steady-state linear advection
    max_scaled_speed = nextfloat(zero(t))

    max_lambda1, max_lambda2 = max_abs_speeds(equations)

    @batch reduction=(max, max_scaled_speed) for element in eachelement(dg, cache)
        for j in eachnode(dg), i in eachnode(dg)
            # Local speeds transformed to the reference element
            Ja11, Ja12 = get_contravariant_vector(1, contravariant_vectors, i, j,
                                                  element)
            lambda1_transformed = abs(Ja11 * max_lambda1 + Ja12 * max_lambda2)
            Ja21, Ja22 = get_contravariant_vector(2, contravariant_vectors, i, j,
                                                  element)
            lambda2_transformed = abs(Ja21 * max_lambda1 + Ja22 * max_lambda2)

            inv_jacobian = abs(inverse_jacobian[i, j, element])
            max_scaled_speed = max(max_scaled_speed,
                                   inv_jacobian *
                                   (lambda1_transformed + lambda2_transformed))
        end
    end

    return 2 / (nnodes(dg) * max_scaled_speed)
end

function max_dt(u, t, mesh::ParallelP4estMesh{2},
                constant_speed::False, have_auxiliary_node_vars::False,
                equations, dg::DG, cache)
    # call the method accepting a general `mesh::P4estMesh{2}`
    # TODO: MPI, we should improve this; maybe we should dispatch on `u`
    #       and create some MPI array type, overloading broadcasting and mapreduce etc.
    #       Then, this specific array type should also work well with DiffEq etc.
    dt = invoke(max_dt,
                Tuple{typeof(u), typeof(t), P4estMesh{2},
                      typeof(constant_speed), typeof(have_auxiliary_node_vars),
                      typeof(equations), typeof(dg), typeof(cache)},
                u, t, mesh, constant_speed, have_auxiliary_node_vars, equations, dg,
                cache)
    # Base.min instead of min needed, see comment in src/auxiliary/math.jl
    dt = MPI.Allreduce!(Ref(dt), Base.min, mpi_comm())[]

    return dt
end

function max_dt(u, t, mesh::ParallelP4estMesh{2},
                constant_speed::True, have_auxiliary_node_vars::False,
                equations, dg::DG, cache)
    # call the method accepting a general `mesh::P4estMesh{2}`
    # TODO: MPI, we should improve this; maybe we should dispatch on `u`
    #       and create some MPI array type, overloading broadcasting and mapreduce etc.
    #       Then, this specific array type should also work well with DiffEq etc.
    dt = invoke(max_dt,
                Tuple{typeof(u), typeof(t), P4estMesh{2},
                      typeof(constant_speed), typeof(have_auxiliary_node_vars),
                      typeof(equations), typeof(dg), typeof(cache)},
                u, t, mesh, constant_speed, have_auxiliary_node_vars, equations, dg,
                cache)
    # Base.min instead of min needed, see comment in src/auxiliary/math.jl
    dt = MPI.Allreduce!(Ref(dt), Base.min, mpi_comm())[]

    return dt
end

function max_dt(u, t, mesh::ParallelT8codeMesh{2},
                constant_speed::False, have_auxiliary_node_vars::False,
                equations, dg::DG, cache)
    # call the method accepting a general `mesh::T8codeMesh{2}`
    # TODO: MPI, we should improve this; maybe we should dispatch on `u`
    #       and create some MPI array type, overloading broadcasting and mapreduce etc.
    #       Then, this specific array type should also work well with DiffEq etc.
    dt = invoke(max_dt,
                Tuple{typeof(u), typeof(t), T8codeMesh{2},
                      typeof(constant_speed), typeof(have_auxiliary_node_vars),
                      typeof(equations), typeof(dg), typeof(cache)},
                u, t, mesh, constant_speed, have_auxiliary_node_vars, equations, dg,
                cache)
    # Base.min instead of min needed, see comment in src/auxiliary/math.jl
    dt = MPI.Allreduce!(Ref(dt), Base.min, mpi_comm())[]

    return dt
end

function max_dt(u, t, mesh::ParallelT8codeMesh{2},
                constant_speed::True, have_auxiliary_node_vars::False,
                equations, dg::DG, cache)
    # call the method accepting a general `mesh::T8codeMesh{2}`
    # TODO: MPI, we should improve this; maybe we should dispatch on `u`
    #       and create some MPI array type, overloading broadcasting and mapreduce etc.
    #       Then, this specific array type should also work well with DiffEq etc.
    dt = invoke(max_dt,
                Tuple{typeof(u), typeof(t), T8codeMesh{2},
                      typeof(constant_speed), typeof(have_auxiliary_node_vars),
                      typeof(equations), typeof(dg), typeof(cache)},
                u, t, mesh, constant_speed, have_auxiliary_node_vars, equations, dg,
                cache)
    # Base.min instead of min needed, see comment in src/auxiliary/math.jl
    dt = MPI.Allreduce!(Ref(dt), Base.min, mpi_comm())[]

    return dt
end
end # @muladd<|MERGE_RESOLUTION|>--- conflicted
+++ resolved
@@ -148,14 +148,9 @@
 
 function max_dt(u, t,
                 mesh::Union{StructuredMesh{2}, UnstructuredMesh2D, P4estMesh{2},
-<<<<<<< HEAD
-                            T8codeMesh{2}, StructuredMeshView{2}},
-                constant_speed::True, have_auxiliary_node_vars::False,
-                equations, dg::DG, cache)
-=======
                             P4estMeshView{2}, T8codeMesh{2}, StructuredMeshView{2}},
-                constant_speed::True, equations, dg::DG, cache)
->>>>>>> bdc17ffb
+                constant_speed::True, have_auxiliary_node_vars::False,
+                equations, dg::DG, cache)
     @unpack contravariant_vectors, inverse_jacobian = cache.elements
 
     # to avoid a division by zero if the speed vanishes everywhere,
