--- conflicted
+++ resolved
@@ -314,14 +314,6 @@
 function adapt!(u_ode::AbstractVector, adaptor, mesh::T8codeMesh{3}, equations,
                 dg::DGSEM, cache, difference)
 
-<<<<<<< HEAD
-=======
-    # Return early if there is nothing to do.
-    if !any(difference .!= 0)
-        return nothing
-    end
-
->>>>>>> 6e79e6a3
     # Number of (local) cells/elements.
     old_nelems = nelements(dg, cache)
     new_nelems = ncells(mesh)
@@ -342,11 +334,7 @@
         reinitialize_containers!(mesh, equations, dg, cache)
 
         resize!(u_ode,
-<<<<<<< HEAD
-                nvariables(equations) * nnodes(dg)^ndims(mesh) * nelements(dg, cache))
-=======
                 nvariables(equations) * ndofs(mesh, dg, cache))
->>>>>>> 6e79e6a3
         u = wrap_array(u_ode, mesh, equations, dg, cache)
 
         u_tmp1 = Array{eltype(u), 4}(undef, nvariables(equations), nnodes(dg),
