# By default, Julia/LLVM does not use fused multiply-add operations (FMAs).
# Since these FMAs can increase the performance of many numerical algorithms,
# we need to opt-in explicitly.
# See https://ranocha.de/blog/Optimizing_EC_Trixi for further details.
@muladd begin
#! format: noindent

# Refine elements in the DG solver based on a list of cell_ids that should be refined
function refine!(u_ode::AbstractVector, adaptor,
                 mesh::Union{TreeMesh{3}, P4estMesh{3}},
                 equations, dg::DGSEM, cache, elements_to_refine)
    # Return early if there is nothing to do
    if isempty(elements_to_refine)
        if mpi_isparallel()
            # MPICache init uses all-to-all communication -> reinitialize even if there is nothing to do
            # locally (there still might be other MPI ranks that have refined elements)
            reinitialize_containers!(mesh, equations, dg, cache)
        end
        return
    end

    # Determine for each existing element whether it needs to be refined
    needs_refinement = falses(nelements(dg, cache))
    needs_refinement[elements_to_refine] .= true

    # Retain current solution data
    old_n_elements = nelements(dg, cache)
    old_u_ode = copy(u_ode)
    GC.@preserve old_u_ode begin # OBS! If we don't GC.@preserve old_u_ode, it might be GC'ed
        old_u = wrap_array(old_u_ode, mesh, equations, dg, cache)

        reinitialize_containers!(mesh, equations, dg, cache)

        resize!(u_ode,
                nvariables(equations) * nnodes(dg)^ndims(mesh) * nelements(dg, cache))
        u = wrap_array(u_ode, mesh, equations, dg, cache)

        # Loop over all elements in old container and either copy them or refine them
        u_tmp1 = Array{eltype(u), 4}(undef, nvariables(equations), nnodes(dg),
                                     nnodes(dg), nnodes(dg))
        u_tmp2 = Array{eltype(u), 4}(undef, nvariables(equations), nnodes(dg),
                                     nnodes(dg), nnodes(dg))
        element_id = 1
        for old_element_id in 1:old_n_elements
            if needs_refinement[old_element_id]
                # Refine element and store solution directly in new data structure
                refine_element!(u, element_id, old_u, old_element_id,
                                adaptor, equations, dg, u_tmp1, u_tmp2)
                element_id += 2^ndims(mesh)
            else
                # Copy old element data to new element container
                @views u[:, .., element_id] .= old_u[:, .., old_element_id]
                element_id += 1
            end
        end
        # If everything is correct, we should have processed all elements.
        # Depending on whether the last element processed above had to be refined or not,
        # the counter `element_id` can have two different values at the end.
        @assert element_id ==
                nelements(dg, cache) +
                1||element_id == nelements(dg, cache) + 2^ndims(mesh) "element_id = $element_id, nelements(dg, cache) = $(nelements(dg, cache))"
    end # GC.@preserve old_u_ode

    # Sanity check
    if mesh isa TreeMesh && isperiodic(mesh.tree) && nmortars(cache.mortars) == 0
        @assert ninterfaces(cache.interfaces)==ndims(mesh) * nelements(dg, cache) ("For $(ndims(mesh))D and periodic domains and conforming elements, the number of interfaces must be $(ndims(mesh)) times the number of elements")
    end

    return nothing
end

# TODO: Taal compare performance of different implementations
# Refine solution data u for an element, using L2 projection (interpolation)
function refine_element!(u::AbstractArray{<:Any, 5}, element_id,
                         old_u, old_element_id,
                         adaptor::LobattoLegendreAdaptorL2, equations, dg,
                         u_tmp1, u_tmp2)
    @unpack forward_upper, forward_lower = adaptor

    # Store new element ids
    bottom_lower_left_id = element_id
    bottom_lower_right_id = element_id + 1
    bottom_upper_left_id = element_id + 2
    bottom_upper_right_id = element_id + 3
    top_lower_left_id = element_id + 4
    top_lower_right_id = element_id + 5
    top_upper_left_id = element_id + 6
    top_upper_right_id = element_id + 7

    @boundscheck begin
        @assert old_element_id >= 1
        @assert size(old_u, 1) == nvariables(equations)
        @assert size(old_u, 2) == nnodes(dg)
        @assert size(old_u, 3) == nnodes(dg)
        @assert size(old_u, 4) == nnodes(dg)
        @assert size(old_u, 5) >= old_element_id
        @assert element_id >= 1
        @assert size(u, 1) == nvariables(equations)
        @assert size(u, 2) == nnodes(dg)
        @assert size(u, 3) == nnodes(dg)
        @assert size(u, 4) == nnodes(dg)
        @assert size(u, 5) >= element_id + 7
    end

    # Interpolate to bottom lower left element
    multiply_dimensionwise!(view(u, :, :, :, :, bottom_lower_left_id), forward_lower,
                            forward_lower, forward_lower,
                            view(old_u, :, :, :, :, old_element_id), u_tmp1, u_tmp2)

    # Interpolate to bottom lower right element
    multiply_dimensionwise!(view(u, :, :, :, :, bottom_lower_right_id), forward_upper,
                            forward_lower, forward_lower,
                            view(old_u, :, :, :, :, old_element_id), u_tmp1, u_tmp2)

    # Interpolate to bottom upper left element
    multiply_dimensionwise!(view(u, :, :, :, :, bottom_upper_left_id), forward_lower,
                            forward_upper, forward_lower,
                            view(old_u, :, :, :, :, old_element_id), u_tmp1, u_tmp2)

    # Interpolate to bottom upper right element
    multiply_dimensionwise!(view(u, :, :, :, :, bottom_upper_right_id), forward_upper,
                            forward_upper, forward_lower,
                            view(old_u, :, :, :, :, old_element_id), u_tmp1, u_tmp2)

    # Interpolate to top lower left element
    multiply_dimensionwise!(view(u, :, :, :, :, top_lower_left_id), forward_lower,
                            forward_lower, forward_upper,
                            view(old_u, :, :, :, :, old_element_id), u_tmp1, u_tmp2)

    # Interpolate to top lower right element
    multiply_dimensionwise!(view(u, :, :, :, :, top_lower_right_id), forward_upper,
                            forward_lower, forward_upper,
                            view(old_u, :, :, :, :, old_element_id), u_tmp1, u_tmp2)

    # Interpolate to top upper left element
    multiply_dimensionwise!(view(u, :, :, :, :, top_upper_left_id), forward_lower,
                            forward_upper, forward_upper,
                            view(old_u, :, :, :, :, old_element_id), u_tmp1, u_tmp2)

    # Interpolate to top upper right element
    multiply_dimensionwise!(view(u, :, :, :, :, top_upper_right_id), forward_upper,
                            forward_upper, forward_upper,
                            view(old_u, :, :, :, :, old_element_id), u_tmp1, u_tmp2)

    return nothing
end

# Coarsen elements in the DG solver based on a list of cell_ids that should be removed
function coarsen!(u_ode::AbstractVector, adaptor,
                  mesh::Union{TreeMesh{3}, P4estMesh{3}},
                  equations, dg::DGSEM, cache, elements_to_remove)
    # Return early if there is nothing to do
    if isempty(elements_to_remove)
        if mpi_isparallel()
            # MPICache init uses all-to-all communication -> reinitialize even if there is nothing to do
            # locally (there still might be other MPI ranks that have coarsened elements)
            reinitialize_containers!(mesh, equations, dg, cache)
        end
        return
    end

    # Determine for each old element whether it needs to be removed
    to_be_removed = falses(nelements(dg, cache))
    to_be_removed[elements_to_remove] .= true

    # Retain current solution data
    old_n_elements = nelements(dg, cache)
    old_u_ode = copy(u_ode)
    GC.@preserve old_u_ode begin # OBS! If we don't GC.@preserve old_u_ode, it might be GC'ed
        old_u = wrap_array(old_u_ode, mesh, equations, dg, cache)

        reinitialize_containers!(mesh, equations, dg, cache)

        resize!(u_ode,
                nvariables(equations) * nnodes(dg)^ndims(mesh) * nelements(dg, cache))
        u = wrap_array(u_ode, mesh, equations, dg, cache)

        # Loop over all elements in old container and either copy them or coarsen them
        u_tmp1 = Array{eltype(u), 4}(undef, nvariables(equations), nnodes(dg),
                                     nnodes(dg), nnodes(dg))
        u_tmp2 = Array{eltype(u), 4}(undef, nvariables(equations), nnodes(dg),
                                     nnodes(dg), nnodes(dg))
        skip = 0
        element_id = 1
        for old_element_id in 1:old_n_elements
            # If skip is non-zero, we just coarsened 2^ndims elements and need to omit the following elements
            if skip > 0
                skip -= 1
                continue
            end

            if to_be_removed[old_element_id]
                # If an element is to be removed, sanity check if the following elements
                # are also marked - otherwise there would be an error in the way the
                # cells/elements are sorted
                @assert all(to_be_removed[old_element_id:(old_element_id + 2^ndims(mesh) - 1)]) "bad cell/element order"

                # Coarsen elements and store solution directly in new data structure
                coarsen_elements!(u, element_id, old_u, old_element_id,
                                  adaptor, equations, dg, u_tmp1, u_tmp2)
                element_id += 1
                skip = 2^ndims(mesh) - 1
            else
                # Copy old element data to new element container
                @views u[:, .., element_id] .= old_u[:, .., old_element_id]
                element_id += 1
            end
        end
        # If everything is correct, we should have processed all elements.
        @assert element_id==nelements(dg, cache) + 1 "element_id = $element_id, nelements(dg, cache) = $(nelements(dg, cache))"
    end # GC.@preserve old_u_ode

    # Sanity check
    if mesh isa TreeMesh && isperiodic(mesh.tree) && nmortars(cache.mortars) == 0
        @assert ninterfaces(cache.interfaces)==ndims(mesh) * nelements(dg, cache) ("For $(ndims(mesh))D and periodic domains and conforming elements, the number of interfaces must be $(ndims(mesh)) times the number of elements")
    end

    return nothing
end

# TODO: Taal compare performance of different implementations
# Coarsen solution data u for four elements, using L2 projection
function coarsen_elements!(u::AbstractArray{<:Any, 5}, element_id,
                           old_u, old_element_id,
                           adaptor::LobattoLegendreAdaptorL2, equations, dg,
                           u_tmp1, u_tmp2)
    @unpack reverse_upper, reverse_lower = adaptor

    # Store old element ids
    bottom_lower_left_id = old_element_id
    bottom_lower_right_id = old_element_id + 1
    bottom_upper_left_id = old_element_id + 2
    bottom_upper_right_id = old_element_id + 3
    top_lower_left_id = old_element_id + 4
    top_lower_right_id = old_element_id + 5
    top_upper_left_id = old_element_id + 6
    top_upper_right_id = old_element_id + 7

    @boundscheck begin
        @assert old_element_id >= 1
        @assert size(old_u, 1) == nvariables(equations)
        @assert size(old_u, 2) == nnodes(dg)
        @assert size(old_u, 3) == nnodes(dg)
        @assert size(old_u, 4) == nnodes(dg)
        @assert size(old_u, 5) >= old_element_id + 7
        @assert element_id >= 1
        @assert size(u, 1) == nvariables(equations)
        @assert size(u, 2) == nnodes(dg)
        @assert size(u, 3) == nnodes(dg)
        @assert size(u, 4) == nnodes(dg)
        @assert size(u, 5) >= element_id
    end

    # Project from bottom lower left element
    multiply_dimensionwise!(view(u, :, :, :, :, element_id), reverse_lower,
                            reverse_lower, reverse_lower,
                            view(old_u, :, :, :, :, bottom_lower_left_id), u_tmp1,
                            u_tmp2)

    # Project from bottom lower right element_variables
    add_multiply_dimensionwise!(view(u, :, :, :, :, element_id), reverse_upper,
                                reverse_lower, reverse_lower,
                                view(old_u, :, :, :, :, bottom_lower_right_id), u_tmp1,
                                u_tmp2)

    # Project from bottom upper left element
    add_multiply_dimensionwise!(view(u, :, :, :, :, element_id), reverse_lower,
                                reverse_upper, reverse_lower,
                                view(old_u, :, :, :, :, bottom_upper_left_id), u_tmp1,
                                u_tmp2)

    # Project from bottom upper right element
    add_multiply_dimensionwise!(view(u, :, :, :, :, element_id), reverse_upper,
                                reverse_upper, reverse_lower,
                                view(old_u, :, :, :, :, bottom_upper_right_id), u_tmp1,
                                u_tmp2)

    # Project from top lower left element
    add_multiply_dimensionwise!(view(u, :, :, :, :, element_id), reverse_lower,
                                reverse_lower, reverse_upper,
                                view(old_u, :, :, :, :, top_lower_left_id), u_tmp1,
                                u_tmp2)

    # Project from top lower right element
    add_multiply_dimensionwise!(view(u, :, :, :, :, element_id), reverse_upper,
                                reverse_lower, reverse_upper,
                                view(old_u, :, :, :, :, top_lower_right_id), u_tmp1,
                                u_tmp2)

    # Project from top upper left element
    add_multiply_dimensionwise!(view(u, :, :, :, :, element_id), reverse_lower,
                                reverse_upper, reverse_upper,
                                view(old_u, :, :, :, :, top_upper_left_id), u_tmp1,
                                u_tmp2)

    # Project from top upper right element
    add_multiply_dimensionwise!(view(u, :, :, :, :, element_id), reverse_upper,
                                reverse_upper, reverse_upper,
                                view(old_u, :, :, :, :, top_upper_right_id), u_tmp1,
                                u_tmp2)

    return nothing
end

# this method is called when an `ControllerThreeLevel` is constructed
function create_cache(::Type{ControllerThreeLevel},
                      mesh::Union{TreeMesh{3}, P4estMesh{3}, T8codeMesh{3}},
                      equations, dg::DG, cache)
    controller_value = Vector{Int}(undef, nelements(dg, cache))
    return (; controller_value)
end

# Coarsen and refine elements in the DG solver based on a difference list.
function adapt!(u_ode::AbstractVector, adaptor, mesh::T8codeMesh{3}, equations,
                dg::DGSEM, cache, difference)

    # Return early if there is nothing to do.
    if !any(difference .!= 0)
        return nothing
    end

    # Number of (local) cells/elements.
    old_nelems = nelements(dg, cache)
    new_nelems = ncells(mesh)

    # Local element indices.
    old_index = 1
    new_index = 1

<<<<<<< HEAD
    # Note: This is true for `hexs`.
=======
    # Note: This is only true for `hexs`.
>>>>>>> ccdd90e5
    T8_CHILDREN = 8

    # Retain current solution data.
    old_u_ode = copy(u_ode)

    GC.@preserve old_u_ode begin
        old_u = wrap_array(old_u_ode, mesh, equations, dg, cache)

        reinitialize_containers!(mesh, equations, dg, cache)

        resize!(u_ode,
                nvariables(equations) * nnodes(dg)^ndims(mesh) * nelements(dg, cache))
        u = wrap_array(u_ode, mesh, equations, dg, cache)

        u_tmp1 = Array{eltype(u), 4}(undef, nvariables(equations), nnodes(dg),
                                     nnodes(dg), nnodes(dg))
        u_tmp2 = Array{eltype(u), 4}(undef, nvariables(equations), nnodes(dg),
                                     nnodes(dg), nnodes(dg))

        while old_index <= old_nelems && new_index <= new_nelems
            if difference[old_index] > 0 # Refine.

                # Refine element and store solution directly in new data structure.
                refine_element!(u, new_index, old_u, old_index, adaptor, equations, dg,
                                u_tmp1, u_tmp2)

                old_index += 1
                new_index += T8_CHILDREN

            elseif difference[old_index] < 0 # Coarsen.

                # If an element is to be removed, sanity check if the following elements
                # are also marked - otherwise there would be an error in the way the
                # cells/elements are sorted.
                @assert all(difference[old_index:(old_index + T8_CHILDREN - 1)] .< 0) "bad cell/element order"

                # Coarsen elements and store solution directly in new data structure.
                coarsen_elements!(u, new_index, old_u, old_index, adaptor, equations,
                                  dg, u_tmp1, u_tmp2)

                old_index += T8_CHILDREN
                new_index += 1

            else # No changes.

                # Copy old element data to new element container.
                @views u[:, .., new_index] .= old_u[:, .., old_index]

                old_index += 1
                new_index += 1
            end
        end # while
    end # GC.@preserve old_u_ode

    return nothing
end
end # @muladd<|MERGE_RESOLUTION|>--- conflicted
+++ resolved
@@ -327,11 +327,7 @@
     old_index = 1
     new_index = 1
 
-<<<<<<< HEAD
-    # Note: This is true for `hexs`.
-=======
     # Note: This is only true for `hexs`.
->>>>>>> ccdd90e5
     T8_CHILDREN = 8
 
     # Retain current solution data.
