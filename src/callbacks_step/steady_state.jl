--- conflicted
+++ resolved
@@ -54,23 +54,7 @@
 
 # the condition
 function (steady_state_callback::SteadyStateCallback)(u_ode, t, integrator)
-<<<<<<< HEAD
-  @unpack semi = integrator.p
-
-  u  = wrap_array(u_ode, semi)
-  du = wrap_array(get_du(integrator), semi)
-  terminate = steady_state_callback(du, u, semi)
-  if mpi_isparallel()
-    # MPI.jl doesn't seem to have MPI_C_BOOL
-    terminate_integer = Int(terminate)
-    terminate = !iszero(MPI.Allreduce!(Ref(terminate_integer), +, mpi_comm())[])
-  end
-  if mpi_isroot() && terminate
-    @info "  Steady state tolerance reached" steady_state_callback t
-  end
-  return terminate
-=======
-    semi = integrator.p
+    @unpack semi = integrator.p
 
     u = wrap_array(u_ode, semi)
     du = wrap_array(get_du(integrator), semi)
@@ -84,7 +68,6 @@
         @info "  Steady state tolerance reached" steady_state_callback t
     end
     return terminate
->>>>>>> 3303ed8c
 end
 
 function (steady_state_callback::SteadyStateCallback)(du, u,
