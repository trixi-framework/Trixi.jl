
function create_cache_analysis(analyzer, mesh::TreeMesh,
                               equations::AbstractEquations{1}, dg::DG, cache,
                               RealT, uEltype)

  # pre-allocate buffers
  u_local = StrideArray(undef, uEltype,
                        StaticInt(nvariables(equations)), StaticInt(nnodes(analyzer)))
  x_local = StrideArray(undef, RealT,
                        StaticInt(ndims(equations)), StaticInt(nnodes(analyzer)))

  return (; u_local, x_local)
end


function create_cache_analysis(analyzer, mesh::CurvedMesh, equations::AbstractEquations{1},
                               dg::DG, cache, RealT, uEltype)
  # pre-allocate buffers
<<<<<<< HEAD
  u_local = StrideArray(undef, uEltype,
                        StaticInt(nvariables(equations)), StaticInt(nnodes(analyzer)))
  x_local = StrideArray(undef, RealT,
                        StaticInt(ndims(equations)), StaticInt(nnodes(analyzer)))
  jacobian_local = StrideArray(undef, RealT,
                               StaticInt(nnodes(analyzer)))
=======
  u_local = zeros(uEltype,
                  nvariables(equations), nnodes(analyzer))
  x_local = zeros(RealT,
                  ndims(equations), nnodes(analyzer))
  jacobian_local = zeros(RealT,
                         nnodes(analyzer))
>>>>>>> 44fefb05
  return (; u_local, x_local, jacobian_local)
end


function calc_error_norms(func, u, t, analyzer,
                          mesh::CurvedMesh{1}, equations, initial_condition,
                          dg::DGSEM, cache, cache_analysis)
  @unpack vandermonde, weights = analyzer
  @unpack node_coordinates, inverse_jacobian = cache.elements
  @unpack u_local, x_local, jacobian_local = cache_analysis

  # Set up data structures
  l2_error   = zero(func(get_node_vars(u, equations, dg, 1, 1), equations))
  linf_error = copy(l2_error)
  total_volume = zero(real(mesh))

  # Iterate over all elements for error calculations
  for element in eachelement(dg, cache)
    # Interpolate solution and node locations to analysis nodes
    multiply_dimensionwise!(u_local, vandermonde, view(u,                :, :, element))
    multiply_dimensionwise!(x_local, vandermonde, view(node_coordinates, :, :, element))
    multiply_scalar_dimensionwise!(jacobian_local, vandermonde, inv.(view(inverse_jacobian, :, element)))

    # Calculate errors at each analysis node
    @. jacobian_local = abs(jacobian_local)

    for i in eachnode(analyzer)
      u_exact = initial_condition(get_node_coords(x_local, equations, dg, i), t, equations)
      diff = func(u_exact, equations) - func(get_node_vars(u_local, equations, dg, i), equations)
      l2_error += diff.^2 * (weights[i] * jacobian_local[i])
      linf_error = @. max(linf_error, abs(diff))
      total_volume += weights[i] * jacobian_local[i]
    end
  end

  # For L2 error, divide by total volume
  l2_error = @. sqrt(l2_error / total_volume)

  return l2_error, linf_error
end


function calc_error_norms(func, u, t, analyzer,
                          mesh::TreeMesh{1}, equations, initial_condition,
                          dg::DGSEM, cache, cache_analysis)
  @unpack vandermonde, weights = analyzer
  @unpack node_coordinates = cache.elements
  @unpack u_local, x_local = cache_analysis

  # Set up data structures
  l2_error   = zero(func(get_node_vars(u, equations, dg, 1, 1), equations))
  linf_error = copy(l2_error)

  # Iterate over all elements for error calculations
  for element in eachelement(dg, cache)
    # Interpolate solution and node locations to analysis nodes
    multiply_dimensionwise!(u_local, vandermonde, view(u,                :, :, element))
    multiply_dimensionwise!(x_local, vandermonde, view(node_coordinates, :, :, element))

    # Calculate errors at each analysis node
    volume_jacobian_ = volume_jacobian(element, mesh, cache)

    for i in eachnode(analyzer)
      u_exact = initial_condition(get_node_coords(x_local, equations, dg, i), t, equations)
      diff = func(u_exact, equations) - func(get_node_vars(u_local, equations, dg, i), equations)
      l2_error += diff.^2 * (weights[i] * volume_jacobian_)
      linf_error = @. max(linf_error, abs(diff))
    end
  end

  # For L2 error, divide by total volume
  total_volume_ = total_volume(mesh)
  l2_error = @. sqrt(l2_error / total_volume_)

  return l2_error, linf_error
end


function integrate_via_indices(func::Func, u,
                               mesh::CurvedMesh{1}, equations, dg::DGSEM, cache,
                               args...; normalize=true) where {Func}
  @unpack weights = dg.basis

  # Initialize integral with zeros of the right shape
  integral = zero(func(u, 1, 1, equations, dg, args...))
  total_volume = zero(real(mesh))

  # Use quadrature to numerically integrate over entire domain
  for element in eachelement(dg, cache)
    for i in eachnode(dg)
      jacobian_volume = abs(inv(cache.elements.inverse_jacobian[i, element]))
      integral += jacobian_volume * weights[i] * func(u, i, element, equations, dg, args...)
      total_volume += jacobian_volume * weights[i]
    end
  end
  # Normalize with total volume
  if normalize
    integral = integral / total_volume
  end

  return integral
end


function integrate_via_indices(func::Func, u,
                               mesh::TreeMesh{1}, equations, dg::DGSEM, cache,
                               args...; normalize=true) where {Func}
  @unpack weights = dg.basis

  # Initialize integral with zeros of the right shape
  integral = zero(func(u, 1, 1, equations, dg, args...))

  # Use quadrature to numerically integrate over entire domain
  for element in eachelement(dg, cache)
    volume_jacobian_ = volume_jacobian(element, mesh, cache)
    for i in eachnode(dg)
      integral += volume_jacobian_ * weights[i] * func(u, i, element, equations, dg, args...)
    end
  end

  # Normalize with total volume
  if normalize
    integral = integral / total_volume(mesh)
  end

  return integral
end


function integrate(func::Func, u,
                   mesh::Union{TreeMesh{1},CurvedMesh{1}},
                   equations, dg::DGSEM, cache; normalize=true) where {Func}
  integrate_via_indices(u, mesh, equations, dg, cache; normalize=normalize) do u, i, element, equations, dg
    # The compiler heuristics might decide not to inline this function although
    # it's small. In particular, this can happen when `wrap_array` returns a more
    # complicated object than a plain `Array`. Hence, we nudge the compiler to
    # inline this function.
    Base.@_inline_meta

    u_local = get_node_vars(u, equations, dg, i, element)
    return func(u_local, equations)
  end
end


function analyze(::typeof(entropy_timederivative), du, u, t,
                 mesh::Union{TreeMesh{1},CurvedMesh{1}}, equations, dg::DG, cache)
  # Calculate ∫(∂S/∂u ⋅ ∂u/∂t)dΩ
  integrate_via_indices(u, mesh, equations, dg, cache, du) do u, i, element, equations, dg, du
    # The compiler heuristics might decide not to inline this function although
    # it's small. In particular, this can happen when `wrap_array` returns a more
    # complicated object than a plain `Array`. Hence, we nudge the compiler to
    # inline this function.
    Base.@_inline_meta

    u_node  = get_node_vars(u,  equations, dg, i, element)
    du_node = get_node_vars(du, equations, dg, i, element)
    dot(cons2entropy(u_node, equations), du_node)
  end
end

function analyze(::Val{:l2_divb}, du, u, t,
                 mesh::TreeMesh{1}, equations::IdealGlmMhdEquations1D,
                 dg::DG, cache)
  integrate_via_indices(u, mesh, equations, dg, cache, dg.basis.derivative_matrix) do u, i, element, equations, dg, derivative_matrix
    divb = zero(eltype(u))
    for k in eachnode(dg)
      divb += derivative_matrix[i, k] * u[6, k, element]
    end
    divb *= cache.elements.inverse_jacobian[element]
    divb^2
  end |> sqrt
end

function analyze(::Val{:linf_divb}, du, u, t,
                 mesh::TreeMesh{1}, equations::IdealGlmMhdEquations1D,
                 dg::DG, cache)
  @unpack derivative_matrix, weights = dg.basis

  # integrate over all elements to get the divergence-free condition errors
  linf_divb = zero(eltype(u))
  for element in eachelement(dg, cache)
    for i in eachnode(dg)
      divb = zero(eltype(u))
      for k in eachnode(dg)
        divb += derivative_matrix[i, k] * u[6, k, element]
      end
      divb *= cache.elements.inverse_jacobian[element]
      linf_divb = max(linf_divb, abs(divb))
    end
  end

  return linf_divb
end<|MERGE_RESOLUTION|>--- conflicted
+++ resolved
@@ -1,6 +1,6 @@
 
-function create_cache_analysis(analyzer, mesh::TreeMesh,
-                               equations::AbstractEquations{1}, dg::DG, cache,
+function create_cache_analysis(analyzer, mesh::TreeMesh{1},
+                               equations, dg::DG, cache,
                                RealT, uEltype)
 
   # pre-allocate buffers
@@ -13,24 +13,18 @@
 end
 
 
-function create_cache_analysis(analyzer, mesh::CurvedMesh, equations::AbstractEquations{1},
-                               dg::DG, cache, RealT, uEltype)
+function create_cache_analysis(analyzer, mesh::CurvedMesh{1},
+                               equations, dg::DG, cache,
+                               RealT, uEltype)
+
   # pre-allocate buffers
-<<<<<<< HEAD
   u_local = StrideArray(undef, uEltype,
                         StaticInt(nvariables(equations)), StaticInt(nnodes(analyzer)))
   x_local = StrideArray(undef, RealT,
                         StaticInt(ndims(equations)), StaticInt(nnodes(analyzer)))
   jacobian_local = StrideArray(undef, RealT,
                                StaticInt(nnodes(analyzer)))
-=======
-  u_local = zeros(uEltype,
-                  nvariables(equations), nnodes(analyzer))
-  x_local = zeros(RealT,
-                  ndims(equations), nnodes(analyzer))
-  jacobian_local = zeros(RealT,
-                         nnodes(analyzer))
->>>>>>> 44fefb05
+
   return (; u_local, x_local, jacobian_local)
 end
 
