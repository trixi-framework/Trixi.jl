# By default, Julia/LLVM does not use fused multiply-add operations (FMAs).
# Since these FMAs can increase the performance of many numerical algorithms,
# we need to opt-in explicitly.
# See https://ranocha.de/blog/Optimizing_EC_Trixi for further details.
@muladd begin
#! format: noindent

# Redistribute data for load balancing after partitioning the mesh
function rebalance_solver!(u_ode::AbstractVector, mesh::TreeMesh{2}, equations,
                           dg::DGSEM, cache, old_mpi_ranks_per_cell)
    if cache.elements.cell_ids == local_leaf_cells(mesh.tree)
        # Cell ids of the current elements are the same as the local leaf cells of the
        # newly partitioned mesh, so the solver doesn't need to be rebalanced on this rank.
        # MPICache init uses all-to-all communication -> reinitialize even if there is nothing to do
        # locally (there are other MPI ranks that need to be rebalanced if this function is called)
        reinitialize_containers!(mesh, equations, dg, cache)
        return
    end

    # Retain current solution data
    old_n_elements = nelements(dg, cache)
    old_cell_ids = copy(cache.elements.cell_ids)
    old_u_ode = copy(u_ode)
    GC.@preserve old_u_ode begin # OBS! If we don't GC.@preserve old_u_ode, it might be GC'ed
        # Use `wrap_array_native` instead of `wrap_array` since MPI might not interact
        # nicely with non-base array types
        old_u = wrap_array_native(old_u_ode, mesh, equations, dg, cache)

        @trixi_timeit timer() "reinitialize data structures" begin
            reinitialize_containers!(mesh, equations, dg, cache)
        end

        resize!(u_ode,
                nvariables(equations) * nnodes(dg)^ndims(mesh) * nelements(dg, cache))
        u = wrap_array_native(u_ode, mesh, equations, dg, cache)

        # Get new list of leaf cells
        leaf_cell_ids = local_leaf_cells(mesh.tree)

        @trixi_timeit timer() "exchange data" begin
            # Collect MPI requests for MPI_Waitall
            requests = Vector{MPI.Request}()

            # Find elements that will change their rank and send their data to the new rank
            for old_element_id in 1:old_n_elements
                cell_id = old_cell_ids[old_element_id]
                if !(cell_id in leaf_cell_ids)
                    # Send element data to new rank, use cell_id as tag (non-blocking)
                    dest = mesh.tree.mpi_ranks[cell_id]
                    request = MPI.Isend(@view(old_u[:, .., old_element_id]), dest,
                                        cell_id, mpi_comm())
                    push!(requests, request)
                end
            end

            # Loop over all elements in new container and either copy them from old container
            # or receive them with MPI
            for element in eachelement(dg, cache)
                cell_id = cache.elements.cell_ids[element]
                if cell_id in old_cell_ids
                    old_element_id = searchsortedfirst(old_cell_ids, cell_id)
                    # Copy old element data to new element container
                    @views u[:, .., element] .= old_u[:, .., old_element_id]
                else
                    # Receive old element data
                    src = old_mpi_ranks_per_cell[cell_id]
                    request = MPI.Irecv!(@view(u[:, .., element]), src, cell_id,
                                         mpi_comm())
                    push!(requests, request)
                end
            end

            # Wait for all non-blocking MPI send/receive operations to finish
            MPI.Waitall(requests, MPI.Status)
        end
    end # GC.@preserve old_u_ode
end

# Refine elements in the DG solver based on a list of cell_ids that should be refined
function refine!(u_ode::AbstractVector, adaptor, mesh::Union{TreeMesh{2}, P4estMesh{2}},
                 equations, dg::DGSEM, cache, elements_to_refine)
    # Return early if there is nothing to do
    if isempty(elements_to_refine)
        if mpi_isparallel()
            # MPICache init uses all-to-all communication -> reinitialize even if there is nothing to do
            # locally (there still might be other MPI ranks that have refined elements)
            reinitialize_containers!(mesh, equations, dg, cache)
        end
        return
    end

    # Determine for each existing element whether it needs to be refined
    needs_refinement = falses(nelements(dg, cache))
    needs_refinement[elements_to_refine] .= true

    # Retain current solution data
    old_n_elements = nelements(dg, cache)
    old_u_ode = copy(u_ode)
    GC.@preserve old_u_ode begin # OBS! If we don't GC.@preserve old_u_ode, it might be GC'ed
        old_u = wrap_array(old_u_ode, mesh, equations, dg, cache)

        reinitialize_containers!(mesh, equations, dg, cache)

        resize!(u_ode,
                nvariables(equations) * nnodes(dg)^ndims(mesh) * nelements(dg, cache))
        u = wrap_array(u_ode, mesh, equations, dg, cache)

        # Loop over all elements in old container and either copy them or refine them
        element_id = 1
        for old_element_id in 1:old_n_elements
            if needs_refinement[old_element_id]
                # Refine element and store solution directly in new data structure
                refine_element!(u, element_id, old_u, old_element_id,
                                adaptor, equations, dg)
                element_id += 2^ndims(mesh)
            else
                # Copy old element data to new element container
                @views u[:, .., element_id] .= old_u[:, .., old_element_id]
                element_id += 1
            end
        end
        # If everything is correct, we should have processed all elements.
        # Depending on whether the last element processed above had to be refined or not,
        # the counter `element_id` can have two different values at the end.
        @assert element_id ==
                nelements(dg, cache) +
                1||element_id == nelements(dg, cache) + 2^ndims(mesh) "element_id = $element_id, nelements(dg, cache) = $(nelements(dg, cache))"
    end # GC.@preserve old_u_ode

    # Sanity check
    if mesh isa TreeMesh && isperiodic(mesh.tree) && nmortars(cache.mortars) == 0 &&
       !mpi_isparallel()
        @assert ninterfaces(cache.interfaces)==ndims(mesh) * nelements(dg, cache) ("For $(ndims(mesh))D and periodic domains and conforming elements, the number of interfaces must be $(ndims(mesh)) times the number of elements")
    end

    return nothing
end

<<<<<<< HEAD
# AMR for hyperbolic-parabolic equations currently only supported on TreeMeshes
function refine!(u_ode::AbstractVector, adaptor, mesh::Union{TreeMesh{2}, P4estMesh{2}, P4estMesh{3}, TreeMesh{3}},
=======
function refine!(u_ode::AbstractVector, adaptor,
                 mesh::Union{TreeMesh{2}, P4estMesh{2}, TreeMesh{3}},
>>>>>>> b5d0a502
                 equations, dg::DGSEM, cache, cache_parabolic,
                 elements_to_refine)
    # Call `refine!` for the hyperbolic part, which does the heavy lifting of
    # actually transferring the solution to the refined cells
    refine!(u_ode, adaptor, mesh, equations, dg, cache, elements_to_refine)

    # Resize parabolic helper variables
    @unpack viscous_container = cache_parabolic
    resize!(viscous_container, equations, dg, cache)
    reinitialize_containers!(mesh, equations, dg, cache_parabolic)

    # Sanity check
    if mesh isa TreeMesh && isperiodic(mesh.tree) && nmortars(cache.mortars) == 0 &&
       !mpi_isparallel()
        @assert ninterfaces(cache_parabolic.interfaces)==ndims(mesh) *
                                                         nelements(dg, cache_parabolic) ("For $(ndims(mesh))D and periodic domains and conforming elements, the number of interfaces must be $(ndims(mesh)) times the number of elements")
    end

    return nothing
end

# TODO: Taal compare performance of different implementations
# Refine solution data u for an element, using L2 projection (interpolation)
function refine_element!(u::AbstractArray{<:Any, 4}, element_id,
                         old_u, old_element_id,
                         adaptor::LobattoLegendreAdaptorL2, equations, dg)
    @unpack forward_upper, forward_lower = adaptor

    # Store new element ids
    lower_left_id = element_id
    lower_right_id = element_id + 1
    upper_left_id = element_id + 2
    upper_right_id = element_id + 3

    @boundscheck begin
        @assert old_element_id >= 1
        @assert size(old_u, 1) == nvariables(equations)
        @assert size(old_u, 2) == nnodes(dg)
        @assert size(old_u, 3) == nnodes(dg)
        @assert size(old_u, 4) >= old_element_id
        @assert element_id >= 1
        @assert size(u, 1) == nvariables(equations)
        @assert size(u, 2) == nnodes(dg)
        @assert size(u, 3) == nnodes(dg)
        @assert size(u, 4) >= element_id + 3
    end

    # Interpolate to lower left element
    for j in eachnode(dg), i in eachnode(dg)
        acc = zero(get_node_vars(u, equations, dg, i, j, element_id))
        for l in eachnode(dg), k in eachnode(dg)
            acc += get_node_vars(old_u, equations, dg, k, l, old_element_id) *
                   forward_lower[i, k] * forward_lower[j, l]
        end
        set_node_vars!(u, acc, equations, dg, i, j, lower_left_id)
    end

    # Interpolate to lower right element
    for j in eachnode(dg), i in eachnode(dg)
        acc = zero(get_node_vars(u, equations, dg, i, j, element_id))
        for l in eachnode(dg), k in eachnode(dg)
            acc += get_node_vars(old_u, equations, dg, k, l, old_element_id) *
                   forward_upper[i, k] * forward_lower[j, l]
        end
        set_node_vars!(u, acc, equations, dg, i, j, lower_right_id)
    end

    # Interpolate to upper left element
    for j in eachnode(dg), i in eachnode(dg)
        acc = zero(get_node_vars(u, equations, dg, i, j, element_id))
        for l in eachnode(dg), k in eachnode(dg)
            acc += get_node_vars(old_u, equations, dg, k, l, old_element_id) *
                   forward_lower[i, k] * forward_upper[j, l]
        end
        set_node_vars!(u, acc, equations, dg, i, j, upper_left_id)
    end

    # Interpolate to upper right element
    for j in eachnode(dg), i in eachnode(dg)
        acc = zero(get_node_vars(u, equations, dg, i, j, element_id))
        for l in eachnode(dg), k in eachnode(dg)
            acc += get_node_vars(old_u, equations, dg, k, l, old_element_id) *
                   forward_upper[i, k] * forward_upper[j, l]
        end
        set_node_vars!(u, acc, equations, dg, i, j, upper_right_id)
    end

    return nothing
end

# Coarsen elements in the DG solver based on a list of cell_ids that should be removed
function coarsen!(u_ode::AbstractVector, adaptor,
                  mesh::Union{TreeMesh{2}, P4estMesh{2}},
                  equations, dg::DGSEM, cache, elements_to_remove)
    # Return early if there is nothing to do
    if isempty(elements_to_remove)
        if mpi_isparallel()
            # MPICache init uses all-to-all communication -> reinitialize even if there is nothing to do
            # locally (there still might be other MPI ranks that have coarsened elements)
            reinitialize_containers!(mesh, equations, dg, cache)
        end
        return
    end

    # Determine for each old element whether it needs to be removed
    to_be_removed = falses(nelements(dg, cache))
    to_be_removed[elements_to_remove] .= true

    # Retain current solution data
    old_n_elements = nelements(dg, cache)
    old_u_ode = copy(u_ode)
    GC.@preserve old_u_ode begin # OBS! If we don't GC.@preserve old_u_ode, it might be GC'ed
        old_u = wrap_array(old_u_ode, mesh, equations, dg, cache)

        reinitialize_containers!(mesh, equations, dg, cache)

        resize!(u_ode,
                nvariables(equations) * nnodes(dg)^ndims(mesh) * nelements(dg, cache))
        u = wrap_array(u_ode, mesh, equations, dg, cache)

        # Loop over all elements in old container and either copy them or coarsen them
        skip = 0
        element_id = 1
        for old_element_id in 1:old_n_elements
            # If skip is non-zero, we just coarsened 2^ndims elements and need to omit the following elements
            if skip > 0
                skip -= 1
                continue
            end

            if to_be_removed[old_element_id]
                # If an element is to be removed, sanity check if the following elements
                # are also marked - otherwise there would be an error in the way the
                # cells/elements are sorted
                @assert all(to_be_removed[old_element_id:(old_element_id + 2^ndims(mesh) - 1)]) "bad cell/element order"

                # Coarsen elements and store solution directly in new data structure
                coarsen_elements!(u, element_id, old_u, old_element_id,
                                  adaptor, equations, dg)
                element_id += 1
                skip = 2^ndims(mesh) - 1
            else
                # Copy old element data to new element container
                @views u[:, .., element_id] .= old_u[:, .., old_element_id]
                element_id += 1
            end
        end
        # If everything is correct, we should have processed all elements.
        @assert element_id==nelements(dg, cache) + 1 "element_id = $element_id, nelements(dg, cache) = $(nelements(dg, cache))"
    end # GC.@preserve old_u_ode

    # Sanity check
    if mesh isa TreeMesh && isperiodic(mesh.tree) && nmortars(cache.mortars) == 0 &&
       !mpi_isparallel()
        @assert ninterfaces(cache.interfaces)==ndims(mesh) * nelements(dg, cache) ("For $(ndims(mesh))D and periodic domains and conforming elements, the number of interfaces must be $(ndims(mesh)) times the number of elements")
    end

    return nothing
end

<<<<<<< HEAD
# AMR for hyperbolic-parabolic equations currently only supported on TreeMeshes
function coarsen!(u_ode::AbstractVector, adaptor, mesh::Union{TreeMesh{2},P4estMesh{2},P4estMesh{3}, TreeMesh{3}},
=======
function coarsen!(u_ode::AbstractVector, adaptor,
                  mesh::Union{TreeMesh{2}, P4estMesh{2}, TreeMesh{3}},
>>>>>>> b5d0a502
                  equations, dg::DGSEM, cache, cache_parabolic,
                  elements_to_remove)
    # Call `coarsen!` for the hyperbolic part, which does the heavy lifting of
    # actually transferring the solution to the coarsened cells
    coarsen!(u_ode, adaptor, mesh, equations, dg, cache, elements_to_remove)

    # Resize parabolic helper variables
    @unpack viscous_container = cache_parabolic
    resize!(viscous_container, equations, dg, cache)
    reinitialize_containers!(mesh, equations, dg, cache_parabolic)

    # Sanity check
    if mesh isa TreeMesh && isperiodic(mesh.tree) && nmortars(cache.mortars) == 0 &&
       !mpi_isparallel()
        @assert ninterfaces(cache_parabolic.interfaces)==ndims(mesh) *
                                                         nelements(dg, cache_parabolic) ("For $(ndims(mesh))D and periodic domains and conforming elements, the number of interfaces must be $(ndims(mesh)) times the number of elements")
    end

    return nothing
end

# TODO: Taal compare performance of different implementations
# Coarsen solution data u for four elements, using L2 projection
function coarsen_elements!(u::AbstractArray{<:Any, 4}, element_id,
                           old_u, old_element_id,
                           adaptor::LobattoLegendreAdaptorL2, equations, dg)
    @unpack reverse_upper, reverse_lower = adaptor

    # Store old element ids
    lower_left_id = old_element_id
    lower_right_id = old_element_id + 1
    upper_left_id = old_element_id + 2
    upper_right_id = old_element_id + 3

    @boundscheck begin
        @assert old_element_id >= 1
        @assert size(old_u, 1) == nvariables(equations)
        @assert size(old_u, 2) == nnodes(dg)
        @assert size(old_u, 3) == nnodes(dg)
        @assert size(old_u, 4) >= old_element_id + 3
        @assert element_id >= 1
        @assert size(u, 1) == nvariables(equations)
        @assert size(u, 2) == nnodes(dg)
        @assert size(u, 3) == nnodes(dg)
        @assert size(u, 4) >= element_id
    end

    for j in eachnode(dg), i in eachnode(dg)
        acc = zero(get_node_vars(u, equations, dg, i, j, element_id))

        # Project from lower left element
        for l in eachnode(dg), k in eachnode(dg)
            acc += get_node_vars(old_u, equations, dg, k, l, lower_left_id) *
                   reverse_lower[i, k] * reverse_lower[j, l]
        end

        # Project from lower right element
        for l in eachnode(dg), k in eachnode(dg)
            acc += get_node_vars(old_u, equations, dg, k, l, lower_right_id) *
                   reverse_upper[i, k] * reverse_lower[j, l]
        end

        # Project from upper left element
        for l in eachnode(dg), k in eachnode(dg)
            acc += get_node_vars(old_u, equations, dg, k, l, upper_left_id) *
                   reverse_lower[i, k] * reverse_upper[j, l]
        end

        # Project from upper right element
        for l in eachnode(dg), k in eachnode(dg)
            acc += get_node_vars(old_u, equations, dg, k, l, upper_right_id) *
                   reverse_upper[i, k] * reverse_upper[j, l]
        end

        # Update value
        set_node_vars!(u, acc, equations, dg, i, j, element_id)
    end
end

# Coarsen and refine elements in the DG solver based on a difference list.
function adapt!(u_ode::AbstractVector, adaptor, mesh::T8codeMesh{2}, equations,
                dg::DGSEM, cache, difference)

    # Return early if there is nothing to do.
    if !any(difference .!= 0)
        return nothing
    end

    # Number of (local) cells/elements.
    old_nelems = nelements(dg, cache)
    new_nelems = ncells(mesh)

    # Local element indices.
    old_index = 1
    new_index = 1

    # Note: This is true for `quads` only.
    T8_CHILDREN = 4

    # Retain current solution data.
    old_u_ode = copy(u_ode)

    GC.@preserve old_u_ode begin
        old_u = wrap_array(old_u_ode, mesh, equations, dg, cache)

        reinitialize_containers!(mesh, equations, dg, cache)

        resize!(u_ode,
                nvariables(equations) * nnodes(dg)^ndims(mesh) * nelements(dg, cache))
        u = wrap_array(u_ode, mesh, equations, dg, cache)

        while old_index <= old_nelems && new_index <= new_nelems
            if difference[old_index] > 0 # Refine.

                # Refine element and store solution directly in new data structure.
                refine_element!(u, new_index, old_u, old_index, adaptor, equations, dg)

                old_index += 1
                new_index += T8_CHILDREN

            elseif difference[old_index] < 0 # Coarsen.

                # If an element is to be removed, sanity check if the following elements
                # are also marked - otherwise there would be an error in the way the
                # cells/elements are sorted.
                @assert all(difference[old_index:(old_index + T8_CHILDREN - 1)] .< 0) "bad cell/element order"

                # Coarsen elements and store solution directly in new data structure.
                coarsen_elements!(u, new_index, old_u, old_index, adaptor, equations,
                                  dg)

                old_index += T8_CHILDREN
                new_index += 1

            else # No changes.

                # Copy old element data to new element container.
                @views u[:, .., new_index] .= old_u[:, .., old_index]

                old_index += 1
                new_index += 1
            end
        end # while
    end # GC.@preserve old_u_ode

    return nothing
end

# this method is called when an `ControllerThreeLevel` is constructed
function create_cache(::Type{ControllerThreeLevel},
                      mesh::Union{TreeMesh{2}, P4estMesh{2}, T8codeMesh{2}}, equations,
                      dg::DG, cache)
    controller_value = Vector{Int}(undef, nelements(dg, cache))
    return (; controller_value)
end

function create_cache(::Type{ControllerThreeLevelCombined}, mesh::TreeMesh{2},
                      equations, dg::DG, cache)
    controller_value = Vector{Int}(undef, nelements(dg, cache))
    return (; controller_value)
end
end # @muladd<|MERGE_RESOLUTION|>--- conflicted
+++ resolved
@@ -136,13 +136,8 @@
     return nothing
 end
 
-<<<<<<< HEAD
-# AMR for hyperbolic-parabolic equations currently only supported on TreeMeshes
-function refine!(u_ode::AbstractVector, adaptor, mesh::Union{TreeMesh{2}, P4estMesh{2}, P4estMesh{3}, TreeMesh{3}},
-=======
 function refine!(u_ode::AbstractVector, adaptor,
-                 mesh::Union{TreeMesh{2}, P4estMesh{2}, TreeMesh{3}},
->>>>>>> b5d0a502
+                 mesh::Union{TreeMesh{2}, P4estMesh{2}, TreeMesh{3}, P4estMesh{3}},
                  equations, dg::DGSEM, cache, cache_parabolic,
                  elements_to_refine)
     # Call `refine!` for the hyperbolic part, which does the heavy lifting of
@@ -303,13 +298,8 @@
     return nothing
 end
 
-<<<<<<< HEAD
-# AMR for hyperbolic-parabolic equations currently only supported on TreeMeshes
-function coarsen!(u_ode::AbstractVector, adaptor, mesh::Union{TreeMesh{2},P4estMesh{2},P4estMesh{3}, TreeMesh{3}},
-=======
 function coarsen!(u_ode::AbstractVector, adaptor,
-                  mesh::Union{TreeMesh{2}, P4estMesh{2}, TreeMesh{3}},
->>>>>>> b5d0a502
+                  mesh::Union{TreeMesh{2}, P4estMesh{2}, TreeMesh{3}, P4estMesh{3}},
                   equations, dg::DGSEM, cache, cache_parabolic,
                   elements_to_remove)
     # Call `coarsen!` for the hyperbolic part, which does the heavy lifting of
