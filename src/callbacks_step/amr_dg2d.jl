--- conflicted
+++ resolved
@@ -137,11 +137,7 @@
 end
 
 # AMR for hyperbolic-parabolic equations currently only supported on TreeMeshes
-<<<<<<< HEAD
-function refine!(u_ode::AbstractVector, adaptor, mesh::Union{TreeMesh{2}, TreeMesh{3}},
-=======
 function refine!(u_ode::AbstractVector, adaptor, mesh::Union{TreeMesh{2}, P4estMesh{2}, TreeMesh{3}},
->>>>>>> 7e1dc7da
                  equations, dg::DGSEM, cache, cache_parabolic,
                  elements_to_refine)
     # Call `refine!` for the hyperbolic part, which does the heavy lifting of
@@ -303,11 +299,7 @@
 end
 
 # AMR for hyperbolic-parabolic equations currently only supported on TreeMeshes
-<<<<<<< HEAD
-function coarsen!(u_ode::AbstractVector, adaptor, mesh::Union{TreeMesh{2}, TreeMesh{3}},
-=======
 function coarsen!(u_ode::AbstractVector, adaptor, mesh::Union{TreeMesh{2},P4estMesh{2}, TreeMesh{3}},
->>>>>>> 7e1dc7da
                   equations, dg::DGSEM, cache, cache_parabolic,
                   elements_to_remove)
     # Call `coarsen!` for the hyperbolic part, which does the heavy lifting of
