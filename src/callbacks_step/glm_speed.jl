# By default, Julia/LLVM does not use fused multiply-add operations (FMAs).
# Since these FMAs can increase the performance of many numerical algorithms,
# we need to opt-in explicitly.
# See https://ranocha.de/blog/Optimizing_EC_Trixi for further details.
@muladd begin
#! format: noindent

"""
    GlmSpeedCallback(; glm_scale=0.5, cfl)

Update the divergence cleaning wave speed `c_h` according to the time step
computed in [`StepsizeCallback`](@ref) for the ideal GLM-MHD equations.
The `cfl` number should be set to the same value as for the time step size calculation. The
`glm_scale` ensures that the GLM wave speed is lower than the fastest physical waves in the MHD
solution and should thus be set to a value within the interval [0,1]. Note that `glm_scale = 0`
deactivates the divergence cleaning.
"""
struct GlmSpeedCallback{RealT <: Real}
    glm_scale::RealT
    cfl::RealT
end

function Base.show(io::IO, cb::DiscreteCallback{<:Any, <:GlmSpeedCallback})
    @nospecialize cb # reduce precompilation time

    glm_speed_callback = cb.affect!
    @unpack glm_scale, cfl = glm_speed_callback
    print(io, "GlmSpeedCallback(glm_scale=", glm_scale, ", cfl=", cfl, ")")
end

function Base.show(io::IO, ::MIME"text/plain",
                   cb::DiscreteCallback{<:Any, <:GlmSpeedCallback})
    @nospecialize cb # reduce precompilation time

    if get(io, :compact, false)
        show(io, cb)
    else
        glm_speed_callback = cb.affect!

        setup = [
            "GLM wave speed scaling" => glm_speed_callback.glm_scale,
            "Expected CFL number" => glm_speed_callback.cfl,
        ]
        summary_box(io, "GlmSpeedCallback", setup)
    end
end

function GlmSpeedCallback(; glm_scale = 0.5, cfl)
    @assert 0<=glm_scale<=1 "glm_scale must be between 0 and 1"

    glm_speed_callback = GlmSpeedCallback(glm_scale, cfl)

    DiscreteCallback(glm_speed_callback, glm_speed_callback, # the first one is the condition, the second the affect!
                     save_positions = (false, false),
                     initialize = initialize!)
end

function initialize!(cb::DiscreteCallback{Condition, Affect!}, u, t,
                     integrator) where {Condition, Affect! <: GlmSpeedCallback}
    cb.affect!(integrator)
end

# this method is called to determine whether the callback should be activated
function (glm_speed_callback::GlmSpeedCallback)(u, t, integrator)
    return true
end

# This method is called as callback after the StepsizeCallback during the time integration.
@inline function (glm_speed_callback::GlmSpeedCallback)(integrator)
    dt = get_proposed_dt(integrator)
    semi = integrator.p
    mesh, equations, solver, cache = mesh_equations_solver_cache(semi)
    @unpack glm_scale, cfl = glm_speed_callback

<<<<<<< HEAD
  dt = get_proposed_dt(integrator)
  @unpack semi = integrator.p
  mesh, equations, solver, cache = mesh_equations_solver_cache(semi)
  @unpack glm_scale, cfl = glm_speed_callback
=======
    # compute time step for GLM linear advection equation with c_h=1 (redone due to the possible AMR)
    c_h_deltat = calc_dt_for_cleaning_speed(cfl, mesh, equations, solver, cache)
>>>>>>> 3303ed8c

    # c_h is proportional to its own time step divided by the complete MHD time step
    equations.c_h = glm_scale * c_h_deltat / dt

    # avoid re-evaluating possible FSAL stages
    u_modified!(integrator, false)

    return nothing
end

include("glm_speed_dg.jl")
end # @muladd<|MERGE_RESOLUTION|>--- conflicted
+++ resolved
@@ -68,19 +68,12 @@
 # This method is called as callback after the StepsizeCallback during the time integration.
 @inline function (glm_speed_callback::GlmSpeedCallback)(integrator)
     dt = get_proposed_dt(integrator)
-    semi = integrator.p
+    @unpack semi = integrator.p
     mesh, equations, solver, cache = mesh_equations_solver_cache(semi)
     @unpack glm_scale, cfl = glm_speed_callback
 
-<<<<<<< HEAD
-  dt = get_proposed_dt(integrator)
-  @unpack semi = integrator.p
-  mesh, equations, solver, cache = mesh_equations_solver_cache(semi)
-  @unpack glm_scale, cfl = glm_speed_callback
-=======
     # compute time step for GLM linear advection equation with c_h=1 (redone due to the possible AMR)
     c_h_deltat = calc_dt_for_cleaning_speed(cfl, mesh, equations, solver, cache)
->>>>>>> 3303ed8c
 
     # c_h is proportional to its own time step divided by the complete MHD time step
     equations.c_h = glm_scale * c_h_deltat / dt
