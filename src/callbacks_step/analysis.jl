--- conflicted
+++ resolved
@@ -534,7 +534,6 @@
     return nothing
 end
 
-<<<<<<< HEAD
 # Print level information only if AMR is enabled
 function print_amr_information(callbacks, mesh::T8codeMesh, solver, cache)
 
@@ -563,8 +562,6 @@
   return nothing
 end
 
-=======
->>>>>>> e8494614
 # Iterate over tuples of analysis integrals in a type-stable way using "lispy tuple programming".
 function analyze_integrals(analysis_integrals::NTuple{N, Any}, io, du, u, t,
                            semi) where {N}
