--- conflicted
+++ resolved
@@ -309,11 +309,6 @@
     mpi_println(" sim. time:      " * @sprintf("%10.8e", t) *
                 "               " *
                 " time/DOF/rhs!:  " * @sprintf("%10.8e s", runtime_relative))
-<<<<<<< HEAD
-    mpi_println(" sim. time:      " * @sprintf("%10.8e", t))
-    mpi_println(" #DOF:           " * @sprintf("% 14d", ndofs(semi)))
-    mpi_println(" #elements:      " * @sprintf("% 14s", nelements(semi)))
-=======
     mpi_println("                 " * "              " *
                 "               " *
                 " PID:            " * @sprintf("%10.8e s", performance_index))
@@ -321,7 +316,6 @@
                 "               " *
                 " alloc'd memory: " * @sprintf("%14.3f MiB", memory_use))
     mpi_println(" #elements:      " * @sprintf("% 14d", nelements(mesh, solver, cache)))
->>>>>>> dafabd78
 
     # Level information (only show for AMR)
     print_amr_information(integrator.opts.callback, semi)
@@ -339,10 +333,6 @@
 
     # Calculate current time derivative (needed for semidiscrete entropy time derivative, residual, etc.)
     du_ode = first(get_tmp_cache(integrator))
-<<<<<<< HEAD
-    @notimeit timer() rhs!(du_ode, integrator.u, semi, t)
-    l2_error, linf_error = analysis_callback(io, du_ode, integrator.u, t, semi)
-=======
     # `integrator.f` is usually just a call to `rhs!`
     # However, we want to allow users to modify the ODE RHS outside of Trixi.jl
     # and allow us to pass a combined ODE RHS to OrdinaryDiffEq, e.g., for
@@ -351,7 +341,6 @@
     u  = wrap_array(integrator.u, mesh, equations, solver, cache)
     du = wrap_array(du_ode,       mesh, equations, solver, cache)
     l2_error, linf_error = analysis_callback(io, du, u, integrator.u, t, semi)
->>>>>>> dafabd78
 
     mpi_println("─"^100)
     mpi_println()
