# By default, Julia/LLVM does not use fused multiply-add operations (FMAs).
# Since these FMAs can increase the performance of many numerical algorithms,
# we need to opt-in explicitly.
# See https://ranocha.de/blog/Optimizing_EC_Trixi for further details.
@muladd begin


# TODO: Taal refactor
# - analysis_interval part as PeriodicCallback called after a certain amount of simulation time
"""
    AnalysisCallback(semi; interval=0,
                           save_analysis=false,
                           output_directory="out",
                           analysis_filename="analysis.dat",
                           extra_analysis_errors=Symbol[],
                           extra_analysis_integrals=())

Analyze a numerical solution every `interval` time steps and print the
results to the screen. If `save_analysis`, the results are also saved in
`joinpath(output_directory, analysis_filename)`.

Additional errors can be computed, e.g. by passing `extra_analysis_errors = [:primitive]`.

Further scalar functions `func` in `extra_analysis_integrals` are applied to the numerical
solution and integrated over the computational domain.
See `Trixi.analyze`, `Trixi.pretty_form_utf`, `Trixi.pretty_form_ascii` for further
information on how to create custom analysis quantities.

In addition, the analysis callback records and outputs a number of quantitites that are useful for
evaluating the computational performance, such as the total runtime, the performance index
(time/DOF/rhs!), the time spent in garbage collection (GC), or the current memory usage (alloc'd
memory).
"""
mutable struct AnalysisCallback{Analyzer, AnalysisIntegrals, InitialStateIntegrals, Cache}
  start_time::Float64
  start_gc_time::Float64
  interval::Int
  save_analysis::Bool
  output_directory::String
  analysis_filename::String
  analyzer::Analyzer
  analysis_errors::Vector{Symbol}
  analysis_integrals::AnalysisIntegrals
  initial_state_integrals::InitialStateIntegrals
  cache::Cache
end


# TODO: Taal bikeshedding, implement a method with less information and the signature
# function Base.show(io::IO, analysis_callback::AnalysisCallback)
# end
function Base.show(io::IO, ::MIME"text/plain", cb::DiscreteCallback{<:Any, <:AnalysisCallback})
  @nospecialize cb # reduce precompilation time

  if get(io, :compact, false)
    show(io, cb)
  else
    analysis_callback = cb.affect!

    setup = Pair{String,Any}[
             "interval" => analysis_callback.interval,
             "analyzer" => analysis_callback.analyzer,
            ]
    for (idx, error) in enumerate(analysis_callback.analysis_errors)
      push!(setup, "│ error " * string(idx) => error)
    end
    for (idx, integral) in enumerate(analysis_callback.analysis_integrals)
      push!(setup, "│ integral " * string(idx) => integral)
    end
    push!(setup, "save analysis to file" => analysis_callback.save_analysis ? "yes" : "no")
    if analysis_callback.save_analysis
      push!(setup, "│ filename" => analysis_callback.analysis_filename)
      push!(setup, "│ output directory" => abspath(normpath(analysis_callback.output_directory)))
    end
    summary_box(io, "AnalysisCallback", setup)
  end
end


function AnalysisCallback(semi::AbstractSemidiscretization; kwargs...)
  mesh, equations, solver, cache = mesh_equations_solver_cache(semi)
  AnalysisCallback(mesh, equations, solver, cache; kwargs...)
end

function AnalysisCallback(mesh, equations::AbstractEquations, solver, cache;
                          interval=0,
                          save_analysis=false,
                          output_directory="out",
                          analysis_filename="analysis.dat",
                          extra_analysis_errors=Symbol[],
                          analysis_errors=union(default_analysis_errors(equations), extra_analysis_errors),
                          extra_analysis_integrals=(),
                          analysis_integrals=union(default_analysis_integrals(equations), extra_analysis_integrals),
                          RealT=real(solver),
                          uEltype=eltype(cache.elements),
                          kwargs...)
  # Decide when the callback is activated.
  # With error-based step size control, some steps can be rejected. Thus,
  #   `integrator.iter >= integrator.destats.naccept`
  #    (total #steps)       (#accepted steps)
  # We need to check the number of accepted steps since callbacks are not
  # activated after a rejected step.
  condition = (u, t, integrator) -> interval > 0 && ( (integrator.destats.naccept % interval == 0 &&
                                                       !(integrator.destats.naccept == 0 && integrator.iter > 0)) ||
                                                     isfinished(integrator))

  analyzer = SolutionAnalyzer(solver; kwargs...)
  cache_analysis = create_cache_analysis(analyzer, mesh, equations, solver, cache, RealT, uEltype)

<<<<<<< HEAD
  analysis_callback = AnalysisCallback(Float64(0.0), interval, save_analysis, output_directory, analysis_filename,
=======
  analysis_callback = AnalysisCallback(0.0, 0.0, interval, save_analysis, output_directory, analysis_filename,
>>>>>>> 06635139
                                       analyzer,
                                       analysis_errors, Tuple(analysis_integrals),
                                       SVector(ntuple(_ -> zero(uEltype), Val(nvariables(equations)))),
                                       cache_analysis)

  DiscreteCallback(condition, analysis_callback,
                   save_positions=(false,false),
                   initialize=initialize!)
end


function initialize!(cb::DiscreteCallback{Condition,Affect!}, u_ode, t, integrator) where {Condition, Affect!<:AnalysisCallback}
  semi = integrator.p
  initial_state_integrals = integrate(u_ode, semi)
  _, equations, _, _ = mesh_equations_solver_cache(semi)

  analysis_callback = cb.affect!
  analysis_callback.initial_state_integrals = initial_state_integrals
  @unpack save_analysis, output_directory, analysis_filename, analysis_errors, analysis_integrals = analysis_callback

  if save_analysis && mpi_isroot()
    mkpath(output_directory)

    # write header of output file
    open(joinpath(output_directory, analysis_filename), "w") do io
      @printf(io, "#%-8s", "timestep")
      @printf(io, "  %-14s", "time")
      @printf(io, "  %-14s", "dt")
      if :l2_error in analysis_errors
        for v in varnames(cons2cons, equations)
          @printf(io, "   %-14s", "l2_" * v)
        end
      end
      if :linf_error in analysis_errors
        for v in varnames(cons2cons, equations)
          @printf(io, "   %-14s", "linf_" * v)
        end
      end
      if :conservation_error in analysis_errors
        for v in varnames(cons2cons, equations)
          @printf(io, "   %-14s", "cons_" * v)
        end
      end
      if :residual in analysis_errors
        for v in varnames(cons2cons, equations)
          @printf(io, "   %-14s", "res_" * v)
        end
      end
      if :l2_error_primitive in analysis_errors
        for v in varnames(cons2prim, equations)
          @printf(io, "   %-14s", "l2_" * v)
        end
      end
      if :linf_error_primitive in analysis_errors
        for v in varnames(cons2prim, equations)
          @printf(io, "   %-14s", "linf_" * v)
        end
      end

      for quantity in analysis_integrals
        @printf(io, "   %-14s", pretty_form_ascii(quantity))
      end

      println(io)
    end

  end

  # Record current time using a high-resolution clock
  analysis_callback.start_time = time_ns()

  # Record total time spent in garbage collection so far using a high-resolution clock
  # Note: For details see the actual callback function below
  analysis_callback.start_gc_time = Base.gc_time_ns()

  analysis_callback(integrator)
  return nothing
end


# TODO: Taal refactor, allow passing an IO object (which could be devnull to avoid cluttering the console)
function (analysis_callback::AnalysisCallback)(integrator)
  semi = integrator.p
  mesh, equations, solver, cache = mesh_equations_solver_cache(semi)
  @unpack dt, t = integrator
  iter = integrator.destats.naccept

  # Compute the total runtime since the analysis callback has been initialized, in seconds
  runtime_absolute = 1.0e-9 * (time_ns() - analysis_callback.start_time)

  # Compute the local PID (performance index)
  runtime_relative = 1.0e-9 * take!(semi.performance_counter) / ndofs(semi)

  # Compute the total time spent in garbage collection since the analysis callback has been
  # initialized, in seconds
  # Note: `Base.gc_time_ns()` is not part of the public Julia API but has been available at least
  #        since Julia 1.6. Should this function be removed without replacement in a future Julia
  #        release, just delete this analysis quantity from the callback.
  # Source: https://github.com/JuliaLang/julia/blob/b540315cb4bd91e6f3a3e4ab8129a58556947628/base/timing.jl#L83-L84
  gc_time_absolute = 1.0e-9 * (Base.gc_time_ns() - analysis_callback.start_gc_time)

  # Compute the percentage of total time that was spent in garbage collection
  gc_time_percentage = gc_time_absolute / runtime_absolute

  # Obtain the current memory usage of the Julia garbage collector, in MiB, i.e., the total size of
  # objects in memory that have been allocated by the JIT compiler or the user code.
  # Note: `Base.gc_live_bytes()` is not part of the public Julia API but has been available at least
  #        since Julia 1.6. Should this function be removed without replacement in a future Julia
  #        release, just delete this analysis quantity from the callback.
  # Source: https://github.com/JuliaLang/julia/blob/b540315cb4bd91e6f3a3e4ab8129a58556947628/base/timing.jl#L86-L97
  memory_use = Base.gc_live_bytes() / 2^20 # bytes -> MiB

  @trixi_timeit timer() "analyze solution" begin
    # General information
    mpi_println()
    mpi_println("─"^100)
    # TODO: Taal refactor, polydeg is specific to DGSEM
    mpi_println(" Simulation running '", get_name(equations), "' with ", summary(solver))
    mpi_println("─"^100)
    mpi_println(" #timesteps:     " * @sprintf("% 14d", iter) *
                "               " *
                " run time:       " * @sprintf("%10.8e s", runtime_absolute))
    mpi_println(" Δt:             " * @sprintf("%10.8e", dt) *
                "               " *
                " └── GC time:    " * @sprintf("%10.8e s (%5.3f%%)", gc_time_absolute, gc_time_percentage))
    mpi_println(" sim. time:      " * @sprintf("%10.8e", t) *
                "               " *
                " time/DOF/rhs!:  " * @sprintf("%10.8e s", runtime_relative))
    mpi_println(" #DOF:           " * @sprintf("% 14d", ndofs(semi)) *
                "               " *
                " alloc'd memory: " * @sprintf("%14.3f MiB", memory_use))
    mpi_println(" #elements:      " * @sprintf("% 14d", nelements(mesh, solver, cache)))

    # Level information (only show for AMR)
    print_amr_information(integrator.opts.callback, mesh, solver, cache)
    mpi_println()

    # Open file for appending and store time step and time information
    if mpi_isroot() && analysis_callback.save_analysis
      io = open(joinpath(analysis_callback.output_directory, analysis_callback.analysis_filename), "a")
      @printf(io, "% 9d", iter)
      @printf(io, "  %10.8e", t)
      @printf(io, "  %10.8e", dt)
    else
      io = devnull
    end

    # Calculate current time derivative (needed for semidiscrete entropy time derivative, residual, etc.)
    du_ode = first(get_tmp_cache(integrator))
    # `integrator.f` is usually just a call to `rhs!`
    # However, we want to allow users to modify the ODE RHS outside of Trixi.jl
    # and allow us to pass a combined ODE RHS to OrdinaryDiffEq, e.g., for
    # hyperbolic-parabolic systems.
    @notimeit timer() integrator.f(du_ode, integrator.u, semi, t)
    u  = wrap_array(integrator.u, mesh, equations, solver, cache)
    du = wrap_array(du_ode,       mesh, equations, solver, cache)
    l2_error, linf_error = analysis_callback(io, du, u, integrator.u, t, semi)

    mpi_println("─"^100)
    mpi_println()

    # Add line break and close analysis file if it was opened
    if mpi_isroot() && analysis_callback.save_analysis
      # This resolves a possible type instability introduced above, since `io`
      # can either be an `IOStream` or `devnull`, but we know that it must be
      # an `IOStream here`.
      println(io::IOStream)
      close(io::IOStream)
    end
  end

  # avoid re-evaluating possible FSAL stages
  u_modified!(integrator, false)

  # Return errors for EOC analysis
  return l2_error, linf_error
end


# This method is just called internally from `(analysis_callback::AnalysisCallback)(integrator)`
# and serves as a function barrier. Additionally, it makes the code easier to profile and optimize.
function (analysis_callback::AnalysisCallback)(io, du, u, u_ode, t, semi)
  @unpack analyzer, analysis_errors, analysis_integrals = analysis_callback
  cache_analysis = analysis_callback.cache
  _, equations, _, _ = mesh_equations_solver_cache(semi)

  # Calculate and print derived quantities (error norms, entropy etc.)
  # Variable names required for L2 error, Linf error, and conservation error
  if any(q in analysis_errors for q in
         (:l2_error, :linf_error, :conservation_error, :residual)) && mpi_isroot()
    print(" Variable:    ")
    for v in eachvariable(equations)
      @printf("   %-14s", varnames(cons2cons, equations)[v])
    end
    println()
  end

  # Calculate L2/Linf errors, which are also returned
  l2_error, linf_error = calc_error_norms(u_ode, t, analyzer, semi, cache_analysis)

  if mpi_isroot()
    # L2 error
    if :l2_error in analysis_errors
      print(" L2 error:    ")
      for v in eachvariable(equations)
        @printf("  % 10.8e", l2_error[v])
        @printf(io, "  % 10.8e", l2_error[v])
      end
      println()
    end

    # Linf error
    if :linf_error in analysis_errors
      print(" Linf error:  ")
      for v in eachvariable(equations)
        @printf("  % 10.8e", linf_error[v])
        @printf(io, "  % 10.8e", linf_error[v])
      end
      println()
    end
  end


  # Conservation errror
  if :conservation_error in analysis_errors
    @unpack initial_state_integrals = analysis_callback
    state_integrals = integrate(u_ode, semi)

    if mpi_isroot()
      print(" |∑U - ∑U₀|:  ")
      for v in eachvariable(equations)
        err = abs(state_integrals[v] - initial_state_integrals[v])
        @printf("  % 10.8e", err)
        @printf(io, "  % 10.8e", err)
      end
      println()
    end
  end

  # Residual (defined here as the vector maximum of the absolute values of the time derivatives)
  if :residual in analysis_errors
    mpi_print(" max(|Uₜ|):   ")
    for v in eachvariable(equations)
      # Calculate maximum absolute value of Uₜ
      res = maximum(abs, view(du, v, ..))
      if mpi_isparallel()
        # TODO: Debugging, here is a type instability
        global_res = MPI.Reduce!(Ref(res), max, mpi_root(), mpi_comm())
        if mpi_isroot()
          res::eltype(du) = global_res[]
        end
      end
      if mpi_isroot()
        @printf("  % 10.8e", res)
        @printf(io, "  % 10.8e", res)
      end
    end
    mpi_println()
  end

  # L2/L∞ errors of the primitive variables
  if :l2_error_primitive in analysis_errors || :linf_error_primitive in analysis_errors
    l2_error_prim, linf_error_prim = calc_error_norms(cons2prim, u_ode, t, analyzer, semi, cache_analysis)

    if mpi_isroot()
      print(" Variable:    ")
      for v in eachvariable(equations)
        @printf("   %-14s", varnames(cons2prim, equations)[v])
      end
      println()

      # L2 error
      if :l2_error_primitive in analysis_errors
        print(" L2 error prim.: ")
        for v in eachvariable(equations)
          @printf("%10.8e   ", l2_error_prim[v])
          @printf(io, "  % 10.8e", l2_error_prim[v])
        end
        println()
      end

      # L∞ error
      if :linf_error_primitive in analysis_errors
        print(" Linf error pri.:")
        for v in eachvariable(equations)
          @printf("%10.8e   ", linf_error_prim[v])
          @printf(io, "  % 10.8e", linf_error_prim[v])
        end
        println()
      end
    end
  end

  # additional integrals
  analyze_integrals(analysis_integrals, io, du, u, t, semi)

  return l2_error, linf_error
end


# Print level information only if AMR is enabled
function print_amr_information(callbacks, mesh, solver, cache)

  # Return early if there is nothing to print
  uses_amr(callbacks) || return nothing

  levels = Vector{Int}(undef, nelements(solver, cache))
  min_level = typemax(Int)
  max_level = typemin(Int)
  for element in eachelement(solver, cache)
    current_level = mesh.tree.levels[cache.elements.cell_ids[element]]
    levels[element] = current_level
    min_level = min(min_level, current_level)
    max_level = max(max_level, current_level)
  end

  for level = max_level:-1:min_level+1
    mpi_println(" ├── level $level:    " * @sprintf("% 14d", count(==(level), levels)))
  end
  mpi_println(" └── level $min_level:    " * @sprintf("% 14d", count(==(min_level), levels)))

  return nothing
end

# Print level information only if AMR is enabled
function print_amr_information(callbacks, mesh::P4estMesh, solver, cache)

  # Return early if there is nothing to print
  uses_amr(callbacks) || return nothing

  elements_per_level = zeros(P4EST_MAXLEVEL + 1)

  for tree in unsafe_wrap_sc(p4est_tree_t, unsafe_load(mesh.p4est).trees)
    elements_per_level .+= tree.quadrants_per_level
  end

  # levels start at zero but Julia's standard indexing starts at 1
  min_level_1 = findfirst(i -> i > 0, elements_per_level)
  max_level_1 = findlast(i -> i > 0, elements_per_level)

  # Check if there is at least one level with an element
  if isnothing(min_level_1) || isnothing(max_level_1)
    return nothing
  end

  min_level = min_level_1 - 1
  max_level = max_level_1 - 1

  for level = max_level:-1:min_level+1
    mpi_println(" ├── level $level:    " * @sprintf("% 14d", elements_per_level[level + 1]))
  end
  mpi_println(" └── level $min_level:    " * @sprintf("% 14d", elements_per_level[min_level + 1]))

  return nothing
end


# Iterate over tuples of analysis integrals in a type-stable way using "lispy tuple programming".
function analyze_integrals(analysis_integrals::NTuple{N,Any}, io, du, u, t, semi) where {N}

  # Extract the first analysis integral and process it; keep the remaining to be processed later
  quantity = first(analysis_integrals)
  remaining_quantities = Base.tail(analysis_integrals)

  res = analyze(quantity, du, u, t, semi)
  if mpi_isroot()
    @printf(" %-12s:", pretty_form_utf(quantity))
    @printf("  % 10.8e", res)
    @printf(io, "  % 10.8e", res)
  end
  mpi_println()

  # Recursively call this method with the unprocessed integrals
  analyze_integrals(remaining_quantities, io, du, u, t, semi)
  return nothing
end

# terminate the type-stable iteration over tuples
function analyze_integrals(analysis_integrals::Tuple{}, io, du, u, t, semi)
  nothing
end


# used for error checks and EOC analysis
function (cb::DiscreteCallback{Condition,Affect!})(sol) where {Condition, Affect!<:AnalysisCallback}
  analysis_callback = cb.affect!
  semi = sol.prob.p
  @unpack analyzer = analysis_callback
  cache_analysis = analysis_callback.cache

  l2_error, linf_error = calc_error_norms(sol.u[end], sol.t[end], analyzer, semi, cache_analysis)
  (; l2=l2_error, linf=linf_error)
end


# some common analysis_integrals
# to support another analysis integral, you can overload
# Trixi.analyze, Trixi.pretty_form_utf, Trixi.pretty_form_ascii
function analyze(quantity, du, u, t, semi::AbstractSemidiscretization)
  mesh, equations, solver, cache = mesh_equations_solver_cache(semi)
  analyze(quantity, du, u, t, mesh, equations, solver, cache)
end
function analyze(quantity, du, u, t, mesh, equations, solver, cache)
  integrate(quantity, u, mesh, equations, solver, cache, normalize=true)
end
pretty_form_utf(quantity) = get_name(quantity)
pretty_form_ascii(quantity) = get_name(quantity)


function entropy_timederivative end
pretty_form_utf(::typeof(entropy_timederivative)) = "∑∂S/∂U ⋅ Uₜ"
pretty_form_ascii(::typeof(entropy_timederivative)) = "dsdu_ut"

pretty_form_utf(::typeof(entropy)) = "∑S"

pretty_form_utf(::typeof(energy_total)) = "∑e_total"
pretty_form_ascii(::typeof(energy_total)) = "e_total"

pretty_form_utf(::typeof(energy_kinetic)) = "∑e_kinetic"
pretty_form_ascii(::typeof(energy_kinetic)) = "e_kinetic"

pretty_form_utf(::typeof(energy_kinetic_nondimensional)) = "∑e_kinetic*"
pretty_form_ascii(::typeof(energy_kinetic_nondimensional)) = "e_kinetic*"

pretty_form_utf(::typeof(energy_internal)) = "∑e_internal"
pretty_form_ascii(::typeof(energy_internal)) = "e_internal"

pretty_form_utf(::typeof(energy_magnetic)) = "∑e_magnetic"
pretty_form_ascii(::typeof(energy_magnetic)) = "e_magnetic"

pretty_form_utf(::typeof(cross_helicity)) = "∑v⋅B"
pretty_form_ascii(::typeof(cross_helicity)) = "v_dot_B"

pretty_form_utf(::Val{:l2_divb}) = "L2 ∇⋅B"
pretty_form_ascii(::Val{:l2_divb}) = "l2_divb"

pretty_form_utf(::Val{:linf_divb}) = "L∞ ∇⋅B"
pretty_form_ascii(::Val{:linf_divb}) = "linf_divb"

pretty_form_utf(::typeof(lake_at_rest_error)) = "∑|H₀-(h+b)|"
pretty_form_ascii(::typeof(lake_at_rest_error)) = "|H0-(h+b)|"


end # @muladd


# specialized implementations specific to some solvers
include("analysis_dg1d.jl")
include("analysis_dg2d.jl")
include("analysis_dg2d_parallel.jl")
include("analysis_dg3d.jl")
include("analysis_dg3d_parallel.jl")<|MERGE_RESOLUTION|>--- conflicted
+++ resolved
@@ -107,11 +107,7 @@
   analyzer = SolutionAnalyzer(solver; kwargs...)
   cache_analysis = create_cache_analysis(analyzer, mesh, equations, solver, cache, RealT, uEltype)
 
-<<<<<<< HEAD
-  analysis_callback = AnalysisCallback(Float64(0.0), interval, save_analysis, output_directory, analysis_filename,
-=======
   analysis_callback = AnalysisCallback(0.0, 0.0, interval, save_analysis, output_directory, analysis_filename,
->>>>>>> 06635139
                                        analyzer,
                                        analysis_errors, Tuple(analysis_integrals),
                                        SVector(ntuple(_ -> zero(uEltype), Val(nvariables(equations)))),
