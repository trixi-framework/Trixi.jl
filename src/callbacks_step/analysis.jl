# By default, Julia/LLVM does not use fused multiply-add operations (FMAs).
# Since these FMAs can increase the performance of many numerical algorithms,
# we need to opt-in explicitly.
# See https://ranocha.de/blog/Optimizing_EC_Trixi for further details.
@muladd begin
#! format: noindent

# TODO: Taal refactor
# - analysis_interval part as PeriodicCallback called after a certain amount of simulation time
"""
    AnalysisCallback(semi; interval=0,
                           save_analysis=false,
                           output_directory="out",
                           analysis_filename="analysis.dat",
                           extra_analysis_errors=Symbol[],
                           extra_analysis_integrals=())

Analyze a numerical solution every `interval` time steps and print the
results to the screen. If `save_analysis`, the results are also saved in
`joinpath(output_directory, analysis_filename)`.

Additional errors can be computed, e.g. by passing
`extra_analysis_errors = (:l2_error_primitive, :linf_error_primitive)`
or `extra_analysis_errors = (:conservation_error,)`.

Further scalar functions `func` in `extra_analysis_integrals` are applied to the numerical
solution and integrated over the computational domain. Some examples for this are
[`entropy`](@ref), [`energy_kinetic`](@ref), [`energy_internal`](@ref), and [`energy_total`](@ref).
You can also write your own function with the same signature as the examples listed above and
pass it via `extra_analysis_integrals`.
See the developer comments about `Trixi.analyze`, `Trixi.pretty_form_utf`, and
`Trixi.pretty_form_ascii` for further information on how to create custom analysis quantities.

In addition, the analysis callback records and outputs a number of quantities that are useful for
evaluating the computational performance, such as the total runtime, the performance index
(time/DOF/rhs!), the time spent in garbage collection (GC), or the current memory usage (alloc'd
memory).
"""
mutable struct AnalysisCallback{Analyzer, AnalysisIntegrals, InitialStateIntegrals,
                                Cache}
    start_time::Float64
    start_time_last_analysis::Float64
    ncalls_rhs_last_analysis::Int
    start_gc_time::Float64
    interval::Int
    save_analysis::Bool
    output_directory::String
    analysis_filename::String
    analyzer::Analyzer
    analysis_errors::Vector{Symbol}
    analysis_integrals::AnalysisIntegrals
    initial_state_integrals::InitialStateIntegrals
    cache::Cache
end

# TODO: Taal bikeshedding, implement a method with less information and the signature
# function Base.show(io::IO, analysis_callback::AnalysisCallback)
# end
function Base.show(io::IO, ::MIME"text/plain",
                   cb::DiscreteCallback{<:Any, <:AnalysisCallback})
    @nospecialize cb # reduce precompilation time

    if get(io, :compact, false)
        show(io, cb)
    else
        analysis_callback = cb.affect!

        setup = Pair{String, Any}["interval" => analysis_callback.interval,
                                  "analyzer" => analysis_callback.analyzer]
        for (idx, error) in enumerate(analysis_callback.analysis_errors)
            push!(setup, "│ error " * string(idx) => error)
        end
        for (idx, integral) in enumerate(analysis_callback.analysis_integrals)
            push!(setup, "│ integral " * string(idx) => integral)
        end
        push!(setup,
              "save analysis to file" => analysis_callback.save_analysis ? "yes" : "no")
        if analysis_callback.save_analysis
            push!(setup, "│ filename" => analysis_callback.analysis_filename)
            push!(setup,
                  "│ output directory" => abspath(normpath(analysis_callback.output_directory)))
        end
        summary_box(io, "AnalysisCallback", setup)
    end
end

# This is the convenience constructor that gets called from the elixirs
function AnalysisCallback(semi::AbstractSemidiscretization; kwargs...)
    mesh, equations, solver, cache = mesh_equations_solver_cache(semi)
    AnalysisCallback(mesh, equations, solver, cache; kwargs...)
end

# This is the actual constructor
function AnalysisCallback(mesh, equations::AbstractEquations, solver, cache;
                          interval = 0,
                          save_analysis = false,
                          output_directory = "out",
                          analysis_filename = "analysis.dat",
                          extra_analysis_errors = Symbol[],
                          analysis_errors = union(default_analysis_errors(equations),
                                                  extra_analysis_errors),
                          extra_analysis_integrals = (),
                          analysis_integrals = union(default_analysis_integrals(equations),
                                                     extra_analysis_integrals),
                          RealT = real(solver),
                          uEltype = eltype(cache.elements),
                          kwargs...)
    # Decide when the callback is activated.
    # With error-based step size control, some steps can be rejected. Thus,
    #   `integrator.iter >= integrator.stats.naccept`
    #    (total #steps)       (#accepted steps)
    # We need to check the number of accepted steps since callbacks are not
    # activated after a rejected step.
    condition = (u, t, integrator) -> interval > 0 &&
        ((integrator.stats.naccept % interval == 0 &&
          !(integrator.stats.naccept == 0 && integrator.iter > 0)) ||
         isfinished(integrator))

    analyzer = SolutionAnalyzer(solver; kwargs...)
    cache_analysis = create_cache_analysis(analyzer, mesh, equations, solver, cache,
                                           RealT, uEltype)

    analysis_callback = AnalysisCallback(0.0, 0.0, 0, 0.0,
                                         interval, save_analysis, output_directory,
                                         analysis_filename,
                                         analyzer,
                                         analysis_errors, Tuple(analysis_integrals),
                                         SVector(ntuple(_ -> zero(uEltype),
                                                        Val(nvariables(equations)))),
                                         cache_analysis)

    DiscreteCallback(condition, analysis_callback,
                     save_positions = (false, false),
                     initialize = initialize!)
end

# This method gets called from OrdinaryDiffEq's `solve(...)`
function initialize!(cb::DiscreteCallback{Condition, Affect!}, u_ode, t,
                     integrator) where {Condition, Affect! <: AnalysisCallback}
    semi = integrator.p
    du_ode = first(get_tmp_cache(integrator))
    initialize!(cb, u_ode, du_ode, t, integrator, semi)
end

<<<<<<< HEAD
function initialize!(cb::DiscreteCallback{Condition,Affect!}, u_ode, t, integrator) where {Condition, Affect!<:AnalysisCallback}
  @unpack semi = integrator.p
  initial_state_integrals = integrate(u_ode, semi)
  _, equations, _, _ = mesh_equations_solver_cache(semi)

  analysis_callback = cb.affect!
  analysis_callback.initial_state_integrals = initial_state_integrals
  @unpack save_analysis, output_directory, analysis_filename, analysis_errors, analysis_integrals = analysis_callback

  if save_analysis && mpi_isroot()
    mkpath(output_directory)
=======
# This is the actual initialization method
# Note: we have this indirection to allow initializing a callback from the AnalysisCallbackCoupled
function initialize!(cb::DiscreteCallback{Condition, Affect!}, u_ode, du_ode, t,
                     integrator, semi) where {Condition, Affect! <: AnalysisCallback}
    initial_state_integrals = integrate(u_ode, semi)
    _, equations, _, _ = mesh_equations_solver_cache(semi)
>>>>>>> 3303ed8c

    analysis_callback = cb.affect!
    analysis_callback.initial_state_integrals = initial_state_integrals
    @unpack save_analysis, output_directory, analysis_filename, analysis_errors, analysis_integrals = analysis_callback

    if save_analysis && mpi_isroot()
        mkpath(output_directory)

        # write header of output file
        open(joinpath(output_directory, analysis_filename), "w") do io
            @printf(io, "#%-8s", "timestep")
            @printf(io, "  %-14s", "time")
            @printf(io, "  %-14s", "dt")
            if :l2_error in analysis_errors
                for v in varnames(cons2cons, equations)
                    @printf(io, "   %-14s", "l2_"*v)
                end
            end
            if :linf_error in analysis_errors
                for v in varnames(cons2cons, equations)
                    @printf(io, "   %-14s", "linf_"*v)
                end
            end
            if :conservation_error in analysis_errors
                for v in varnames(cons2cons, equations)
                    @printf(io, "   %-14s", "cons_"*v)
                end
            end
            if :residual in analysis_errors
                for v in varnames(cons2cons, equations)
                    @printf(io, "   %-14s", "res_"*v)
                end
            end
            if :l2_error_primitive in analysis_errors
                for v in varnames(cons2prim, equations)
                    @printf(io, "   %-14s", "l2_"*v)
                end
            end
            if :linf_error_primitive in analysis_errors
                for v in varnames(cons2prim, equations)
                    @printf(io, "   %-14s", "linf_"*v)
                end
            end

            for quantity in analysis_integrals
                @printf(io, "   %-14s", pretty_form_ascii(quantity))
            end

            println(io)
        end
    end

    # Record current time using a high-resolution clock
    analysis_callback.start_time = time_ns()

    # Record current time for performance index computation
    analysis_callback.start_time_last_analysis = time_ns()

    # Record current number of `rhs!` calls for performance index computation
    analysis_callback.ncalls_rhs_last_analysis = ncalls(semi.performance_counter)

    # Record total time spent in garbage collection so far using a high-resolution clock
    # Note: For details see the actual callback function below
    analysis_callback.start_gc_time = Base.gc_time_ns()

    analysis_callback(u_ode, du_ode, integrator, semi)
    return nothing
end

# This method gets called from OrdinaryDiffEq's `solve(...)`
function (analysis_callback::AnalysisCallback)(integrator)
<<<<<<< HEAD
  @unpack semi = integrator.p
  mesh, equations, solver, cache = mesh_equations_solver_cache(semi)
  @unpack dt, t = integrator
  iter = integrator.stats.naccept

  # Record performance measurements and compute performance index (PID)
  runtime_since_last_analysis = 1.0e-9 * (time_ns() - analysis_callback.start_time_last_analysis)
  # PID is an MPI-aware measure of how much time per global degree of freedom (i.e., over all ranks)
  # and per `rhs!` evaluation is required. MPI-aware means that it essentially adds up the time
  # spent on each MPI rank. Thus, in an ideally parallelized program, the PID should be constant
  # independent of the number of MPI ranks used, since, e.g., using 4x the number of ranks should
  # divide the runtime on each rank by 4. See also the Trixi.jl docs ("Performance" section) for
  # more information.
  ncalls_rhs_since_last_analysis = (ncalls(semi.performance_counter)
                                    - analysis_callback.ncalls_rhs_last_analysis)
  performance_index = runtime_since_last_analysis * mpi_nranks() / (ndofsglobal(mesh, solver, cache)
                                                                    * ncalls_rhs_since_last_analysis)

  # Compute the total runtime since the analysis callback has been initialized, in seconds
  runtime_absolute = 1.0e-9 * (time_ns() - analysis_callback.start_time)

  # Compute the relative runtime as time spent in `rhs!` divided by the number of calls to `rhs!`
  # and the number of local degrees of freedom
  # OBS! This computation must happen *after* the PID computation above, since `take!(...)`
  #      will reset the number of calls to `rhs!`
  runtime_relative = 1.0e-9 * take!(semi.performance_counter) / ndofs(semi)

  # Compute the total time spent in garbage collection since the analysis callback has been
  # initialized, in seconds
  # Note: `Base.gc_time_ns()` is not part of the public Julia API but has been available at least
  #        since Julia 1.6. Should this function be removed without replacement in a future Julia
  #        release, just delete this analysis quantity from the callback.
  # Source: https://github.com/JuliaLang/julia/blob/b540315cb4bd91e6f3a3e4ab8129a58556947628/base/timing.jl#L83-L84
  gc_time_absolute = 1.0e-9 * (Base.gc_time_ns() - analysis_callback.start_gc_time)

  # Compute the percentage of total time that was spent in garbage collection
  gc_time_percentage = gc_time_absolute / runtime_absolute

  # Obtain the current memory usage of the Julia garbage collector, in MiB, i.e., the total size of
  # objects in memory that have been allocated by the JIT compiler or the user code.
  # Note: `Base.gc_live_bytes()` is not part of the public Julia API but has been available at least
  #        since Julia 1.6. Should this function be removed without replacement in a future Julia
  #        release, just delete this analysis quantity from the callback.
  # Source: https://github.com/JuliaLang/julia/blob/b540315cb4bd91e6f3a3e4ab8129a58556947628/base/timing.jl#L86-L97
  memory_use = Base.gc_live_bytes() / 2^20 # bytes -> MiB

  @trixi_timeit timer() "analyze solution" begin
    # General information
    mpi_println()
    mpi_println("─"^100)
    # TODO: Taal refactor, polydeg is specific to DGSEM
    mpi_println(" Simulation running '", get_name(equations), "' with ", summary(solver))
    mpi_println("─"^100)
    mpi_println(" #timesteps:     " * @sprintf("% 14d", iter) *
                "               " *
                " run time:       " * @sprintf("%10.8e s", runtime_absolute))
    mpi_println(" Δt:             " * @sprintf("%10.8e", dt) *
                "               " *
                " └── GC time:    " * @sprintf("%10.8e s (%5.3f%%)", gc_time_absolute, gc_time_percentage))
    mpi_println(" sim. time:      " * @sprintf("%10.8e", t) *
                "               " *
                " time/DOF/rhs!:  " * @sprintf("%10.8e s", runtime_relative))
    mpi_println("                 " * "              " *
                "               " *
                " PID:            " * @sprintf("%10.8e s", performance_index))
    mpi_println(" #DOF:           " * @sprintf("% 14d", ndofs(semi)) *
                "               " *
                " alloc'd memory: " * @sprintf("%14.3f MiB", memory_use))
    mpi_println(" #elements:      " * @sprintf("% 14d", nelements(mesh, solver, cache)))

    # Level information (only show for AMR)
    print_amr_information(integrator.opts.callback, mesh, solver, cache)
    mpi_println()

    # Open file for appending and store time step and time information
    if mpi_isroot() && analysis_callback.save_analysis
      io = open(joinpath(analysis_callback.output_directory, analysis_callback.analysis_filename), "a")
      @printf(io, "% 9d", iter)
      @printf(io, "  %10.8e", t)
      @printf(io, "  %10.8e", dt)
    else
      io = devnull
    end

    # Calculate current time derivative (needed for semidiscrete entropy time derivative, residual, etc.)
    du_ode = first(get_tmp_cache(integrator))
    # `integrator.f` is usually just a call to `rhs!`
    # However, we want to allow users to modify the ODE RHS outside of Trixi.jl
    # and allow us to pass a combined ODE RHS to OrdinaryDiffEq, e.g., for
    # hyperbolic-parabolic systems.
    @notimeit timer() integrator.f(du_ode, integrator.u, integrator.p, t)
    u  = wrap_array(integrator.u, mesh, equations, solver, cache)
    du = wrap_array(du_ode,       mesh, equations, solver, cache)
    l2_error, linf_error = analysis_callback(io, du, u, integrator.u, t, semi)

    mpi_println("─"^100)
    mpi_println()
=======
    semi = integrator.p
    du_ode = first(get_tmp_cache(integrator))
    u_ode = integrator.u
    analysis_callback(u_ode, du_ode, integrator, semi)
end
>>>>>>> 3303ed8c

# This method gets called internally as the main entry point to the AnalysiCallback
# TODO: Taal refactor, allow passing an IO object (which could be devnull to avoid cluttering the console)
function (analysis_callback::AnalysisCallback)(u_ode, du_ode, integrator, semi)
    mesh, equations, solver, cache = mesh_equations_solver_cache(semi)
    @unpack dt, t = integrator
    iter = integrator.stats.naccept

    # Record performance measurements and compute performance index (PID)
    runtime_since_last_analysis = 1.0e-9 * (time_ns() -
                                   analysis_callback.start_time_last_analysis)
    # PID is an MPI-aware measure of how much time per global degree of freedom (i.e., over all ranks)
    # and per `rhs!` evaluation is required. MPI-aware means that it essentially adds up the time
    # spent on each MPI rank. Thus, in an ideally parallelized program, the PID should be constant
    # independent of the number of MPI ranks used, since, e.g., using 4x the number of ranks should
    # divide the runtime on each rank by 4. See also the Trixi.jl docs ("Performance" section) for
    # more information.
    ncalls_rhs_since_last_analysis = (ncalls(semi.performance_counter)
                                      -
                                      analysis_callback.ncalls_rhs_last_analysis)
    performance_index = runtime_since_last_analysis * mpi_nranks() /
                        (ndofsglobal(mesh, solver, cache)
                         *
                         ncalls_rhs_since_last_analysis)

    # Compute the total runtime since the analysis callback has been initialized, in seconds
    runtime_absolute = 1.0e-9 * (time_ns() - analysis_callback.start_time)

    # Compute the relative runtime as time spent in `rhs!` divided by the number of calls to `rhs!`
    # and the number of local degrees of freedom
    # OBS! This computation must happen *after* the PID computation above, since `take!(...)`
    #      will reset the number of calls to `rhs!`
    runtime_relative = 1.0e-9 * take!(semi.performance_counter) / ndofs(semi)

    # Compute the total time spent in garbage collection since the analysis callback has been
    # initialized, in seconds
    # Note: `Base.gc_time_ns()` is not part of the public Julia API but has been available at least
    #        since Julia 1.6. Should this function be removed without replacement in a future Julia
    #        release, just delete this analysis quantity from the callback.
    # Source: https://github.com/JuliaLang/julia/blob/b540315cb4bd91e6f3a3e4ab8129a58556947628/base/timing.jl#L83-L84
    gc_time_absolute = 1.0e-9 * (Base.gc_time_ns() - analysis_callback.start_gc_time)

    # Compute the percentage of total time that was spent in garbage collection
    gc_time_percentage = gc_time_absolute / runtime_absolute

    # Obtain the current memory usage of the Julia garbage collector, in MiB, i.e., the total size of
    # objects in memory that have been allocated by the JIT compiler or the user code.
    # Note: `Base.gc_live_bytes()` is not part of the public Julia API but has been available at least
    #        since Julia 1.6. Should this function be removed without replacement in a future Julia
    #        release, just delete this analysis quantity from the callback.
    # Source: https://github.com/JuliaLang/julia/blob/b540315cb4bd91e6f3a3e4ab8129a58556947628/base/timing.jl#L86-L97
    memory_use = Base.gc_live_bytes() / 2^20 # bytes -> MiB

    @trixi_timeit timer() "analyze solution" begin
        # General information
        mpi_println()
        mpi_println("─"^100)
        mpi_println(" Simulation running '", get_name(equations), "' with ",
                    summary(solver))
        mpi_println("─"^100)
        mpi_println(" #timesteps:     " * @sprintf("% 14d", iter) *
                    "               " *
                    " run time:       " * @sprintf("%10.8e s", runtime_absolute))
        mpi_println(" Δt:             " * @sprintf("%10.8e", dt) *
                    "               " *
                    " └── GC time:    " *
                    @sprintf("%10.8e s (%5.3f%%)", gc_time_absolute, gc_time_percentage))
        mpi_println(" sim. time:      " * @sprintf("%10.8e", t) *
                    "               " *
                    " time/DOF/rhs!:  " * @sprintf("%10.8e s", runtime_relative))
        mpi_println("                 " * "              " *
                    "               " *
                    " PID:            " * @sprintf("%10.8e s", performance_index))
        mpi_println(" #DOF:           " * @sprintf("% 14d", ndofs(semi)) *
                    "               " *
                    " alloc'd memory: " * @sprintf("%14.3f MiB", memory_use))
        mpi_println(" #elements:      " *
                    @sprintf("% 14d", nelements(mesh, solver, cache)))

        # Level information (only show for AMR)
        print_amr_information(integrator.opts.callback, mesh, solver, cache)
        mpi_println()

        # Open file for appending and store time step and time information
        if mpi_isroot() && analysis_callback.save_analysis
            io = open(joinpath(analysis_callback.output_directory,
                               analysis_callback.analysis_filename), "a")
            @printf(io, "% 9d", iter)
            @printf(io, "  %10.8e", t)
            @printf(io, "  %10.8e", dt)
        else
            io = devnull
        end

        # Calculate current time derivative (needed for semidiscrete entropy time derivative, residual, etc.)
        # `integrator.f` is usually just a call to `rhs!`
        # However, we want to allow users to modify the ODE RHS outside of Trixi.jl
        # and allow us to pass a combined ODE RHS to OrdinaryDiffEq, e.g., for
        # hyperbolic-parabolic systems.
        @notimeit timer() integrator.f(du_ode, u_ode, semi, t)
        u = wrap_array(u_ode, mesh, equations, solver, cache)
        du = wrap_array(du_ode, mesh, equations, solver, cache)
        l2_error, linf_error = analysis_callback(io, du, u, u_ode, t, semi)

        mpi_println("─"^100)
        mpi_println()

        # Add line break and close analysis file if it was opened
        if mpi_isroot() && analysis_callback.save_analysis
            # This resolves a possible type instability introduced above, since `io`
            # can either be an `IOStream` or `devnull`, but we know that it must be
            # an `IOStream here`.
            println(io::IOStream)
            close(io::IOStream)
        end
    end

    # avoid re-evaluating possible FSAL stages
    u_modified!(integrator, false)

    # Reset performance measurements
    analysis_callback.start_time_last_analysis = time_ns()
    analysis_callback.ncalls_rhs_last_analysis = ncalls(semi.performance_counter)

    # Return errors for EOC analysis
    return l2_error, linf_error
end

# This method is just called internally from `(analysis_callback::AnalysisCallback)(integrator)`
# and serves as a function barrier. Additionally, it makes the code easier to profile and optimize.
function (analysis_callback::AnalysisCallback)(io, du, u, u_ode, t, semi)
    @unpack analyzer, analysis_errors, analysis_integrals = analysis_callback
    cache_analysis = analysis_callback.cache
    _, equations, _, _ = mesh_equations_solver_cache(semi)

    # Calculate and print derived quantities (error norms, entropy etc.)
    # Variable names required for L2 error, Linf error, and conservation error
    if any(q in analysis_errors
           for q in (:l2_error, :linf_error, :conservation_error, :residual)) &&
       mpi_isroot()
        print(" Variable:    ")
        for v in eachvariable(equations)
            @printf("   %-14s", varnames(cons2cons, equations)[v])
        end
        println()
    end

    # Calculate L2/Linf errors, which are also returned
    l2_error, linf_error = calc_error_norms(u_ode, t, analyzer, semi, cache_analysis)

    if mpi_isroot()
        # L2 error
        if :l2_error in analysis_errors
            print(" L2 error:    ")
            for v in eachvariable(equations)
                @printf("  % 10.8e", l2_error[v])
                @printf(io, "  % 10.8e", l2_error[v])
            end
            println()
        end

        # Linf error
        if :linf_error in analysis_errors
            print(" Linf error:  ")
            for v in eachvariable(equations)
                @printf("  % 10.8e", linf_error[v])
                @printf(io, "  % 10.8e", linf_error[v])
            end
            println()
        end
    end

    # Conservation error
    if :conservation_error in analysis_errors
        @unpack initial_state_integrals = analysis_callback
        state_integrals = integrate(u_ode, semi)

        if mpi_isroot()
            print(" |∑U - ∑U₀|:  ")
            for v in eachvariable(equations)
                err = abs(state_integrals[v] - initial_state_integrals[v])
                @printf("  % 10.8e", err)
                @printf(io, "  % 10.8e", err)
            end
            println()
        end
    end

    # Residual (defined here as the vector maximum of the absolute values of the time derivatives)
    if :residual in analysis_errors
        mpi_print(" max(|Uₜ|):   ")
        for v in eachvariable(equations)
            # Calculate maximum absolute value of Uₜ
            res = maximum(abs, view(du, v, ..))
            if mpi_isparallel()
                # TODO: Debugging, here is a type instability
                global_res = MPI.Reduce!(Ref(res), max, mpi_root(), mpi_comm())
                if mpi_isroot()
                    res::eltype(du) = global_res[]
                end
            end
            if mpi_isroot()
                @printf("  % 10.8e", res)
                @printf(io, "  % 10.8e", res)
            end
        end
        mpi_println()
    end

    # L2/L∞ errors of the primitive variables
    if :l2_error_primitive in analysis_errors ||
       :linf_error_primitive in analysis_errors
        l2_error_prim, linf_error_prim = calc_error_norms(cons2prim, u_ode, t, analyzer,
                                                          semi, cache_analysis)

        if mpi_isroot()
            print(" Variable:    ")
            for v in eachvariable(equations)
                @printf("   %-14s", varnames(cons2prim, equations)[v])
            end
            println()

            # L2 error
            if :l2_error_primitive in analysis_errors
                print(" L2 error prim.: ")
                for v in eachvariable(equations)
                    @printf("%10.8e   ", l2_error_prim[v])
                    @printf(io, "  % 10.8e", l2_error_prim[v])
                end
                println()
            end

            # L∞ error
            if :linf_error_primitive in analysis_errors
                print(" Linf error pri.:")
                for v in eachvariable(equations)
                    @printf("%10.8e   ", linf_error_prim[v])
                    @printf(io, "  % 10.8e", linf_error_prim[v])
                end
                println()
            end
        end
    end

    # additional integrals
    analyze_integrals(analysis_integrals, io, du, u, t, semi)

    return l2_error, linf_error
end

# Print level information only if AMR is enabled
function print_amr_information(callbacks, mesh, solver, cache)

    # Return early if there is nothing to print
    uses_amr(callbacks) || return nothing

    levels = Vector{Int}(undef, nelements(solver, cache))
    min_level = typemax(Int)
    max_level = typemin(Int)
    for element in eachelement(solver, cache)
        current_level = mesh.tree.levels[cache.elements.cell_ids[element]]
        levels[element] = current_level
        min_level = min(min_level, current_level)
        max_level = max(max_level, current_level)
    end

    for level in max_level:-1:(min_level + 1)
        mpi_println(" ├── level $level:    " *
                    @sprintf("% 14d", count(==(level), levels)))
    end
    mpi_println(" └── level $min_level:    " *
                @sprintf("% 14d", count(==(min_level), levels)))

    return nothing
end

# Print level information only if AMR is enabled
function print_amr_information(callbacks, mesh::P4estMesh, solver, cache)

    # Return early if there is nothing to print
    uses_amr(callbacks) || return nothing

    elements_per_level = zeros(P4EST_MAXLEVEL + 1)

    for tree in unsafe_wrap_sc(p4est_tree_t, mesh.p4est.trees)
        elements_per_level .+= tree.quadrants_per_level
    end

    # levels start at zero but Julia's standard indexing starts at 1
    min_level_1 = findfirst(i -> i > 0, elements_per_level)
    max_level_1 = findlast(i -> i > 0, elements_per_level)

    # Check if there is at least one level with an element
    if isnothing(min_level_1) || isnothing(max_level_1)
        return nothing
    end

    min_level = min_level_1 - 1
    max_level = max_level_1 - 1

    for level in max_level:-1:(min_level + 1)
        mpi_println(" ├── level $level:    " *
                    @sprintf("% 14d", elements_per_level[level + 1]))
    end
    mpi_println(" └── level $min_level:    " *
                @sprintf("% 14d", elements_per_level[min_level + 1]))

    return nothing
end

# Iterate over tuples of analysis integrals in a type-stable way using "lispy tuple programming".
function analyze_integrals(analysis_integrals::NTuple{N, Any}, io, du, u, t,
                           semi) where {N}

    # Extract the first analysis integral and process it; keep the remaining to be processed later
    quantity = first(analysis_integrals)
    remaining_quantities = Base.tail(analysis_integrals)

    res = analyze(quantity, du, u, t, semi)
    if mpi_isroot()
        @printf(" %-12s:", pretty_form_utf(quantity))
        @printf("  % 10.8e", res)
        @printf(io, "  % 10.8e", res)
    end
    mpi_println()

    # Recursively call this method with the unprocessed integrals
    analyze_integrals(remaining_quantities, io, du, u, t, semi)
    return nothing
end

# terminate the type-stable iteration over tuples
function analyze_integrals(analysis_integrals::Tuple{}, io, du, u, t, semi)
    nothing
end

# used for error checks and EOC analysis
<<<<<<< HEAD
function (cb::DiscreteCallback{Condition,Affect!})(sol) where {Condition, Affect!<:AnalysisCallback}
  analysis_callback = cb.affect!
  @unpack semi = sol.prob.p
  @unpack analyzer = analysis_callback
  cache_analysis = analysis_callback.cache

  l2_error, linf_error = calc_error_norms(sol.u[end], sol.t[end], analyzer, semi, cache_analysis)
  (; l2=l2_error, linf=linf_error)
end
=======
function (cb::DiscreteCallback{Condition, Affect!})(sol) where {Condition,
                                                                Affect! <:
                                                                AnalysisCallback}
    analysis_callback = cb.affect!
    semi = sol.prob.p
    @unpack analyzer = analysis_callback
    cache_analysis = analysis_callback.cache
>>>>>>> 3303ed8c

    l2_error, linf_error = calc_error_norms(sol.u[end], sol.t[end], analyzer, semi,
                                            cache_analysis)
    (; l2 = l2_error, linf = linf_error)
end

# some common analysis_integrals
# to support another analysis integral, you can overload
# Trixi.analyze, Trixi.pretty_form_utf, Trixi.pretty_form_ascii
function analyze(quantity, du, u, t, semi::AbstractSemidiscretization)
    mesh, equations, solver, cache = mesh_equations_solver_cache(semi)
    analyze(quantity, du, u, t, mesh, equations, solver, cache)
end
function analyze(quantity, du, u, t, mesh, equations, solver, cache)
    integrate(quantity, u, mesh, equations, solver, cache, normalize = true)
end
pretty_form_utf(quantity) = get_name(quantity)
pretty_form_ascii(quantity) = get_name(quantity)

# Special analyze for `SemidiscretizationHyperbolicParabolic` such that
# precomputed gradients are available. For now only implemented for the `enstrophy`
#!!! warning "Experimental code"
#    This code is experimental and may be changed or removed in any future release.
function analyze(quantity::typeof(enstrophy), du, u, t,
                 semi::SemidiscretizationHyperbolicParabolic)
    mesh, equations, solver, cache = mesh_equations_solver_cache(semi)
    equations_parabolic = semi.equations_parabolic
    cache_parabolic = semi.cache_parabolic
    analyze(quantity, du, u, t, mesh, equations, equations_parabolic, solver, cache,
            cache_parabolic)
end
function analyze(quantity, du, u, t, mesh, equations, equations_parabolic, solver,
                 cache, cache_parabolic)
    integrate(quantity, u, mesh, equations, equations_parabolic, solver, cache,
              cache_parabolic, normalize = true)
end

function entropy_timederivative end
pretty_form_utf(::typeof(entropy_timederivative)) = "∑∂S/∂U ⋅ Uₜ"
pretty_form_ascii(::typeof(entropy_timederivative)) = "dsdu_ut"

pretty_form_utf(::typeof(entropy)) = "∑S"

pretty_form_utf(::typeof(energy_total)) = "∑e_total"
pretty_form_ascii(::typeof(energy_total)) = "e_total"

pretty_form_utf(::typeof(energy_kinetic)) = "∑e_kinetic"
pretty_form_ascii(::typeof(energy_kinetic)) = "e_kinetic"

pretty_form_utf(::typeof(energy_kinetic_nondimensional)) = "∑e_kinetic*"
pretty_form_ascii(::typeof(energy_kinetic_nondimensional)) = "e_kinetic*"

pretty_form_utf(::typeof(energy_internal)) = "∑e_internal"
pretty_form_ascii(::typeof(energy_internal)) = "e_internal"

pretty_form_utf(::typeof(energy_magnetic)) = "∑e_magnetic"
pretty_form_ascii(::typeof(energy_magnetic)) = "e_magnetic"

pretty_form_utf(::typeof(cross_helicity)) = "∑v⋅B"
pretty_form_ascii(::typeof(cross_helicity)) = "v_dot_B"

pretty_form_utf(::typeof(enstrophy)) = "∑enstrophy"
pretty_form_ascii(::typeof(enstrophy)) = "enstrophy"

pretty_form_utf(::Val{:l2_divb}) = "L2 ∇⋅B"
pretty_form_ascii(::Val{:l2_divb}) = "l2_divb"

pretty_form_utf(::Val{:linf_divb}) = "L∞ ∇⋅B"
pretty_form_ascii(::Val{:linf_divb}) = "linf_divb"

pretty_form_utf(::typeof(lake_at_rest_error)) = "∑|H₀-(h+b)|"
pretty_form_ascii(::typeof(lake_at_rest_error)) = "|H0-(h+b)|"
end # @muladd

# specialized implementations specific to some solvers
include("analysis_dg1d.jl")
include("analysis_dg2d.jl")
include("analysis_dg2d_parallel.jl")
include("analysis_dg3d.jl")
include("analysis_dg3d_parallel.jl")<|MERGE_RESOLUTION|>--- conflicted
+++ resolved
@@ -137,31 +137,17 @@
 # This method gets called from OrdinaryDiffEq's `solve(...)`
 function initialize!(cb::DiscreteCallback{Condition, Affect!}, u_ode, t,
                      integrator) where {Condition, Affect! <: AnalysisCallback}
-    semi = integrator.p
+    @unpack semi = integrator.p
     du_ode = first(get_tmp_cache(integrator))
     initialize!(cb, u_ode, du_ode, t, integrator, semi)
 end
 
-<<<<<<< HEAD
-function initialize!(cb::DiscreteCallback{Condition,Affect!}, u_ode, t, integrator) where {Condition, Affect!<:AnalysisCallback}
-  @unpack semi = integrator.p
-  initial_state_integrals = integrate(u_ode, semi)
-  _, equations, _, _ = mesh_equations_solver_cache(semi)
-
-  analysis_callback = cb.affect!
-  analysis_callback.initial_state_integrals = initial_state_integrals
-  @unpack save_analysis, output_directory, analysis_filename, analysis_errors, analysis_integrals = analysis_callback
-
-  if save_analysis && mpi_isroot()
-    mkpath(output_directory)
-=======
 # This is the actual initialization method
 # Note: we have this indirection to allow initializing a callback from the AnalysisCallbackCoupled
 function initialize!(cb::DiscreteCallback{Condition, Affect!}, u_ode, du_ode, t,
                      integrator, semi) where {Condition, Affect! <: AnalysisCallback}
     initial_state_integrals = integrate(u_ode, semi)
     _, equations, _, _ = mesh_equations_solver_cache(semi)
->>>>>>> 3303ed8c
 
     analysis_callback = cb.affect!
     analysis_callback.initial_state_integrals = initial_state_integrals
@@ -233,111 +219,11 @@
 
 # This method gets called from OrdinaryDiffEq's `solve(...)`
 function (analysis_callback::AnalysisCallback)(integrator)
-<<<<<<< HEAD
-  @unpack semi = integrator.p
-  mesh, equations, solver, cache = mesh_equations_solver_cache(semi)
-  @unpack dt, t = integrator
-  iter = integrator.stats.naccept
-
-  # Record performance measurements and compute performance index (PID)
-  runtime_since_last_analysis = 1.0e-9 * (time_ns() - analysis_callback.start_time_last_analysis)
-  # PID is an MPI-aware measure of how much time per global degree of freedom (i.e., over all ranks)
-  # and per `rhs!` evaluation is required. MPI-aware means that it essentially adds up the time
-  # spent on each MPI rank. Thus, in an ideally parallelized program, the PID should be constant
-  # independent of the number of MPI ranks used, since, e.g., using 4x the number of ranks should
-  # divide the runtime on each rank by 4. See also the Trixi.jl docs ("Performance" section) for
-  # more information.
-  ncalls_rhs_since_last_analysis = (ncalls(semi.performance_counter)
-                                    - analysis_callback.ncalls_rhs_last_analysis)
-  performance_index = runtime_since_last_analysis * mpi_nranks() / (ndofsglobal(mesh, solver, cache)
-                                                                    * ncalls_rhs_since_last_analysis)
-
-  # Compute the total runtime since the analysis callback has been initialized, in seconds
-  runtime_absolute = 1.0e-9 * (time_ns() - analysis_callback.start_time)
-
-  # Compute the relative runtime as time spent in `rhs!` divided by the number of calls to `rhs!`
-  # and the number of local degrees of freedom
-  # OBS! This computation must happen *after* the PID computation above, since `take!(...)`
-  #      will reset the number of calls to `rhs!`
-  runtime_relative = 1.0e-9 * take!(semi.performance_counter) / ndofs(semi)
-
-  # Compute the total time spent in garbage collection since the analysis callback has been
-  # initialized, in seconds
-  # Note: `Base.gc_time_ns()` is not part of the public Julia API but has been available at least
-  #        since Julia 1.6. Should this function be removed without replacement in a future Julia
-  #        release, just delete this analysis quantity from the callback.
-  # Source: https://github.com/JuliaLang/julia/blob/b540315cb4bd91e6f3a3e4ab8129a58556947628/base/timing.jl#L83-L84
-  gc_time_absolute = 1.0e-9 * (Base.gc_time_ns() - analysis_callback.start_gc_time)
-
-  # Compute the percentage of total time that was spent in garbage collection
-  gc_time_percentage = gc_time_absolute / runtime_absolute
-
-  # Obtain the current memory usage of the Julia garbage collector, in MiB, i.e., the total size of
-  # objects in memory that have been allocated by the JIT compiler or the user code.
-  # Note: `Base.gc_live_bytes()` is not part of the public Julia API but has been available at least
-  #        since Julia 1.6. Should this function be removed without replacement in a future Julia
-  #        release, just delete this analysis quantity from the callback.
-  # Source: https://github.com/JuliaLang/julia/blob/b540315cb4bd91e6f3a3e4ab8129a58556947628/base/timing.jl#L86-L97
-  memory_use = Base.gc_live_bytes() / 2^20 # bytes -> MiB
-
-  @trixi_timeit timer() "analyze solution" begin
-    # General information
-    mpi_println()
-    mpi_println("─"^100)
-    # TODO: Taal refactor, polydeg is specific to DGSEM
-    mpi_println(" Simulation running '", get_name(equations), "' with ", summary(solver))
-    mpi_println("─"^100)
-    mpi_println(" #timesteps:     " * @sprintf("% 14d", iter) *
-                "               " *
-                " run time:       " * @sprintf("%10.8e s", runtime_absolute))
-    mpi_println(" Δt:             " * @sprintf("%10.8e", dt) *
-                "               " *
-                " └── GC time:    " * @sprintf("%10.8e s (%5.3f%%)", gc_time_absolute, gc_time_percentage))
-    mpi_println(" sim. time:      " * @sprintf("%10.8e", t) *
-                "               " *
-                " time/DOF/rhs!:  " * @sprintf("%10.8e s", runtime_relative))
-    mpi_println("                 " * "              " *
-                "               " *
-                " PID:            " * @sprintf("%10.8e s", performance_index))
-    mpi_println(" #DOF:           " * @sprintf("% 14d", ndofs(semi)) *
-                "               " *
-                " alloc'd memory: " * @sprintf("%14.3f MiB", memory_use))
-    mpi_println(" #elements:      " * @sprintf("% 14d", nelements(mesh, solver, cache)))
-
-    # Level information (only show for AMR)
-    print_amr_information(integrator.opts.callback, mesh, solver, cache)
-    mpi_println()
-
-    # Open file for appending and store time step and time information
-    if mpi_isroot() && analysis_callback.save_analysis
-      io = open(joinpath(analysis_callback.output_directory, analysis_callback.analysis_filename), "a")
-      @printf(io, "% 9d", iter)
-      @printf(io, "  %10.8e", t)
-      @printf(io, "  %10.8e", dt)
-    else
-      io = devnull
-    end
-
-    # Calculate current time derivative (needed for semidiscrete entropy time derivative, residual, etc.)
-    du_ode = first(get_tmp_cache(integrator))
-    # `integrator.f` is usually just a call to `rhs!`
-    # However, we want to allow users to modify the ODE RHS outside of Trixi.jl
-    # and allow us to pass a combined ODE RHS to OrdinaryDiffEq, e.g., for
-    # hyperbolic-parabolic systems.
-    @notimeit timer() integrator.f(du_ode, integrator.u, integrator.p, t)
-    u  = wrap_array(integrator.u, mesh, equations, solver, cache)
-    du = wrap_array(du_ode,       mesh, equations, solver, cache)
-    l2_error, linf_error = analysis_callback(io, du, u, integrator.u, t, semi)
-
-    mpi_println("─"^100)
-    mpi_println()
-=======
-    semi = integrator.p
+    @unpack semi = integrator.p
     du_ode = first(get_tmp_cache(integrator))
     u_ode = integrator.u
     analysis_callback(u_ode, du_ode, integrator, semi)
 end
->>>>>>> 3303ed8c
 
 # This method gets called internally as the main entry point to the AnalysiCallback
 # TODO: Taal refactor, allow passing an IO object (which could be devnull to avoid cluttering the console)
@@ -437,7 +323,7 @@
         # However, we want to allow users to modify the ODE RHS outside of Trixi.jl
         # and allow us to pass a combined ODE RHS to OrdinaryDiffEq, e.g., for
         # hyperbolic-parabolic systems.
-        @notimeit timer() integrator.f(du_ode, u_ode, semi, t)
+        @notimeit timer() integrator.f(du_ode, u_ode, integrator.p, t)
         u = wrap_array(u_ode, mesh, equations, solver, cache)
         du = wrap_array(du_ode, mesh, equations, solver, cache)
         l2_error, linf_error = analysis_callback(io, du, u, u_ode, t, semi)
@@ -675,25 +561,13 @@
 end
 
 # used for error checks and EOC analysis
-<<<<<<< HEAD
-function (cb::DiscreteCallback{Condition,Affect!})(sol) where {Condition, Affect!<:AnalysisCallback}
-  analysis_callback = cb.affect!
-  @unpack semi = sol.prob.p
-  @unpack analyzer = analysis_callback
-  cache_analysis = analysis_callback.cache
-
-  l2_error, linf_error = calc_error_norms(sol.u[end], sol.t[end], analyzer, semi, cache_analysis)
-  (; l2=l2_error, linf=linf_error)
-end
-=======
 function (cb::DiscreteCallback{Condition, Affect!})(sol) where {Condition,
                                                                 Affect! <:
                                                                 AnalysisCallback}
     analysis_callback = cb.affect!
-    semi = sol.prob.p
+    @unpack semi = sol.prob.p
     @unpack analyzer = analysis_callback
     cache_analysis = analysis_callback.cache
->>>>>>> 3303ed8c
 
     l2_error, linf_error = calc_error_norms(sol.u[end], sol.t[end], analyzer, semi,
                                             cache_analysis)
