--- conflicted
+++ resolved
@@ -168,49 +168,11 @@
 
 # This method is called as callback during the time integration.
 function (time_series_callback::TimeSeriesCallback)(integrator)
-<<<<<<< HEAD
-  # Ensure this is not accidentally used with AMR enabled
-  if uses_amr(integrator.opts.callback)
-    error("the TimeSeriesCallback does not work with AMR enabled")
-  end
-
-  @unpack interval = time_series_callback
-
-  # Create record if in correct interval (needs to be checked since the callback is also called
-  # after the final step for storing the data on disk, independent of the current interval)
-  if integrator.stats.naccept % interval == 0
-    @trixi_timeit timer() "time series" begin
-      # Store time and step
-      push!(time_series_callback.time, integrator.t)
-      push!(time_series_callback.step, integrator.stats.naccept)
-
-      # Unpack data
-      u_ode = integrator.u
-      @unpack semi = integrator.p
-      mesh, equations, solver, cache = mesh_equations_solver_cache(semi)
-      u = wrap_array(u_ode, mesh, equations, solver, cache)
-
-      @unpack (point_data, solution_variables,
-              variable_names, time_series_cache) = time_series_callback
-
-      # Record state at points (solver/mesh-dependent implementation)
-      record_state_at_points!(point_data, u, solution_variables, length(variable_names), mesh,
-                              equations, solver, time_series_cache)
-=======
     # Ensure this is not accidentally used with AMR enabled
     if uses_amr(integrator.opts.callback)
         error("the TimeSeriesCallback does not work with AMR enabled")
->>>>>>> 3303ed8c
-    end
-
-<<<<<<< HEAD
-  # Store time_series if this is the last time step
-  if isfinished(integrator)
-    @unpack semi = integrator.p
-    mesh, equations, solver, _ = mesh_equations_solver_cache(semi)
-    save_time_series_file(time_series_callback, mesh, equations, solver)
-  end
-=======
+    end
+
     @unpack interval = time_series_callback
 
     # Create record if in correct interval (needs to be checked since the callback is also called
@@ -223,7 +185,7 @@
 
             # Unpack data
             u_ode = integrator.u
-            semi = integrator.p
+            @unpack semi = integrator.p
             mesh, equations, solver, cache = mesh_equations_solver_cache(semi)
             u = wrap_array(u_ode, mesh, equations, solver, cache)
 
@@ -236,11 +198,10 @@
                                     equations, solver, time_series_cache)
         end
     end
->>>>>>> 3303ed8c
 
     # Store time_series if this is the last time step
     if isfinished(integrator)
-        semi = integrator.p
+        @unpack semi = integrator.p
         mesh, equations, solver, _ = mesh_equations_solver_cache(semi)
         save_time_series_file(time_series_callback, mesh, equations, solver)
     end
