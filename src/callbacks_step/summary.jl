--- conflicted
+++ resolved
@@ -140,9 +140,6 @@
 # Print information about the current simulation setup
 # Note: This is called *after* all initialization is done, but *before* the first time step
 function initialize_summary_callback(cb::DiscreteCallback, u, t, integrator)
-    mpi_isroot() || return nothing
-
-<<<<<<< HEAD
   mpi_isroot() || return nothing
 
   print_startup_message()
@@ -166,37 +163,6 @@
     for cb in callbacks.discrete_callbacks
       # Do not show ourselves
       cb.affect! === summary_callback && continue
-=======
-    print_startup_message()
->>>>>>> 2bc1cc68
-
-    io = stdout
-    io_context = IOContext(io,
-                           :compact => false,
-                           :key_width => 30,
-                           :total_width => 100,
-                           :indentation_level => 0)
-
-    semi = integrator.p
-    show(io_context, MIME"text/plain"(), semi)
-    println(io, "\n")
-    mesh, equations, solver, _ = mesh_equations_solver_cache(semi)
-    show(io_context, MIME"text/plain"(), mesh)
-    println(io, "\n")
-    show(io_context, MIME"text/plain"(), equations)
-    println(io, "\n")
-    show(io_context, MIME"text/plain"(), solver)
-    println(io, "\n")
-
-    callbacks = integrator.opts.callback
-    if callbacks isa CallbackSet
-        for cb in callbacks.continuous_callbacks
-            show(io_context, MIME"text/plain"(), cb)
-            println(io, "\n")
-        end
-        for cb in callbacks.discrete_callbacks
-            # Do not show ourselves
-            cb.affect! === summary_callback && continue
 
             show(io_context, MIME"text/plain"(), cb)
             println(io, "\n")
@@ -206,22 +172,6 @@
         println(io, "\n")
     end
 
-<<<<<<< HEAD
-function print_summary_semidiscretization(io::IO, semi::AbstractSemidiscretization)
-  show(io, MIME"text/plain"(), semi)
-  println(io, "\n")
-  mesh, equations, solver, _ = mesh_equations_solver_cache(semi)
-  show(io, MIME"text/plain"(), mesh)
-  println(io, "\n")
-  show(io, MIME"text/plain"(), equations)
-  println(io, "\n")
-  show(io, MIME"text/plain"(), solver)
-  println(io, "\n")
-end
-
-
-function (cb::DiscreteCallback{Condition,Affect!})(io::IO=stdout) where {Condition, Affect!<:typeof(summary_callback)}
-=======
     # time integration
     setup = Pair{String, Any}["Start time" => first(integrator.sol.prob.tspan),
                               "Final time" => last(integrator.sol.prob.tspan),
@@ -244,11 +194,22 @@
     end
     summary_box(io, "Environment information", setup)
     println()
->>>>>>> 2bc1cc68
 
     reset_timer!(timer())
 
     return nothing
+end
+
+function print_summary_semidiscretization(io::IO, semi::AbstractSemidiscretization)
+  show(io, MIME"text/plain"(), semi)
+  println(io, "\n")
+  mesh, equations, solver, _ = mesh_equations_solver_cache(semi)
+  show(io, MIME"text/plain"(), mesh)
+  println(io, "\n")
+  show(io, MIME"text/plain"(), equations)
+  println(io, "\n")
+  show(io, MIME"text/plain"(), solver)
+  println(io, "\n")
 end
 
 function (cb::DiscreteCallback{Condition, Affect!})(io::IO = stdout) where {Condition,
