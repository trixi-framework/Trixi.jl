--- conflicted
+++ resolved
@@ -144,30 +144,8 @@
 
 # this method is called when the callback is activated
 function (visualization_callback::VisualizationCallback)(integrator)
-<<<<<<< HEAD
-  u_ode = integrator.u
-  @unpack semi = integrator.p
-  @unpack plot_arguments, solution_variables, variable_names, show_mesh, plot_data_creator, plot_creator = visualization_callback
-
-  # Extract plot data
-  plot_data = plot_data_creator(u_ode, semi, solution_variables=solution_variables)
-
-  # If variable names were not specified, plot everything
-  if isempty(variable_names)
-    variable_names = String[keys(plot_data)...]
-  end
-
-  # Create plot
-  plot_creator(plot_data, variable_names;
-               show_mesh=show_mesh, plot_arguments=plot_arguments,
-               time=integrator.t, timestep=integrator.stats.naccept)
-
-  # avoid re-evaluating possible FSAL stages
-  u_modified!(integrator, false)
-  return nothing
-=======
     u_ode = integrator.u
-    semi = integrator.p
+    @unpack semi = integrator.p
     @unpack plot_arguments, solution_variables, variable_names, show_mesh, plot_data_creator, plot_creator = visualization_callback
 
     # Extract plot data
@@ -186,7 +164,6 @@
     # avoid re-evaluating possible FSAL stages
     u_modified!(integrator, false)
     return nothing
->>>>>>> 3303ed8c
 end
 
 """
