--- conflicted
+++ resolved
@@ -113,11 +113,7 @@
         data = u
         n_vars = nvariables(equations)
     else
-<<<<<<< HEAD
-        data = solution_variables.(u, equations)
-=======
         data = map(u_node -> solution_variables(u_node, equations), u)
->>>>>>> 37875dd6
         # Find out variable count by looking at output from `solution_variables` function.
         n_vars = length(data[1])
     end
@@ -148,13 +144,8 @@
 
         # Store each variable of the solution data.
         for v in 1:n_vars
-<<<<<<< HEAD
-            temp = zeros(size(u))
-            n_nodes, n_elems = size(u)
-=======
             temp = zeros(size(u.u))
             n_nodes, n_elems = size(u.u)
->>>>>>> 37875dd6
             for i_elem in 1:n_elems
                 for i_node in 1:n_nodes
                     temp[i_node, i_elem] = data[i_node, i_elem][v]
