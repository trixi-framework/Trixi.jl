--- conflicted
+++ resolved
@@ -19,15 +19,10 @@
             lambda1, = max_abs_speeds(u_node, equations)
             max_lambda1 = Base.max(max_lambda1, lambda1)
         end
-<<<<<<< HEAD
-        inv_jacobian = cache.elements.inverse_jacobian[element]
+        inv_jacobian = cache.elements.inverse_jacobian[element] # 2 / Δx
         # Use `Base.max` to prevent silent failures, as `max` from `@fastmath` doesn't propagate
         # `NaN`s properly. See https://github.com/trixi-framework/Trixi.jl/pull/2445#discussion_r2336812323
         max_scaled_speed = Base.max(max_scaled_speed, inv_jacobian * max_lambda1)
-=======
-        inv_jacobian = cache.elements.inverse_jacobian[element] # 2 / Δx
-        max_scaled_speed = max(max_scaled_speed, inv_jacobian * max_lambda1)
->>>>>>> 0c8553b5
     end
 
     # Factor 2 cancels with 2 from `inv_jacobian`, resulting in Δx
@@ -67,15 +62,10 @@
     max_lambda1, = max_abs_speeds(equations)
 
     @batch reduction=(max, max_scaled_speed) for element in eachelement(dg, cache)
-<<<<<<< HEAD
-        inv_jacobian = cache.elements.inverse_jacobian[element]
+        inv_jacobian = cache.elements.inverse_jacobian[element] # 2 / Δx
         # Use `Base.max` to prevent silent failures, as `max` from `@fastmath` doesn't propagate
         # `NaN`s properly. See https://github.com/trixi-framework/Trixi.jl/pull/2445#discussion_r2336812323
         max_scaled_speed = Base.max(max_scaled_speed, inv_jacobian * max_lambda1)
-=======
-        inv_jacobian = cache.elements.inverse_jacobian[element] # 2 / Δx
-        max_scaled_speed = max(max_scaled_speed, inv_jacobian * max_lambda1)
->>>>>>> 0c8553b5
     end
 
     # Factor 2 cancels with 2 from `inv_jacobian`, resulting in Δx
@@ -140,15 +130,10 @@
 
     @batch reduction=(max, max_scaled_speed) for element in eachelement(dg, cache)
         for i in eachnode(dg)
-<<<<<<< HEAD
-            inv_jacobian = cache.elements.inverse_jacobian[i, element]
+            inv_jacobian = cache.elements.inverse_jacobian[i, element] # 2 / Δx
             # Use `Base.max` to prevent silent failures, as `max` from `@fastmath` doesn't propagate
             # `NaN`s properly. See https://github.com/trixi-framework/Trixi.jl/pull/2445#discussion_r2336812323
             max_scaled_speed = Base.max(max_scaled_speed, inv_jacobian * max_lambda1)
-=======
-            inv_jacobian = cache.elements.inverse_jacobian[i, element] # 2 / Δx
-            max_scaled_speed = max(max_scaled_speed, inv_jacobian * max_lambda1)
->>>>>>> 0c8553b5
         end
     end
 
