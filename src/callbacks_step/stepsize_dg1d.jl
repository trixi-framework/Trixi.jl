--- conflicted
+++ resolved
@@ -6,13 +6,8 @@
 #! format: noindent
 
 function max_dt(u, t, mesh::TreeMesh{1},
-<<<<<<< HEAD
                 constant_speed::False, have_aux_node_vars::False,
                 equations, dg::DG, cache)
-=======
-                constant_speed::False, equations,
-                dg::DG, cache)
->>>>>>> b15c6ea8
     # to avoid a division by zero if the speed vanishes everywhere,
     # e.g. for steady-state linear advection
     max_scaled_speed = nextfloat(zero(t))
@@ -35,10 +30,6 @@
 end
 
 function max_dt(u, t, mesh::TreeMesh{1},
-<<<<<<< HEAD
-                constant_speed::True, have_aux_node_vars::False,
-                equations, dg::DG, cache)
-=======
                 constant_diffusivity::False, equations,
                 equations_parabolic::AbstractEquationsParabolic,
                 dg::DG, cache)
@@ -62,9 +53,9 @@
 end
 
 function max_dt(u, t, mesh::TreeMesh{1},
-                constant_speed::True, equations,
+                constant_speed::True,
+                have_aux_node_vars::False, equations,
                 dg::DG, cache)
->>>>>>> b15c6ea8
     # to avoid a division by zero if the speed vanishes everywhere,
     # e.g. for steady-state linear advection
     max_scaled_speed = nextfloat(zero(t))
@@ -102,13 +93,8 @@
 end
 
 function max_dt(u, t, mesh::StructuredMesh{1},
-<<<<<<< HEAD
                 constant_speed::False, have_aux_node_vars::False,
                 equations, dg::DG, cache)
-=======
-                constant_speed::False, equations,
-                dg::DG, cache)
->>>>>>> b15c6ea8
     # to avoid a division by zero if the speed vanishes everywhere,
     # e.g. for steady-state linear advection
     max_scaled_speed = nextfloat(zero(t))
@@ -135,13 +121,8 @@
 end
 
 function max_dt(u, t, mesh::StructuredMesh{1},
-<<<<<<< HEAD
                 constant_speed::True, have_aux_node_vars::False,
                 equations, dg::DG, cache)
-=======
-                constant_speed::True, equations,
-                dg::DG, cache)
->>>>>>> b15c6ea8
     # to avoid a division by zero if the speed vanishes everywhere,
     # e.g. for steady-state linear advection
     max_scaled_speed = nextfloat(zero(t))
