--- conflicted
+++ resolved
@@ -348,7 +348,6 @@
 
 # Copy controller values to quad user data storage, will be called below
 function copy_to_quad_iter_volume(info, user_data)
-<<<<<<< HEAD
   info_pw = PointerWrapper(info)
 
   # Load tree from global trees array, one-based indexing
@@ -369,28 +368,6 @@
   quad_data_pw[2] = controller_value
 
   return nothing
-=======
-    info_obj = unsafe_load(info)
-
-    # Load tree from global trees array, one-based indexing
-    tree = unsafe_load_tree(info_obj.p4est, info_obj.treeid + 1)
-    # Quadrant numbering offset of this quadrant
-    offset = tree.quadrants_offset
-    # Global quad ID
-    quad_id = offset + info_obj.quadid
-
-    # Access user_data = lambda
-    user_data_ptr = Ptr{Int}(user_data)
-    # Load controller_value = lambda[quad_id + 1]
-    controller_value = unsafe_load(user_data_ptr, quad_id + 1)
-
-    # Access quadrant's user data ([global quad ID, controller_value])
-    quad_data_ptr = Ptr{Int}(unsafe_load(info_obj.quad.p.user_data))
-    # Save controller value to quadrant's user data.
-    unsafe_store!(quad_data_ptr, controller_value, 2)
-
-    return nothing
->>>>>>> 2bc1cc68
 end
 
 # 2D
@@ -444,7 +421,6 @@
         # If there is nothing to refine, create empty array for later use
         refined_original_cells = Int[]
     end
-<<<<<<< HEAD
   else
     # If there is nothing to coarsen, create empty array for later use
     coarsened_original_cells = Int[]
@@ -468,26 +444,6 @@
         partition!(mesh)
         rebalance_solver!(u_ode, mesh, equations, dg, cache, old_global_first_quadrant)
       end
-=======
-
-    @trixi_timeit timer() "coarsen" if !only_refine
-        # Coarsen mesh
-        coarsened_original_cells = @trixi_timeit timer() "mesh" coarsen!(mesh)
-
-        # coarsen solver
-        @trixi_timeit timer() "solver" coarsen!(u_ode, adaptor, mesh, equations, dg,
-                                                cache,
-                                                coarsened_original_cells)
-        for (p_u_ode, p_mesh, p_equations, p_dg, p_cache) in passive_args
-            @trixi_timeit timer() "passive solver" coarsen!(p_u_ode, adaptor, p_mesh,
-                                                            p_equations,
-                                                            p_dg, p_cache,
-                                                            coarsened_original_cells)
-        end
-    else
-        # If there is nothing to coarsen, create empty array for later use
-        coarsened_original_cells = Int[]
->>>>>>> 2bc1cc68
     end
 
     # Store whether there were any cells coarsened or refined and perform load balancing
@@ -648,7 +604,6 @@
 end
 
 function extract_levels_iter_volume(info, user_data)
-<<<<<<< HEAD
   info_pw = PointerWrapper(info)
 
   # Load tree from global trees array, one-based indexing
@@ -665,26 +620,8 @@
   # Unpack user_data = current_levels and save current element level
   pw = PointerWrapper(Int, user_data)
   pw[element_id] = current_level
-=======
-    info_obj = unsafe_load(info)
-
-    # Load tree from global trees array, one-based indexing
-    tree = unsafe_load_tree(info_obj.p4est, info_obj.treeid + 1)
-    # Quadrant numbering offset of this quadrant
-    offset = tree.quadrants_offset
-    # Global quad ID
-    quad_id = offset + info_obj.quadid
-    # Julia element ID
-    element_id = quad_id + 1
-
-    current_level = unsafe_load(info_obj.quad.level)
-
-    # Unpack user_data = current_levels and save current element level
-    ptr = Ptr{Int}(user_data)
-    unsafe_store!(ptr, current_level, element_id)
->>>>>>> 2bc1cc68
-
-    return nothing
+
+  return nothing
 end
 
 # 2D
