--- conflicted
+++ resolved
@@ -48,22 +48,12 @@
 # This method is called as callback after the StepsizeCallback during the time integration.
 @inline function lbm_collision_callback(integrator)
     dt = get_proposed_dt(integrator)
-    semi = integrator.p
+    @unpack semi = integrator.p
     mesh, equations, solver, cache = mesh_equations_solver_cache(semi)
     @unpack collision_op = equations
 
-<<<<<<< HEAD
-  dt = get_proposed_dt(integrator)
-  @unpack semi = integrator.p
-  mesh, equations, solver, cache = mesh_equations_solver_cache(semi)
-  @unpack collision_op = equations
-
-  u_ode = integrator.u
-  u = wrap_array(u_ode, mesh, equations, solver, cache)
-=======
     u_ode = integrator.u
     u = wrap_array(u_ode, mesh, equations, solver, cache)
->>>>>>> 3303ed8c
 
     @trixi_timeit timer() "LBM collision" apply_collision!(u, dt, collision_op, mesh,
                                                            equations, solver, cache)
