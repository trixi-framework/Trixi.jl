--- conflicted
+++ resolved
@@ -148,14 +148,9 @@
                   solver, cache)
 end
 
-<<<<<<< HEAD
-# Case for `cfl_number` as a function of time `t`.
-function calculate_dt(u_ode, t, cfl_number, semi::AbstractSemidiscretization)
-=======
 # For Euler-Acoustic simulations with `EulerAcousticsCouplingCallback`
 function calculate_dt(u_ode, t, cfl_advective::Real, cfl_diffusive::Real,
                       semi::AbstractSemidiscretization)
->>>>>>> 9df2941d
     mesh, equations, solver, cache = mesh_equations_solver_cache(semi)
     u = wrap_array(u_ode, mesh, equations, solver, cache)
 
