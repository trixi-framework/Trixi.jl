# By default, Julia/LLVM does not use fused multiply-add operations (FMAs).
# Since these FMAs can increase the performance of many numerical algorithms,
# we need to opt-in explicitly.
# See https://ranocha.de/blog/Optimizing_EC_Trixi for further details.
@muladd begin
#! format: noindent

"""
    StepsizeCallback(; cfl=1.0, cfl_diffusive = 0.0,
                     interval = 1)

Set the time step size according to a CFL condition with CFL number `cfl`
if the time integration method isn't adaptive itself.
The keyword argument `cfl` must be either a `Real` number, corresponding to a constant 
CFL number, or a function of time `t` returning a `Real` number.
The latter approach allows for variable CFL numbers that can be used to realize e.g.
a ramp-up of the timestep.

One can additionally supply a diffusive CFL number `cfl_diffusive` to
limit the admissible timestep also respecting diffusive restrictions.
This is only applicable for semidiscretizations of type [`SemidiscretizationHyperbolicParabolic`](@ref).
To enable checking for diffusive timestep restrictions, provide a value greater than zero for `cfl_diffusive`.
By default, `cfl_diffusive` is set to zero which means that only the convective CFL number is considered.
The keyword argument `cfl_diffusive` must be either a `Real` number, corresponding to a constant 
diffusive CFL number, or a function of time `t` returning a `Real` number.

By default, the timestep will be adjusted at every step.
For different values of `interval`, the timestep will be adjusted every `interval` steps.
"""
<<<<<<< HEAD
mutable struct StepsizeCallback{CflConvectiveType, RealT}
    cfl_advective::CflConvectiveType
    cfl_diffusive::RealT
=======
mutable struct StepsizeCallback{CflConvectiveType, CflDiffusiveType}
    cfl_convective::CflConvectiveType
    cfl_diffusive::CflDiffusiveType
>>>>>>> 37c45651
    interval::Int
end

function Base.show(io::IO, cb::DiscreteCallback{<:Any, <:StepsizeCallback})
    @nospecialize cb # reduce precompilation time

    stepsize_callback = cb.affect!
    @unpack cfl_advective, cfl_diffusive, interval = stepsize_callback
    print(io, "StepsizeCallback(",
          "cfl_advective=", cfl_advective, ", ",
          "cfl_diffusive=", cfl_diffusive, ", ",
          "interval=", interval, ")")
end

function Base.show(io::IO, ::MIME"text/plain",
                   cb::DiscreteCallback{<:Any, <:StepsizeCallback})
    @nospecialize cb # reduce precompilation time

    if get(io, :compact, false)
        show(io, cb)
    else
        stepsize_callback = cb.affect!

        setup = [
            "CFL Convective" => stepsize_callback.cfl_advective,
            "CFL Diffusive" => stepsize_callback.cfl_diffusive,
            "Interval" => stepsize_callback.interval
        ]
        summary_box(io, "StepsizeCallback", setup)
    end
end

function StepsizeCallback(; cfl = 1.0, cfl_diffusive = 0.0,
                          interval = 1)
    # Convert plain real numbers to functions for unified treatment
    cfl_conv = isa(cfl, Real) ? Returns(cfl) : cfl
    cfl_diff = isa(cfl_diffusive, Real) ? Returns(cfl_diffusive) : cfl_diffusive
    stepsize_callback = StepsizeCallback{typeof(cfl_conv), typeof(cfl_diff)}(cfl_conv,
                                                                             cfl_diff,
                                                                             interval)

    DiscreteCallback(stepsize_callback, stepsize_callback, # the first one is the condition, the second the affect!
                     save_positions = (false, false),
                     initialize = initialize!)
end

# Compatibility constructor used in `EulerAcousticsCouplingCallback`
function StepsizeCallback(cfl_advective)
    RealT = typeof(cfl_advective)
    StepsizeCallback{RealT, RealT}(cfl_advective, zero(RealT), 1)
end

function initialize!(cb::DiscreteCallback{Condition, Affect!}, u, t,
                     integrator) where {Condition, Affect! <: StepsizeCallback}
    cb.affect!(integrator)
end

# this method is called to determine whether the callback should be activated
function (stepsize_callback::StepsizeCallback)(u, t, integrator)
    @unpack interval = stepsize_callback

    # Although the CFL-based timestep is usually not used with 
    # adaptive time integration methods, we still check the accepted steps `naccept` here.
    return interval > 0 && integrator.stats.naccept % interval == 0
end

# This method is called as callback during the time integration.
@inline function (stepsize_callback::StepsizeCallback)(integrator)
    if integrator.opts.adaptive
        throw(ArgumentError("The `StepsizeCallback` has no effect when using an adaptive time integration scheme. Please remove the `StepsizeCallback` or set `adaptive = false` in `solve`."))
    end

    t = integrator.t
    u_ode = integrator.u
    semi = integrator.p
    @unpack cfl_advective, cfl_diffusive = stepsize_callback

    # Dispatch based on semidiscretization
    dt = @trixi_timeit timer() "calculate dt" calculate_dt(u_ode, t, cfl_advective,
                                                           cfl_diffusive, semi)

    set_proposed_dt!(integrator, dt)
    integrator.opts.dtmax = dt
    integrator.dtcache = dt

    # avoid re-evaluating possible FSAL stages
    u_modified!(integrator, false)
    return nothing
end

# Time integration methods from the DiffEq ecosystem without adaptive time stepping on their own
# such as `CarpenterKennedy2N54` require passing `dt=...` in `solve(ode, ...)`. Since we don't have
# an integrator at this stage but only the ODE, this method will be used there. It's called in
# many examples in `solve(ode, ..., dt=stepsize_callback(ode), ...)`.
function (cb::DiscreteCallback{Condition, Affect!})(ode::ODEProblem) where {Condition,
                                                                            Affect! <:
                                                                            StepsizeCallback
                                                                            }
    stepsize_callback = cb.affect!
    @unpack cfl_advective, cfl_diffusive = stepsize_callback
    u_ode = ode.u0
    t = first(ode.tspan)
    semi = ode.p

    return calculate_dt(u_ode, t, cfl_advective, cfl_diffusive, semi)
end

# General case for an abstract single (i.e., non-coupled) semidiscretization
<<<<<<< HEAD
# Case for constant `cfl_number`.
function calculate_dt(u_ode, t, cfl_advective::Real, cfl_diffusive,
                      semi::AbstractSemidiscretization)
    mesh, equations, solver, cache = mesh_equations_solver_cache(semi)
    u = wrap_array(u_ode, mesh, equations, solver, cache)

    # Use only convective cfl for non hyperbolic-parabolic semidiscretization
    return cfl_advective * max_dt(u, t, mesh,
                  have_constant_speed(equations), equations,
                  solver, cache)
end
# Case for `cfl_number` as a function of time `t`.
function calculate_dt(u_ode, t, cfl_advective, cfl_diffusive,
=======
function calculate_dt(u_ode, t, cfl_convective, cfl_diffusive,
>>>>>>> 37c45651
                      semi::AbstractSemidiscretization)
    mesh, equations, solver, cache = mesh_equations_solver_cache(semi)
    u = wrap_array(u_ode, mesh, equations, solver, cache)

    return cfl_advective(t) * max_dt(u, t, mesh,
                  have_constant_speed(equations), equations,
                  solver, cache)
end

<<<<<<< HEAD
# Case for a hyperbolic-parabolic semidiscretization
# Case for both constant `cfl_advective`, `cfl_diffusive`.
function calculate_dt(u_ode, t, cfl_advective::Real, cfl_diffusive::Real,
                      semi::SemidiscretizationHyperbolicParabolic)
=======
# For Euler-Acoustic simulations with `EulerAcousticsCouplingCallback`
function calculate_dt(u_ode, t, cfl_convective::Real, cfl_diffusive::Real,
                      semi::AbstractSemidiscretization)
>>>>>>> 37c45651
    mesh, equations, solver, cache = mesh_equations_solver_cache(semi)
    u = wrap_array(u_ode, mesh, equations, solver, cache)

<<<<<<< HEAD
    dt_convective = cfl_advective * max_dt(u, t, mesh,
                           have_constant_speed(equations), equations,
                           solver, cache)

    if cfl_diffusive > 0 # Check if diffusive CFL should be considered
        dt_diffusive = cfl_diffusive * max_dt(u, t, mesh,
                              have_constant_diffusivity(equations_parabolic), equations,
                              equations_parabolic, solver, cache)

        return min(dt_convective, dt_diffusive)
    else
        return dt_convective
    end
end

# Case for variable `cfl_advective`, constant `cfl_diffusive`.
function calculate_dt(u_ode, t, cfl_advective, cfl_diffusive::Real,
=======
    return cfl_convective * max_dt(u, t, mesh,
                  have_constant_speed(equations), equations,
                  solver, cache)
end

# Case for a hyperbolic-parabolic semidiscretization
function calculate_dt(u_ode, t, cfl_convective, cfl_diffusive,
>>>>>>> 37c45651
                      semi::SemidiscretizationHyperbolicParabolic)
    mesh, equations, solver, cache = mesh_equations_solver_cache(semi)
    equations_parabolic = semi.equations_parabolic

    u = wrap_array(u_ode, mesh, equations, solver, cache)

    dt_convective = cfl_advective(t) * max_dt(u, t, mesh,
                           have_constant_speed(equations), equations,
                           solver, cache)

    cfl_diff = cfl_diffusive(t)
    if cfl_diff > 0 # Check if diffusive CFL should be considered
        dt_diffusive = cfl_diff * max_dt(u, t, mesh,
                              have_constant_diffusivity(equations_parabolic), equations,
                              equations_parabolic, solver, cache)

        return min(dt_convective, dt_diffusive)
    else
        return dt_convective
    end
end

include("stepsize_dg1d.jl")
include("stepsize_dg2d.jl")
include("stepsize_dg3d.jl")
end # @muladd<|MERGE_RESOLUTION|>--- conflicted
+++ resolved
@@ -27,15 +27,9 @@
 By default, the timestep will be adjusted at every step.
 For different values of `interval`, the timestep will be adjusted every `interval` steps.
 """
-<<<<<<< HEAD
-mutable struct StepsizeCallback{CflConvectiveType, RealT}
+mutable struct StepsizeCallback{CflConvectiveType, CflDiffusiveType}
     cfl_advective::CflConvectiveType
-    cfl_diffusive::RealT
-=======
-mutable struct StepsizeCallback{CflConvectiveType, CflDiffusiveType}
-    cfl_convective::CflConvectiveType
     cfl_diffusive::CflDiffusiveType
->>>>>>> 37c45651
     interval::Int
 end
 
@@ -144,23 +138,7 @@
 end
 
 # General case for an abstract single (i.e., non-coupled) semidiscretization
-<<<<<<< HEAD
-# Case for constant `cfl_number`.
-function calculate_dt(u_ode, t, cfl_advective::Real, cfl_diffusive,
-                      semi::AbstractSemidiscretization)
-    mesh, equations, solver, cache = mesh_equations_solver_cache(semi)
-    u = wrap_array(u_ode, mesh, equations, solver, cache)
-
-    # Use only convective cfl for non hyperbolic-parabolic semidiscretization
-    return cfl_advective * max_dt(u, t, mesh,
-                  have_constant_speed(equations), equations,
-                  solver, cache)
-end
-# Case for `cfl_number` as a function of time `t`.
 function calculate_dt(u_ode, t, cfl_advective, cfl_diffusive,
-=======
-function calculate_dt(u_ode, t, cfl_convective, cfl_diffusive,
->>>>>>> 37c45651
                       semi::AbstractSemidiscretization)
     mesh, equations, solver, cache = mesh_equations_solver_cache(semi)
     u = wrap_array(u_ode, mesh, equations, solver, cache)
@@ -170,46 +148,19 @@
                   solver, cache)
 end
 
-<<<<<<< HEAD
-# Case for a hyperbolic-parabolic semidiscretization
-# Case for both constant `cfl_advective`, `cfl_diffusive`.
+# For Euler-Acoustic simulations with `EulerAcousticsCouplingCallback`
 function calculate_dt(u_ode, t, cfl_advective::Real, cfl_diffusive::Real,
-                      semi::SemidiscretizationHyperbolicParabolic)
-=======
-# For Euler-Acoustic simulations with `EulerAcousticsCouplingCallback`
-function calculate_dt(u_ode, t, cfl_convective::Real, cfl_diffusive::Real,
                       semi::AbstractSemidiscretization)
->>>>>>> 37c45651
     mesh, equations, solver, cache = mesh_equations_solver_cache(semi)
     u = wrap_array(u_ode, mesh, equations, solver, cache)
 
-<<<<<<< HEAD
-    dt_convective = cfl_advective * max_dt(u, t, mesh,
-                           have_constant_speed(equations), equations,
-                           solver, cache)
-
-    if cfl_diffusive > 0 # Check if diffusive CFL should be considered
-        dt_diffusive = cfl_diffusive * max_dt(u, t, mesh,
-                              have_constant_diffusivity(equations_parabolic), equations,
-                              equations_parabolic, solver, cache)
-
-        return min(dt_convective, dt_diffusive)
-    else
-        return dt_convective
-    end
-end
-
-# Case for variable `cfl_advective`, constant `cfl_diffusive`.
-function calculate_dt(u_ode, t, cfl_advective, cfl_diffusive::Real,
-=======
-    return cfl_convective * max_dt(u, t, mesh,
+    return cfl_advective * max_dt(u, t, mesh,
                   have_constant_speed(equations), equations,
                   solver, cache)
 end
 
 # Case for a hyperbolic-parabolic semidiscretization
-function calculate_dt(u_ode, t, cfl_convective, cfl_diffusive,
->>>>>>> 37c45651
+function calculate_dt(u_ode, t, cfl_advective, cfl_diffusive,
                       semi::SemidiscretizationHyperbolicParabolic)
     mesh, equations, solver, cache = mesh_equations_solver_cache(semi)
     equations_parabolic = semi.equations_parabolic
