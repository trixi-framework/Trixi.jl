# By default, Julia/LLVM does not use fused multiply-add operations (FMAs).
# Since these FMAs can increase the performance of many numerical algorithms,
# we need to opt-in explicitly.
# See https://ranocha.de/blog/Optimizing_EC_Trixi for further details.
@muladd begin
#! format: noindent

"""
    StepsizeCallback(; cfl=1.0, cfl_diffusive = 0.0,
                     interval = 1)

Set the time step size according to a CFL condition with CFL number `cfl`
if the time integration method isn't adaptive itself.
The keyword argument `cfl` must be either a `Real` number, corresponding to a constant 
CFL number, or a function of time `t` returning a `Real` number.
The latter approach allows for variable CFL numbers that can be used to realize, e.g.,
a ramp-up of the time step.

One can additionally supply a diffusive CFL number `cfl_diffusive` to
limit the admissible timestep also respecting diffusive restrictions.
This is only applicable for semidiscretizations of type [`SemidiscretizationHyperbolicParabolic`](@ref).
To enable checking for diffusive timestep restrictions, provide a value greater than zero for `cfl_diffusive`.
By default, `cfl_diffusive` is set to zero which means that only the advective/convective CFL number is considered.
The keyword argument `cfl_diffusive` must be either a `Real` number, corresponding to a constant 
diffusive CFL number, or a function of time `t` returning a `Real` number.

By default, the timestep will be adjusted at every step.
For different values of `interval`, the timestep will be adjusted every `interval` steps.
"""
mutable struct StepsizeCallback{CflAdvectiveType, CflDiffusiveType}
    cfl_advective::CflAdvectiveType
    cfl_diffusive::CflDiffusiveType
    interval::Int
end

function Base.show(io::IO, cb::DiscreteCallback{<:Any, <:StepsizeCallback})
    @nospecialize cb # reduce precompilation time

    stepsize_callback = cb.affect!
    @unpack cfl_advective, cfl_diffusive, interval = stepsize_callback
    print(io, "StepsizeCallback(",
          "cfl_advective=", cfl_advective, ", ",
          "cfl_diffusive=", cfl_diffusive, ", ",
          "interval=", interval, ")")
end

function Base.show(io::IO, ::MIME"text/plain",
                   cb::DiscreteCallback{<:Any, <:StepsizeCallback})
    @nospecialize cb # reduce precompilation time

    if get(io, :compact, false)
        show(io, cb)
    else
        stepsize_callback = cb.affect!

        setup = [
            "CFL Advective" => stepsize_callback.cfl_advective,
            "CFL Diffusive" => stepsize_callback.cfl_diffusive,
            "Interval" => stepsize_callback.interval
        ]
        summary_box(io, "StepsizeCallback", setup)
    end
end

function StepsizeCallback(; cfl = 1.0, cfl_diffusive = 0.0,
                          interval = 1)
    # Convert plain real numbers to functions for unified treatment
    cfl_conv = isa(cfl, Real) ? Returns(cfl) : cfl
    cfl_diff = isa(cfl_diffusive, Real) ? Returns(cfl_diffusive) : cfl_diffusive
    stepsize_callback = StepsizeCallback{typeof(cfl_conv), typeof(cfl_diff)}(cfl_conv,
                                                                             cfl_diff,
                                                                             interval)

    DiscreteCallback(stepsize_callback, stepsize_callback, # the first one is the condition, the second the affect!
                     save_positions = (false, false),
                     initialize = initialize!)
end

# Compatibility constructor used in `EulerAcousticsCouplingCallback`
function StepsizeCallback(cfl_advective)
    RealT = typeof(cfl_advective)
    StepsizeCallback{RealT, RealT}(cfl_advective, zero(RealT), 1)
end

function initialize!(cb::DiscreteCallback{Condition, Affect!}, u, t,
                     integrator) where {Condition, Affect! <: StepsizeCallback}
    cb.affect!(integrator)
end

# this method is called to determine whether the callback should be activated
function (stepsize_callback::StepsizeCallback)(u, t, integrator)
    @unpack interval = stepsize_callback

    # Although the CFL-based timestep is usually not used with 
    # adaptive time integration methods, we still check the accepted steps `naccept` here.
    return interval > 0 && integrator.stats.naccept % interval == 0
end

# This method is called as callback during the time integration.
@inline function (stepsize_callback::StepsizeCallback)(integrator)
    if integrator.opts.adaptive
        throw(ArgumentError("The `StepsizeCallback` has no effect when using an adaptive time integration scheme. Please remove the `StepsizeCallback` or set `adaptive = false` in `solve`."))
    end

    t = integrator.t
    u_ode = integrator.u
    semi = integrator.p
    @unpack cfl_advective, cfl_diffusive = stepsize_callback

    # Dispatch based on semidiscretization
    dt = @trixi_timeit timer() "calculate dt" calculate_dt(u_ode, t, cfl_advective,
                                                           cfl_diffusive, semi)

    set_proposed_dt!(integrator, dt)
    integrator.opts.dtmax = dt
    integrator.dtcache = dt

    # avoid re-evaluating possible FSAL stages
    u_modified!(integrator, false)
    return nothing
end

# Time integration methods from the DiffEq ecosystem without adaptive time stepping on their own
# such as `CarpenterKennedy2N54` require passing `dt=...` in `solve(ode, ...)`. Since we don't have
# an integrator at this stage but only the ODE, this method will be used there. It's called in
# many examples in `solve(ode, ..., dt=stepsize_callback(ode), ...)`.
function (cb::DiscreteCallback{Condition, Affect!})(ode::ODEProblem) where {Condition,
                                                                            Affect! <:
                                                                            StepsizeCallback
                                                                            }
    stepsize_callback = cb.affect!
    @unpack cfl_advective, cfl_diffusive = stepsize_callback
    u_ode = ode.u0
    t = first(ode.tspan)
    semi = ode.p

    return calculate_dt(u_ode, t, cfl_advective, cfl_diffusive, semi)
end

# General case for an abstract single (i.e., non-coupled) semidiscretization
function calculate_dt(u_ode, t, cfl_advective, cfl_diffusive,
                      semi::AbstractSemidiscretization)
    mesh, equations, solver, cache = mesh_equations_solver_cache(semi)
    u = wrap_array(u_ode, mesh, equations, solver, cache)

<<<<<<< HEAD
    dt = cfl_number * max_dt(u, t, mesh,
                have_constant_speed(equations),
                have_aux_node_vars(equations), equations,
                solver, cache)
=======
    return cfl_advective(t) * max_dt(u, t, mesh,
                  have_constant_speed(equations), equations,
                  solver, cache)
>>>>>>> b15c6ea8
end

# For Euler-Acoustic simulations with `EulerAcousticsCouplingCallback`
function calculate_dt(u_ode, t, cfl_advective::Real, cfl_diffusive::Real,
                      semi::AbstractSemidiscretization)
    mesh, equations, solver, cache = mesh_equations_solver_cache(semi)
    u = wrap_array(u_ode, mesh, equations, solver, cache)

<<<<<<< HEAD
    dt = cfl_number(t) * max_dt(u, t, mesh,
                have_constant_speed(equations),
                have_aux_node_vars(equations), equations,
                solver, cache)
=======
    return cfl_advective * max_dt(u, t, mesh,
                  have_constant_speed(equations), equations,
                  solver, cache)
end

# Case for a hyperbolic-parabolic semidiscretization
function calculate_dt(u_ode, t, cfl_advective, cfl_diffusive,
                      semi::SemidiscretizationHyperbolicParabolic)
    mesh, equations, solver, cache = mesh_equations_solver_cache(semi)
    equations_parabolic = semi.equations_parabolic

    u = wrap_array(u_ode, mesh, equations, solver, cache)

    dt_advective = cfl_advective(t) * max_dt(u, t, mesh,
                          have_constant_speed(equations), equations,
                          solver, cache)

    cfl_diff = cfl_diffusive(t)
    if cfl_diff > 0 # Check if diffusive CFL should be considered
        dt_diffusive = cfl_diff * max_dt(u, t, mesh,
                              have_constant_diffusivity(equations_parabolic), equations,
                              equations_parabolic, solver, cache)

        return min(dt_advective, dt_diffusive)
    else
        return dt_advective
    end
>>>>>>> b15c6ea8
end

include("stepsize_dg1d.jl")
include("stepsize_dg2d.jl")
include("stepsize_dg3d.jl")
end # @muladd<|MERGE_RESOLUTION|>--- conflicted
+++ resolved
@@ -143,16 +143,10 @@
     mesh, equations, solver, cache = mesh_equations_solver_cache(semi)
     u = wrap_array(u_ode, mesh, equations, solver, cache)
 
-<<<<<<< HEAD
-    dt = cfl_number * max_dt(u, t, mesh,
-                have_constant_speed(equations),
-                have_aux_node_vars(equations), equations,
-                solver, cache)
-=======
     return cfl_advective(t) * max_dt(u, t, mesh,
-                  have_constant_speed(equations), equations,
+                  have_constant_speed(equations),
+                  have_aux_node_vars(equations), equations,
                   solver, cache)
->>>>>>> b15c6ea8
 end
 
 # For Euler-Acoustic simulations with `EulerAcousticsCouplingCallback`
@@ -161,14 +155,9 @@
     mesh, equations, solver, cache = mesh_equations_solver_cache(semi)
     u = wrap_array(u_ode, mesh, equations, solver, cache)
 
-<<<<<<< HEAD
-    dt = cfl_number(t) * max_dt(u, t, mesh,
-                have_constant_speed(equations),
-                have_aux_node_vars(equations), equations,
-                solver, cache)
-=======
     return cfl_advective * max_dt(u, t, mesh,
-                  have_constant_speed(equations), equations,
+                  have_constant_speed(equations),
+                  have_aux_node_vars(equations), equations,
                   solver, cache)
 end
 
@@ -194,7 +183,6 @@
     else
         return dt_advective
     end
->>>>>>> b15c6ea8
 end
 
 include("stepsize_dg1d.jl")
