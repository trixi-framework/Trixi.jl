--- conflicted
+++ resolved
@@ -144,15 +144,9 @@
     u = wrap_array(u_ode, mesh, equations, solver, cache)
     backend = trixi_backend(u_ode)
 
-<<<<<<< HEAD
-    dt = cfl_number * max_dt(backend, u, t, mesh,
-                have_constant_speed(equations), equations,
-                solver, cache)
-=======
-    return cfl_advective(t) * max_dt(u, t, mesh,
+    return cfl_advective(t) * max_dt(backend, u, t, mesh,
                   have_constant_speed(equations), equations,
                   solver, cache)
->>>>>>> e7f81491
 end
 
 # For Euler-Acoustic simulations with `EulerAcousticsCouplingCallback`
@@ -162,12 +156,7 @@
     u = wrap_array(u_ode, mesh, equations, solver, cache)
     backend = trixi_backend(u_ode)
 
-<<<<<<< HEAD
-    dt = cfl_number(t) * max_dt(backend, u, t, mesh,
-                have_constant_speed(equations), equations,
-                solver, cache)
-=======
-    return cfl_advective * max_dt(u, t, mesh,
+    return cfl_advective * max_dt(backend, u, t, mesh,
                   have_constant_speed(equations), equations,
                   solver, cache)
 end
@@ -180,7 +169,7 @@
 
     u = wrap_array(u_ode, mesh, equations, solver, cache)
 
-    dt_advective = cfl_advective(t) * max_dt(u, t, mesh,
+    dt_advective = cfl_advective(t) * max_dt(backend, u, t, mesh,
                           have_constant_speed(equations), equations,
                           solver, cache)
 
@@ -194,7 +183,6 @@
     else
         return dt_advective
     end
->>>>>>> e7f81491
 end
 
 include("stepsize_dg1d.jl")
