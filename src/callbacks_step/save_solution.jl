# By default, Julia/LLVM does not use fused multiply-add operations (FMAs).
# Since these FMAs can increase the performance of many numerical algorithms,
# we need to opt-in explicitly.
# See https://ranocha.de/blog/Optimizing_EC_Trixi for further details.
@muladd begin
#! format: noindent

"""
    SaveSolutionCallback(; interval::Integer=0,
                           dt=nothing,
                           save_initial_solution=true,
                           save_final_solution=true,
                           output_directory="out",
                           solution_variables=cons2prim)

Save the current numerical solution in regular intervals. Either pass `interval` to save
every `interval` time steps or pass `dt` to save in intervals of `dt` in terms
of integration time by adding additional (shortened) time steps where necessary (note that this may change the solution).
`solution_variables` can be any callable that converts the conservative variables
at a single point to a set of solution variables. The first parameter passed
to `solution_variables` will be the set of conservative variables
and the second parameter is the equation struct.
"""
mutable struct SaveSolutionCallback{IntervalType, SolutionVariablesType}
    interval_or_dt::IntervalType
    save_initial_solution::Bool
    save_final_solution::Bool
    output_directory::String
    solution_variables::SolutionVariablesType
end

function Base.show(io::IO, cb::DiscreteCallback{<:Any, <:SaveSolutionCallback})
    @nospecialize cb # reduce precompilation time

    save_solution_callback = cb.affect!
    print(io, "SaveSolutionCallback(interval=", save_solution_callback.interval_or_dt,
          ")")
end

function Base.show(io::IO,
                   cb::DiscreteCallback{<:Any,
                                        <:PeriodicCallbackAffect{<:SaveSolutionCallback}})
    @nospecialize cb # reduce precompilation time

    save_solution_callback = cb.affect!.affect!
    print(io, "SaveSolutionCallback(dt=", save_solution_callback.interval_or_dt, ")")
end

function Base.show(io::IO, ::MIME"text/plain",
                   cb::DiscreteCallback{<:Any, <:SaveSolutionCallback})
    @nospecialize cb # reduce precompilation time

    if get(io, :compact, false)
        show(io, cb)
    else
        save_solution_callback = cb.affect!

        setup = [
            "interval" => save_solution_callback.interval_or_dt,
            "solution variables" => save_solution_callback.solution_variables,
            "save initial solution" => save_solution_callback.save_initial_solution ?
                                       "yes" : "no",
            "save final solution" => save_solution_callback.save_final_solution ?
                                     "yes" : "no",
            "output directory" => abspath(normpath(save_solution_callback.output_directory)),
        ]
        summary_box(io, "SaveSolutionCallback", setup)
    end
end

function Base.show(io::IO, ::MIME"text/plain",
                   cb::DiscreteCallback{<:Any,
                                        <:PeriodicCallbackAffect{<:SaveSolutionCallback}})
    @nospecialize cb # reduce precompilation time

    if get(io, :compact, false)
        show(io, cb)
    else
        save_solution_callback = cb.affect!.affect!

        setup = [
            "dt" => save_solution_callback.interval_or_dt,
            "solution variables" => save_solution_callback.solution_variables,
            "save initial solution" => save_solution_callback.save_initial_solution ?
                                       "yes" : "no",
            "save final solution" => save_solution_callback.save_final_solution ?
                                     "yes" : "no",
            "output directory" => abspath(normpath(save_solution_callback.output_directory)),
        ]
        summary_box(io, "SaveSolutionCallback", setup)
    end
end

function SaveSolutionCallback(; interval::Integer = 0,
                              dt = nothing,
                              save_initial_solution = true,
                              save_final_solution = true,
                              output_directory = "out",
                              solution_variables = cons2prim)
    if !isnothing(dt) && interval > 0
        throw(ArgumentError("You can either set the number of steps between output (using `interval`) or the time between outputs (using `dt`) but not both simultaneously"))
    end

    # Expected most frequent behavior comes first
    if isnothing(dt)
        interval_or_dt = interval
    else # !isnothing(dt)
        interval_or_dt = dt
    end

    solution_callback = SaveSolutionCallback(interval_or_dt,
                                             save_initial_solution, save_final_solution,
                                             output_directory, solution_variables)

    # Expected most frequent behavior comes first
    if isnothing(dt)
        # Save every `interval` (accepted) time steps
        # The first one is the condition, the second the affect!
        return DiscreteCallback(solution_callback, solution_callback,
                                save_positions = (false, false),
                                initialize = initialize_save_cb!)
    else
        # Add a `tstop` every `dt`, and save the final solution.
        return PeriodicCallback(solution_callback, dt,
                                save_positions = (false, false),
                                initialize = initialize_save_cb!,
                                final_affect = save_final_solution)
    end
end

function initialize_save_cb!(cb, u, t, integrator)
    # The SaveSolutionCallback is either cb.affect! (with DiscreteCallback)
    # or cb.affect!.affect! (with PeriodicCallback).
    # Let recursive dispatch handle this.
    initialize_save_cb!(cb.affect!, u, t, integrator)
end

function initialize_save_cb!(solution_callback::SaveSolutionCallback, u, t, integrator)
    mpi_isroot() && mkpath(solution_callback.output_directory)

    semi = integrator.p
    @trixi_timeit timer() "I/O" save_mesh(semi, solution_callback.output_directory)

    if solution_callback.save_initial_solution
        solution_callback(integrator)
    end

    return nothing
end

# Save mesh for a general semidiscretization (default)
function save_mesh(semi::AbstractSemidiscretization, output_directory, timestep = 0)
    mesh, _, _, _ = mesh_equations_solver_cache(semi)

    if mesh.unsaved_changes
        # We only append the time step number to the mesh file name if it has
        # changed during the simulation due to AMR. We do not append it for
        # the first time step.
        if timestep == 0
            mesh.current_filename = save_mesh_file(mesh, output_directory)
        else
            mesh.current_filename = save_mesh_file(mesh, output_directory, timestep)
        end
        mesh.unsaved_changes = false
    end
end

# this method is called to determine whether the callback should be activated
function (solution_callback::SaveSolutionCallback)(u, t, integrator)
    @unpack interval_or_dt, save_final_solution = solution_callback

    # With error-based step size control, some steps can be rejected. Thus,
    #   `integrator.iter >= integrator.stats.naccept`
    #    (total #steps)       (#accepted steps)
    # We need to check the number of accepted steps since callbacks are not
    # activated after a rejected step.
    return interval_or_dt > 0 && (((integrator.stats.naccept % interval_or_dt == 0) &&
             !(integrator.stats.naccept == 0 && integrator.iter > 0)) ||
            (save_final_solution && isfinished(integrator)))
end

# this method is called when the callback is activated
function (solution_callback::SaveSolutionCallback)(integrator)
    u_ode = integrator.u
    semi = integrator.p
    iter = integrator.stats.naccept

    @trixi_timeit timer() "I/O" begin
        # Call high-level functions that dispatch on semidiscretization type
        @trixi_timeit timer() "save mesh" save_mesh(semi,
                                                    solution_callback.output_directory,
                                                    iter)
        save_solution_file(semi, u_ode, solution_callback, integrator)
    end

    # avoid re-evaluating possible FSAL stages
    u_modified!(integrator, false)
    return nothing
end

@inline function save_solution_file(semi::AbstractSemidiscretization, u_ode,
                                    solution_callback,
                                    integrator; system = "")
    @unpack t, dt = integrator
    iter = integrator.stats.naccept

    element_variables = Dict{Symbol, Any}()
    @trixi_timeit timer() "get element variables" begin
        get_element_variables!(element_variables, u_ode, semi)
        callbacks = integrator.opts.callback
        if callbacks isa CallbackSet
            foreach(callbacks.continuous_callbacks) do cb
                get_element_variables!(element_variables, u_ode, semi, cb;
                                       t = integrator.t, iter = iter)
            end
            foreach(callbacks.discrete_callbacks) do cb
                get_element_variables!(element_variables, u_ode, semi, cb;
                                       t = integrator.t, iter = iter)
            end
        end
    end

    node_variables = Dict{Symbol, Any}()
    @trixi_timeit timer() "get node variables" get_node_variables!(node_variables,
                                                                   semi)

    @trixi_timeit timer() "save solution" save_solution_file(u_ode, t, dt, iter, semi,
                                                             solution_callback,
                                                             element_variables,
                                                             node_variables,
                                                             system = system)
end

@inline function save_solution_file(u_ode, t, dt, iter,
                                    semi::AbstractSemidiscretization, solution_callback,
                                    element_variables = Dict{Symbol, Any}(),
                                    node_variables = Dict{Symbol, Any}();
                                    system = "")
    mesh, equations, solver, cache = mesh_equations_solver_cache(semi)
    u = wrap_array_native(u_ode, mesh, equations, solver, cache)
    save_solution_file(u, t, dt, iter, mesh, equations, solver, cache,
                       solution_callback,
                       element_variables,
                       node_variables; system = system)
end

# TODO: Taal refactor, move save_mesh_file?
# function save_mesh_file(mesh::TreeMesh, output_directory, timestep=-1) in io/io.jl

function save_solution_file(u, time, dt, timestep,
                            mesh::T8codeFVMesh,
                            equations, solver, cache,
<<<<<<< HEAD
                            solution_callback, element_variables = Dict{Symbol, Any}(),
=======
                            solution_callback,
                            element_variables = Dict{Symbol, Any}(),
>>>>>>> 6c92fdf5
                            node_variables = Dict{Symbol, Any}();
                            system = "")
    @unpack output_directory = solution_callback

    # Filename based on current time step
    if isempty(system)
        filename = joinpath(output_directory, @sprintf("solution_%06d.h5", timestep))
    else
        filename = joinpath(output_directory,
                            @sprintf("solution_%s_%06d.h5", system, timestep))
    end
    MPI.Barrier(MPI.COMM_WORLD)
    Trixi.exchange_solution!(u, mesh, equations, solver, cache)
    Trixi.output_data_to_vtu(mesh, equations, solver, cache.u_, filename)
    # TODO: In some frames, single ranks seem to use values from the wrong variable.

    return filename
end

include("save_solution_dg.jl")
end # @muladd<|MERGE_RESOLUTION|>--- conflicted
+++ resolved
@@ -250,12 +250,8 @@
 function save_solution_file(u, time, dt, timestep,
                             mesh::T8codeFVMesh,
                             equations, solver, cache,
-<<<<<<< HEAD
-                            solution_callback, element_variables = Dict{Symbol, Any}(),
-=======
                             solution_callback,
                             element_variables = Dict{Symbol, Any}(),
->>>>>>> 6c92fdf5
                             node_variables = Dict{Symbol, Any}();
                             system = "")
     @unpack output_directory = solution_callback
