--- conflicted
+++ resolved
@@ -140,19 +140,8 @@
 function initialize_save_cb!(solution_callback::SaveSolutionCallback, u, t, integrator)
     mpi_isroot() && mkpath(solution_callback.output_directory)
 
-<<<<<<< HEAD
-  @unpack semi = integrator.p
-  mesh, _, _, _ = mesh_equations_solver_cache(semi)
-  @trixi_timeit timer() "I/O" begin
-    if mesh.unsaved_changes
-      mesh.current_filename = save_mesh_file(mesh, solution_callback.output_directory)
-      mesh.unsaved_changes = false
-    end
-  end
-=======
-    semi = integrator.p
+    @unpack semi = integrator.p
     @trixi_timeit timer() "I/O" save_mesh(semi, solution_callback.output_directory)
->>>>>>> 3303ed8c
 
     if solution_callback.save_initial_solution
         solution_callback(integrator)
@@ -187,20 +176,8 @@
 
 # this method is called when the callback is activated
 function (solution_callback::SaveSolutionCallback)(integrator)
-<<<<<<< HEAD
-  u_ode = integrator.u
-  @unpack t, dt = integrator
-  iter = integrator.stats.naccept
-  @unpack semi = integrator.p
-  mesh, _, _, _ = mesh_equations_solver_cache(semi)
-
-  @trixi_timeit timer() "I/O" begin
-    @trixi_timeit timer() "save mesh" if mesh.unsaved_changes
-      mesh.current_filename = save_mesh_file(mesh, solution_callback.output_directory, iter)
-      mesh.unsaved_changes = false
-=======
     u_ode = integrator.u
-    semi = integrator.p
+    @unpack semi = integrator.p
     iter = integrator.stats.naccept
 
     @trixi_timeit timer() "I/O" begin
@@ -209,7 +186,6 @@
                                                     solution_callback.output_directory,
                                                     iter)
         save_solution_file(semi, u_ode, solution_callback, integrator)
->>>>>>> 3303ed8c
     end
 
     # avoid re-evaluating possible FSAL stages
