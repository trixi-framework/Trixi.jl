@doc raw"""
    AcousticPerturbationEquations2D(v_mean_global, c_mean_global, rho_mean_global)

!!! warning "Experimental code"
    This system of equations is experimental and may change in any future release.

Acoustic perturbation equations (APE) in two space dimensions. The equations are given by
```math
\begin{aligned}
  \frac{\partial\mathbf{v'}}{\partial t} + \nabla (\bar{\mathbf{v}}\cdot\mathbf{v'})
    + \nabla\left( \frac{p'}{\bar{\rho}} \right) &= 0 \\
  \frac{\partial p'}{\partial t} + \nabla\cdot (\bar{c}^2 \bar{\rho}^2 \mathbf{v'} + \bar{v} p')
    &= \left( \bar{\rho}\mathbf{v'} + \bar{\mathbf{v}}\frac{p'}{\bar{c}^2} \right)\cdot\nabla\bar{c}^2.
\end{aligned}
```
The bar ``\bar{(\cdot)}`` indicates time-averaged quantities. The unknowns of the APE are the
perturbed velocities ``\mathbf{v'} = (v_1', v_2')^T`` and the perturbed pressure ``p'``, where
perturbed variables are defined by ``\phi' = \phi - \bar{\phi}``.

Note that the source term must be defined separately and passed manually to
[`SemidiscretizationHyperbolic`](@ref).

In addition to the unknowns, Trixi currently stores the mean values in the state vector,
i.e. the state vector used internally is given by
```math
\mathbf{u} =
  \begin{pmatrix}
    v_1' \\ v_2' \\ p' \\ \bar{v_1} \\ \bar{v_2} \\ \bar{c} \\ \bar{\rho}
  \end{pmatrix}.
```
This affects the implementation and use of these equations in various ways:
* The flux values corresponding to the mean values must be zero.
* The mean values have to be considered when defining initial conditions, boundary conditions or
  source terms.
* [`AnalysisCallback`](@ref) analyzes these variables too.
* Trixi's visualization tools will visualize the mean values by default.

The constructor accepts a 2-tuple `v_mean_global` and scalars `c_mean_global` and `rho_mean_global`
which can be used to make the definition of initial conditions for problems with constant mean flow
more flexible. These values are ignored if the mean values are defined internally in an initial
condition.

The equations are based on the APE-4 system introduced in the following paper:

R. Ewert, W. Schröder
"Acoustic perturbation equations based on flow decomposition via source filtering",
Journal of Computational Physics,
Volume 188, Issue 2,
2003,
[DOI: 10.1016/S0021-9991(03)00168-2](https://doi.org/10.1016/S0021-9991(03)00168-2)
"""
struct AcousticPerturbationEquations2D{RealT<:Real} <: AbstractAcousticPerturbationEquations{2, 7}
  v_mean_global::SVector{2, RealT}
  c_mean_global::RealT
  rho_mean_global::RealT
end

function AcousticPerturbationEquations2D(v_mean_global::NTuple{2,<:Real}, c_mean_global::Real,
                                         rho_mean_global::Real)
  return AcousticPerturbationEquations2D(SVector(v_mean_global), c_mean_global, rho_mean_global)
end

function AcousticPerturbationEquations2D(; v_mean_global::NTuple{2,<:Real}, c_mean_global::Real,
                                         rho_mean_global::Real)
  return AcousticPerturbationEquations2D(SVector(v_mean_global), c_mean_global, rho_mean_global)
end


get_name(::AcousticPerturbationEquations2D) = "AcousticPerturbationEquations2D"
varnames(::typeof(cons2cons), ::AcousticPerturbationEquations2D) = ("v1_prime", "v2_prime", "p_prime",
                                                                    "v1_mean", "v2_mean", "c_mean", "rho_mean")
varnames(::typeof(cons2prim), ::AcousticPerturbationEquations2D) = ("v1_prime", "v2_prime", "p_prime",
                                                                    "v1_mean", "v2_mean", "c_mean", "rho_mean")


# Convenience functions for retrieving state variables, mean variables and global mean values
function get_state_vars(u, equations::AcousticPerturbationEquations2D)
  return u[1], u[2], u[3]
end

function get_mean_vars(u, equations::AcousticPerturbationEquations2D)
  return u[4], u[5], u[6], u[7]
end

"""
    global_mean_vars(equations::AcousticPerturbationEquations2D)

Returns the global mean variables stored in `equations`. This makes it easier to define flexible
initial conditions for problems with constant mean flow.
"""
function global_mean_vars(equations::AcousticPerturbationEquations2D)
  return equations.v_mean_global[1], equations.v_mean_global[2], equations.c_mean_global,
         equations.rho_mean_global
end


"""
    initial_condition_constant(x, t, equations::AcousticPerturbationEquations2D)

A constant initial condition where the state variables are zero and the mean flow is constant.
Uses the global mean values from `equations`.
"""
function initial_condition_constant(x, t, equations::AcousticPerturbationEquations2D)
  v1_prime = 0.0
  v2_prime = 0.0
  p_prime = 0.0

  return SVector(v1_prime, v2_prime, p_prime, global_mean_vars(equations)...)
end


"""
    initial_condition_convergence_test(x, t, equations::AcousticPerturbationEquations2D)

A smooth initial condition used for convergence tests in combination with
[`source_terms_convergence_test`](@ref). Uses the global mean values from `equations`.
"""
function initial_condition_convergence_test(x, t, equations::AcousticPerturbationEquations2D)
  c = 2.0
  A = 0.2
  L = 2.0
  f = 2.0 / L
  a = 1.0
  omega = 2 * pi * f
  init = c + A * sin(omega * (x[1] + x[2] - a*t))

  v1_prime = init
  v2_prime = init
  p_prime = init^2

  return SVector(v1_prime, v2_prime, p_prime, global_mean_vars(equations)...)
end

"""
  source_terms_convergence_test(u, x, t, equations::AcousticPerturbationEquations2D)

Source terms used for convergence tests in combination with
[`initial_condition_convergence_test`](@ref).
"""
function source_terms_convergence_test(u, x, t, equations::AcousticPerturbationEquations2D)
  v1_mean, v2_mean, c_mean, rho_mean = get_mean_vars(u, equations)

  c = 2.0
  A = 0.2
  L = 2.0
  f = 2.0 / L
  a = 1.0
  omega = 2 * pi * f

  si, co = sincos(omega * (x[1] + x[2] - a * t))
  tmp = v1_mean + v2_mean - a

  du1 = du2 = A * omega * co * (2 * c + tmp + 2/rho_mean * A * si)
  du3 = A * omega * co * (2 * c_mean^2 * rho_mean + 2 * c * tmp + 2 * A * tmp * si)

  du4 = du5 = du6 = du7 = 0.0

  return SVector(du1, du2, du3, du4, du5, du6, du7)
end


"""
    initial_condition_gauss(x, t, equations::AcousticPerturbationEquations2D)

A Gaussian pulse in a constant mean flow. Uses the global mean values from `equations`.
"""
function initial_condition_gauss(x, t, equations::AcousticPerturbationEquations2D)
  v1_prime = 0.0
  v2_prime = 0.0
  p_prime = exp(-4*(x[1]^2 + x[2]^2))

  return SVector(v1_prime, v2_prime, p_prime, global_mean_vars(equations)...)
end


"""
    initial_condition_gauss_wall(x, t, equations::AcousticPerturbationEquations2D)

A Gaussian pulse, used in the `gauss_wall` example elixir in combination with
[`boundary_condition_wall`](@ref). Uses the global mean values from `equations`.
"""
function initial_condition_gauss_wall(x, t, equations::AcousticPerturbationEquations2D)
  v1_prime = 0.0
  v2_prime = 0.0
  p_prime = exp(-log(2) * (x[1]^2 + (x[2] - 25)^2) / 25)

  return SVector(v1_prime, v2_prime, p_prime, global_mean_vars(equations)...)
end

"""
    boundary_condition_wall(u_inner, orientation, direction, x, t, surface_flux_function,
                            equations::AcousticPerturbationEquations2D)

Boundary conditions for a solid wall.
"""
function boundary_condition_wall(u_inner, orientation, direction, x, t, surface_flux_function,
                                 equations::AcousticPerturbationEquations2D)
  # Boundary state is equal to the inner state except for the perturbed velocity. For boundaries
  # in the -x/+x direction, we multiply the perturbed velocity in the x direction by -1.
  # Similarly, for boundaries in the -y/+y direction, we multiply the perturbed velocity in the
  # y direction by -1
  if direction in (1, 2) # x direction
    u_boundary = SVector(-u_inner[1], u_inner[2], u_inner[3], get_mean_vars(u_inner, equations)...)
  else # y direction
    u_boundary = SVector(u_inner[1], -u_inner[2], u_inner[3], get_mean_vars(u_inner, equations)...)
  end

  # Calculate boundary flux
  if direction in (2, 4) # u_inner is "left" of boundary, u_boundary is "right" of boundary
    flux = surface_flux_function(u_inner, u_boundary, orientation, equations)
  else # u_boundary is "left" of boundary, u_inner is "right" of boundary
    flux = surface_flux_function(u_boundary, u_inner, orientation, equations)
  end

  return flux
end


"""
  initial_condition_monopole(x, t, equations::AcousticPerturbationEquations2D)

Initial condition for the monopole in a boundary layer setup, used in combination with
[`boundary_condition_monopole`](@ref).
"""
function initial_condition_monopole(x, t, equations::AcousticPerturbationEquations2D)
  m = 0.3 # Mach number

  v1_prime = 0.0
  v2_prime = 0.0
  p_prime = 0.0

  v1_mean = x[2] > 1 ? m : m * (2*x[2] - 2*x[2]^2 + x[2]^4)
  v2_mean = 0.0
  c_mean = 1.0
  rho_mean = 1.0

  return SVector(v1_prime, v2_prime, p_prime, v1_mean, v2_mean, c_mean, rho_mean)
end

"""
  boundary_condition_monopole(u_inner, orientation, direction, x, t, surface_flux_function,
                              equations::AcousticPerturbationEquations2D)

Boundary condition for a monopole in a boundary layer at the -y boundary, i.e. `direction = 3`.
This will return an error for any other direction. This boundary condition is used in combination
with [`initial_condition_monopole`](@ref).
"""
function boundary_condition_monopole(u_inner, orientation, direction, x, t, surface_flux_function,
                                     equations::AcousticPerturbationEquations2D)
  if direction != 3
    error("expected direction = 3, got $direction instead")
  end

  # Wall at the boundary in -y direction with a monopole at -0.05 <= x <= 0.05. In the monopole area
  # we use a sinusoidal boundary state for the perturbed variables. For the rest of the -y boundary
  # we set the boundary state to the inner state and multiply the perturbed velocity in the
  # y-direction by -1.
  if -0.05 <= x[1] <= 0.05 # Monopole
    v1_prime = 0.0
    v2_prime = p_prime = sin(2 * pi * t)

    u_boundary = SVector(v1_prime, v2_prime, p_prime, u_inner[4], u_inner[5], u_inner[6],
                         u_inner[7])
  else # Wall
    u_boundary = SVector(u_inner[1], -u_inner[2], u_inner[3], u_inner[4], u_inner[5], u_inner[6],
                         u_inner[7])
  end

  # Calculate boundary flux
  flux = surface_flux_function(u_boundary, u_inner, orientation, equations)

  return flux
end

"""
    boundary_condition_zero(u_inner, orientation, direction, x, t, surface_flux_function,
                            equations::AcousticPerturbationEquations2D)

Boundary condition that uses a boundary state where the state variables are zero and the mean
variables are the same as in `u_inner`.
"""
function boundary_condition_zero(u_inner, orientation, direction, x, t, surface_flux_function,
                                 equations::AcousticPerturbationEquations2D)
  value = zero(eltype(u_inner))
  u_boundary = SVector(value, value, value, get_mean_vars(u_inner, equations)...)

  # Calculate boundary flux
  if direction in (2, 4) # u_inner is "left" of boundary, u_boundary is "right" of boundary
    flux = surface_flux_function(u_inner, u_boundary, orientation, equations)
  else # u_boundary is "left" of boundary, u_inner is "right" of boundary
    flux = surface_flux_function(u_boundary, u_inner, orientation, equations)
  end

  return flux
end

# Calculate 1D flux for a single point
<<<<<<< HEAD
@inline function calcflux(u, orientation, equations::AcousticPerturbationEquations2D)
  v1_prime, v2_prime, p_prime = get_state_vars(u, equations)
  v1_mean, v2_mean, c_mean, rho_mean = get_mean_vars(u, equations)
=======
@inline function flux(u, orientation, equations::AcousticPerturbationEquations2D)
  v1_prime, v2_prime, p_prime = u
  @unpack v_mean, rho_mean, c_mean = equations
>>>>>>> 33657f43

  # Calculate flux for conservative state variables
  if orientation == 1
    f1 = v1_mean * v1_prime + v2_mean * v2_prime + p_prime / rho_mean
    f2 = zero(eltype(u))
    f3 = c_mean^2 * rho_mean * v1_prime + v1_mean * p_prime
  else
    f1 = zero(eltype(u))
    f2 = v1_mean * v1_prime + v2_mean * v2_prime + p_prime / rho_mean
    f3 = c_mean^2 * rho_mean * v2_prime + v2_mean * p_prime
  end

  # The rest of the state variables are actually variable coefficients, hence the flux should be
  # zero. See https://github.com/trixi-framework/Trixi.jl/issues/358#issuecomment-784828762
  # for details.
  f4 = f5 = f6 = f7 = zero(eltype(u))

  return SVector(f1, f2, f3, f4, f5, f6, f7)
end


function flux_lax_friedrichs(u_ll, u_rr, orientation, equations::AcousticPerturbationEquations2D)
  f_ll = flux(u_ll, orientation, equations)
  f_rr = flux(u_rr, orientation, equations)

  # Calculate v = v_prime + v_mean
  v_prime_ll = u_ll[orientation]
  v_prime_rr = u_rr[orientation]
  v_mean_ll = u_ll[orientation + 3]
  v_mean_rr = u_rr[orientation + 3]

  v_ll = v_prime_ll + v_mean_ll
  v_rr = v_prime_rr + v_mean_rr

  c_mean_ll = u_ll[6]
  c_mean_rr = u_rr[6]

  speed = max(abs(v_ll), abs(v_rr)) + max(c_mean_ll, c_mean_rr)

  return 0.5 * ( (f_ll + f_rr) - speed * (u_rr - u_ll) )
end


@inline have_constant_speed(::AcousticPerturbationEquations2D) = Val(false)

@inline function max_abs_speeds(u, equations::AcousticPerturbationEquations2D)
  v1_mean = u[4]
  v2_mean = u[5]
  c_mean = u[6]

  return abs(v1_mean) + c_mean, abs(v2_mean) + c_mean
end


# Convert conservative variables to primitive
@inline cons2prim(u, equations::AcousticPerturbationEquations2D) = u

# Convert conservative variables to entropy variables
@inline cons2entropy(u, equations::AcousticPerturbationEquations2D) = u<|MERGE_RESOLUTION|>--- conflicted
+++ resolved
@@ -295,15 +295,9 @@
 end
 
 # Calculate 1D flux for a single point
-<<<<<<< HEAD
-@inline function calcflux(u, orientation, equations::AcousticPerturbationEquations2D)
+@inline function flux(u, orientation, equations::AcousticPerturbationEquations2D)
   v1_prime, v2_prime, p_prime = get_state_vars(u, equations)
   v1_mean, v2_mean, c_mean, rho_mean = get_mean_vars(u, equations)
-=======
-@inline function flux(u, orientation, equations::AcousticPerturbationEquations2D)
-  v1_prime, v2_prime, p_prime = u
-  @unpack v_mean, rho_mean, c_mean = equations
->>>>>>> 33657f43
 
   # Calculate flux for conservative state variables
   if orientation == 1
