# By default, Julia/LLVM does not use fused multiply-add operations (FMAs).
# Since these FMAs can increase the performance of many numerical algorithms,
# we need to opt-in explicitly.
# See https://ranocha.de/blog/Optimizing_EC_Trixi for further details.
@muladd begin


@doc raw"""
    AcousticPerturbationEquations2D(v_mean_global, c_mean_global, rho_mean_global)

Acoustic perturbation equations (APE) in two space dimensions. The equations are given by
```math
\begin{aligned}
  \frac{\partial\mathbf{v'}}{\partial t} + \nabla (\bar{\mathbf{v}}\cdot\mathbf{v'})
    + \nabla\left( \frac{\bar{c}^2 \tilde{p}'}{\bar{\rho}} \right) &= 0 \\
  \frac{\partial \tilde{p}'}{\partial t} +
    \nabla\cdot (\bar{\rho} \mathbf{v'} + \bar{\mathbf{v}} \tilde{p}') &= 0.
\end{aligned}
```
The bar ``\bar{(\cdot)}`` indicates time-averaged quantities. The unknowns of the APE are the
perturbed velocities ``\mathbf{v'} = (v_1', v_2')^T`` and the scaled perturbed pressure
``\tilde{p}' = \frac{p'}{\bar{c}^2}``, where ``p'`` denotes the perturbed pressure and the
perturbed variables are defined by ``\phi' = \phi - \bar{\phi}``.

In addition to the unknowns, Trixi currently stores the mean values in the state vector,
i.e. the state vector used internally is given by
```math
\mathbf{u} =
  \begin{pmatrix}
    v_1' \\ v_2' \\ \tilde{p}' \\ \bar{v}_1 \\ \bar{v}_2 \\ \bar{c} \\ \bar{\rho}
  \end{pmatrix}.
```
This affects the implementation and use of these equations in various ways:
* The flux values corresponding to the mean values must be zero.
* The mean values have to be considered when defining initial conditions, boundary conditions or
  source terms.
* [`AnalysisCallback`](@ref) analyzes these variables too.
* Trixi's visualization tools will visualize the mean values by default.

The constructor accepts a 2-tuple `v_mean_global` and scalars `c_mean_global` and `rho_mean_global`
which can be used to make the definition of initial conditions for problems with constant mean flow
more flexible. These values are ignored if the mean values are defined internally in an initial
condition.

The equations are based on the APE-4 system introduced in the following paper:
- Roland Ewert and Wolfgang Schröder (2003)
  Acoustic perturbation equations based on flow decomposition via source filtering
  [DOI: 10.1016/S0021-9991(03)00168-2](https://doi.org/10.1016/S0021-9991(03)00168-2)
"""
struct AcousticPerturbationEquations2D{RealT<:Real} <: AbstractAcousticPerturbationEquations{2, 7}
  v_mean_global::SVector{2, RealT}
  c_mean_global::RealT
  rho_mean_global::RealT
end

function AcousticPerturbationEquations2D(v_mean_global::NTuple{2,<:Real}, c_mean_global::Real,
                                         rho_mean_global::Real)
  return AcousticPerturbationEquations2D(SVector(v_mean_global), c_mean_global, rho_mean_global)
end

function AcousticPerturbationEquations2D(; v_mean_global::NTuple{2,<:Real}, c_mean_global::Real,
                                         rho_mean_global::Real)
  return AcousticPerturbationEquations2D(SVector(v_mean_global), c_mean_global, rho_mean_global)
end


varnames(::typeof(cons2cons), ::AcousticPerturbationEquations2D) = ("v1_prime", "v2_prime", "p_prime_scaled",
                                                                    "v1_mean", "v2_mean", "c_mean", "rho_mean")
varnames(::typeof(cons2prim), ::AcousticPerturbationEquations2D) = ("v1_prime", "v2_prime", "p_prime",
                                                                    "v1_mean", "v2_mean", "c_mean", "rho_mean")


# Convenience functions for retrieving state variables and mean variables
function cons2state(u, equations::AcousticPerturbationEquations2D)
  return SVector(u[1], u[2], u[3])
end

function cons2mean(u, equations::AcousticPerturbationEquations2D)
  return SVector(u[4], u[5], u[6], u[7])
end

varnames(::typeof(cons2state), ::AcousticPerturbationEquations2D) = ("v1_prime", "v2_prime", "p_prime_scaled")
varnames(::typeof(cons2mean), ::AcousticPerturbationEquations2D) = ("v1_mean", "v2_mean", "c_mean", "rho_mean")


"""
    global_mean_vars(equations::AcousticPerturbationEquations2D)

Returns the global mean variables stored in `equations`. This makes it easier to define flexible
initial conditions for problems with constant mean flow.
"""
function global_mean_vars(equations::AcousticPerturbationEquations2D)
  return equations.v_mean_global[1], equations.v_mean_global[2], equations.c_mean_global,
         equations.rho_mean_global
end


"""
    initial_condition_constant(x, t, equations::AcousticPerturbationEquations2D)

A constant initial condition where the state variables are zero and the mean flow is constant.
Uses the global mean values from `equations`.
"""
function initial_condition_constant(x, t, equations::AcousticPerturbationEquations2D)
  v1_prime = 0.0
  v2_prime = 0.0
  p_prime_scaled = 0.0

  return SVector(v1_prime, v2_prime, p_prime_scaled, global_mean_vars(equations)...)
end


"""
    initial_condition_convergence_test(x, t, equations::AcousticPerturbationEquations2D)

A smooth initial condition used for convergence tests in combination with
[`source_terms_convergence_test`](@ref). Uses the global mean values from `equations`.
"""
function initial_condition_convergence_test(x, t, equations::AcousticPerturbationEquations2D)
  c = 2.0
  A = 0.2
  L = 2.0
  f = 2.0 / L
  a = 1.0
  omega = 2 * pi * f
  init = c + A * sin(omega * (x[1] + x[2] - a*t))

  v1_prime = init
  v2_prime = init
  p_prime = init^2

  prim = SVector(v1_prime, v2_prime, p_prime, global_mean_vars(equations)...)

  return prim2cons(prim, equations)
end

"""
  source_terms_convergence_test(u, x, t, equations::AcousticPerturbationEquations2D)

Source terms used for convergence tests in combination with
[`initial_condition_convergence_test`](@ref).
"""
function source_terms_convergence_test(u, x, t, equations::AcousticPerturbationEquations2D)
  v1_mean, v2_mean, c_mean, rho_mean = cons2mean(u, equations)

  c = 2.0
  A = 0.2
  L = 2.0
  f = 2.0 / L
  a = 1.0
  omega = 2 * pi * f

  si, co = sincos(omega * (x[1] + x[2] - a * t))
  tmp = v1_mean + v2_mean - a

  du1 = du2 = A * omega * co * (2 * c/rho_mean + tmp + 2/rho_mean * A * si)
  du3 = A * omega * co * (2 * c_mean^2 * rho_mean + 2 * c * tmp + 2 * A * tmp * si) / c_mean^2

  du4 = du5 = du6 = du7 = 0.0

  return SVector(du1, du2, du3, du4, du5, du6, du7)
end


"""
    initial_condition_gauss(x, t, equations::AcousticPerturbationEquations2D)

A Gaussian pulse in a constant mean flow. Uses the global mean values from `equations`.
"""
function initial_condition_gauss(x, t, equations::AcousticPerturbationEquations2D)
  v1_prime = 0.0
  v2_prime = 0.0
  p_prime = exp(-4*(x[1]^2 + x[2]^2))

  prim = SVector(v1_prime, v2_prime, p_prime, global_mean_vars(equations)...)

  return prim2cons(prim, equations)
end


"""
    initial_condition_gauss_wall(x, t, equations::AcousticPerturbationEquations2D)

A Gaussian pulse, used in the `gauss_wall` example elixir in combination with
[`boundary_condition_wall`](@ref). Uses the global mean values from `equations`.
"""
function initial_condition_gauss_wall(x, t, equations::AcousticPerturbationEquations2D)
  v1_prime = 0.0
  v2_prime = 0.0
  p_prime = exp(-log(2) * (x[1]^2 + (x[2] - 25)^2) / 25)

  prim = SVector(v1_prime, v2_prime, p_prime, global_mean_vars(equations)...)

  return prim2cons(prim, equations)
end


"""
    boundary_condition_wall(u_inner, orientation, direction, x, t, surface_flux_function,
                            equations::AcousticPerturbationEquations2D)

Boundary conditions for a solid wall.
"""
function boundary_condition_wall(u_inner, orientation, direction, x, t, surface_flux_function,
                                 equations::AcousticPerturbationEquations2D)
  # Boundary state is equal to the inner state except for the perturbed velocity. For boundaries
  # in the -x/+x direction, we multiply the perturbed velocity in the x direction by -1.
  # Similarly, for boundaries in the -y/+y direction, we multiply the perturbed velocity in the
  # y direction by -1
  if direction in (1, 2) # x direction
    u_boundary = SVector(-u_inner[1], u_inner[2], u_inner[3], cons2mean(u_inner, equations)...)
  else # y direction
    u_boundary = SVector(u_inner[1], -u_inner[2], u_inner[3], cons2mean(u_inner, equations)...)
  end

  # Calculate boundary flux
  if iseven(direction) # u_inner is "left" of boundary, u_boundary is "right" of boundary
    flux = surface_flux_function(u_inner, u_boundary, orientation, equations)
  else # u_boundary is "left" of boundary, u_inner is "right" of boundary
    flux = surface_flux_function(u_boundary, u_inner, orientation, equations)
  end

  return flux
end


"""
  initial_condition_monopole(x, t, equations::AcousticPerturbationEquations2D)

Initial condition for the monopole in a boundary layer setup, used in combination with
[`boundary_condition_monopole`](@ref).
"""
function initial_condition_monopole(x, t, equations::AcousticPerturbationEquations2D)
  m = 0.3 # Mach number

  v1_prime = 0.0
  v2_prime = 0.0
  p_prime = 0.0

  v1_mean = x[2] > 1 ? m : m * (2*x[2] - 2*x[2]^2 + x[2]^4)
  v2_mean = 0.0
  c_mean = 1.0
  rho_mean = 1.0

  prim = SVector(v1_prime, v2_prime, p_prime, v1_mean, v2_mean, c_mean, rho_mean)

  return prim2cons(prim, equations)
end


"""
  boundary_condition_monopole(u_inner, orientation, direction, x, t, surface_flux_function,
                              equations::AcousticPerturbationEquations2D)

Boundary condition for a monopole in a boundary layer at the -y boundary, i.e. `direction = 3`.
This will return an error for any other direction. This boundary condition is used in combination
with [`initial_condition_monopole`](@ref).
"""
function boundary_condition_monopole(u_inner, orientation, direction, x, t, surface_flux_function,
                                     equations::AcousticPerturbationEquations2D)
  if direction != 3
    error("expected direction = 3, got $direction instead")
  end

  # Wall at the boundary in -y direction with a monopole at -0.05 <= x <= 0.05. In the monopole area
  # we use a sinusoidal boundary state for the perturbed variables. For the rest of the -y boundary
  # we set the boundary state to the inner state and multiply the perturbed velocity in the
  # y-direction by -1.
  if -0.05 <= x[1] <= 0.05 # Monopole
    v1_prime = 0.0
    v2_prime = p_prime = sin(2 * pi * t)

    prim_boundary = SVector(v1_prime, v2_prime, p_prime, u_inner[4], u_inner[5], u_inner[6], u_inner[7])

    u_boundary = prim2cons(prim_boundary, equations)
  else # Wall
    u_boundary = SVector(u_inner[1], -u_inner[2], u_inner[3], u_inner[4], u_inner[5], u_inner[6],
                         u_inner[7])
  end

  # Calculate boundary flux
  flux = surface_flux_function(u_boundary, u_inner, orientation, equations)

  return flux
end


"""
    boundary_condition_zero(u_inner, orientation, direction, x, t, surface_flux_function,
                            equations::AcousticPerturbationEquations2D)

Boundary condition that uses a boundary state where the state variables are zero and the mean
variables are the same as in `u_inner`.
"""
function boundary_condition_zero(u_inner, orientation, direction, x, t, surface_flux_function,
                                 equations::AcousticPerturbationEquations2D)
  value = zero(eltype(u_inner))
  u_boundary = SVector(value, value, value, cons2mean(u_inner, equations)...)

  # Calculate boundary flux
  if iseven(direction) # u_inner is "left" of boundary, u_boundary is "right" of boundary
    flux = surface_flux_function(u_inner, u_boundary, orientation, equations)
  else # u_boundary is "left" of boundary, u_inner is "right" of boundary
    flux = surface_flux_function(u_boundary, u_inner, orientation, equations)
  end

  return flux
end


"""
    boundary_condition_slip_wall(u_inner, normal_direction, x, t, surface_flux_function,
                                 equations::AcousticPerturbationEquations2D)

Use an orthogonal projection of the perturbed velocities to zero out the normal velocity
while retaining the possibility of a tangential velocity in the boundary state.
Further details are available in the paper:
- Marcus Bauer, Jürgen Dierke and Roland Ewert (2011)
  Application of a discontinuous Galerkin method to discretize acoustic perturbation equations
  [DOI: 10.2514/1.J050333](https://doi.org/10.2514/1.J050333)
"""
function boundary_condition_slip_wall(u_inner, normal_direction::AbstractVector, x, t,
                                      surface_flux_function, equations::AcousticPerturbationEquations2D)
  # normalize the outward pointing direction
  normal = normal_direction / norm(normal_direction)

  # compute the normal perturbed velocity
  u_normal = normal[1] * u_inner[1] + normal[2] * u_inner[2]

  # create the "external" boundary solution state
  u_boundary = SVector(u_inner[1] - 2.0 * u_normal * normal[1],
                       u_inner[2] - 2.0 * u_normal * normal[2],
                       u_inner[3], cons2mean(u_inner, equations)...)

  # calculate the boundary flux
  flux = surface_flux_function(u_inner, u_boundary, normal_direction, equations)

  return flux
end


# Calculate 1D flux for a single point
@inline function flux(u, orientation::Integer, equations::AcousticPerturbationEquations2D)
  v1_prime, v2_prime, p_prime_scaled = cons2state(u, equations)
  v1_mean, v2_mean, c_mean, rho_mean = cons2mean(u, equations)

  # Calculate flux for conservative state variables
  if orientation == 1
    f1 = v1_mean * v1_prime + v2_mean * v2_prime + c_mean^2 * p_prime_scaled / rho_mean
    f2 = zero(eltype(u))
    f3 = rho_mean * v1_prime + v1_mean * p_prime_scaled
  else
    f1 = zero(eltype(u))
    f2 = v1_mean * v1_prime + v2_mean * v2_prime + c_mean^2 * p_prime_scaled / rho_mean
    f3 = rho_mean * v2_prime + v2_mean * p_prime_scaled
  end

  # The rest of the state variables are actually variable coefficients, hence the flux should be
  # zero. See https://github.com/trixi-framework/Trixi.jl/issues/358#issuecomment-784828762
  # for details.
  f4 = f5 = f6 = f7 = zero(eltype(u))

  return SVector(f1, f2, f3, f4, f5, f6, f7)
end


# Calculate maximum wave speed for local Lax-Friedrichs-type dissipation
@inline function max_abs_speed_naive(u_ll, u_rr, orientation::Integer, equations::AcousticPerturbationEquations2D)
  # Calculate v = v_prime + v_mean
  v_prime_ll = u_ll[orientation]
  v_prime_rr = u_rr[orientation]
  v_mean_ll = u_ll[orientation + 3]
  v_mean_rr = u_rr[orientation + 3]

  v_ll = v_prime_ll + v_mean_ll
  v_rr = v_prime_rr + v_mean_rr

  c_mean_ll = u_ll[6]
  c_mean_rr = u_rr[6]

  λ_max = max(abs(v_ll), abs(v_rr)) + max(c_mean_ll, c_mean_rr)
end


# Calculate 1D flux for a single point in the normal direction
# Note, this directional vector is not normalized
@inline function flux(u, normal_direction::AbstractVector, equations::AcousticPerturbationEquations2D)
  v1_prime, v2_prime, p_prime_scaled = cons2state(u, equations)
  v1_mean, v2_mean, c_mean, rho_mean = cons2mean(u, equations)

  f1 = normal_direction[1] * (v1_mean * v1_prime + v2_mean * v2_prime + c_mean^2 * p_prime_scaled / rho_mean)
  f2 = normal_direction[2] * (v1_mean * v1_prime + v2_mean * v2_prime + c_mean^2 * p_prime_scaled / rho_mean)
  f3 = ( normal_direction[1] * (rho_mean * v1_prime + v1_mean * p_prime_scaled)
       + normal_direction[2] * (rho_mean * v2_prime + v2_mean * p_prime_scaled) )

  # The rest of the state variables are actually variable coefficients, hence the flux should be
  # zero. See https://github.com/trixi-framework/Trixi.jl/issues/358#issuecomment-784828762
  # for details.
  f4 = f5 = f6 = f7 = zero(eltype(u))

  return SVector(f1, f2, f3, f4, f5, f6, f7)
end


# Calculate maximum wave speed for local Lax-Friedrichs-type dissipation
@inline function max_abs_speed_naive(u_ll, u_rr, normal_direction::AbstractVector, equations::AcousticPerturbationEquations2D)
  # Calculate v = v_prime + v_mean
  v_prime_ll = normal_direction[1]*u_ll[1] + normal_direction[2]*u_ll[2]
  v_prime_rr = normal_direction[1]*u_rr[1] + normal_direction[2]*u_rr[2]
  v_mean_ll = normal_direction[1]*u_ll[4] + normal_direction[2]*u_ll[5]
  v_mean_rr = normal_direction[1]*u_rr[4] + normal_direction[2]*u_rr[5]

  v_ll = v_prime_ll + v_mean_ll
  v_rr = v_prime_rr + v_mean_rr

  c_mean_ll = u_ll[6]
  c_mean_rr = u_rr[6]

  λ_max = (max(abs(v_ll), abs(v_rr)) + max(c_mean_ll, c_mean_rr)) * norm(normal_direction)
end


<<<<<<< HEAD
# Specialized `DissipationLocalLaxFriedrichs` to avoid spurious dissipation in the mean values
@inline function (dissipation::DissipationLocalLaxFriedrichs)(u_ll, u_rr, orientation_or_normal_direction,
                                                              equations::AcousticPerturbationEquations2D)
  λ = dissipation.max_abs_speed(u_ll, u_rr, orientation_or_normal_direction, equations)
  diss = -0.5 * λ * (u_rr - u_ll)
  z = zero(eltype(u_ll))
  return SVector(diss[1], diss[2], diss[3], z, z, z, z)
end


"""
    boundary_state_slip_wall(u_inner, normal_direction::AbstractVector,
                             equations::AcousticPertubationEquations2D)

Idea behind this boundary condition is to use an orthogonal projection of the perturbed velocities
to zero out the normal velocity while retaining the possibility of a tangential velocity
in the boundary state. Further details are available in the paper:
- Marcus Bauer, Jürgen Dierke and Roland Ewert (2011)
  Application of a discontinuous Galerkin method to discretize acoustic perturbation equations
  [DOI: 10.2514/1.J050333](https://doi.org/10.2514/1.J050333)
"""
function boundary_state_slip_wall(u_inner, normal_direction::AbstractVector,
                                  equations::AcousticPerturbationEquations2D)
  # normalize the outward pointing direction
  normal = normal_direction / norm(normal_direction)

  # compute the normal and tangential components of the velocity
  u_normal  = normal[1] * u_inner[1] + normal[2] * u_inner[2]
  u_tangent = (u_inner[1] - u_normal * normal[1], u_inner[2] - u_normal * normal[2])

  return SVector(u_tangent[1] - u_normal * normal[1],
                 u_tangent[2] - u_normal * normal[2],
                 u_inner[3],
                 cons2mean(u_inner, equations)...)
end



=======
>>>>>>> edfa693b
@inline have_constant_speed(::AcousticPerturbationEquations2D) = Val(false)

@inline function max_abs_speeds(u, equations::AcousticPerturbationEquations2D)
  v1_mean = u[4]
  v2_mean = u[5]
  c_mean = u[6]

  return abs(v1_mean) + c_mean, abs(v2_mean) + c_mean
end


# Convert conservative variables to primitive
@inline function cons2prim(u, equations::AcousticPerturbationEquations2D)
  p_prime_scaled = u[3]
  c_mean = u[6]
  p_prime = p_prime_scaled * c_mean^2

  return SVector(u[1], u[2], p_prime, u[4], u[5], u[6], u[7])
end

# Convert primitive variables to conservative
@inline function prim2cons(u, equations::AcousticPerturbationEquations2D)
  p_prime = u[3]
  c_mean = u[6]
  p_prime_scaled = p_prime / c_mean^2

  return SVector(u[1], u[2], p_prime_scaled, u[4], u[5], u[6], u[7])
end

# Convert conservative variables to entropy variables
@inline cons2entropy(u, equations::AcousticPerturbationEquations2D) = u


end # @muladd<|MERGE_RESOLUTION|>--- conflicted
+++ resolved
@@ -420,7 +420,6 @@
 end
 
 
-<<<<<<< HEAD
 # Specialized `DissipationLocalLaxFriedrichs` to avoid spurious dissipation in the mean values
 @inline function (dissipation::DissipationLocalLaxFriedrichs)(u_ll, u_rr, orientation_or_normal_direction,
                                                               equations::AcousticPerturbationEquations2D)
@@ -431,36 +430,6 @@
 end
 
 
-"""
-    boundary_state_slip_wall(u_inner, normal_direction::AbstractVector,
-                             equations::AcousticPertubationEquations2D)
-
-Idea behind this boundary condition is to use an orthogonal projection of the perturbed velocities
-to zero out the normal velocity while retaining the possibility of a tangential velocity
-in the boundary state. Further details are available in the paper:
-- Marcus Bauer, Jürgen Dierke and Roland Ewert (2011)
-  Application of a discontinuous Galerkin method to discretize acoustic perturbation equations
-  [DOI: 10.2514/1.J050333](https://doi.org/10.2514/1.J050333)
-"""
-function boundary_state_slip_wall(u_inner, normal_direction::AbstractVector,
-                                  equations::AcousticPerturbationEquations2D)
-  # normalize the outward pointing direction
-  normal = normal_direction / norm(normal_direction)
-
-  # compute the normal and tangential components of the velocity
-  u_normal  = normal[1] * u_inner[1] + normal[2] * u_inner[2]
-  u_tangent = (u_inner[1] - u_normal * normal[1], u_inner[2] - u_normal * normal[2])
-
-  return SVector(u_tangent[1] - u_normal * normal[1],
-                 u_tangent[2] - u_normal * normal[2],
-                 u_inner[3],
-                 cons2mean(u_inner, equations)...)
-end
-
-
-
-=======
->>>>>>> edfa693b
 @inline have_constant_speed(::AcousticPerturbationEquations2D) = Val(false)
 
 @inline function max_abs_speeds(u, equations::AcousticPerturbationEquations2D)
