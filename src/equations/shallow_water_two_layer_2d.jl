--- conflicted
+++ resolved
@@ -331,79 +331,19 @@
 conservation and well-balancedness in both the volume and surface when combined with 
 [`flux_wintermeyer_etal`](@ref).
 """
-<<<<<<< HEAD
-@inline function flux_nonconservative_ersing_etal(u_ll, u_rr, 
+@inline function flux_nonconservative_ersing_etal(u_ll, u_rr,
                                                   orientation::Integer,
                                                   equations::ShallowWaterTwoLayerEquations2D)
-  # Pull the necessary left and right state information
-  h_upper_ll, h_lower_ll = waterheight(u_ll, equations)
-  h_upper_rr, h_lower_rr = waterheight(u_rr, equations)
-  b_rr = u_rr[7]
-  b_ll = u_ll[7]
-
-  # Calculate jumps
-  h_upper_jump =  (h_upper_rr - h_upper_ll)
-  h_lower_jump =  (h_lower_rr - h_lower_ll)
-  b_jump       =  (b_rr       - b_ll)
-
-  z = zero(eltype(u_ll))
-
-  # Bottom gradient nonconservative term: (0, g*h_upper*(b + h_lower)_x, g*h_upper*(b + h_lower)_y ,
-  #                                        0, g*h_lower*(b + r*h_upper)_x, 
-  #                                        g*h_lower*(b + r*h_upper)_y, 0)
-  if orientation == 1
-    f = SVector(z,
-                equations.gravity * h_upper_ll * (b_jump + h_lower_jump),
-                z,z,
-                equations.gravity * h_lower_ll * (b_jump + equations.r * h_upper_jump),
-                z,z)
-  else # orientation == 2
-    f = SVector(z, z,
-                equations.gravity * h_upper_ll * (b_jump + h_lower_jump),
-                z,z,
-                equations.gravity * h_lower_ll * (b_jump + equations.r * h_upper_jump),
-                z)
-  end
-
-  return f
-end
-
-@inline function flux_nonconservative_ersing_etal(u_ll, u_rr,
-                                                  normal_direction_ll::AbstractVector,
-                                                  normal_direction_average::AbstractVector,
-                                                  equations::ShallowWaterTwoLayerEquations2D)
-  # Pull the necessary left and right state information
-  h_upper_ll, h_lower_ll = waterheight(u_ll, equations)
-  h_upper_rr, h_lower_rr = waterheight(u_rr, equations)
-  b_rr = u_rr[7]
-  b_ll = u_ll[7]
-
-  # Calculate jumps
-  h_upper_jump =  (h_upper_rr - h_upper_ll)
-  h_lower_jump =  (h_lower_rr - h_lower_ll)
-  b_jump       =  (b_rr       - b_ll)
-
-  # Note this routine only uses the `normal_direction_average` and the average of the
-  # bottom topography to get a quadratic split form DG gradient on curved elements
-  return SVector(zero(eltype(u_ll)),
-                 normal_direction_average[1] * equations.gravity * h_upper_ll * (b_jump + 
-                     h_lower_jump),
-                 normal_direction_average[2] * equations.gravity * h_upper_ll * (b_jump + 
-                     h_lower_jump),
-                 zero(eltype(u_ll)),
-                 normal_direction_average[1] * equations.gravity * h_lower_ll * (b_jump + 
-                     equations.r * h_upper_jump),
-                 normal_direction_average[2] * equations.gravity * h_lower_ll * (b_jump +
-                     equations.r * h_upper_jump),
-                 zero(eltype(u_ll)))
-=======
-@inline function flux_nonconservative_wintermeyer_etal(u_ll, u_rr,
-                                                       orientation::Integer,
-                                                       equations::ShallowWaterTwoLayerEquations2D)
     # Pull the necessary left and right state information
     h_upper_ll, h_lower_ll = waterheight(u_ll, equations)
     h_upper_rr, h_lower_rr = waterheight(u_rr, equations)
     b_rr = u_rr[7]
+    b_ll = u_ll[7]
+
+    # Calculate jumps
+    h_upper_jump =  (h_upper_rr - h_upper_ll)
+    h_lower_jump =  (h_lower_rr - h_lower_ll)
+    b_jump       =  (b_rr       - b_ll)
 
     z = zero(eltype(u_ll))
 
@@ -412,46 +352,51 @@
     #                                        g*h_lower*(b + r*h_upper)_y, 0)
     if orientation == 1
         f = SVector(z,
-                    equations.gravity * h_upper_ll * (b_rr + h_lower_rr),
+                    equations.gravity * h_upper_ll * (b_jump + h_lower_jump),
                     z, z,
-                    equations.gravity * h_lower_ll * (b_rr + equations.r * h_upper_rr),
+                    equations.gravity * h_lower_ll * (b_jump + equations.r * h_upper_jump),
                     z, z)
     else # orientation == 2
         f = SVector(z, z,
-                    equations.gravity * h_upper_ll * (b_rr + h_lower_rr),
+                    equations.gravity * h_upper_ll * (b_jump + h_lower_jump),
                     z, z,
-                    equations.gravity * h_lower_ll * (b_rr + equations.r * h_upper_rr),
+                    equations.gravity * h_lower_ll * (b_jump + equations.r * h_upper_jump),
                     z)
     end
 
     return f
 end
 
-@inline function flux_nonconservative_wintermeyer_etal(u_ll, u_rr,
-                                                       normal_direction_ll::AbstractVector,
-                                                       normal_direction_average::AbstractVector,
-                                                       equations::ShallowWaterTwoLayerEquations2D)
+@inline function flux_nonconservative_ersing_etal(u_ll, u_rr,
+                                                  normal_direction_ll::AbstractVector,
+                                                  normal_direction_average::AbstractVector,
+                                                  equations::ShallowWaterTwoLayerEquations2D)
     # Pull the necessary left and right state information
     h_upper_ll, h_lower_ll = waterheight(u_ll, equations)
     h_upper_rr, h_lower_rr = waterheight(u_rr, equations)
     b_rr = u_rr[7]
+    b_ll = u_ll[7]
+  
+    # Calculate jumps
+    h_upper_jump =  (h_upper_rr - h_upper_ll)
+    h_lower_jump =  (h_lower_rr - h_lower_ll)
+    b_jump       =  (b_rr       - b_ll)
 
     # Note this routine only uses the `normal_direction_average` and the average of the
     # bottom topography to get a quadratic split form DG gradient on curved elements
     return SVector(zero(eltype(u_ll)),
-                   normal_direction_average[1] * equations.gravity * h_upper_ll *
-                   (b_rr + h_lower_rr),
-                   normal_direction_average[2] * equations.gravity * h_upper_ll *
-                   (b_rr + h_lower_rr),
+                   normal_direction_average[1] * equations.gravity * h_upper_ll * 
+                   (b_jump + h_lower_jump),
+                   normal_direction_average[2] * equations.gravity * h_upper_ll * 
+                   (b_jump + h_lower_jump),
                    zero(eltype(u_ll)),
-                   normal_direction_average[1] * equations.gravity * h_lower_ll *
-                   (b_rr +
-                    equations.r * h_upper_rr),
-                   normal_direction_average[2] * equations.gravity * h_lower_ll *
-                   (b_rr +
-                    equations.r * h_upper_rr),
+                   normal_direction_average[1] * equations.gravity * h_lower_ll * 
+                   (b_jump + equations.r * h_upper_jump),
+                   normal_direction_average[2] * equations.gravity * h_lower_ll * 
+                   (b_jump + equations.r * h_upper_jump),
                    zero(eltype(u_ll)))
 end
+
 
 """
     flux_nonconservative_fjordholm_etal(u_ll, u_rr, orientation::Integer,
@@ -472,200 +417,50 @@
 designation of the upper and lower layer has been changed which leads to a slightly different
 formulation.
 """
-@inline function flux_nonconservative_fjordholm_etal(u_ll, u_rr,
+@inline function flux_nonconservative_fjordholm_etal(u_ll, u_rr, 
                                                      orientation::Integer,
                                                      equations::ShallowWaterTwoLayerEquations2D)
-    # Pull the necessary left and right state information
-    h_upper_ll, h_v1_upper_ll, h_v2_upper_ll, h_lower_ll, h_v1_lower_ll, h_v2_lower_ll, b_ll = u_ll
-    h_upper_rr, h_v1_upper_rr, h_v2_upper_rr, h_lower_rr, h_v1_lower_rr, h_v2_lower_rr, b_rr = u_rr
-
-    # Create average and jump values
-    h_upper_average = 0.5 * (h_upper_ll + h_upper_rr)
-    h_lower_average = 0.5 * (h_lower_ll + h_lower_rr)
-    h_upper_jump = h_upper_rr - h_upper_ll
-    h_lower_jump = h_lower_rr - h_lower_ll
-    b_jump = b_rr - b_ll
-
-    # Assign variables for constants for better readability
-    g = equations.gravity
-
-    # Bottom gradient nonconservative term: (0, g*h_upper*(b+h_lower)_x, g*h_upper*(b+h_lower)_y, 0,
-    #                                        g*h_lower*(b+r*h_upper)_x, g*h_lower*(b+r*h_upper)_x, 0)
-
-    # Includes two parts:
-    #   (i)  Diagonal (consistent) term from the volume flux that uses `b_ll` to avoid
-    #        cross-averaging across a discontinuous bottom topography
-    #   (ii) True surface part that uses `h_average` and `b_jump` to handle discontinuous bathymetry
-    z = zero(eltype(u_ll))
-    if orientation == 1
-        f = SVector(z,
-                    g * h_upper_ll * (b_ll + h_lower_ll) +
-                    g * h_upper_average * (b_jump + h_lower_jump),
-                    z, z,
-                    g * h_lower_ll * (b_ll + equations.r * h_upper_ll) +
-                    g * h_lower_average * (b_jump +
-                                           equations.r * h_upper_jump),
-                    z, z)
-    else # orientation == 2
-        f = SVector(z, z,
-                    g * h_upper_ll * (b_ll + h_lower_ll) +
-                    g * h_upper_average * (b_jump + h_lower_jump),
-                    z, z,
-                    g * h_lower_ll * (b_ll + equations.r * h_upper_ll) +
-                    g * h_lower_average * (b_jump +
-                                           equations.r * h_upper_jump),
-                    z)
-    end
-
-    return f
-end
-
-@inline function flux_nonconservative_fjordholm_etal(u_ll, u_rr,
-                                                     normal_direction_ll::AbstractVector,
-                                                     normal_direction_average::AbstractVector,
-                                                     equations::ShallowWaterTwoLayerEquations2D)
-    # Pull the necessary left and right state information
-    h_upper_ll, h_v1_upper_ll, h_v2_upper_ll, h_lower_ll, h_v1_lower_ll, h_v2_lower_ll, b_ll = u_ll
-    h_upper_rr, h_v1_upper_rr, h_v2_upper_rr, h_lower_rr, h_v1_lower_rr, h_v2_lower_rr, b_rr = u_rr
-
-    # Create average and jump values
-    h_upper_average = 0.5 * (h_upper_ll + h_upper_rr)
-    h_lower_average = 0.5 * (h_lower_ll + h_lower_rr)
-    h_upper_jump = h_upper_rr - h_upper_ll
-    h_lower_jump = h_lower_rr - h_lower_ll
-    b_jump = b_rr - b_ll
-
-    # Comes in two parts:
-    #   (i)  Diagonal (consistent) term from the volume flux that uses `normal_direction_average`
-    #        but we use `b_ll` to avoid cross-averaging across a discontinuous bottom topography
-    f2 = normal_direction_average[1] * equations.gravity * h_upper_ll *
-         (b_ll + h_lower_ll)
-    f3 = normal_direction_average[2] * equations.gravity * h_upper_ll *
-         (b_ll + h_lower_ll)
-    f5 = normal_direction_average[1] * equations.gravity * h_lower_ll *
-         (b_ll + equations.r * h_upper_ll)
-    f6 = normal_direction_average[2] * equations.gravity * h_lower_ll *
-         (b_ll + equations.r * h_upper_ll)
-    #   (ii) True surface part that uses `normal_direction_ll`, `h_average` and `b_jump`
-    #        to handle discontinuous bathymetry
-    f2 += normal_direction_ll[1] * equations.gravity * h_upper_average *
-          (b_jump + h_lower_jump)
-    f3 += normal_direction_ll[2] * equations.gravity * h_upper_average *
-          (b_jump + h_lower_jump)
-    f5 += normal_direction_ll[1] * equations.gravity * h_lower_average *
-          (b_jump +
-           equations.r * h_upper_jump)
-    f6 += normal_direction_ll[2] * equations.gravity * h_lower_average *
-          (b_jump +
-           equations.r * h_upper_jump)
-
-    # Continuity equations do not have a nonconservative flux
-    f1 = f4 = zero(eltype(u_ll))
-
-    return SVector(f1, f2, f3, f4, f5, f6, zero(eltype(u_ll)))
-end
-
-"""
-    flux_fjordholm_etal(u_ll, u_rr, orientation,
-                        equations::ShallowWaterTwoLayerEquations2D)
-
-Total energy conservative (mathematical entropy for two-layer shallow water equations). When the 
-bottom topography is nonzero this should only be used as a surface flux otherwise the scheme will 
-not be well-balanced. For well-balancedness in the volume flux use [`flux_wintermeyer_etal`](@ref).
-
-Details are available in Eq. (4.1) in the paper:
-- Ulrik S. Fjordholm, Siddhartha Mishra and Eitan Tadmor (2011)
-  Well-balanced and energy stable schemes for the shallow water equations with discontinuous 
-  topography [DOI: 10.1016/j.jcp.2011.03.042](https://doi.org/10.1016/j.jcp.2011.03.042)
-and the application to two layers is shown in the paper:
-- Ulrik Skre Fjordholm (2012)
-  Energy conservative and stable schemes for the two-layer shallow water equations.
-  [DOI: 10.1142/9789814417099_0039](https://doi.org/10.1142/9789814417099_0039)
-It should be noted that the equations are ordered differently and the
-designation of the upper and lower layer has been changed which leads to a slightly different
-formulation.
-"""
-@inline function flux_fjordholm_etal(u_ll, u_rr,
-                                     orientation::Integer,
-                                     equations::ShallowWaterTwoLayerEquations2D)
-    # Unpack left and right state
-    h_upper_ll, h_lower_ll = waterheight(u_ll, equations)
-    v1_upper_ll, v2_upper_ll, v1_lower_ll, v2_lower_ll = velocity(u_ll, equations)
-    h_upper_rr, h_lower_rr = waterheight(u_rr, equations)
-    v1_upper_rr, v2_upper_rr, v1_lower_rr, v2_lower_rr = velocity(u_rr, equations)
-
-    # Average each factor of products in flux
-    h_upper_avg = 0.5 * (h_upper_ll + h_upper_rr)
-    h_lower_avg = 0.5 * (h_lower_ll + h_lower_rr)
-    v1_upper_avg = 0.5 * (v1_upper_ll + v1_upper_rr)
-    v1_lower_avg = 0.5 * (v1_lower_ll + v1_lower_rr)
-    v2_upper_avg = 0.5 * (v2_upper_ll + v2_upper_rr)
-    v2_lower_avg = 0.5 * (v2_lower_ll + v2_lower_rr)
-    p1_avg = 0.25 * equations.gravity * (h_upper_ll^2 + h_upper_rr^2)
-    p2_avg = 0.25 * equations.gravity * (h_lower_ll^2 + h_lower_rr^2)
-
-    # Calculate fluxes depending on orientation
-    if orientation == 1
-        f1 = h_upper_avg * v1_upper_avg
-        f2 = f1 * v1_upper_avg + p1_avg
-        f3 = f1 * v2_upper_avg
-        f4 = h_lower_avg * v1_lower_avg
-        f5 = f4 * v1_lower_avg + p2_avg
-        f6 = f4 * v2_lower_avg
-    else
-        f1 = h_upper_avg * v2_upper_avg
-        f2 = f1 * v1_upper_avg
-        f3 = f1 * v2_upper_avg + p1_avg
-        f4 = h_lower_avg * v2_lower_avg
-        f5 = f4 * v1_lower_avg
-        f6 = f4 * v2_lower_avg + p2_avg
-    end
-
-    return SVector(f1, f2, f3, f4, f5, f6, zero(eltype(u_ll)))
-end
-
-@inline function flux_fjordholm_etal(u_ll, u_rr,
-                                     normal_direction::AbstractVector,
-                                     equations::ShallowWaterTwoLayerEquations2D)
-    # Unpack left and right state
-    h_upper_ll, h_lower_ll = waterheight(u_ll, equations)
-    v1_upper_ll, v2_upper_ll, v1_lower_ll, v2_lower_ll = velocity(u_ll, equations)
-    h_upper_rr, h_lower_rr = waterheight(u_rr, equations)
-    v1_upper_rr, v2_upper_rr, v1_lower_rr, v2_lower_rr = velocity(u_rr, equations)
-
-    # Compute velocity in normal direction
-    v_upper_dot_n_ll = v1_upper_ll * normal_direction[1] +
-                       v2_upper_ll * normal_direction[2]
-    v_upper_dot_n_rr = v1_upper_rr * normal_direction[1] +
-                       v2_upper_rr * normal_direction[2]
-    v_lower_dot_n_ll = v1_lower_ll * normal_direction[1] +
-                       v2_lower_ll * normal_direction[2]
-    v_lower_dot_n_rr = v1_lower_rr * normal_direction[1] +
-                       v2_lower_rr * normal_direction[2]
-
-    # Average each factor of products in flux
-    h_upper_avg = 0.5 * (h_upper_ll + h_upper_rr)
-    h_lower_avg = 0.5 * (h_lower_ll + h_lower_rr)
-    v1_upper_avg = 0.5 * (v1_upper_ll + v1_upper_rr)
-    v1_lower_avg = 0.5 * (v1_lower_ll + v1_lower_rr)
-    v2_upper_avg = 0.5 * (v2_upper_ll + v2_upper_rr)
-    v2_lower_avg = 0.5 * (v2_lower_ll + v2_lower_rr)
-    p1_avg = 0.25 * equations.gravity * (h_upper_ll^2 + h_upper_rr^2)
-    p2_avg = 0.25 * equations.gravity * (h_lower_ll^2 + h_lower_rr^2)
-    v_upper_dot_n_avg = 0.5 * (v_upper_dot_n_ll + v_upper_dot_n_rr)
-    v_lower_dot_n_avg = 0.5 * (v_lower_dot_n_ll + v_lower_dot_n_rr)
-
-    # Calculate fluxes depending on normal_direction
-    f1 = h_upper_avg * v_upper_dot_n_avg
-    f2 = f1 * v1_upper_avg + p1_avg * normal_direction[1]
-    f3 = f1 * v2_upper_avg + p1_avg * normal_direction[2]
-    f4 = h_lower_avg * v_lower_dot_n_avg
-    f5 = f4 * v1_lower_avg + p2_avg * normal_direction[1]
-    f6 = f4 * v2_lower_avg + p2_avg * normal_direction[2]
-
-    return SVector(f1, f2, f3, f4, f5, f6, zero(eltype(u_ll)))
->>>>>>> 414dafa3
-end
+  # Pull the necessary left and right state information
+  h_upper_ll, h_v1_upper_ll, h_v2_upper_ll, h_lower_ll, h_v1_lower_ll, h_v2_lower_ll, b_ll = u_ll
+  h_upper_rr, h_v1_upper_rr, h_v2_upper_rr, h_lower_rr, h_v1_lower_rr, h_v2_lower_rr, b_rr = u_rr
+
+  # Create average and jump values
+  h_upper_average = 0.5 * (h_upper_ll + h_upper_rr)
+  h_lower_average = 0.5 * (h_lower_ll + h_lower_rr)
+  h_upper_jump    = h_upper_rr - h_upper_ll
+  h_lower_jump    = h_lower_rr - h_lower_ll
+  b_jump     = b_rr  - b_ll
+
+  # Assign variables for constants for better readability
+  g = equations.gravity
+
+  # Bottom gradient nonconservative term: (0, g*h_upper*(b+h_lower)_x, g*h_upper*(b+h_lower)_y, 0,
+  #                                        g*h_lower*(b+r*h_upper)_x, g*h_lower*(b+r*h_upper)_x, 0)
+
+  # Includes two parts:
+  #   (i)  Diagonal (consistent) term from the volume flux that uses `b_ll` to avoid
+  #        cross-averaging across a discontinuous bottom topography
+  #   (ii) True surface part that uses `h_average` and `b_jump` to handle discontinuous bathymetry
+  z = zero(eltype(u_ll))
+  if orientation == 1 
+    f = SVector(
+      z,
+      g * h_upper_ll * (b_ll +   h_lower_ll) + g * h_upper_average * (b_jump +   h_lower_jump),
+      z,z,
+      g * h_lower_ll * (b_ll + equations.r * h_upper_ll) + g * h_lower_average * (b_jump +
+          equations.r * h_upper_jump),
+      z,z)
+  else # orientation == 2
+    f = SVector(
+      z,z,
+      g * h_upper_ll * (b_ll +   h_lower_ll) + g * h_upper_average * (b_jump +   h_lower_jump),
+      z,z,
+      g * h_lower_ll * (b_ll + equations.r * h_upper_ll) + g * h_lower_average * (b_jump + 
+          equations.r * h_upper_jump),
+      z)
+  end
+end
+
 
 """
     flux_wintermeyer_etal(u_ll, u_rr, orientation,
@@ -757,113 +552,20 @@
 end
 
 """
-<<<<<<< HEAD
     flux_es_ersing_etal(u_ll, u_rr, orientation_or_normal_direction,
                         equations::ShallowWaterTwoLayerEquations2D)
+
 Entropy stable surface flux for the two-layer shallow water equations. Uses the entropy conservative 
 [`flux_wintermeyer_etal`](@ref) and adds a Lax-Friedrichs type dissipation dependent on the jump of 
 entropy variables. 
 """
 @inline function flux_es_ersing_etal(u_ll, u_rr,
-                                     orientation_or_normal_direction, 
-                                     equations::ShallowWaterTwoLayerEquations2D)   
-  # Compute entropy conservative flux but without the bottom topography
-  f_ec = flux_wintermeyer_etal(u_ll, u_rr,
-                               orientation_or_normal_direction,
-                               equations)
-
-  # Get maximum signal velocity
-  λ = max_abs_speed_naive(u_ll, u_rr, orientation_or_normal_direction, equations)
-
-  # Get entropy variables but without the bottom topography
-  q_rr = cons2entropy(u_rr,equations)
-  q_ll = cons2entropy(u_ll,equations)
-
-  # Average values from left and right 
-  u_avg = (u_ll + u_rr)/2
-
-  # Introduce variables for better readability
-  rho_upper = equations.rho_upper
-  rho_lower = equations.rho_lower
-  g    = equations.gravity
-  drho = rho_upper - rho_lower
-
-  # Entropy Jacobian matrix
-  H = @SMatrix [
-    [-rho_lower/(g*rho_upper*drho);;
-     -rho_lower*u_avg[2]/(g*rho_upper*u_avg[1]*drho);;
-     -rho_lower*u_avg[3]/(g*rho_upper*u_avg[1]*drho);;
-     1.0/(g*drho);;
-     u_avg[5]/(g*u_avg[4]*drho);;
-     u_avg[6]/(g*u_avg[4]*drho);;
-     0];
-    [-rho_lower*u_avg[2]/(g*rho_upper*u_avg[1]*drho);;
-     (g*rho_upper*u_avg[1]^3 - g*rho_lower*u_avg[1]^3 +
-         -rho_lower*u_avg[2]^2)/(g*rho_upper*u_avg[1]^2*drho);;
-     -rho_lower*u_avg[2]*u_avg[3]/(g*rho_upper*u_avg[1]^2*drho);;
-     u_avg[2]/(g*u_avg[1]*drho);;
-     u_avg[2]*u_avg[5]/(g*u_avg[1]*u_avg[4]*drho);;
-     u_avg[2]*u_avg[6]/(g*u_avg[1]*u_avg[4]*drho);;
-     0];
-    [-rho_lower*u_avg[3]/(g*rho_upper*u_avg[1]*drho);;
-     -rho_lower*u_avg[2]*u_avg[3]/(g*rho_upper*u_avg[1]^2*drho);;
-     (g*rho_upper*u_avg[1]^3 - g*rho_lower*u_avg[1]^3 +
-         -rho_lower*u_avg[3]^2)/(g*rho_upper*u_avg[1]^2*drho);;
-     u_avg[3]/(g*u_avg[1]*drho);;
-     u_avg[3]*u_avg[5]/(g*u_avg[1]*u_avg[4]*drho);;
-     u_avg[3]*u_avg[6]/(g*u_avg[1]*u_avg[4]*drho);;
-     0];
-    [1.0/(g*drho);;
-     u_avg[2]/(g*u_avg[1]*drho);;
-     u_avg[3]/(g*u_avg[1]*drho);;
-     -1.0/(g*drho);;
-     -u_avg[5]/(g*u_avg[4]*drho);;
-     -u_avg[6]/(g*u_avg[4]*drho);;
-     0];
-    [u_avg[5]/(g*u_avg[4]*drho);;
-     u_avg[2]*u_avg[5]/(g*u_avg[1]*u_avg[4]*drho);;
-     u_avg[3]*u_avg[5]/(g*u_avg[1]*u_avg[4]*drho);;
-     -u_avg[5]/(g*u_avg[4]*drho);;
-     (g*rho_upper*u_avg[4]^3 - g*rho_lower*u_avg[4]^3 +
-         -rho_lower*u_avg[5]^2)/(g*rho_lower*u_avg[4]^2*drho);;
-     -u_avg[5]*u_avg[6]/(g*u_avg[4]^2*drho);;
-     0];
-    [u_avg[6]/(g*u_avg[4]*drho);;
-     u_avg[2]*u_avg[6]/(g*u_avg[1]*u_avg[4]*drho);;
-     u_avg[3]*u_avg[6]/(g*u_avg[1]*u_avg[4]*drho);;
-     -u_avg[6]/(g*u_avg[4]*drho);;
-     -u_avg[5]*u_avg[6]/(g*u_avg[4]^2*drho);;
-     (g*rho_upper*u_avg[4]^3 - g*rho_lower*u_avg[4]^3 +
-     -rho_lower*u_avg[6]^2)/(g*rho_lower*u_avg[4]^2*drho);;0];
-    [0;;0;;0;;0;;0;;0;;0]]
-
-  # Add dissipation to entropy conservative flux to obtain entropy stable flux
-  f_es = f_ec - 0.5 * λ * H * (q_rr - q_ll)
-  
-  return SVector(f_es[1], f_es[2], f_es[3], f_es[4], f_es[5], f_es[6], zero(eltype(u_ll)))
-=======
-    flux_es_fjordholm_etal(u_ll, u_rr, orientation_or_normal_direction,
-                           equations::ShallowWaterTwoLayerEquations1D)
-
-Entropy stable surface flux for the two-layer shallow water equations. Uses the entropy conservative 
-[`flux_fjordholm_etal`](@ref) and adds a Lax-Friedrichs type dissipation dependent on the jump of entropy
-variables. 
-
-Further details are available in the paper:
-- Ulrik Skre Fjordholm (2012)
-Energy conservative and stable schemes for the two-layer shallow water equations.
-[DOI: 10.1142/9789814417099_0039](https://doi.org/10.1142/9789814417099_0039)
-It should be noted that the equations are ordered differently and the
-designation of the upper and lower layer has been changed which leads to a slightly different
-formulation.
-"""
-@inline function flux_es_fjordholm_etal(u_ll, u_rr,
-                                        orientation_or_normal_direction,
-                                        equations::ShallowWaterTwoLayerEquations2D)
+                                     orientation_or_normal_direction,
+                                     equations::ShallowWaterTwoLayerEquations2D)
     # Compute entropy conservative flux but without the bottom topography
-    f_ec = flux_fjordholm_etal(u_ll, u_rr,
-                               orientation_or_normal_direction,
-                               equations)
+    f_ec = flux_wintermeyer_etal(u_ll, u_rr,
+                                 orientation_or_normal_direction,
+                                 equations)
 
     # Get maximum signal velocity
     λ = max_abs_speed_naive(u_ll, u_rr, orientation_or_normal_direction, equations)
@@ -937,7 +639,6 @@
 
     return SVector(f_es[1], f_es[2], f_es[3], f_es[4], f_es[5], f_es[6],
                    zero(eltype(u_ll)))
->>>>>>> 414dafa3
 end
 
 # Calculate approximation for maximum wave speed for local Lax-Friedrichs-type dissipation as the
@@ -1012,6 +713,7 @@
     return max(abs(v_m_ll), abs(v_m_rr)) + max(c_ll, c_rr) * norm(normal_direction)
 end
 
+
 # Specialized `DissipationLocalLaxFriedrichs` to avoid spurious dissipation in the bottom topography
 @inline function (dissipation::DissipationLocalLaxFriedrichs)(u_ll, u_rr,
                                                               orientation_or_normal_direction,
@@ -1075,11 +777,11 @@
     v1_upper, v2_upper, v1_lower, v2_lower = velocity(u, equations)
 
     w1 = rho_upper * (equations.gravity * (h_upper + h_lower + b) +
-          -0.5 * (v1_upper^2 + v2_upper^2))
+                      -0.5 * (v1_upper^2 + v2_upper^2))
     w2 = rho_upper * v1_upper
     w3 = rho_upper * v2_upper
     w4 = rho_lower * (equations.gravity * (equations.r * h_upper + h_lower + b) +
-          -0.5 * (v1_lower^2 + v2_lower^2))
+                      -0.5 * (v1_lower^2 + v2_lower^2))
     w5 = rho_lower * v1_lower
     w6 = rho_lower * v2_lower
     return SVector(w1, w2, w3, w4, w5, w6, b)
