--- conflicted
+++ resolved
@@ -264,8 +264,6 @@
 """
 const flux_hll = FluxHLL()
 
-<<<<<<< HEAD
-
 # An empty version of the `min_max_speed_chen_noelle` function is declared here
 # in order to create a dimension agnostic version of `flux_hll_chen_noelle`.
 # The full description of this wave speed estimate can be found in the docstrings
@@ -287,9 +285,6 @@
 """
 const flux_hll_chen_noelle = FluxHLL(min_max_speed_chen_noelle)
 
-
-=======
->>>>>>> b716eb4d
 """
     flux_shima_etal_turbo(u_ll, u_rr, orientation_or_normal_direction, equations)
 
