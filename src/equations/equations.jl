--- conflicted
+++ resolved
@@ -278,18 +278,12 @@
 have_nonconservative_terms(::AbstractEquations) = False()
 """
     n_nonconservative_terms(equations)
-<<<<<<< HEAD
-Number of nonconservative terms in the form local * symmetric for a particular equation.
-"""
-function n_nonconservative_terms(::AbstractEquations) end
-=======
 
 Number of nonconservative terms in the form local * symmetric for a particular equation.
 This function needs to be specialized only if equations with nonconservative terms are
 combined with certain solvers (e.g., subcell limiting).
 """
 function n_nonconservative_terms end
->>>>>>> 61c33b0a
 have_constant_speed(::AbstractEquations) = False()
 
 default_analysis_errors(::AbstractEquations) = (:l2_error, :linf_error)
