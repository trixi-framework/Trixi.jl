# By default, Julia/LLVM does not use fused multiply-add operations (FMAs).
# Since these FMAs can increase the performance of many numerical algorithms,
# we need to opt-in explicitly.
# See https://ranocha.de/blog/Optimizing_EC_Trixi for further details.
@muladd begin


# Retrieve number of variables from equation instance
@inline nvariables(::AbstractEquations{NDIMS, NVARS}) where {NDIMS, NVARS} = NVARS

# TODO: Taal performance, 1:NVARS vs. Base.OneTo(NVARS) vs. SOneTo(NVARS)
"""
    eachvariable(equations::AbstractEquations)

Return an iterator over the indices that specify the location in relevant data structures
for the variables in `equations`. In particular, not the variables themselves are returned.
"""
@inline eachvariable(equations::AbstractEquations) = Base.OneTo(nvariables(equations))

"""
    get_name(equations::AbstractEquations)

Returns the canonical, human-readable name for the given system of equations.

# Examples
```jldoctest
julia> Trixi.get_name(CompressibleEulerEquations1D(1.4))
"CompressibleEulerEquations1D"
```
"""
get_name(equations::AbstractEquations) = equations |> typeof |> nameof |> string

"""
    varnames(conversion_function, equations)

Return the list of variable names when applying `conversion_function` to the
conserved variables associated to `equations`. This function is mainly used
internally to determine output to screen and for IO, e.g., for the
[`AnalysisCallback`](@ref) and the [`SaveSolutionCallback`](@ref).
Common choices of the `conversion_function` are [`cons2cons`](@ref) and
[`cons2prim`](@ref).
"""
function varnames end


# Add methods to show some information on systems of equations.
function Base.show(io::IO, equations::AbstractEquations)
  # Since this is not performance-critical, we can use `@nospecialize` to reduce latency.
  @nospecialize equations # reduce precompilation time

  print(io, get_name(equations), " with ")
  if nvariables(equations) == 1
    print(io, "one variable")
  else
    print(io, nvariables(equations), " variables")
  end
end

function Base.show(io::IO, ::MIME"text/plain", equations::AbstractEquations)
  # Since this is not performance-critical, we can use `@nospecialize` to reduce latency.
  @nospecialize equations # reduce precompilation time

  if get(io, :compact, false)
    show(io, equations)
  else
    summary_header(io, get_name(equations))
    summary_line(io, "#variables", nvariables(equations))
    for variable in eachvariable(equations)
      summary_line(increment_indent(io),
                   "variable " * string(variable),
                   varnames(cons2cons, equations)[variable])
    end
    summary_footer(io)
  end
end


@inline Base.ndims(::AbstractEquations{NDIMS}) where NDIMS = NDIMS

# equations act like scalars in broadcasting
Base.broadcastable(equations::AbstractEquations) = Ref(equations)


"""
    flux(u, orientation_or_normal, equations)

Given the conservative variables `u`, calculate the (physical) flux in Cartesian
direction `orientation::Integer` or in arbitrary direction `normal::AbstractVector`
for the corresponding set of governing `equations`.
`orientation` is `1`, `2`, and `3` for the x-, y-, and z-directions, respectively.
"""
function flux end

"""
    flux(u, normal_direction::AbstractVector, equations::AbstractEquations{1})

Enables calling `flux` with a non-integer argument `normal_direction` for one-dimensional
equations. Returns the value of `flux(u, 1, equations)` scaled by `normal_direction[1]`.
"""
@inline function flux(u, normal_direction::AbstractVector, equations::AbstractEquations{1})
  # Call `flux` with `orientation::Int = 1` for dispatch. Note that the actual
  # `orientation` argument is ignored.
  return normal_direction[1] * flux(u, 1, equations)
end


"""
    rotate_to_x(u, normal, equations)

Apply the rotation that maps `normal` onto the x-axis to the convservative variables `u`.
This is used by [`FluxRotated`](@ref) to calculate the numerical flux of rotationally
invariant equations in arbitrary normal directions.

See also: [`rotate_from_x`](@ref)
"""
function rotate_to_x end

"""
    rotate_from_x(u, normal, equations)

Apply the rotation that maps the x-axis onto `normal` to the convservative variables `u`.
This is used by [`FluxRotated`](@ref) to calculate the numerical flux of rotationally
invariant equations in arbitrary normal directions.

See also: [`rotate_to_x`](@ref)
"""
function rotate_from_x end


"""
    BoundaryConditionDirichlet(boundary_value_function)

Create a Dirichlet boundary condition that uses the function `boundary_value_function`
to specify the values at the boundary.
This can be used to create a boundary condition that specifies exact boundary values
by passing the exact solution of the equation.
The passed boundary value function will be called with the same arguments as an initial condition function is called, i.e., as
```julia
boundary_value_function(x, t, equations)
```
where `x` specifies the coordinates, `t` is the current time, and `equation` is the corresponding system of equations.

# Examples
```julia
julia> BoundaryConditionDirichlet(initial_condition_convergence_test)
```
"""
struct BoundaryConditionDirichlet{B}
  boundary_value_function::B
end

# Dirichlet-type boundary condition for use with TreeMesh or StructuredMesh
@inline function (boundary_condition::BoundaryConditionDirichlet)(u_inner, orientation_or_normal,
                                                                  direction,
                                                                  x, t,
                                                                  surface_flux_function, equations)
  u_boundary = boundary_condition.boundary_value_function(x, t, equations)

  # Calculate boundary flux
  if iseven(direction) # u_inner is "left" of boundary, u_boundary is "right" of boundary
    flux = surface_flux_function(u_inner, u_boundary, orientation_or_normal, equations)
  else # u_boundary is "left" of boundary, u_inner is "right" of boundary
    flux = surface_flux_function(u_boundary, u_inner, orientation_or_normal, equations)
  end

  return flux
end

# Dirichlet-type boundary condition for use with UnstructuredMesh2D
# Note: For unstructured we lose the concept of an "absolute direction"
@inline function (boundary_condition::BoundaryConditionDirichlet)(u_inner,
                                                                  normal_direction::AbstractVector,
                                                                  x, t,
                                                                  surface_flux_function,
                                                                  equations)
  # get the external value of the solution
  u_boundary = boundary_condition.boundary_value_function(x, t, equations)

  # Calculate boundary flux
  flux = surface_flux_function(u_inner, u_boundary, normal_direction, equations)

  return flux
end

# operator types used for dispatch on parabolic boundary fluxes
struct Gradient end
struct Divergence end

"""
    BoundaryConditionNeumann(boundary_normal_flux_function)

Similar to `BoundaryConditionDirichlet`, but creates a Neumann boundary condition for parabolic
equations that uses the function `boundary_normal_flux_function` to specify the values of the normal
flux at the boundary.
The passed boundary value function will be called with the same arguments as an initial condition function is called, i.e., as
```julia
boundary_normal_flux_function(x, t, equations)
```
where `x` specifies the coordinates, `t` is the current time, and `equation` is the corresponding system of equations.
"""
struct BoundaryConditionNeumann{B}
  boundary_normal_flux_function::B
end

# set sensible default values that may be overwritten by specific equations
"""
    have_nonconservative_terms(equations)

Trait function determining whether `equations` represent a conservation law
with or without nonconservative terms. Classical conservation laws such as the
[`CompressibleEulerEquations2D`](@ref) do not have nonconservative terms. The
[`ShallowWaterEquations2D`](@ref) with non-constant bottom topography are an
example of equations with nonconservative terms.
The return value will be `True()` or `False()` to allow dispatching on the return type.
"""
have_nonconservative_terms(::AbstractEquations) = False()
have_constant_speed(::AbstractEquations) = False()

default_analysis_errors(::AbstractEquations)     = (:l2_error, :linf_error)
"""
    default_analysis_integrals(equations)

Default analysis integrals used by the [`AnalysisCallback`](@ref).
"""
default_analysis_integrals(::AbstractEquations)  = (entropy_timederivative,)


"""
    cons2cons(u, equations)

Return the conserved variables `u`. While this function is as trivial as `identity`,
it is also as useful.
"""
@inline cons2cons(u, ::AbstractEquations) = u

@inline Base.first(u, ::AbstractEquations) = first(u)

"""
    cons2prim(u, equations)

Convert the conserved variables `u` to the primitive variables for a given set of
`equations`. `u` is a vector type of the correct length `nvariables(equations)`.
Notice the function doesn't include any error checks for the purpose of efficiency,
so please make sure your input is correct.
The inverse conversion is performed by [`prim2cons`](@ref).
"""
function cons2prim end

"""
    prim2cons(u, equations)

Convert the primitive variables `u` to the conserved variables for a given set of
`equations`. `u` is a vector type of the correct length `nvariables(equations)`.
Notice the function doesn't include any error checks for the purpose of efficiency,
so please make sure your input is correct.
The inverse conversion is performed by [`cons2prim`](@ref).
"""
function prim2cons end

"""
    entropy(u, equations)

Return the chosen entropy of the conserved variables `u` for a given set of
`equations`.

`u` is a vector of the conserved variables at a single node, i.e., a vector
of the correct length `nvariables(equations)`.
"""
function entropy end

"""
    cons2entropy(u, equations)

Convert the conserved variables `u` to the entropy variables for a given set of
`equations` with chosen standard [`entropy`](@ref).

`u` is a vector type of the correct length `nvariables(equations)`.
Notice the function doesn't include any error checks for the purpose of efficiency,
so please make sure your input is correct.
The inverse conversion is performed by [`entropy2cons`](@ref).
"""
function cons2entropy end

"""
    entropy2cons(w, equations)

Convert the entropy variables `w` based on a standard [`entropy`](@ref) to the
conserved variables for a given set of `equations`.
`u` is a vector type of the correct length `nvariables(equations)`.
Notice the function doesn't include any error checks for the purpose of efficiency,
so please make sure your input is correct.
The inverse conversion is performed by [`cons2entropy`](@ref).
"""
function entropy2cons end

<<<<<<< HEAD

"""
    BoundaryConditionCoupled(other_semi_index, indices, uEltype)
Boundary condition to glue two meshes together. Solution values at the boundary
of another mesh will be used as boundary values. This requires the use
of [`SemidiscretizationCoupled`](@ref). The other mesh is specified by `other_semi_index`,
which is the index of the mesh in the tuple of semidiscretizations.
Note that the elements and nodes of the two meshes at the coupled boundary must coincide.
This is currently only implemented for [`StructuredMesh`](@ref).
# Arguments
- `other_semi_index`: the index in `SemidiscretizationCoupled` of the semidiscretization
                      from which the values are copied
- `indices::Tuple`: node/cell indices at the boundary of the mesh in the other
                    semidiscretization. See examples below.
- `uEltype::Type`: element type of solution
# Examples
'''julia
# Connect the left boundary of mesh 2 to our boundary such that our positive
# boundary direction will match the positive y direction of the other boundary
BoundaryConditionCoupled(2, (1, :i), Float64)
# Connect the same two boundaries oppositely oriented
BoundaryConditionCoupled(2, (1, :i_backwards), Float64)
# Using this as y_neg boundary will connect `our_cells[i, 1, j]` to `other_cells[j, end-i, end]`
BoundaryConditionCoupled(2, (:j, :i_backwards, :end), Float64)
'''
!!! warning "Experimental code"
    This is an experimental feature and can change any time.
"""
mutable struct BoundaryConditionCoupled{NDIMS, NDIMST2M1, uEltype<:Real, I}
  # Buffer for boundary values: [variable, nodes_i, nodes_j, cell_i, cell_j]
  u_boundary       ::Array{uEltype, NDIMST2M1} # NDIMS * 2 - 1
  other_semi_index ::Int
  other_orientation::Int
  indices          ::I

  function BoundaryConditionCoupled(other_semi_index, indices, uEltype)
    NDIMS = length(indices)
    u_boundary = Array{uEltype, NDIMS*2-1}(undef, ntuple(_ -> 0, NDIMS*2-1))

    if indices[1] in (:begin, :end)
      other_orientation = 1
    elseif indices[2] in (:begin, :end)
      other_orientation = 2
    else
      other_orientation = 3
    end

    new{NDIMS, NDIMS*2-1, uEltype, typeof(indices)}(
      u_boundary, other_semi_index, other_orientation, indices)
  end
end

function (boundary_condition::BoundaryConditionCoupled)(u_inner, orientation, direction,
                                                        cell_indices, surface_node_indices,
                                                        surface_flux_function, equations)
  # get_node_vars(boundary_condition.u_boundary, equations, solver, surface_node_indices..., cell_indices...),
  # but we don't have a solver here
  u_boundary = SVector(ntuple(v -> boundary_condition.u_boundary[v, surface_node_indices..., cell_indices...],
                              Val(nvariables(equations))))

  # Calculate boundary flux
  if iseven(direction) # u_inner is "left" of boundary, u_boundary is "right" of boundary
    flux = surface_flux_function(u_inner, u_boundary, orientation, equations)
  else # u_boundary is "left" of boundary, u_inner is "right" of boundary
    flux = surface_flux_function(u_boundary, u_inner, orientation, equations)
  end

  return flux
end

=======
"""
    energy_total(u, equations)

Return the total energy of the conserved variables `u` for a given set of
`equations`, e.g., the [`CompressibleEulerEquations2D`](@ref).

`u` is a vector of the conserved variables at a single node, i.e., a vector
of the correct length `nvariables(equations)`.
"""
function energy_total end

"""
    energy_kinetic(u, equations)

Return the kinetic energy of the conserved variables `u` for a given set of
`equations`, e.g., the [`CompressibleEulerEquations2D`](@ref).

`u` is a vector of the conserved variables at a single node, i.e., a vector
of the correct length `nvariables(equations)`.
"""
function energy_kinetic end

"""
    energy_internal(u, equations)

Return the internal energy of the conserved variables `u` for a given set of
`equations`, e.g., the [`CompressibleEulerEquations2D`](@ref).

`u` is a vector of the conserved variables at a single node, i.e., a vector
of the correct length `nvariables(equations)`.
"""
function energy_internal end
>>>>>>> f6c5bceb

####################################################################################################
# Include files with actual implementations for different systems of equations.

# Numerical flux formulations that are independent of the specific system of equations
include("numerical_fluxes.jl")

# Linear scalar advection
abstract type AbstractLinearScalarAdvectionEquation{NDIMS, NVARS} <: AbstractEquations{NDIMS, NVARS} end
include("linear_scalar_advection_1d.jl")
include("linear_scalar_advection_2d.jl")
include("linear_scalar_advection_3d.jl")

# Inviscid Burgers
abstract type AbstractInviscidBurgersEquation{NDIMS, NVARS} <: AbstractEquations{NDIMS, NVARS} end
include("inviscid_burgers_1d.jl")

# Shallow water equations
abstract type AbstractShallowWaterEquations{NDIMS, NVARS} <: AbstractEquations{NDIMS, NVARS} end
include("shallow_water_1d.jl")
include("shallow_water_2d.jl")
include("shallow_water_two_layer_1d.jl")
include("shallow_water_two_layer_2d.jl")

# CompressibleEulerEquations
abstract type AbstractCompressibleEulerEquations{NDIMS, NVARS} <: AbstractEquations{NDIMS, NVARS} end
include("compressible_euler_1d.jl")
include("compressible_euler_2d.jl")
include("compressible_euler_3d.jl")

# CompressibleEulerMulticomponentEquations
abstract type AbstractCompressibleEulerMulticomponentEquations{NDIMS, NVARS, NCOMP} <: AbstractEquations{NDIMS, NVARS} end
include("compressible_euler_multicomponent_1d.jl")
include("compressible_euler_multicomponent_2d.jl")

# Retrieve number of components from equation instance for the multicomponent case
@inline ncomponents(::AbstractCompressibleEulerMulticomponentEquations{NDIMS, NVARS, NCOMP}) where {NDIMS, NVARS, NCOMP} = NCOMP
"""
    eachcomponent(equations::AbstractCompressibleEulerMulticomponentEquations)

Return an iterator over the indices that specify the location in relevant data structures
for the components in `AbstractCompressibleEulerMulticomponentEquations`.
In particular, not the components themselves are returned.
"""
@inline eachcomponent(equations::AbstractCompressibleEulerMulticomponentEquations) = Base.OneTo(ncomponents(equations))

# Ideal MHD
abstract type AbstractIdealGlmMhdEquations{NDIMS, NVARS} <: AbstractEquations{NDIMS, NVARS} end
include("ideal_glm_mhd_1d.jl")
include("ideal_glm_mhd_2d.jl")
include("ideal_glm_mhd_3d.jl")

# IdealGlmMhdMulticomponentEquations
abstract type AbstractIdealGlmMhdMulticomponentEquations{NDIMS, NVARS, NCOMP} <: AbstractEquations{NDIMS, NVARS} end
include("ideal_glm_mhd_multicomponent_1d.jl")
include("ideal_glm_mhd_multicomponent_2d.jl")

# Retrieve number of components from equation instance for the multicomponent case
@inline ncomponents(::AbstractIdealGlmMhdMulticomponentEquations{NDIMS, NVARS, NCOMP}) where {NDIMS, NVARS, NCOMP} = NCOMP
"""
    eachcomponent(equations::AbstractIdealGlmMhdMulticomponentEquations)

Return an iterator over the indices that specify the location in relevant data structures
for the components in `AbstractIdealGlmMhdMulticomponentEquations`.
In particular, not the components themselves are returned.
"""
@inline eachcomponent(equations::AbstractIdealGlmMhdMulticomponentEquations) = Base.OneTo(ncomponents(equations))

# Diffusion equation: first order hyperbolic system
abstract type AbstractHyperbolicDiffusionEquations{NDIMS, NVARS} <: AbstractEquations{NDIMS, NVARS} end
include("hyperbolic_diffusion_1d.jl")
include("hyperbolic_diffusion_2d.jl")
include("hyperbolic_diffusion_3d.jl")

# Lattice-Boltzmann equation (advection part only)
abstract type AbstractLatticeBoltzmannEquations{NDIMS, NVARS} <: AbstractEquations{NDIMS, NVARS} end
include("lattice_boltzmann_2d.jl")
include("lattice_boltzmann_3d.jl")

# Acoustic perturbation equations
abstract type AbstractAcousticPerturbationEquations{NDIMS, NVARS} <: AbstractEquations{NDIMS, NVARS} end
include("acoustic_perturbation_2d.jl")

# Linearized Euler equations
abstract type AbstractLinearizedEulerEquations{NDIMS, NVARS} <: AbstractEquations{NDIMS, NVARS} end
include("linearized_euler_2d.jl")

abstract type AbstractEquationsParabolic{NDIMS, NVARS} <: AbstractEquations{NDIMS, NVARS} end

end # @muladd<|MERGE_RESOLUTION|>--- conflicted
+++ resolved
@@ -292,8 +292,6 @@
 The inverse conversion is performed by [`cons2entropy`](@ref).
 """
 function entropy2cons end
-
-<<<<<<< HEAD
 
 """
     BoundaryConditionCoupled(other_semi_index, indices, uEltype)
@@ -364,7 +362,6 @@
   return flux
 end
 
-=======
 """
     energy_total(u, equations)
 
@@ -397,7 +394,6 @@
 of the correct length `nvariables(equations)`.
 """
 function energy_internal end
->>>>>>> f6c5bceb
 
 ####################################################################################################
 # Include files with actual implementations for different systems of equations.
