@doc raw"""
    LaplaceDiffusion1D(diffusivity, equations)

`LaplaceDiffusion1D` represents a scalar diffusion term ``\nabla \cdot (\kappa\nabla u))``
with diffusivity ``\kappa`` applied to each solution component defined by `equations`.
"""
struct LaplaceDiffusion1D{E, N, T} <: AbstractLaplaceDiffusion{1, N}
    diffusivity::T
    equations_hyperbolic::E
end

function LaplaceDiffusion1D(diffusivity, equations_hyperbolic)
    LaplaceDiffusion1D{typeof(equations_hyperbolic), nvariables(equations_hyperbolic),
                       typeof(diffusivity)}(diffusivity, equations_hyperbolic)
end

function varnames(variable_mapping, equations_parabolic::LaplaceDiffusion1D)
    varnames(variable_mapping, equations_parabolic.equations_hyperbolic)
end

function flux(u, gradients, orientation::Integer, equations_parabolic::LaplaceDiffusion1D)
    dudx = gradients
    # orientation == 1
    return equations_parabolic.diffusivity * dudx
end

<<<<<<< HEAD

# Dirichlet and Neumann boundary conditions for use with parabolic solvers in weak form.
# Note that these are general, so they apply to LaplaceDiffusion in any spatial dimension.
@inline function (boundary_condition::BoundaryConditionDirichlet)(flux_inner, u_inner, normal::AbstractVector,
                                                                  x, t, operator_type::Gradient,
                                                                  equations_parabolic::AbstractLaplaceDiffusion)
  return boundary_condition.boundary_value_function(x, t, equations_parabolic)
end

@inline function (boundary_condition::BoundaryConditionDirichlet)(flux_inner, u_inner, normal::AbstractVector,
                                                                  x, t, operator_type::Divergence,
                                                                  equations_parabolic::AbstractLaplaceDiffusion)
  return flux_inner
end

@inline function (boundary_condition::BoundaryConditionNeumann)(flux_inner, u_inner, normal::AbstractVector,
                                                                x, t, operator_type::Divergence,
                                                                equations_parabolic::AbstractLaplaceDiffusion)
  return boundary_condition.boundary_normal_flux_function(x, t, equations_parabolic)
end

@inline function (boundary_condition::BoundaryConditionNeumann)(flux_inner, u_inner, normal::AbstractVector,
                                                                x, t, operator_type::Gradient,
                                                                equations_parabolic::AbstractLaplaceDiffusion)
  return flux_inner
=======
# Dirichlet-type boundary condition for use with a parabolic solver in weak form
@inline function (boundary_condition::BoundaryConditionDirichlet)(flux_inner, u_inner,
                                                                  normal::AbstractVector,
                                                                  x, t,
                                                                  operator_type::Gradient,
                                                                  equations_parabolic::LaplaceDiffusion1D)
    return boundary_condition.boundary_value_function(x, t, equations_parabolic)
end

@inline function (boundary_condition::BoundaryConditionDirichlet)(flux_inner, u_inner,
                                                                  normal::AbstractVector,
                                                                  x, t,
                                                                  operator_type::Divergence,
                                                                  equations_parabolic::LaplaceDiffusion1D)
    return flux_inner
end

@inline function (boundary_condition::BoundaryConditionNeumann)(flux_inner, u_inner,
                                                                normal::AbstractVector,
                                                                x, t,
                                                                operator_type::Divergence,
                                                                equations_parabolic::LaplaceDiffusion1D)
    return boundary_condition.boundary_normal_flux_function(x, t, equations_parabolic)
end

@inline function (boundary_condition::BoundaryConditionNeumann)(flux_inner, u_inner,
                                                                normal::AbstractVector,
                                                                x, t,
                                                                operator_type::Gradient,
                                                                equations_parabolic::LaplaceDiffusion1D)
    return flux_inner
>>>>>>> 2bc1cc68
end<|MERGE_RESOLUTION|>--- conflicted
+++ resolved
@@ -24,7 +24,6 @@
     return equations_parabolic.diffusivity * dudx
 end
 
-<<<<<<< HEAD
 
 # Dirichlet and Neumann boundary conditions for use with parabolic solvers in weak form.
 # Note that these are general, so they apply to LaplaceDiffusion in any spatial dimension.
@@ -50,37 +49,5 @@
                                                                 x, t, operator_type::Gradient,
                                                                 equations_parabolic::AbstractLaplaceDiffusion)
   return flux_inner
-=======
-# Dirichlet-type boundary condition for use with a parabolic solver in weak form
-@inline function (boundary_condition::BoundaryConditionDirichlet)(flux_inner, u_inner,
-                                                                  normal::AbstractVector,
-                                                                  x, t,
-                                                                  operator_type::Gradient,
-                                                                  equations_parabolic::LaplaceDiffusion1D)
-    return boundary_condition.boundary_value_function(x, t, equations_parabolic)
-end
 
-@inline function (boundary_condition::BoundaryConditionDirichlet)(flux_inner, u_inner,
-                                                                  normal::AbstractVector,
-                                                                  x, t,
-                                                                  operator_type::Divergence,
-                                                                  equations_parabolic::LaplaceDiffusion1D)
-    return flux_inner
-end
-
-@inline function (boundary_condition::BoundaryConditionNeumann)(flux_inner, u_inner,
-                                                                normal::AbstractVector,
-                                                                x, t,
-                                                                operator_type::Divergence,
-                                                                equations_parabolic::LaplaceDiffusion1D)
-    return boundary_condition.boundary_normal_flux_function(x, t, equations_parabolic)
-end
-
-@inline function (boundary_condition::BoundaryConditionNeumann)(flux_inner, u_inner,
-                                                                normal::AbstractVector,
-                                                                x, t,
-                                                                operator_type::Gradient,
-                                                                equations_parabolic::LaplaceDiffusion1D)
-    return flux_inner
->>>>>>> 2bc1cc68
 end