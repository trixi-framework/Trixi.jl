--- conflicted
+++ resolved
@@ -91,16 +91,10 @@
 # Note, we use the total water height, H_lower = h_upper + h_lower + b, and first layer total height
 # H_upper = h_upper + b as the first primitive variable for easier visualization and setting initial
 # conditions
-<<<<<<< HEAD
-varnames(::typeof(cons2prim), ::ShallowWaterTwoLayerEquations1D) = ("H_upper", "v1_upper",
-                                                                    "H_lower", "v1_lower", "b")
-
-=======
 function varnames(::typeof(cons2prim), ::ShallowWaterTwoLayerEquations1D)
     ("H_upper", "v1_upper",
      "H_lower", "v1_lower", "b")
 end
->>>>>>> 2bc1cc68
 
 # Set initial conditions at physical location `x` for time `t`
 """
@@ -237,23 +231,6 @@
 @inline function flux_nonconservative_wintermeyer_etal(u_ll, u_rr,
                                                        orientation::Integer,
                                                        equations::ShallowWaterTwoLayerEquations1D)
-<<<<<<< HEAD
-  # Pull the necessary left and right state information
-  h_upper_ll, h_lower_ll = waterheight(u_ll, equations)
-  h_upper_rr, h_lower_rr = waterheight(u_rr, equations)
-  b_rr = u_rr[5]
-
-  z = zero(eltype(u_ll))
-
-  # Bottom gradient nonconservative term: (0, g*h_upper*(b+h_lower)_x,
-  #                                        0, g*h_lower*(b+r*h_upper)_x, 0)
-  f = SVector(z,
-              equations.gravity * h_upper_ll * (b_rr + h_lower_rr),
-              z,
-              equations.gravity * h_lower_ll * (b_rr + equations.r * h_upper_rr),
-              z)
-  return f
-=======
     # Pull the necessary left and right state information
     h_upper_ll, h_lower_ll = waterheight(u_ll, equations)
     h_upper_rr, h_lower_rr = waterheight(u_rr, equations)
@@ -261,7 +238,7 @@
 
     z = zero(eltype(u_ll))
 
-    # Bottom gradient nonconservative term: (0, g*h_upper*(b+h_lower)_x, 
+    # Bottom gradient nonconservative term: (0, g*h_upper*(b+h_lower)_x,
     #                                        0, g*h_lower*(b+r*h_upper)_x, 0)
     f = SVector(z,
                 equations.gravity * h_upper_ll * (b_rr + h_lower_rr),
@@ -269,7 +246,6 @@
                 equations.gravity * h_lower_ll * (b_rr + equations.r * h_upper_rr),
                 z)
     return f
->>>>>>> 2bc1cc68
 end
 
 """
@@ -294,34 +270,6 @@
 @inline function flux_nonconservative_fjordholm_etal(u_ll, u_rr,
                                                      orientation::Integer,
                                                      equations::ShallowWaterTwoLayerEquations1D)
-<<<<<<< HEAD
-  # Pull the necessary left and right state information
-  h_upper_ll, _, h_lower_ll, _, b_ll = u_ll
-  h_upper_rr, _, h_lower_rr, _, b_rr = u_rr
-
-  # Create average and jump values
-  h_upper_average = 0.5 * (h_upper_ll + h_upper_rr)
-  h_lower_average = 0.5 * (h_lower_ll + h_lower_rr)
-  h_upper_jump = h_upper_rr - h_upper_ll
-  h_lower_jump = h_lower_rr - h_lower_ll
-  b_jump  = b_rr  - b_ll
-
-  # Assign variables for constants for better readability
-  g = equations.gravity
-
-  z = zero(eltype(u_ll))
-
-  # Bottom gradient nonconservative term: (0, g*h_upper*(b+h_lower)_x,
-  #                                        0, g*h_lower*(b+r*h_upper)_x, 0)
-  f = SVector(
-    z,
-    g * h_upper_ll * (b_ll + h_lower_ll) + g * h_upper_average * (b_jump + h_lower_jump),
-    z,
-    g * h_lower_ll * (b_ll + equations.r * h_upper_ll) + g * h_lower_average * (b_jump +
-        equations.r * h_upper_jump),
-    z)
-  return f
-=======
     # Pull the necessary left and right state information
     h_upper_ll, _, h_lower_ll, _, b_ll = u_ll
     h_upper_rr, _, h_lower_rr, _, b_rr = u_rr
@@ -338,7 +286,7 @@
 
     z = zero(eltype(u_ll))
 
-    # Bottom gradient nonconservative term: (0, g*h_upper*(b+h_lower)_x, 
+    # Bottom gradient nonconservative term: (0, g*h_upper*(b+h_lower)_x,
     #                                        0, g*h_lower*(b+r*h_upper)_x, 0)
     f = SVector(z,
                 g * h_upper_ll * (b_ll + h_lower_ll) +
@@ -349,7 +297,6 @@
                                        equations.r * h_upper_jump),
                 z)
     return f
->>>>>>> 2bc1cc68
 end
 
 """
@@ -541,12 +488,7 @@
     return (max(abs(v_m_ll) + c_ll, abs(v_m_rr) + c_rr))
 end
 
-<<<<<<< HEAD
-
 # Specialized `DissipationLocalLaxFriedrichs` to avoid spurious dissipation in the bottom
-=======
-# Specialized `DissipationLocalLaxFriedrichs` to avoid spurious dissipation in the bottom 
->>>>>>> 2bc1cc68
 # topography
 @inline function (dissipation::DissipationLocalLaxFriedrichs)(u_ll, u_rr,
                                                               orientation_or_normal_direction,
@@ -559,15 +501,7 @@
 
 # Absolute speed of the barotropic mode
 @inline function max_abs_speeds(u, equations::ShallowWaterTwoLayerEquations1D)
-<<<<<<< HEAD
-  h_upper, h_v1_upper, h_lower, h_v2_lower, _ = u
-
-  # Calculate averaged velocity of both layers
-  v_m = (h_v1_upper + h_v2_lower) / (h_upper + h_lower)
-  c = sqrt(equations.gravity * (h_upper + h_lower))
-=======
     h_upper, h_v1_upper, h_lower, h_v2_lower, _ = u
->>>>>>> 2bc1cc68
 
     # Calculate averaged velocity of both layers
     v_m = (h_v1_upper + h_v2_lower) / (h_upper + h_lower)
@@ -633,18 +567,7 @@
 
 # Calculate total energy for a conservative state `cons`
 @inline function energy_total(cons, equations::ShallowWaterTwoLayerEquations1D)
-<<<<<<< HEAD
-  h_upper, h_v1_upper, h_lower, h_v2_lower, b = cons
-  # Set new variables for better readability
-  g = equations.gravity
-  rho_upper = equations.rho_upper
-  rho_lower = equations.rho_lower
-
-  e = (0.5 * rho_upper * (h_v1_upper^2 / h_upper + g * h_upper^2) + 0.5 * rho_lower * (h_v2_lower^2 / h_lower + g * h_lower^2) +
-      g * rho_lower * h_lower * b + g * rho_upper * h_upper * (h_lower + b))
-  return e
-=======
-    h_upper, h_lower, h_v1_upper, h_v2_lower, b = cons
+    h_upper, h_v1_upper, h_lower, h_v2_lower, b = cons
     # Set new variables for better readability
     g = equations.gravity
     rho_upper = equations.rho_upper
@@ -654,7 +577,6 @@
          0.5 * rho_lower * (h_v2_lower^2 / h_lower + g * h_lower^2) +
          g * rho_lower * h_lower * b + g * rho_upper * h_upper * (h_lower + b))
     return e
->>>>>>> 2bc1cc68
 end
 
 # Calculate kinetic energy for a conservative state `cons`
