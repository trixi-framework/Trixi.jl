# This file includes functions that are common for all AbstractIdealGlmMhdMultiIonEquations

# By default, Julia/LLVM does not use fused multiply-add operations (FMAs).
# Since these FMAs can increase the performance of many numerical algorithms,
# we need to opt-in explicitly.
# See https://ranocha.de/blog/Optimizing_EC_Trixi for further details.
@muladd begin
#! format: noindent

have_nonconservative_terms(::AbstractIdealGlmMhdMultiIonEquations) = True()

# Variable names for the multi-ion GLM-MHD equation
# ATTENTION: the variable order for AbstractIdealGlmMhdMultiIonEquations is different than in the reference
# - A. Rueda-Ramírez, A. Sikstel, G. Gassner, An Entropy-Stable Discontinuous Galerkin Discretization
#   of the Ideal Multi-Ion Magnetohydrodynamics System (2024). Journal of Computational Physics.
#   [DOI: 10.1016/j.jcp.2024.113655](https://doi.org/10.1016/j.jcp.2024.113655). 
# The first three entries of the state vector `cons[1:3]` are the magnetic field components. After that, we have chunks 
# of 5 entries for the hydrodynamic quantities of each ion species. Finally, the last entry `cons[end]` is the divergence 
# cleaning field. 
function varnames(::typeof(cons2cons), equations::AbstractIdealGlmMhdMultiIonEquations)
    cons = ("B1", "B2", "B3")
    for i in eachcomponent(equations)
        cons = (cons...,
                tuple("rho_" * string(i), "rho_v1_" * string(i), "rho_v2_" * string(i),
                      "rho_v3_" * string(i), "rho_e_" * string(i))...)
    end
    cons = (cons..., "psi")

    return cons
end

function varnames(::typeof(cons2prim), equations::AbstractIdealGlmMhdMultiIonEquations)
    prim = ("B1", "B2", "B3")
    for i in eachcomponent(equations)
        prim = (prim...,
                tuple("rho_" * string(i), "v1_" * string(i), "v2_" * string(i),
                      "v3_" * string(i), "p_" * string(i))...)
    end
    prim = (prim..., "psi")

    return prim
end

function default_analysis_integrals(::AbstractIdealGlmMhdMultiIonEquations)
    (entropy_timederivative, Val(:l2_divb), Val(:linf_divb))
end

"""
    source_terms_lorentz(u, x, t, equations::AbstractIdealGlmMhdMultiIonEquations)

Source terms due to the Lorentz' force for plasmas with more than one ion species. These source 
terms are a fundamental, inseparable part of the multi-ion GLM-MHD equations, and vanish for 
a single-species plasma. In particular, they have to be used for every
simulation of [`IdealGlmMhdMultiIonEquations2D`](@ref).
"""
function source_terms_lorentz(u, x, t, equations::AbstractIdealGlmMhdMultiIonEquations)
    @unpack charge_to_mass = equations
    B1, B2, B3 = magnetic_field(u, equations)
    v1_plus, v2_plus, v3_plus, vk1_plus, vk2_plus, vk3_plus = charge_averaged_velocities(u,
                                                                                         equations)

    s = zero(MVector{nvariables(equations), eltype(u)})

    for k in eachcomponent(equations)
        rho, rho_v1, rho_v2, rho_v3, rho_e = get_component(k, u, equations)
        rho_inv = 1 / rho
        v1 = rho_v1 * rho_inv
        v2 = rho_v2 * rho_inv
        v3 = rho_v3 * rho_inv
        v1_diff = v1_plus - v1
        v2_diff = v2_plus - v2
        v3_diff = v3_plus - v3
        r_rho = charge_to_mass[k] * rho
        s2 = r_rho * (v2_diff * B3 - v3_diff * B2)
        s3 = r_rho * (v3_diff * B1 - v1_diff * B3)
        s4 = r_rho * (v1_diff * B2 - v2_diff * B1)
        s5 = v1 * s2 + v2 * s3 + v3 * s4

        set_component!(s, k, 0, s2, s3, s4, s5, equations)
    end

    return SVector(s)
end

"""
    electron_pressure_zero(u, equations::AbstractIdealGlmMhdMultiIonEquations)

Returns the value of zero for the electron pressure. Needed for consistency with the 
single-fluid MHD equations in the limit of one ion species.
"""
function electron_pressure_zero(u, equations::AbstractIdealGlmMhdMultiIonEquations)
    return zero(u[1])
end

"""
    v1, v2, v3, vk1, vk2, vk3 = charge_averaged_velocities(u,
                                                           equations::AbstractIdealGlmMhdMultiIonEquations)


Compute the charge-averaged velocities (`v1`, `v2`, and `v3`) and each ion species' contribution
to the charge-averaged velocities (`vk1`, `vk2`, and `vk3`). The output variables `vk1`, `vk2`, and `vk3`
are `SVectors` of size `ncomponents(equations)`.

!!! warning "Experimental implementation"
    This is an experimental feature and may change in future releases.
"""
@inline function charge_averaged_velocities(u,
                                            equations::AbstractIdealGlmMhdMultiIonEquations)
    total_electron_charge = zero(real(equations))

    vk1_plus = zero(MVector{ncomponents(equations), eltype(u)})
    vk2_plus = zero(MVector{ncomponents(equations), eltype(u)})
    vk3_plus = zero(MVector{ncomponents(equations), eltype(u)})

    for k in eachcomponent(equations)
        rho, rho_v1, rho_v2, rho_v3, _ = get_component(k, u, equations)

        total_electron_charge += rho * equations.charge_to_mass[k]
        vk1_plus[k] = rho_v1 * equations.charge_to_mass[k]
        vk2_plus[k] = rho_v2 * equations.charge_to_mass[k]
        vk3_plus[k] = rho_v3 * equations.charge_to_mass[k]
    end
    vk1_plus ./= total_electron_charge
    vk2_plus ./= total_electron_charge
    vk3_plus ./= total_electron_charge
    v1_plus = sum(vk1_plus)
    v2_plus = sum(vk2_plus)
    v3_plus = sum(vk3_plus)

    return v1_plus, v2_plus, v3_plus, SVector(vk1_plus), SVector(vk2_plus),
           SVector(vk3_plus)
end

"""
    get_component(k, u, equations::AbstractIdealGlmMhdMultiIonEquations)

Get the hydrodynamic variables of component (ion species) `k`.

!!! warning "Experimental implementation"
    This is an experimental feature and may change in future releases.
"""
@inline function get_component(k, u, equations::AbstractIdealGlmMhdMultiIonEquations)
    return SVector(u[3 + (k - 1) * 5 + 1],
                   u[3 + (k - 1) * 5 + 2],
                   u[3 + (k - 1) * 5 + 3],
                   u[3 + (k - 1) * 5 + 4],
                   u[3 + (k - 1) * 5 + 5])
end

"""
    set_component!(u, k, u1, u2, u3, u4, u5,
                   equations::AbstractIdealGlmMhdMultiIonEquations)

Set the hydrodynamic variables (`u1` to `u5`) of component (ion species) `k`.

!!! warning "Experimental implementation"
    This is an experimental feature and may change in future releases.
"""
@inline function set_component!(u, k, u1, u2, u3, u4, u5,
                                equations::AbstractIdealGlmMhdMultiIonEquations)
    u[3 + (k - 1) * 5 + 1] = u1
    u[3 + (k - 1) * 5 + 2] = u2
    u[3 + (k - 1) * 5 + 3] = u3
    u[3 + (k - 1) * 5 + 4] = u4
    u[3 + (k - 1) * 5 + 5] = u5

    return u
end

# Extract magnetic field from solution vector
magnetic_field(u, equations::AbstractIdealGlmMhdMultiIonEquations) = SVector(u[1], u[2],
                                                                             u[3])

# Extract GLM divergence-cleaning field from solution vector
divergence_cleaning_field(u, equations::AbstractIdealGlmMhdMultiIonEquations) = u[end]

# Get total density as the sum of the individual densities of the ion species
@inline function density(u, equations::AbstractIdealGlmMhdMultiIonEquations)
    rho = zero(real(equations))
    for k in eachcomponent(equations)
        rho += u[3 + (k - 1) * 5 + 1]
    end
    return rho
end

@inline function pressure(u, equations::AbstractIdealGlmMhdMultiIonEquations)
    B1, B2, B3, _ = u
    p = zero(MVector{ncomponents(equations), real(equations)})
    for k in eachcomponent(equations)
        rho, rho_v1, rho_v2, rho_v3, rho_e = get_component(k, u, equations)
        v1 = rho_v1 / rho
        v2 = rho_v2 / rho
        v3 = rho_v3 / rho
        v_mag = sqrt(v1^2 + v2^2 + v3^2)
        gamma = equations.gammas[k]
        p[k] = (gamma - 1) *
               (rho_e - 0.5f0 * rho * v_mag^2 - 0.5f0 * (B1^2 + B2^2 + B3^2))
    end
    return SVector{ncomponents(equations), real(equations)}(p)
end

#Convert conservative variables to primitive
function cons2prim(u, equations::AbstractIdealGlmMhdMultiIonEquations)
    @unpack gammas = equations
    B1, B2, B3 = magnetic_field(u, equations)
    psi = divergence_cleaning_field(u, equations)

    prim = zero(MVector{nvariables(equations), eltype(u)})
    prim[1] = B1
    prim[2] = B2
    prim[3] = B3
    for k in eachcomponent(equations)
        rho, rho_v1, rho_v2, rho_v3, rho_e = get_component(k, u, equations)
        rho_inv = 1 / rho
        v1 = rho_inv * rho_v1
        v2 = rho_inv * rho_v2
        v3 = rho_inv * rho_v3

        p = (gammas[k] - 1) * (rho_e -
             0.5f0 * (rho_v1 * v1 + rho_v2 * v2 + rho_v3 * v3
              + B1 * B1 + B2 * B2 + B3 * B3
              + psi * psi))

        set_component!(prim, k, rho, v1, v2, v3, p, equations)
    end
    prim[end] = psi

    return SVector(prim)
end

#Convert conservative variables to entropy variables
@inline function cons2entropy(u, equations::AbstractIdealGlmMhdMultiIonEquations)
    @unpack gammas = equations
    B1, B2, B3 = magnetic_field(u, equations)
    psi = divergence_cleaning_field(u, equations)

    prim = cons2prim(u, equations)
    entropy = zero(MVector{nvariables(equations), eltype(u)})
    rho_p_plus = zero(real(equations))
    for k in eachcomponent(equations)
        rho, v1, v2, v3, p = get_component(k, prim, equations)
        s = log(p) - gammas[k] * log(rho)
        rho_p = rho / p
        w1 = (gammas[k] - s) / (gammas[k] - 1) - 0.5f0 * rho_p * (v1^2 + v2^2 + v3^2)
        w2 = rho_p * v1
        w3 = rho_p * v2
        w4 = rho_p * v3
        w5 = -rho_p
        rho_p_plus += rho_p

        set_component!(entropy, k, w1, w2, w3, w4, w5, equations)
    end

    # Additional non-conservative variables
    entropy[1] = rho_p_plus * B1
    entropy[2] = rho_p_plus * B2
    entropy[3] = rho_p_plus * B3
    entropy[end] = rho_p_plus * psi

    return SVector(entropy)
end

# Convert primitive to conservative variables
@inline function prim2cons(prim, equations::AbstractIdealGlmMhdMultiIonEquations)
    @unpack gammas = equations
    B1, B2, B3 = magnetic_field(prim, equations)
    psi = divergence_cleaning_field(prim, equations)

    cons = zero(MVector{nvariables(equations), eltype(prim)})
    cons[1] = B1
    cons[2] = B2
    cons[3] = B3
    for k in eachcomponent(equations)
        rho, v1, v2, v3, p = get_component(k, prim, equations)
        rho_v1 = rho * v1
        rho_v2 = rho * v2
        rho_v3 = rho * v3

        rho_e = p / (gammas[k] - 1) +
                0.5f0 * (rho_v1 * v1 + rho_v2 * v2 + rho_v3 * v3) +
                0.5f0 * (B1^2 + B2^2 + B3^2) +
                0.5f0 * psi^2

        set_component!(cons, k, rho, rho_v1, rho_v2, rho_v3, rho_e, equations)
    end
    cons[end] = psi

    return SVector(cons)
end

<<<<<<< HEAD
@doc raw"""
    source_terms_collision_ion_ion(u, x, t,
                                   equations::AbstractIdealGlmMhdMultiIonEquations)

Compute the ion-ion collision source terms for the momentum and energy equations of each ion species as
```math
\begin{aligned}
  \vec{s}_{\rho_k \vec{v}_k} =&  \rho_k\sum_{k'}\bar{\nu}_{kk'}(\vec{v}_{k'} - \vec{v}_k),\\
  s_{E_k}  =& 
    3 \sum_{k'} \left(
    \bar{\nu}_{kk'} \frac{\rho_k M_1}{M_{k'} + M_k} R_1 (T_{k'} - T_k)
    \right) + 
    \sum_{k'} \left(
        \bar{\nu}_{kk'} \rho_k \frac{M_{k'}}{M_{k'} + M_k} \|\vec{v}_{k'} - \vec{v}_k\|^2
        \right)
        +
        \vec{v}_k \cdot \vec{s}_{\rho_k \vec{v}_k},
\end{aligned}
```
where ``M_k`` is the molar mass of ion species `k` provided in `equations.molar_masses`, 
``R_k`` is the specific gas constant of ion species `k` provided in `equations.gas_constants`, and
 ``\bar{\nu}_{kk'}`` is the effective collision frequency of species `k` with species `k'`, which is computed as
```math
\begin{aligned}
  \bar{\nu}_{kk'} = \bar{\nu}^1_{kk'} \tilde{B}_{kk'} \frac{\rho_{k'}}{T_{k k'}^{3/2}},
\end{aligned}
```
with the so-called reduced temperature ``T_{k k'}`` and the ion-ion collision constants ``\tilde{B}_{kk'}`` provided
in `equations.ion_electron_collision_constants` (see [`IdealGlmMhdMultiIonEquations2D`](@ref)).

The additional coefficient ``\bar{\nu}^1_{kk'}`` is a non-dimensional drift correction factor proposed by Rambo and 
Denavit.

References:
- P. Rambo, J. Denavit, Interpenetration and ion separation in colliding plasmas, Physics of Plasmas 1 (1994) 4050–4060.
- Schunk, R. W., Nagy, A. F. (2000). Ionospheres: Physics, plasma physics, and chemistry. 
  Cambridge university press.
"""
function source_terms_collision_ion_ion(u, x, t,
                                        equations::AbstractIdealGlmMhdMultiIonEquations)
    s = zero(MVector{nvariables(equations), eltype(u)})
    @unpack gas_constants, molar_masses, ion_ion_collision_constants = equations

    prim = cons2prim(u, equations)

    for k in eachcomponent(equations)
        rho_k, v1_k, v2_k, v3_k, p_k = get_component(k, prim, equations)
        T_k = p_k / (rho_k * gas_constants[k])

        S_q1 = zero(eltype(u))
        S_q2 = zero(eltype(u))
        S_q3 = zero(eltype(u))
        S_E = zero(eltype(u))
        for l in eachcomponent(equations)
            # Do not compute collisions of an ion species with itself
            k == l && continue

            rho_l, v1_l, v2_l, v3_l, p_l = get_component(l, prim, equations)
            T_l = p_l / (rho_l * gas_constants[l])

            # Reduced temperature
            T_kl = (molar_masses[l] * T_k + molar_masses[k] * T_l) /
                   (molar_masses[k] + molar_masses[l])

            delta_v2 = (v1_l - v1_k)^2 + (v2_l - v2_k)^2 + (v3_l - v3_k)^2

            # Compute collision frequency without drifting correction
            v_kl = ion_ion_collision_constants[k, l] * rho_l / T_kl^(3 / 2)

            # Correct the collision frequency with the drifting effect
            z2 = delta_v2 / (p_l / rho_l + p_k / rho_k)
            v_kl /= (1 + (2 / (9 * pi))^(1 / 3) * z2)^(3 / 2)

            S_q1 += rho_k * v_kl * (v1_l - v1_k)
            S_q2 += rho_k * v_kl * (v2_l - v2_k)
            S_q3 += rho_k * v_kl * (v3_l - v3_k)

            S_E += (3 * molar_masses[1] * gas_constants[1] * (T_l - T_k)
                    +
                    molar_masses[l] * delta_v2) * v_kl * rho_k /
                   (molar_masses[k] + molar_masses[l])
        end

        S_E += (v1_k * S_q1 + v2_k * S_q2 + v3_k * S_q3)

        set_component!(s, k, 0, S_q1, S_q2, S_q3, S_E, equations)
    end
    return SVector{nvariables(equations), real(equations)}(s)
end

@doc raw"""
    source_terms_collision_ion_electron(u, x, t,
                                        equations::AbstractIdealGlmMhdMultiIonEquations)

Compute the ion-electron collision source terms for the momentum and energy equations of each ion species. We assume ``v_e = v^+`` 
(no effect of currents on the electron velocity).

The collision sources read as
```math
\begin{aligned}
    \vec{s}_{\rho_k \vec{v}_k} =&  \rho_k \bar{\nu}_{ke} (\vec{v}_{e} - \vec{v}_k),
    \\
    s_{E_k}  =& 
    3  \left(
    \bar{\nu}_{ke} \frac{\rho_k M_{1}}{M_k} R_1 (T_{e} - T_k)
    \right) 
        +
        \vec{v}_k \cdot \vec{s}_{\rho_k \vec{v}_k},
\end{aligned}
```
where ``T_e`` is the electron temperature computed with the function `equations.electron_temperature`, 
``M_k`` is the molar mass of ion species `k` provided in `equations.molar_masses`, 
``R_k`` is the specific gas constant of ion species `k` provided in `equations.gas_constants`, and
``\bar{\nu}_{kk'}`` is the collision frequency of species `k` with the electrons, which is computed as
```math
\begin{aligned}
  \bar{\nu}_{ke} = \tilde{B}_{ke} \frac{e n_e}{T_e^{3/2}},
\end{aligned}
```
with the total electron charge ``e n_e`` (computed assuming quasi-neutrality), and the
ion-electron collision coefficient ``\tilde{B}_{ke}`` provided in `equations.ion_electron_collision_constants`,
which is scaled with the elementary charge (see [`IdealGlmMhdMultiIonEquations2D`](@ref)).

References:
- P. Rambo, J. Denavit, Interpenetration and ion separation in colliding plasmas, Physics of Plasmas 1 (1994) 4050–4060.
- Schunk, R. W., Nagy, A. F. (2000). Ionospheres: Physics, plasma physics, and chemistry. 
  Cambridge university press.
"""
function source_terms_collision_ion_electron(u, x, t,
                                             equations::AbstractIdealGlmMhdMultiIonEquations)
    s = zero(MVector{nvariables(equations), eltype(u)})
    @unpack gas_constants, molar_masses, ion_electron_collision_constants, electron_temperature = equations

    prim = cons2prim(u, equations)
    T_e = electron_temperature(u, equations)
    T_e32 = T_e^(3 / 2)

    v1_plus, v2_plus, v3_plus, vk1_plus, vk2_plus, vk3_plus = charge_averaged_velocities(u,
                                                                                         equations)

    # Compute total electron charge
    total_electron_charge = zero(real(equations))
    for k in eachcomponent(equations)
        rho, _ = get_component(k, u, equations)
        total_electron_charge += rho * equations.charge_to_mass[k]
    end

    for k in eachcomponent(equations)
        rho_k, v1_k, v2_k, v3_k, p_k = get_component(k, prim, equations)
        T_k = p_k / (rho_k * gas_constants[k])

        # Compute effective collision frequency
        v_ke = ion_electron_collision_constants[k] * total_electron_charge / T_e32

        S_q1 = rho_k * v_ke * (v1_plus - v1_k)
        S_q2 = rho_k * v_ke * (v2_plus - v2_k)
        S_q3 = rho_k * v_ke * (v3_plus - v3_k)

        S_E = 3 * molar_masses[1] * gas_constants[1] * (T_e - T_k) * v_ke * rho_k /
              molar_masses[k]

        S_E += (v1_k * S_q1 + v2_k * S_q2 + v3_k * S_q3)

        set_component!(s, k, 0, S_q1, S_q2, S_q3, S_E, equations)
    end
    return SVector{nvariables(equations), real(equations)}(s)
=======
# Specialization of [`DissipationLaxFriedrichsEntropyVariables`](@ref) for the multi-ion GLM-MHD equations
# For details on the multi-ion entropy Jacobian ``H`` see
# - A. Rueda-Ramírez, A. Sikstel, G. Gassner, An Entropy-Stable Discontinuous Galerkin Discretization
#   of the Ideal Multi-Ion Magnetohydrodynamics System (2024). Journal of Computational Physics.
#   [DOI: 10.1016/j.jcp.2024.113655](https://doi.org/10.1016/j.jcp.2024.113655).
# Since the entropy Jacobian is a sparse matrix, we do not construct it but directly compute the
# action of its product with the jump in the entropy variables.
#
# ATTENTION: the variable order for AbstractIdealGlmMhdMultiIonEquations is different than in the reference above. 
# The first three entries of the state vector `u[1:3]` are the magnetic field components. After that, we have chunks 
# of 5 entries for the hydrodynamic quantities of each ion species. Finally, the last entry `u[end]` is the divergence 
# cleaning field. 
@inline function (dissipation::DissipationLaxFriedrichsEntropyVariables)(u_ll, u_rr,
                                                                         orientation_or_normal_direction,
                                                                         equations::AbstractIdealGlmMhdMultiIonEquations)
    @unpack gammas = equations
    λ = dissipation.max_abs_speed(u_ll, u_rr, orientation_or_normal_direction,
                                  equations)

    w_ll = cons2entropy(u_ll, equations)
    w_rr = cons2entropy(u_rr, equations)
    prim_ll = cons2prim(u_ll, equations)
    prim_rr = cons2prim(u_rr, equations)
    B1_ll, B2_ll, B3_ll = magnetic_field(u_ll, equations)
    B1_rr, B2_rr, B3_rr = magnetic_field(u_rr, equations)
    psi_ll = divergence_cleaning_field(u_ll, equations)
    psi_rr = divergence_cleaning_field(u_rr, equations)

    # Some global averages
    B1_avg = 0.5f0 * (B1_ll + B1_rr)
    B2_avg = 0.5f0 * (B2_ll + B2_rr)
    B3_avg = 0.5f0 * (B3_ll + B3_rr)
    psi_avg = 0.5f0 * (psi_ll + psi_rr)

    dissipation = zero(MVector{nvariables(equations), eltype(u_ll)})

    beta_plus_ll = 0
    beta_plus_rr = 0

    # Compute the dissipation for the hydrodynamic quantities of each ion species `k`
    #################################################################################

    # The for loop below fills the entries of `dissipation` that depend on the entries of the diagonal
    # blocks ``A_k`` of the entropy Jacobian ``H`` in the given reference (see equations (80)-(82)),
    # but the terms that depend on the magnetic field ``B`` and divergence cleaning field ``psi`` are 
    # excluded here and considered below. In other words, these are the dissipation values that depend 
    # on the entries of the entropy Jacobian that are marked in blue in Figure 1 of the reference given above.
    for k in eachcomponent(equations)
        rho_ll, v1_ll, v2_ll, v3_ll, p_ll = get_component(k, prim_ll, equations)
        rho_rr, v1_rr, v2_rr, v3_rr, p_rr = get_component(k, prim_rr, equations)

        w1_ll, w2_ll, w3_ll, w4_ll, w5_ll = get_component(k, w_ll, equations)
        w1_rr, w2_rr, w3_rr, w4_rr, w5_rr = get_component(k, w_rr, equations)

        # Auxiliary variables
        beta_ll = 0.5f0 * rho_ll / p_ll
        beta_rr = 0.5f0 * rho_rr / p_rr
        vel_norm_ll = v1_ll^2 + v2_ll^2 + v3_ll^2
        vel_norm_rr = v1_rr^2 + v2_rr^2 + v3_rr^2

        # Mean variables
        rho_ln = ln_mean(rho_ll, rho_rr)
        beta_ln = ln_mean(beta_ll, beta_rr)
        rho_avg = 0.5f0 * (rho_ll + rho_rr)
        v1_avg = 0.5f0 * (v1_ll + v1_rr)
        v2_avg = 0.5f0 * (v2_ll + v2_rr)
        v3_avg = 0.5f0 * (v3_ll + v3_rr)
        beta_avg = 0.5f0 * (beta_ll + beta_rr)
        tau = 1 / (beta_ll + beta_rr)
        p_mean = 0.5f0 * rho_avg / beta_avg
        p_star = 0.5f0 * rho_ln / beta_ln
        vel_norm_avg = 0.5f0 * (vel_norm_ll + vel_norm_rr)
        vel_avg_norm = v1_avg^2 + v2_avg^2 + v3_avg^2
        E_bar = p_star / (gammas[k] - 1) +
                0.5f0 * rho_ln * (2 * vel_avg_norm - vel_norm_avg)

        h11 = rho_ln
        h12 = rho_ln * v1_avg
        h13 = rho_ln * v2_avg
        h14 = rho_ln * v3_avg
        h15 = E_bar
        d1 = -0.5f0 * λ *
             (h11 * (w1_rr - w1_ll) +
              h12 * (w2_rr - w2_ll) +
              h13 * (w3_rr - w3_ll) +
              h14 * (w4_rr - w4_ll) +
              h15 * (w5_rr - w5_ll))

        h21 = h12
        h22 = rho_ln * v1_avg^2 + p_mean
        h23 = h21 * v2_avg
        h24 = h21 * v3_avg
        h25 = (E_bar + p_mean) * v1_avg
        d2 = -0.5f0 * λ *
             (h21 * (w1_rr - w1_ll) +
              h22 * (w2_rr - w2_ll) +
              h23 * (w3_rr - w3_ll) +
              h24 * (w4_rr - w4_ll) +
              h25 * (w5_rr - w5_ll))

        h31 = h13
        h32 = h23
        h33 = rho_ln * v2_avg^2 + p_mean
        h34 = h31 * v3_avg
        h35 = (E_bar + p_mean) * v2_avg
        d3 = -0.5f0 * λ *
             (h31 * (w1_rr - w1_ll) +
              h32 * (w2_rr - w2_ll) +
              h33 * (w3_rr - w3_ll) +
              h34 * (w4_rr - w4_ll) +
              h35 * (w5_rr - w5_ll))

        h41 = h14
        h42 = h24
        h43 = h34
        h44 = rho_ln * v3_avg^2 + p_mean
        h45 = (E_bar + p_mean) * v3_avg
        d4 = -0.5f0 * λ *
             (h41 * (w1_rr - w1_ll) +
              h42 * (w2_rr - w2_ll) +
              h43 * (w3_rr - w3_ll) +
              h44 * (w4_rr - w4_ll) +
              h45 * (w5_rr - w5_ll))

        h51 = h15
        h52 = h25
        h53 = h35
        h54 = h45
        h55 = ((p_star^2 / (gammas[k] - 1) + E_bar * E_bar) / rho_ln
               +
               vel_avg_norm * p_mean)
        d5 = -0.5f0 * λ *
             (h51 * (w1_rr - w1_ll) +
              h52 * (w2_rr - w2_ll) +
              h53 * (w3_rr - w3_ll) +
              h54 * (w4_rr - w4_ll) +
              h55 * (w5_rr - w5_ll))

        beta_plus_ll += beta_ll
        beta_plus_rr += beta_rr

        set_component!(dissipation, k, d1, d2, d3, d4, d5, equations)
    end

    # Compute the dissipation related to the magnetic and divergence-cleaning fields
    ################################################################################

    h_B_psi = 1 / (beta_plus_ll + beta_plus_rr)

    # Dissipation for the magnetic field components due to the diagonal entries of the 
    # dissipation matrix ``H``. These are the dissipation values that depend on the diagonal
    # entries of the entropy Jacobian that are marked in cyan in Figure 1 of the reference given above.
    dissipation[1] = -0.5f0 * λ * h_B_psi * (w_rr[1] - w_ll[1])
    dissipation[2] = -0.5f0 * λ * h_B_psi * (w_rr[2] - w_ll[2])
    dissipation[3] = -0.5f0 * λ * h_B_psi * (w_rr[3] - w_ll[3])

    # Dissipation for the divergence-cleaning field due to the diagonal entry of the 
    # dissipation matrix ``H``. This dissipation value depends on the single diagonal
    # entry of the entropy Jacobian that is marked in red in Figure 1 of the reference given above.
    dissipation[end] = -0.5f0 * λ * h_B_psi * (w_rr[end] - w_ll[end])

    # Dissipation due to the off-diagonal blocks (``B_{off}``) of the dissipation matrix ``H`` and to the entries 
    # of the block ``A`` that depend on the magnetic field ``B`` and the divergence cleaning field ``psi``. 
    # See equations (80)-(82) of the given reference.
    for k in eachcomponent(equations)
        _, _, _, _, w5_ll = get_component(k, w_ll, equations)
        _, _, _, _, w5_rr = get_component(k, w_rr, equations)

        # Dissipation for the magnetic field components and divergence cleaning field due to the off-diagonal 
        # entries of the dissipation matrix ``H`` (block ``B^T`` in equation (80) and Figure 1 of the reference
        # given above).
        dissipation[1] -= 0.5f0 * λ * h_B_psi * B1_avg * (w5_rr - w5_ll)
        dissipation[2] -= 0.5f0 * λ * h_B_psi * B2_avg * (w5_rr - w5_ll)
        dissipation[3] -= 0.5f0 * λ * h_B_psi * B3_avg * (w5_rr - w5_ll)
        dissipation[end] -= 0.5f0 * λ * h_B_psi * psi_avg * (w5_rr - w5_ll)

        # Dissipation for the energy equation of species `k` depending on `w_1`, `w_2`, `w_3` and `w_end`. These are the
        # values of the dissipation that depend on the off-diagonal block ``B`` of the dissipation matrix ``H`` (see equation (80) 
        # and Figure 1 of the reference given above.
        ind_E = 3 + 5 * k # simplified version of 3 + (k - 1) * 5 + 5
        dissipation[ind_E] -= 0.5f0 * λ * h_B_psi * B1_avg * (w_rr[1] - w_ll[1])
        dissipation[ind_E] -= 0.5f0 * λ * h_B_psi * B2_avg * (w_rr[2] - w_ll[2])
        dissipation[ind_E] -= 0.5f0 * λ * h_B_psi * B3_avg * (w_rr[3] - w_ll[3])
        dissipation[ind_E] -= 0.5f0 * λ * h_B_psi * psi_avg * (w_rr[end] - w_ll[end])

        # Dissipation for the energy equation of all ion species depending on `w_5`. These are the values of the dissipation 
        # vector that depend on the magnetic and divergence-cleaning field terms of the entries marked with a red cross in 
        # Figure 1 of the reference given above.
        for kk in eachcomponent(equations)
            ind_E = 3 + 5 * kk # simplified version of 3 + (kk - 1) * 5 + 5
            dissipation[ind_E] -= 0.5f0 * λ *
                                  (h_B_psi *
                                   (B1_avg^2 + B2_avg^2 + B3_avg^2 + psi_avg^2)) *
                                  (w5_rr - w5_ll)
        end
    end

    return dissipation
>>>>>>> 1f31fd47
end
end<|MERGE_RESOLUTION|>--- conflicted
+++ resolved
@@ -288,7 +288,206 @@
     return SVector(cons)
 end
 
-<<<<<<< HEAD
+# Specialization of [`DissipationLaxFriedrichsEntropyVariables`](@ref) for the multi-ion GLM-MHD equations
+# For details on the multi-ion entropy Jacobian ``H`` see
+# - A. Rueda-Ramírez, A. Sikstel, G. Gassner, An Entropy-Stable Discontinuous Galerkin Discretization
+#   of the Ideal Multi-Ion Magnetohydrodynamics System (2024). Journal of Computational Physics.
+#   [DOI: 10.1016/j.jcp.2024.113655](https://doi.org/10.1016/j.jcp.2024.113655).
+# Since the entropy Jacobian is a sparse matrix, we do not construct it but directly compute the
+# action of its product with the jump in the entropy variables.
+#
+# ATTENTION: the variable order for AbstractIdealGlmMhdMultiIonEquations is different than in the reference above. 
+# The first three entries of the state vector `u[1:3]` are the magnetic field components. After that, we have chunks 
+# of 5 entries for the hydrodynamic quantities of each ion species. Finally, the last entry `u[end]` is the divergence 
+# cleaning field. 
+@inline function (dissipation::DissipationLaxFriedrichsEntropyVariables)(u_ll, u_rr,
+                                                                         orientation_or_normal_direction,
+                                                                         equations::AbstractIdealGlmMhdMultiIonEquations)
+    @unpack gammas = equations
+    λ = dissipation.max_abs_speed(u_ll, u_rr, orientation_or_normal_direction,
+                                  equations)
+
+    w_ll = cons2entropy(u_ll, equations)
+    w_rr = cons2entropy(u_rr, equations)
+    prim_ll = cons2prim(u_ll, equations)
+    prim_rr = cons2prim(u_rr, equations)
+    B1_ll, B2_ll, B3_ll = magnetic_field(u_ll, equations)
+    B1_rr, B2_rr, B3_rr = magnetic_field(u_rr, equations)
+    psi_ll = divergence_cleaning_field(u_ll, equations)
+    psi_rr = divergence_cleaning_field(u_rr, equations)
+
+    # Some global averages
+    B1_avg = 0.5f0 * (B1_ll + B1_rr)
+    B2_avg = 0.5f0 * (B2_ll + B2_rr)
+    B3_avg = 0.5f0 * (B3_ll + B3_rr)
+    psi_avg = 0.5f0 * (psi_ll + psi_rr)
+
+    dissipation = zero(MVector{nvariables(equations), eltype(u_ll)})
+
+    beta_plus_ll = 0
+    beta_plus_rr = 0
+
+    # Compute the dissipation for the hydrodynamic quantities of each ion species `k`
+    #################################################################################
+
+    # The for loop below fills the entries of `dissipation` that depend on the entries of the diagonal
+    # blocks ``A_k`` of the entropy Jacobian ``H`` in the given reference (see equations (80)-(82)),
+    # but the terms that depend on the magnetic field ``B`` and divergence cleaning field ``psi`` are 
+    # excluded here and considered below. In other words, these are the dissipation values that depend 
+    # on the entries of the entropy Jacobian that are marked in blue in Figure 1 of the reference given above.
+    for k in eachcomponent(equations)
+        rho_ll, v1_ll, v2_ll, v3_ll, p_ll = get_component(k, prim_ll, equations)
+        rho_rr, v1_rr, v2_rr, v3_rr, p_rr = get_component(k, prim_rr, equations)
+
+        w1_ll, w2_ll, w3_ll, w4_ll, w5_ll = get_component(k, w_ll, equations)
+        w1_rr, w2_rr, w3_rr, w4_rr, w5_rr = get_component(k, w_rr, equations)
+
+        # Auxiliary variables
+        beta_ll = 0.5f0 * rho_ll / p_ll
+        beta_rr = 0.5f0 * rho_rr / p_rr
+        vel_norm_ll = v1_ll^2 + v2_ll^2 + v3_ll^2
+        vel_norm_rr = v1_rr^2 + v2_rr^2 + v3_rr^2
+
+        # Mean variables
+        rho_ln = ln_mean(rho_ll, rho_rr)
+        beta_ln = ln_mean(beta_ll, beta_rr)
+        rho_avg = 0.5f0 * (rho_ll + rho_rr)
+        v1_avg = 0.5f0 * (v1_ll + v1_rr)
+        v2_avg = 0.5f0 * (v2_ll + v2_rr)
+        v3_avg = 0.5f0 * (v3_ll + v3_rr)
+        beta_avg = 0.5f0 * (beta_ll + beta_rr)
+        tau = 1 / (beta_ll + beta_rr)
+        p_mean = 0.5f0 * rho_avg / beta_avg
+        p_star = 0.5f0 * rho_ln / beta_ln
+        vel_norm_avg = 0.5f0 * (vel_norm_ll + vel_norm_rr)
+        vel_avg_norm = v1_avg^2 + v2_avg^2 + v3_avg^2
+        E_bar = p_star / (gammas[k] - 1) +
+                0.5f0 * rho_ln * (2 * vel_avg_norm - vel_norm_avg)
+
+        h11 = rho_ln
+        h12 = rho_ln * v1_avg
+        h13 = rho_ln * v2_avg
+        h14 = rho_ln * v3_avg
+        h15 = E_bar
+        d1 = -0.5f0 * λ *
+             (h11 * (w1_rr - w1_ll) +
+              h12 * (w2_rr - w2_ll) +
+              h13 * (w3_rr - w3_ll) +
+              h14 * (w4_rr - w4_ll) +
+              h15 * (w5_rr - w5_ll))
+
+        h21 = h12
+        h22 = rho_ln * v1_avg^2 + p_mean
+        h23 = h21 * v2_avg
+        h24 = h21 * v3_avg
+        h25 = (E_bar + p_mean) * v1_avg
+        d2 = -0.5f0 * λ *
+             (h21 * (w1_rr - w1_ll) +
+              h22 * (w2_rr - w2_ll) +
+              h23 * (w3_rr - w3_ll) +
+              h24 * (w4_rr - w4_ll) +
+              h25 * (w5_rr - w5_ll))
+
+        h31 = h13
+        h32 = h23
+        h33 = rho_ln * v2_avg^2 + p_mean
+        h34 = h31 * v3_avg
+        h35 = (E_bar + p_mean) * v2_avg
+        d3 = -0.5f0 * λ *
+             (h31 * (w1_rr - w1_ll) +
+              h32 * (w2_rr - w2_ll) +
+              h33 * (w3_rr - w3_ll) +
+              h34 * (w4_rr - w4_ll) +
+              h35 * (w5_rr - w5_ll))
+
+        h41 = h14
+        h42 = h24
+        h43 = h34
+        h44 = rho_ln * v3_avg^2 + p_mean
+        h45 = (E_bar + p_mean) * v3_avg
+        d4 = -0.5f0 * λ *
+             (h41 * (w1_rr - w1_ll) +
+              h42 * (w2_rr - w2_ll) +
+              h43 * (w3_rr - w3_ll) +
+              h44 * (w4_rr - w4_ll) +
+              h45 * (w5_rr - w5_ll))
+
+        h51 = h15
+        h52 = h25
+        h53 = h35
+        h54 = h45
+        h55 = ((p_star^2 / (gammas[k] - 1) + E_bar * E_bar) / rho_ln
+               +
+               vel_avg_norm * p_mean)
+        d5 = -0.5f0 * λ *
+             (h51 * (w1_rr - w1_ll) +
+              h52 * (w2_rr - w2_ll) +
+              h53 * (w3_rr - w3_ll) +
+              h54 * (w4_rr - w4_ll) +
+              h55 * (w5_rr - w5_ll))
+
+        beta_plus_ll += beta_ll
+        beta_plus_rr += beta_rr
+
+        set_component!(dissipation, k, d1, d2, d3, d4, d5, equations)
+    end
+
+    # Compute the dissipation related to the magnetic and divergence-cleaning fields
+    ################################################################################
+
+    h_B_psi = 1 / (beta_plus_ll + beta_plus_rr)
+
+    # Dissipation for the magnetic field components due to the diagonal entries of the 
+    # dissipation matrix ``H``. These are the dissipation values that depend on the diagonal
+    # entries of the entropy Jacobian that are marked in cyan in Figure 1 of the reference given above.
+    dissipation[1] = -0.5f0 * λ * h_B_psi * (w_rr[1] - w_ll[1])
+    dissipation[2] = -0.5f0 * λ * h_B_psi * (w_rr[2] - w_ll[2])
+    dissipation[3] = -0.5f0 * λ * h_B_psi * (w_rr[3] - w_ll[3])
+
+    # Dissipation for the divergence-cleaning field due to the diagonal entry of the 
+    # dissipation matrix ``H``. This dissipation value depends on the single diagonal
+    # entry of the entropy Jacobian that is marked in red in Figure 1 of the reference given above.
+    dissipation[end] = -0.5f0 * λ * h_B_psi * (w_rr[end] - w_ll[end])
+
+    # Dissipation due to the off-diagonal blocks (``B_{off}``) of the dissipation matrix ``H`` and to the entries 
+    # of the block ``A`` that depend on the magnetic field ``B`` and the divergence cleaning field ``psi``. 
+    # See equations (80)-(82) of the given reference.
+    for k in eachcomponent(equations)
+        _, _, _, _, w5_ll = get_component(k, w_ll, equations)
+        _, _, _, _, w5_rr = get_component(k, w_rr, equations)
+
+        # Dissipation for the magnetic field components and divergence cleaning field due to the off-diagonal 
+        # entries of the dissipation matrix ``H`` (block ``B^T`` in equation (80) and Figure 1 of the reference
+        # given above).
+        dissipation[1] -= 0.5f0 * λ * h_B_psi * B1_avg * (w5_rr - w5_ll)
+        dissipation[2] -= 0.5f0 * λ * h_B_psi * B2_avg * (w5_rr - w5_ll)
+        dissipation[3] -= 0.5f0 * λ * h_B_psi * B3_avg * (w5_rr - w5_ll)
+        dissipation[end] -= 0.5f0 * λ * h_B_psi * psi_avg * (w5_rr - w5_ll)
+
+        # Dissipation for the energy equation of species `k` depending on `w_1`, `w_2`, `w_3` and `w_end`. These are the
+        # values of the dissipation that depend on the off-diagonal block ``B`` of the dissipation matrix ``H`` (see equation (80) 
+        # and Figure 1 of the reference given above.
+        ind_E = 3 + 5 * k # simplified version of 3 + (k - 1) * 5 + 5
+        dissipation[ind_E] -= 0.5f0 * λ * h_B_psi * B1_avg * (w_rr[1] - w_ll[1])
+        dissipation[ind_E] -= 0.5f0 * λ * h_B_psi * B2_avg * (w_rr[2] - w_ll[2])
+        dissipation[ind_E] -= 0.5f0 * λ * h_B_psi * B3_avg * (w_rr[3] - w_ll[3])
+        dissipation[ind_E] -= 0.5f0 * λ * h_B_psi * psi_avg * (w_rr[end] - w_ll[end])
+
+        # Dissipation for the energy equation of all ion species depending on `w_5`. These are the values of the dissipation 
+        # vector that depend on the magnetic and divergence-cleaning field terms of the entries marked with a red cross in 
+        # Figure 1 of the reference given above.
+        for kk in eachcomponent(equations)
+            ind_E = 3 + 5 * kk # simplified version of 3 + (kk - 1) * 5 + 5
+            dissipation[ind_E] -= 0.5f0 * λ *
+                                  (h_B_psi *
+                                   (B1_avg^2 + B2_avg^2 + B3_avg^2 + psi_avg^2)) *
+                                  (w5_rr - w5_ll)
+        end
+    end
+
+    return dissipation
+end
+
 @doc raw"""
     source_terms_collision_ion_ion(u, x, t,
                                    equations::AbstractIdealGlmMhdMultiIonEquations)
@@ -455,205 +654,5 @@
         set_component!(s, k, 0, S_q1, S_q2, S_q3, S_E, equations)
     end
     return SVector{nvariables(equations), real(equations)}(s)
-=======
-# Specialization of [`DissipationLaxFriedrichsEntropyVariables`](@ref) for the multi-ion GLM-MHD equations
-# For details on the multi-ion entropy Jacobian ``H`` see
-# - A. Rueda-Ramírez, A. Sikstel, G. Gassner, An Entropy-Stable Discontinuous Galerkin Discretization
-#   of the Ideal Multi-Ion Magnetohydrodynamics System (2024). Journal of Computational Physics.
-#   [DOI: 10.1016/j.jcp.2024.113655](https://doi.org/10.1016/j.jcp.2024.113655).
-# Since the entropy Jacobian is a sparse matrix, we do not construct it but directly compute the
-# action of its product with the jump in the entropy variables.
-#
-# ATTENTION: the variable order for AbstractIdealGlmMhdMultiIonEquations is different than in the reference above. 
-# The first three entries of the state vector `u[1:3]` are the magnetic field components. After that, we have chunks 
-# of 5 entries for the hydrodynamic quantities of each ion species. Finally, the last entry `u[end]` is the divergence 
-# cleaning field. 
-@inline function (dissipation::DissipationLaxFriedrichsEntropyVariables)(u_ll, u_rr,
-                                                                         orientation_or_normal_direction,
-                                                                         equations::AbstractIdealGlmMhdMultiIonEquations)
-    @unpack gammas = equations
-    λ = dissipation.max_abs_speed(u_ll, u_rr, orientation_or_normal_direction,
-                                  equations)
-
-    w_ll = cons2entropy(u_ll, equations)
-    w_rr = cons2entropy(u_rr, equations)
-    prim_ll = cons2prim(u_ll, equations)
-    prim_rr = cons2prim(u_rr, equations)
-    B1_ll, B2_ll, B3_ll = magnetic_field(u_ll, equations)
-    B1_rr, B2_rr, B3_rr = magnetic_field(u_rr, equations)
-    psi_ll = divergence_cleaning_field(u_ll, equations)
-    psi_rr = divergence_cleaning_field(u_rr, equations)
-
-    # Some global averages
-    B1_avg = 0.5f0 * (B1_ll + B1_rr)
-    B2_avg = 0.5f0 * (B2_ll + B2_rr)
-    B3_avg = 0.5f0 * (B3_ll + B3_rr)
-    psi_avg = 0.5f0 * (psi_ll + psi_rr)
-
-    dissipation = zero(MVector{nvariables(equations), eltype(u_ll)})
-
-    beta_plus_ll = 0
-    beta_plus_rr = 0
-
-    # Compute the dissipation for the hydrodynamic quantities of each ion species `k`
-    #################################################################################
-
-    # The for loop below fills the entries of `dissipation` that depend on the entries of the diagonal
-    # blocks ``A_k`` of the entropy Jacobian ``H`` in the given reference (see equations (80)-(82)),
-    # but the terms that depend on the magnetic field ``B`` and divergence cleaning field ``psi`` are 
-    # excluded here and considered below. In other words, these are the dissipation values that depend 
-    # on the entries of the entropy Jacobian that are marked in blue in Figure 1 of the reference given above.
-    for k in eachcomponent(equations)
-        rho_ll, v1_ll, v2_ll, v3_ll, p_ll = get_component(k, prim_ll, equations)
-        rho_rr, v1_rr, v2_rr, v3_rr, p_rr = get_component(k, prim_rr, equations)
-
-        w1_ll, w2_ll, w3_ll, w4_ll, w5_ll = get_component(k, w_ll, equations)
-        w1_rr, w2_rr, w3_rr, w4_rr, w5_rr = get_component(k, w_rr, equations)
-
-        # Auxiliary variables
-        beta_ll = 0.5f0 * rho_ll / p_ll
-        beta_rr = 0.5f0 * rho_rr / p_rr
-        vel_norm_ll = v1_ll^2 + v2_ll^2 + v3_ll^2
-        vel_norm_rr = v1_rr^2 + v2_rr^2 + v3_rr^2
-
-        # Mean variables
-        rho_ln = ln_mean(rho_ll, rho_rr)
-        beta_ln = ln_mean(beta_ll, beta_rr)
-        rho_avg = 0.5f0 * (rho_ll + rho_rr)
-        v1_avg = 0.5f0 * (v1_ll + v1_rr)
-        v2_avg = 0.5f0 * (v2_ll + v2_rr)
-        v3_avg = 0.5f0 * (v3_ll + v3_rr)
-        beta_avg = 0.5f0 * (beta_ll + beta_rr)
-        tau = 1 / (beta_ll + beta_rr)
-        p_mean = 0.5f0 * rho_avg / beta_avg
-        p_star = 0.5f0 * rho_ln / beta_ln
-        vel_norm_avg = 0.5f0 * (vel_norm_ll + vel_norm_rr)
-        vel_avg_norm = v1_avg^2 + v2_avg^2 + v3_avg^2
-        E_bar = p_star / (gammas[k] - 1) +
-                0.5f0 * rho_ln * (2 * vel_avg_norm - vel_norm_avg)
-
-        h11 = rho_ln
-        h12 = rho_ln * v1_avg
-        h13 = rho_ln * v2_avg
-        h14 = rho_ln * v3_avg
-        h15 = E_bar
-        d1 = -0.5f0 * λ *
-             (h11 * (w1_rr - w1_ll) +
-              h12 * (w2_rr - w2_ll) +
-              h13 * (w3_rr - w3_ll) +
-              h14 * (w4_rr - w4_ll) +
-              h15 * (w5_rr - w5_ll))
-
-        h21 = h12
-        h22 = rho_ln * v1_avg^2 + p_mean
-        h23 = h21 * v2_avg
-        h24 = h21 * v3_avg
-        h25 = (E_bar + p_mean) * v1_avg
-        d2 = -0.5f0 * λ *
-             (h21 * (w1_rr - w1_ll) +
-              h22 * (w2_rr - w2_ll) +
-              h23 * (w3_rr - w3_ll) +
-              h24 * (w4_rr - w4_ll) +
-              h25 * (w5_rr - w5_ll))
-
-        h31 = h13
-        h32 = h23
-        h33 = rho_ln * v2_avg^2 + p_mean
-        h34 = h31 * v3_avg
-        h35 = (E_bar + p_mean) * v2_avg
-        d3 = -0.5f0 * λ *
-             (h31 * (w1_rr - w1_ll) +
-              h32 * (w2_rr - w2_ll) +
-              h33 * (w3_rr - w3_ll) +
-              h34 * (w4_rr - w4_ll) +
-              h35 * (w5_rr - w5_ll))
-
-        h41 = h14
-        h42 = h24
-        h43 = h34
-        h44 = rho_ln * v3_avg^2 + p_mean
-        h45 = (E_bar + p_mean) * v3_avg
-        d4 = -0.5f0 * λ *
-             (h41 * (w1_rr - w1_ll) +
-              h42 * (w2_rr - w2_ll) +
-              h43 * (w3_rr - w3_ll) +
-              h44 * (w4_rr - w4_ll) +
-              h45 * (w5_rr - w5_ll))
-
-        h51 = h15
-        h52 = h25
-        h53 = h35
-        h54 = h45
-        h55 = ((p_star^2 / (gammas[k] - 1) + E_bar * E_bar) / rho_ln
-               +
-               vel_avg_norm * p_mean)
-        d5 = -0.5f0 * λ *
-             (h51 * (w1_rr - w1_ll) +
-              h52 * (w2_rr - w2_ll) +
-              h53 * (w3_rr - w3_ll) +
-              h54 * (w4_rr - w4_ll) +
-              h55 * (w5_rr - w5_ll))
-
-        beta_plus_ll += beta_ll
-        beta_plus_rr += beta_rr
-
-        set_component!(dissipation, k, d1, d2, d3, d4, d5, equations)
-    end
-
-    # Compute the dissipation related to the magnetic and divergence-cleaning fields
-    ################################################################################
-
-    h_B_psi = 1 / (beta_plus_ll + beta_plus_rr)
-
-    # Dissipation for the magnetic field components due to the diagonal entries of the 
-    # dissipation matrix ``H``. These are the dissipation values that depend on the diagonal
-    # entries of the entropy Jacobian that are marked in cyan in Figure 1 of the reference given above.
-    dissipation[1] = -0.5f0 * λ * h_B_psi * (w_rr[1] - w_ll[1])
-    dissipation[2] = -0.5f0 * λ * h_B_psi * (w_rr[2] - w_ll[2])
-    dissipation[3] = -0.5f0 * λ * h_B_psi * (w_rr[3] - w_ll[3])
-
-    # Dissipation for the divergence-cleaning field due to the diagonal entry of the 
-    # dissipation matrix ``H``. This dissipation value depends on the single diagonal
-    # entry of the entropy Jacobian that is marked in red in Figure 1 of the reference given above.
-    dissipation[end] = -0.5f0 * λ * h_B_psi * (w_rr[end] - w_ll[end])
-
-    # Dissipation due to the off-diagonal blocks (``B_{off}``) of the dissipation matrix ``H`` and to the entries 
-    # of the block ``A`` that depend on the magnetic field ``B`` and the divergence cleaning field ``psi``. 
-    # See equations (80)-(82) of the given reference.
-    for k in eachcomponent(equations)
-        _, _, _, _, w5_ll = get_component(k, w_ll, equations)
-        _, _, _, _, w5_rr = get_component(k, w_rr, equations)
-
-        # Dissipation for the magnetic field components and divergence cleaning field due to the off-diagonal 
-        # entries of the dissipation matrix ``H`` (block ``B^T`` in equation (80) and Figure 1 of the reference
-        # given above).
-        dissipation[1] -= 0.5f0 * λ * h_B_psi * B1_avg * (w5_rr - w5_ll)
-        dissipation[2] -= 0.5f0 * λ * h_B_psi * B2_avg * (w5_rr - w5_ll)
-        dissipation[3] -= 0.5f0 * λ * h_B_psi * B3_avg * (w5_rr - w5_ll)
-        dissipation[end] -= 0.5f0 * λ * h_B_psi * psi_avg * (w5_rr - w5_ll)
-
-        # Dissipation for the energy equation of species `k` depending on `w_1`, `w_2`, `w_3` and `w_end`. These are the
-        # values of the dissipation that depend on the off-diagonal block ``B`` of the dissipation matrix ``H`` (see equation (80) 
-        # and Figure 1 of the reference given above.
-        ind_E = 3 + 5 * k # simplified version of 3 + (k - 1) * 5 + 5
-        dissipation[ind_E] -= 0.5f0 * λ * h_B_psi * B1_avg * (w_rr[1] - w_ll[1])
-        dissipation[ind_E] -= 0.5f0 * λ * h_B_psi * B2_avg * (w_rr[2] - w_ll[2])
-        dissipation[ind_E] -= 0.5f0 * λ * h_B_psi * B3_avg * (w_rr[3] - w_ll[3])
-        dissipation[ind_E] -= 0.5f0 * λ * h_B_psi * psi_avg * (w_rr[end] - w_ll[end])
-
-        # Dissipation for the energy equation of all ion species depending on `w_5`. These are the values of the dissipation 
-        # vector that depend on the magnetic and divergence-cleaning field terms of the entries marked with a red cross in 
-        # Figure 1 of the reference given above.
-        for kk in eachcomponent(equations)
-            ind_E = 3 + 5 * kk # simplified version of 3 + (kk - 1) * 5 + 5
-            dissipation[ind_E] -= 0.5f0 * λ *
-                                  (h_B_psi *
-                                   (B1_avg^2 + B2_avg^2 + B3_avg^2 + psi_avg^2)) *
-                                  (w5_rr - w5_ll)
-        end
-    end
-
-    return dissipation
->>>>>>> 1f31fd47
 end
 end