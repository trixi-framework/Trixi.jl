--- conflicted
+++ resolved
@@ -47,12 +47,8 @@
 Source terms due to the Lorentz' force for plasmas with more than one ion species. These source 
 terms are a fundamental, inseparable part of the multi-ion GLM-MHD equations, and vanish for 
 a single-species plasma. In particular, they have to be used for every
-<<<<<<< HEAD
 simulation of [`IdealMhdMultiIonEquations1D`](@ref), [`IdealGlmMhdMultiIonEquations2D`](@ref),
 and [`IdealGlmMhdMultiIonEquations3D`](@ref).
-=======
-simulation of [`IdealGlmMhdMultiIonEquations2D`](@ref) and [`IdealGlmMhdMultiIonEquations3D`](@ref).
->>>>>>> f5d7a79a
 """
 function source_terms_lorentz(u, x, t, equations::AbstractIdealGlmMhdMultiIonEquations)
     @unpack charge_to_mass = equations
@@ -184,7 +180,6 @@
     return rho
 end
 
-<<<<<<< HEAD
 # Computes the sum of the densities times the sum of the pressures
 @inline function density_pressure(u, equations::AbstractIdealGlmMhdMultiIonEquations)
     B1, B2, B3 = magnetic_field(u, equations)
@@ -208,7 +203,7 @@
         p_total += p
     end
     return rho_total * p_total
-=======
+
 @inline function pressure(u, equations::AbstractIdealGlmMhdMultiIonEquations)
     B1, B2, B3, _ = u
     p = zero(MVector{ncomponents(equations), real(equations)})
@@ -223,7 +218,6 @@
                 0.5f0 * (B1^2 + B2^2 + B3^2))
     end
     return SVector{ncomponents(equations), real(equations)}(p)
->>>>>>> f5d7a79a
 end
 
 #Convert conservative variables to primitive
