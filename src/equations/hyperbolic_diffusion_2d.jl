
@doc raw"""
    HyperbolicDiffusionEquations2D

The linear hyperbolic diffusion equations in two space dimensions.
A description of this system can be found in Sec. 2.5 of the book "I Do Like CFD, Too: Vol 1".
The book is freely available at http://www.cfdbooks.com/ and further analysis can be found in
the paper by Nishikawa [DOI: 10.1016/j.jcp.2007.07.029](https://doi.org/10.1016/j.jcp.2007.07.029)
"""
struct HyperbolicDiffusionEquations2D{RealT<:Real} <: AbstractHyperbolicDiffusionEquations{2, 3}
  Lr::RealT     # reference length scale
  inv_Tr::RealT # inverse of the reference time scale
  nu::RealT     # diffusion constant
end

function HyperbolicDiffusionEquations2D(; nu=1.0, Lr=inv(2pi))
  Tr = Lr^2 / nu
  HyperbolicDiffusionEquations2D(promote(Lr, inv(Tr), nu)...)
end


get_name(::HyperbolicDiffusionEquations2D) = "HyperbolicDiffusionEquations2D"
varnames(::typeof(cons2cons), ::HyperbolicDiffusionEquations2D) = ("phi", "q1", "q2")
varnames(::typeof(cons2prim), ::HyperbolicDiffusionEquations2D) = ("phi", "q1", "q2")
default_analysis_errors(::HyperbolicDiffusionEquations2D)     = (:l2_error, :linf_error, :residual)

@inline function residual_steady_state(du, ::HyperbolicDiffusionEquations2D)
  abs(du[1])
end


# Set initial conditions at physical location `x` for pseudo-time `t`
function initial_condition_poisson_periodic(x, t, equations::HyperbolicDiffusionEquations2D)
  # elliptic equation: -νΔϕ = f
  # depending on initial constant state, c, for phi this converges to the solution ϕ + c
  if iszero(t)
    phi = 0.0
    q1  = 0.0
    q2  = 0.0
  else
    phi = sin(2.0*pi*x[1])*sin(2.0*pi*x[2])
    q1  = 2*pi*cos(2.0*pi*x[1])*sin(2.0*pi*x[2])
    q2  = 2*pi*sin(2.0*pi*x[1])*cos(2.0*pi*x[2])
  end
  return SVector(phi, q1, q2)
end

@inline function source_terms_poisson_periodic(u, x, t, equations::HyperbolicDiffusionEquations2D)
  # elliptic equation: -νΔϕ = f
  # analytical solution: phi = sin(2πx)*sin(2πy) and f = -8νπ^2 sin(2πx)*sin(2πy)
  @unpack inv_Tr = equations
  C = -8 * equations.nu * pi^2

  x1, x2 = x
  tmp1 = sinpi(2 * x1)
  tmp2 = sinpi(2 * x2)
  du1 = -C*tmp1*tmp2
  du2 = -inv_Tr * u[2]
  du3 = -inv_Tr * u[3]

  return SVector(du1, du2, du3)
end


@inline function initial_condition_poisson_nonperiodic(x, t, equations::HyperbolicDiffusionEquations2D)
  # elliptic equation: -ν Δϕ = f in Ω, u = g on ∂Ω
  if iszero(t)
    T = eltype(x)
    phi = one(T)
    q1  = one(T)
    q2  = one(T)
  else
    # TODO: sincospi
    sinpi_x1,  cospi_x1  = sincos(pi*x[1])
    sinpi_2x2, cospi_2x2 = sincos(pi*2*x[2])
    phi =  2 *      cospi_x1 * sinpi_2x2 + 2 # ϕ
    q1  = -2 * pi * sinpi_x1 * sinpi_2x2     # ϕ_x
    q2  =  4 * pi * cospi_x1 * cospi_2x2     # ϕ_y
  end
  return SVector(phi, q1, q2)
end

@inline function source_terms_poisson_nonperiodic(u, x, t, equations::HyperbolicDiffusionEquations2D)
  # elliptic equation: -ν Δϕ = f in Ω, u = g on ∂Ω
  # analytical solution: ϕ = 2cos(πx)sin(2πy) + 2 and f = 10π^2cos(πx)sin(2πy)
  @unpack inv_Tr = equations

  # TODO: sincospi
  x1, x2 = x
  du1 = 10 * pi^2 * cospi(x1) * sinpi(2 * x2)
  du2 = -inv_Tr * u[2]
  du3 = -inv_Tr * u[3]

  return SVector(du1, du2, du3)
end

@inline function boundary_condition_poisson_nonperiodic(u_inner, orientation, direction, x, t,
                                                        surface_flux_function,
                                                        equations::HyperbolicDiffusionEquations2D)
  # elliptic equation: -ν Δϕ = f in Ω, u = g on ∂Ω
  u_boundary = initial_condition_poisson_nonperiodic(x, one(t), equations)

  # Calculate boundary flux
  if direction in (2, 4) # u_inner is "left" of boundary, u_boundary is "right" of boundary
    flux = surface_flux_function(u_inner, u_boundary, orientation, equations)
  else # u_boundary is "left" of boundary, u_inner is "right" of boundary
    flux = surface_flux_function(u_boundary, u_inner, orientation, equations)
  end

  return flux
end


@inline function initial_condition_harmonic_nonperiodic(x, t, equations::HyperbolicDiffusionEquations2D)
  # elliptic equation: -ν Δϕ = 0 in Ω, u = g on ∂Ω
  if t == 0.0
    phi = 1.0
    q1  = 1.0
    q2  = 1.0
  else
    C   = inv(sinh(pi))
    # TODO: sincospi
    sinpi_x1, cospi_x1 = sincos(pi*x[1])
    sinpi_x2, cospi_x2 = sincos(pi*x[2])
    sinh_pix1 = sinh(pi*x[1])
    cosh_pix1 = cosh(pi*x[1])
    sinh_pix2 = sinh(pi*x[2])
    cosh_pix2 = cosh(pi*x[2])
    phi = C *      (sinh_pix1 * sinpi_x2 + sinh_pix2 * sinpi_x1)
    q1  = C * pi * (cosh_pix1 * sinpi_x2 + sinh_pix2 * cospi_x1)
    q2  = C * pi * (sinh_pix1 * cospi_x2 + cosh_pix2 * sinpi_x1)
  end
  return SVector(phi, q1, q2)
end

@inline function source_terms_harmonic(u, x, t, equations::HyperbolicDiffusionEquations2D)
  # harmonic solution ϕ = (sinh(πx)sin(πy) + sinh(πy)sin(πx))/sinh(π), so f = 0
  @unpack inv_Tr = equations
  phi, q1, q2 = u

  du2 = -inv_Tr * q1
  du3 = -inv_Tr * q2

  return SVector(0, du2, du3)
end

@inline function boundary_condition_harmonic_nonperiodic(u_inner, orientation, direction, x, t,
                                                         surface_flux_function,
                                                         equations::HyperbolicDiffusionEquations2D)
  # elliptic equation: -ν Δϕ = 0 in Ω, u = g on ∂Ω
  u_boundary = initial_condition_harmonic_nonperiodic(x, one(t), equations)

  # Calculate boundary flux
  if direction in (2, 4) # u_inner is "left" of boundary, u_boundary is "right" of boundary
    flux = surface_flux_function(u_inner, u_boundary, orientation, equations)
  else # u_boundary is "left" of boundary, u_inner is "right" of boundary
    flux = surface_flux_function(u_boundary, u_inner, orientation, equations)
  end

  return flux
end


"""
    initial_condition_eoc_test_coupled_euler_gravity(x, t, equations::HyperbolicDiffusionEquations2D)

Setup used for convergence tests of the Euler equations with self-gravity used in
- Michael Schlottke-Lakemper, Andrew R. Winters, Hendrik Ranocha, Gregor J. Gassner (2020)
  A purely hyperbolic discontinuous Galerkin approach for self-gravitating gas dynamics
  [arXiv: 2008.10593](https://arxiv.org/abs/2008.10593)
in combination with [`source_terms_harmonic`](@ref).
"""
@inline function initial_condition_eoc_test_coupled_euler_gravity(x, t, equations::HyperbolicDiffusionEquations2D)

  # Determine phi_x, phi_y
  G = 1.0 # gravitational constant
  C = -2.0*G/pi
  A = 0.1 # perturbation coefficient must match Euler setup
  # TODO: sincospi
  si, co = sincos(pi * (x[1] + x[2] - t))
  rho1 = A * si
  # intialize with ansatz of gravity potential
  phi = C * rho1
  q1  = C * A * pi * co # = gravity acceleration in x-direction
  q2  = q1              # = gravity acceleration in y-direction

  return SVector(phi, q1, q2)
end


"""
    initial_condition_sedov_self_gravity(x, t, equations::HyperbolicDiffusionEquations2D)

Adaptation of the Sedov blast wave with self-gravity taken from
- Michael Schlottke-Lakemper, Andrew R. Winters, Hendrik Ranocha, Gregor J. Gassner (2020)
  A purely hyperbolic discontinuous Galerkin approach for self-gravitating gas dynamics
  [arXiv: 2008.10593](https://arxiv.org/abs/2008.10593)
based on
- http://flash.uchicago.edu/site/flashcode/user_support/flash4_ug_4p62/node184.html#SECTION010114000000000000000
Should be used together with [`boundary_condition_sedov_self_gravity`](@ref).
"""
@inline function initial_condition_sedov_self_gravity(x, t, equations::HyperbolicDiffusionEquations2D)
  # for now just use constant initial condition for sedov blast wave (can likely be improved)
<<<<<<< HEAD
  phi = q1 = q2 = zero(eltype(x))
=======
  phi = 0.0
  q1  = 0.0
  q2  = 0.0
>>>>>>> b27766e4
  return SVector(phi, q1, q2)
end

"""
    boundary_condition_sedov_self_gravity(u_inner, orientation, direction, x, t,
                                          surface_flux_function,
                                          equations::HyperbolicDiffusionEquations2D)

Adaptation of the Sedov blast wave with self-gravity taken from
- Michael Schlottke-Lakemper, Andrew R. Winters, Hendrik Ranocha, Gregor J. Gassner (2020)
  A purely hyperbolic discontinuous Galerkin approach for self-gravitating gas dynamics
  [arXiv: 2008.10593](https://arxiv.org/abs/2008.10593)
based on
- http://flash.uchicago.edu/site/flashcode/user_support/flash4_ug_4p62/node184.html#SECTION010114000000000000000
Should be used together with [`initial_condition_sedov_self_gravity`](@ref).
"""
@inline function boundary_condition_sedov_self_gravity(u_inner, orientation, direction, x, t,
                                                       surface_flux_function,
                                                       equations::HyperbolicDiffusionEquations2D)

  u_boundary = initial_condition_sedov_self_gravity(x, t, equations)
  return dirichlet_boundary_flux(u_inner, u_boundary, direction, equations)
end

@inline function dirichlet_boundary_flux(u_inner, u_boundary, direction, equations::HyperbolicDiffusionEquations2D)
  # # Calculate boundary flux
  # if direction in (2, 4) # u_inner is "left" of boundary, u_boundary is "right" of boundary
  #   flux = flux_upwind(u_inner, u_boundary, orientation, equations)
  # else # u_boundary is "left" of boundary, u_inner is "right" of boundary
  #   flux = flux_upwind(u_boundary, u_inner, orientation, equations)
  # end

  # Calculate boundary flux by setting the value of the incoming characteristic
  # variables to the outgoing characteristic variables plus the boundary value.
  # This version is made to impose a BC on phi only, in contrast to the BC above
  # which imposes a BC for the incoming characteristic variable, a combination
  # of phi and q.
  phi_bc, q1_bc, q2_bc = u_boundary
  phi, q1, q2 = u_inner
  inv_Tr = equations.inv_Tr
  sqrt_inv_Tr = sqrt(inv_Tr)
  if direction == 1 # -x
    flux = SVector(-q1 - sqrt_inv_Tr * (phi - phi_bc),
                   -inv_Tr * phi_bc,
                   zero(phi_bc))
  elseif direction == 2 # +x
    flux = SVector(-q1 + sqrt_inv_Tr * (phi - phi_bc),
                   -inv_Tr * phi_bc,
                   zero(phi_bc))
  elseif direction == 3 # -y
    flux = SVector(-q2 - sqrt_inv_Tr * (phi - phi_bc),
                   zero(phi_bc),
                   -inv_Tr * phi_bc)
  else #if direction == 4 # +y
    flux = SVector(-q2 + sqrt_inv_Tr * (phi - phi_bc),
                   zero(phi_bc),
                   -inv_Tr * phi_bc)
  end

  return flux
end


# Calculate 1D flux in for a single point
@inline function calcflux(u, orientation, equations::HyperbolicDiffusionEquations2D)
  phi, q1, q2 = u
  @unpack inv_Tr = equations

  if orientation == 1
    f1 = -equations.nu*q1
    f2 = -phi * inv_Tr
    f3 = zero(phi)
  else
    f1 = -equations.nu*q2
    f2 = zero(phi)
    f3 = -phi * inv_Tr
  end

  return SVector(f1, f2, f3)
end


@inline function flux_lax_friedrichs(u_ll, u_rr, orientation, equations::HyperbolicDiffusionEquations2D)
  # Obtain left and right fluxes
  f_ll = calcflux(u_ll, orientation, equations)
  f_rr = calcflux(u_rr, orientation, equations)

  λ_max = sqrt(equations.nu * equations.inv_Tr)

  return 0.5 * (f_ll + f_rr - λ_max * (u_rr - u_ll))
end


@inline function flux_godunov(u_ll, u_rr, orientation, equations::HyperbolicDiffusionEquations2D)
  # Obtain left and right fluxes
  phi_ll, p_ll, q_ll = u_ll
  phi_rr, p_rr, q_rr = u_rr
  f_ll = calcflux(u_ll, orientation, equations)
  f_rr = calcflux(u_rr, orientation, equations)

  # this is an optimized version of the application of the upwind dissipation matrix:
  #   dissipation = 0.5*R_n*|Λ|*inv(R_n)[[u]]
  λ_max = sqrt(equations.nu * equations.inv_Tr)
  f1 = 1/2 * (f_ll[1] + f_rr[1]) - 1/2 * λ_max * (phi_rr - phi_ll)
  if orientation == 1 # x-direction
    f2 = 1/2 * (f_ll[2] + f_rr[2]) - 1/2 * λ_max * (p_rr - p_ll)
    f3 = 1/2 * (f_ll[3] + f_rr[3])
  else # y-direction
    f2 = 1/2 * (f_ll[2] + f_rr[2])
    f3 = 1/2 * (f_ll[3] + f_rr[3]) - 1/2 * λ_max * (q_rr - q_ll)
  end

  return SVector(f1, f2, f3)
end



@inline have_constant_speed(::HyperbolicDiffusionEquations2D) = Val(true)

@inline function max_abs_speeds(eq::HyperbolicDiffusionEquations2D)
  λ = sqrt(eq.nu * eq.inv_Tr)
  return λ, λ
end


# Convert conservative variables to primitive
@inline cons2prim(u, equations::HyperbolicDiffusionEquations2D) = u

# Convert conservative variables to entropy found in I Do Like CFD, Too, Vol. 1
@inline function cons2entropy(u, equations::HyperbolicDiffusionEquations2D)
  phi, q1, q2 = u
  w1 = phi
  w2 = equations.Lr^2 * q1
  w3 = equations.Lr^2 * q2

  return SVector(w1, w2, w3)
end


# Calculate entropy for a conservative state `u` (here: same as total energy)
@inline entropy(u, equations::HyperbolicDiffusionEquations2D) = energy_total(u, equations)


# Calculate total energy for a conservative state `u`
@inline function energy_total(u, equations::HyperbolicDiffusionEquations2D)
  # energy function as found in equations (2.5.12) in the book "I Do Like CFD, Vol. 1"
  phi, q1, q2 = u
  return 0.5 * (phi^2 + equations.Lr^2 * (q1^2 + q2^2))
end<|MERGE_RESOLUTION|>--- conflicted
+++ resolved
@@ -201,13 +201,7 @@
 """
 @inline function initial_condition_sedov_self_gravity(x, t, equations::HyperbolicDiffusionEquations2D)
   # for now just use constant initial condition for sedov blast wave (can likely be improved)
-<<<<<<< HEAD
   phi = q1 = q2 = zero(eltype(x))
-=======
-  phi = 0.0
-  q1  = 0.0
-  q2  = 0.0
->>>>>>> b27766e4
   return SVector(phi, q1, q2)
 end
 
