# specify transformation of conservative variables prior to taking gradients.
# specialize this function to compute gradients e.g., of primitive variables instead of conservative
gradient_variable_transformation(::AbstractEquationsParabolic) = cons2cons

# By default, the gradients are taken with respect to the conservative variables.
# this is reflected by the type parameter `GradientVariablesConservative` in the abstract
# type `AbstractEquationsParabolic{NDIMS, NVARS, GradientVariablesConservative}`.
struct GradientVariablesConservative end
struct GradientVariablesPrimitive end
struct GradientVariablesEntropy end


# Linear scalar diffusion for use in linear scalar advection-diffusion problems
<<<<<<< HEAD
abstract type AbstractLaplaceDiffusion{NDIMS, NVARS} <: AbstractEquationsParabolic{NDIMS, NVARS, GradientVariablesConservative} end
=======
abstract type AbstractLaplaceDiffusion{NDIMS, NVARS} <:
              AbstractEquationsParabolic{NDIMS, NVARS} end
>>>>>>> 2bc1cc68
include("laplace_diffusion_1d.jl")
include("laplace_diffusion_2d.jl")

# Compressible Navier-Stokes equations
<<<<<<< HEAD
abstract type AbstractCompressibleNavierStokesDiffusion{NDIMS, NVARS, GradientVariable} <: AbstractEquationsParabolic{NDIMS, NVARS, GradientVariable} end
=======
abstract type AbstractCompressibleNavierStokesDiffusion{NDIMS, NVARS} <:
              AbstractEquationsParabolic{NDIMS, NVARS} end
>>>>>>> 2bc1cc68
include("compressible_navier_stokes_2d.jl")
include("compressible_navier_stokes_3d.jl")<|MERGE_RESOLUTION|>--- conflicted
+++ resolved
@@ -11,21 +11,13 @@
 
 
 # Linear scalar diffusion for use in linear scalar advection-diffusion problems
-<<<<<<< HEAD
-abstract type AbstractLaplaceDiffusion{NDIMS, NVARS} <: AbstractEquationsParabolic{NDIMS, NVARS, GradientVariablesConservative} end
-=======
 abstract type AbstractLaplaceDiffusion{NDIMS, NVARS} <:
               AbstractEquationsParabolic{NDIMS, NVARS} end
->>>>>>> 2bc1cc68
 include("laplace_diffusion_1d.jl")
 include("laplace_diffusion_2d.jl")
 
 # Compressible Navier-Stokes equations
-<<<<<<< HEAD
-abstract type AbstractCompressibleNavierStokesDiffusion{NDIMS, NVARS, GradientVariable} <: AbstractEquationsParabolic{NDIMS, NVARS, GradientVariable} end
-=======
 abstract type AbstractCompressibleNavierStokesDiffusion{NDIMS, NVARS} <:
               AbstractEquationsParabolic{NDIMS, NVARS} end
->>>>>>> 2bc1cc68
 include("compressible_navier_stokes_2d.jl")
 include("compressible_navier_stokes_3d.jl")