--- conflicted
+++ resolved
@@ -6,7 +6,6 @@
 abstract type AbstractLaplaceDiffusionEquations{NDIMS, NVARS} <: AbstractEquationsParabolic{NDIMS, NVARS} end
 include("laplace_diffusion_2d.jl")
 
-<<<<<<< HEAD
 """
   EquationsHyperbolicParabolic(equations_hyperbolic, equations_parabolic)
 
@@ -52,9 +51,4 @@
                  "variable " * string(variable),
                  varnames(cons2cons, equations)[variable])
   end
-end
-=======
-# Compressible Navier-Stokes equations
-abstract type AbstractCompressibleNavierStokesEquations{NDIMS, NVARS} <: AbstractEquationsParabolic{NDIMS, NVARS} end
-include("compressible_navier_stokes_2d.jl")
->>>>>>> baec9672
+end