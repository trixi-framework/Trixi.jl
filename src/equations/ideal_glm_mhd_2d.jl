--- conflicted
+++ resolved
@@ -486,12 +486,6 @@
     return f
 end
 
-<<<<<<< HEAD
-@inline function flux_nonconservative_powell_local_symmetric(u_ll, u_rr,
-                                                             normal_direction_ll::AbstractVector,
-                                                             normal_direction_average::AbstractVector,
-                                                             equations::IdealGlmMhdEquations2D)
-=======
 # For `VolumeIntegralSubcellLimiting` the nonconservative flux is created as a callable struct to 
 # enable dispatch on the type of the nonconservative term (symmetric / jump).
 struct FluxNonConservativePowellLocalJump <:
@@ -526,7 +520,6 @@
 @inline function (noncons_flux::FluxNonConservativePowellLocalJump)(u_ll, u_rr,
                                                                     orientation::Integer,
                                                                     equations::IdealGlmMhdEquations2D)
->>>>>>> 73691fca
     rho_ll, rho_v1_ll, rho_v2_ll, rho_v3_ll, rho_e_ll, B1_ll, B2_ll, B3_ll, psi_ll = u_ll
     rho_rr, rho_v1_rr, rho_v2_rr, rho_v3_rr, rho_e_rr, B1_rr, B2_rr, B3_rr, psi_rr = u_rr
 
@@ -535,31 +528,6 @@
     v3_ll = rho_v3_ll / rho_ll
     v_dot_B_ll = v1_ll * B1_ll + v2_ll * B2_ll + v3_ll * B3_ll
 
-<<<<<<< HEAD
-    # Note that `v_dot_n_ll` uses the `normal_direction_ll` (contravariant vector
-    # at the same node location) while `B_dot_n_rr` uses the averaged normal
-    # direction. The reason for this is that `v_dot_n_ll` depends only on the left
-    # state and multiplies some gradient while `B_dot_n_rr` is used to compute
-    # the divergence of B.
-    B1_avg = (B1_ll + B1_rr) #* 0.5 # The flux is already multiplied by 0.5 wherever it is used in the code
-    B2_avg = (B2_ll + B2_rr) #* 0.5 # The flux is already multiplied by 0.5 wherever it is used in the code
-    psi_avg = (psi_ll + psi_rr) #* 0.5 # The flux is already multiplied by 0.5 wherever it is used in the code
-    v_dot_n_ll = v1_ll * normal_direction_ll[1] + v2_ll * normal_direction_ll[2]
-    B_dot_n_avg = B1_avg * normal_direction_average[1] +
-                  B2_avg * normal_direction_average[2]
-
-    # Powell nonconservative term:   (0, B_1, B_2, B_3, v⋅B, v_1, v_2, v_3, 0)
-    # Galilean nonconservative term: (0, 0, 0, 0, ψ v_{1,2}, 0, 0, 0, v_{1,2})
-    f = SVector(0,
-                B1_ll * B_dot_n_avg,
-                B2_ll * B_dot_n_avg,
-                B3_ll * B_dot_n_avg,
-                v_dot_B_ll * B_dot_n_avg + v_dot_n_ll * psi_ll * psi_avg,
-                v1_ll * B_dot_n_avg,
-                v2_ll * B_dot_n_avg,
-                v3_ll * B_dot_n_avg,
-                v_dot_n_ll * psi_avg)
-=======
     # Powell nonconservative term:   (0, B_1, B_2, B_3, v⋅B, v_1, v_2, v_3, 0)
     # Galilean nonconservative term: (0, 0, 0, 0, ψ v_{1,2}, 0, 0, 0, v_{1,2})
     psi_jump = psi_rr - psi_ll
@@ -586,33 +554,10 @@
                     v3_ll * B2_jump,
                     v2_ll * psi_jump)
     end
->>>>>>> 73691fca
 
     return f
 end
 
-<<<<<<< HEAD
-@inline function flux_nonconservative_powell_local_symmetric(u_ll, u_rr,
-                                                             normal_direction_ll::AbstractVector,
-                                                             equations::IdealGlmMhdEquations2D,
-                                                             nonconservative_type::NonConservativeLocal,
-                                                             nonconservative_term::Integer)
-    rho_ll, rho_v1_ll, rho_v2_ll, rho_v3_ll, rho_e_ll, B1_ll, B2_ll, B3_ll, psi_ll = u_ll
-    rho_rr, rho_v1_rr, rho_v2_rr, rho_v3_rr, rho_e_rr, B1_rr, B2_rr, B3_rr, psi_rr = u_rr
-
-    v1_ll = rho_v1_ll / rho_ll
-    v2_ll = rho_v2_ll / rho_ll
-    v3_ll = rho_v3_ll / rho_ll
-    v_dot_B_ll = v1_ll * B1_ll + v2_ll * B2_ll + v3_ll * B3_ll
-
-    # Note that `v_dot_n_ll` uses the `normal_direction_ll` (contravariant vector
-    # at the same node location) while `B_dot_n_rr` uses the averaged normal
-    # direction. The reason for this is that `v_dot_n_ll` depends only on the left
-    # state and multiplies some gradient while `B_dot_n_rr` is used to compute
-    # the divergence of B.
-    if nonconservative_term == 1
-        # Powell nonconservative term:   (0, B_1, B_2, B_3, v⋅B, v_1, v_2, v_3, 0)
-=======
 """
     flux_nonconservative_powell_local_jump(u_ll, orientation::Integer,
                                                 equations::IdealGlmMhdEquations2D,
@@ -639,7 +584,6 @@
         v2_ll = rho_v2_ll / rho_ll
         v3_ll = rho_v3_ll / rho_ll
         v_dot_B_ll = v1_ll * B1_ll + v2_ll * B2_ll + v3_ll * B3_ll
->>>>>>> 73691fca
         f = SVector(0,
                     B1_ll,
                     B2_ll,
@@ -649,63 +593,6 @@
                     v2_ll,
                     v3_ll,
                     0)
-<<<<<<< HEAD
-    else #nonconservative_term == 2
-        # Galilean nonconservative term: (0, 0, 0, 0, ψ v_{1,2}, 0, 0, 0, v_{1,2})
-        v_dot_n_ll = v1_ll * normal_direction_ll[1] + v2_ll * normal_direction_ll[2]
-        f = SVector(0,
-                    0,
-                    0,
-                    0,
-                    v_dot_n_ll * psi_ll,
-                    0,
-                    0,
-                    0,
-                    v_dot_n_ll)
-    end
-
-    return f
-end
-
-@inline function flux_nonconservative_powell_local_symmetric(u_ll, u_rr,
-                                                             normal_direction_ll::AbstractVector,
-                                                             normal_direction_average::AbstractVector,
-                                                             equations::IdealGlmMhdEquations2D,
-                                                             nonconservative_type::NonConservativeSymmetric,
-                                                             nonconservative_term::Integer)
-    rho_ll, rho_v1_ll, rho_v2_ll, rho_v3_ll, rho_e_ll, B1_ll, B2_ll, B3_ll, psi_ll = u_ll
-    rho_rr, rho_v1_rr, rho_v2_rr, rho_v3_rr, rho_e_rr, B1_rr, B2_rr, B3_rr, psi_rr = u_rr
-
-    v1_ll = rho_v1_ll / rho_ll
-    v2_ll = rho_v2_ll / rho_ll
-    v3_ll = rho_v3_ll / rho_ll
-    v_dot_B_ll = v1_ll * B1_ll + v2_ll * B2_ll + v3_ll * B3_ll
-
-    # Note that `v_dot_n_ll` uses the `normal_direction_ll` (contravariant vector
-    # at the same node location) while `B_dot_n_rr` uses the averaged normal
-    # direction. The reason for this is that `v_dot_n_ll` depends only on the left
-    # state and multiplies some gradient while `B_dot_n_rr` is used to compute
-    # the divergence of B.
-    if nonconservative_term == 1
-        # Powell nonconservative term:   (0, B_1, B_2, B_3, v⋅B, v_1, v_2, v_3, 0)
-        B1_avg = (B1_ll + B1_rr) #* 0.5 # The flux is already multiplied by 0.5 wherever it is used in the code
-        B2_avg = (B2_ll + B2_rr) #* 0.5 # The flux is already multiplied by 0.5 wherever it is used in the code
-        B_dot_n_avg = B1_avg * normal_direction_average[1] +
-                      B2_avg * normal_direction_average[2]
-
-        f = SVector(0,
-                    B_dot_n_avg,
-                    B_dot_n_avg,
-                    B_dot_n_avg,
-                    B_dot_n_avg,
-                    B_dot_n_avg,
-                    B_dot_n_avg,
-                    B_dot_n_avg,
-                    0)
-    else #nonconservative_term == 2
-        psi_avg = (psi_ll + psi_rr) #* 0.5 # The flux is already multiplied by 0.5 wherever it is used in the code
-        # Galilean nonconservative term: (0, 0, 0, 0, ψ v_{1,2}, 0, 0, 0, v_{1,2})
-=======
     else #nonconservative_term ==2
         # Galilean nonconservative term: (0, 0, 0, 0, ψ v_{1,2}, 0, 0, 0, v_{1,2})
         if orientation == 1
@@ -785,24 +672,15 @@
     else #nonconservative_term == 2
         # Galilean nonconservative term: (0, 0, 0, 0, ψ v_{1,2}, 0, 0, 0, v_{1,2})
         psi_jump = psi_rr - psi_ll # The flux is already multiplied by 0.5 wherever it is used in the code
->>>>>>> 73691fca
         f = SVector(0,
                     0,
                     0,
                     0,
-<<<<<<< HEAD
-                    psi_avg,
-                    0,
-                    0,
-                    0,
-                    psi_avg)
-=======
                     psi_jump,
                     0,
                     0,
                     0,
                     psi_jump)
->>>>>>> 73691fca
     end
 
     return f
