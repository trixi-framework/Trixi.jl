--- conflicted
+++ resolved
@@ -84,14 +84,8 @@
     This code is experimental and may be changed or removed in any future release.
 """
 struct CompressibleNavierStokesDiffusion3D{GradientVariables, RealT <: Real,
-<<<<<<< HEAD
                                            E <: AbstractCompressibleEulerEquations{3}} <:
        AbstractCompressibleNavierStokesDiffusion{3, 5, GradientVariables}
-=======
-                                           E <: AbstractCompressibleEulerEquations{3}
-                                           } <:
-       AbstractCompressibleNavierStokesDiffusion{3, 5}
->>>>>>> 158e5337
     # TODO: parabolic
     # 1) For now save gamma and inv(gamma-1) again, but could potentially reuse them from the Euler equations
     # 2) Add NGRADS as a type parameter here and in AbstractEquationsParabolic, add `ngradients(...)` accessor function
