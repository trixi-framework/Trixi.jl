--- conflicted
+++ resolved
@@ -275,7 +275,7 @@
 # function source_terms_WHATEVER(u, x, t, equations::LinearScalarAdvectionEquation2D)
 
 
-# Calculate 1D flux in for a single point
+# Calculate 1D flux for a single point
 @inline function flux(u, orientation, equation::LinearScalarAdvectionEquation2D)
   a = equation.advectionvelocity[orientation]
   return a * u
@@ -288,16 +288,20 @@
 end
 
 
-<<<<<<< HEAD
-function flux_lax_friedrichs(u_ll, u_rr, normal_vector::SVector, equation::LinearScalarAdvectionEquation2D)
+# Calculate 1D flux for a single point in direction of a normal vector
+@inline function flux(u, normal_vector::SVector, equation::LinearScalarAdvectionEquation2D)
   a = dot(equation.advectionvelocity, normal_vector) # velocity in normal direction
-  return 0.5 * ( a * (u_ll + u_rr) - abs(a) * (u_rr - u_ll) )
-end
-
-
-
-=======
->>>>>>> 41bb8204
+  return a * u
+end
+
+
+# Calculate maximum wave speed in direction of a normal vector for local Lax-Friedrichs-type dissipation
+@inline function max_abs_speed_naive(u_ll, u_rr, normal_vector::SVector, equation::LinearScalarAdvectionEquation2D)
+  a = dot(equation.advectionvelocity, normal_vector) # velocity in normal direction
+  return abs(a)
+end
+
+
 @inline have_constant_speed(::LinearScalarAdvectionEquation2D) = Val(true)
 
 @inline function max_abs_speeds(equation::LinearScalarAdvectionEquation2D)
