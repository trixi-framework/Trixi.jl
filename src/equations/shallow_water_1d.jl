# By default, Julia/LLVM does not use fused multiply-add operations (FMAs).
# Since these FMAs can increase the performance of many numerical algorithms,
# we need to opt-in explicitly.
# See https://ranocha.de/blog/Optimizing_EC_Trixi for further details.
@muladd begin
#! format: noindent

@doc raw"""
    ShallowWaterEquations1D(gravity, H0)

Shallow water equations (SWE) in one space dimension. The equations are given by
```math
\begin{aligned}
  \frac{\partial h}{\partial t} + \frac{\partial}{\partial x}(h v) &= 0 \\
    \frac{\partial}{\partial t}(h v) + \frac{\partial}{\partial x}\left(h v^2 + \frac{g}{2}h^2\right)
    + g h \frac{\partial b}{\partial x} &= 0
\end{aligned}
```
The unknown quantities of the SWE are the water height ``h`` and the velocity ``v``.
The gravitational constant is denoted by `g` and the (possibly) variable bottom topography function ``b(x)``.
Conservative variable water height ``h`` is measured from the bottom topography ``b``, therefore one
also defines the total water height as ``H = h + b``.

The additional quantity ``H_0`` is also available to store a reference value for the total water height that
is useful to set initial conditions or test the "lake-at-rest" well-balancedness.

The bottom topography function ``b(x)`` is set inside the initial condition routine
for a particular problem setup. To test the conservative form of the SWE one can set the bottom topography
variable `b` to zero.

In addition to the unknowns, Trixi.jl currently stores the bottom topography values at the approximation points
despite being fixed in time. This is done for convenience of computing the bottom topography gradients
on the fly during the approximation as well as computing auxiliary quantities like the total water height ``H``
or the entropy variables.
This affects the implementation and use of these equations in various ways:
* The flux values corresponding to the bottom topography must be zero.
* The bottom topography values must be included when defining initial conditions, boundary conditions or
  source terms.
* [`AnalysisCallback`](@ref) analyzes this variable.
* Trixi.jl's visualization tools will visualize the bottom topography by default.

References for the SWE are many but a good introduction is available in Chapter 13 of the book:
- Randall J. LeVeque (2002)
  Finite Volume Methods for Hyperbolic Problems
  [DOI: 10.1017/CBO9780511791253](https://doi.org/10.1017/CBO9780511791253)
"""
struct ShallowWaterEquations1D{RealT <: Real} <: AbstractShallowWaterEquations{1, 3}
    gravity::RealT # gravitational constant
    H0::RealT      # constant "lake-at-rest" total water height
end

# Allow for flexibility to set the gravitational constant within an elixir depending on the
# application where `gravity_constant=1.0` or `gravity_constant=9.81` are common values.
# The reference total water height H0 defaults to 0.0 but is used for the "lake-at-rest"
# well-balancedness test cases
function ShallowWaterEquations1D(; gravity_constant, H0 = 0.0)
    ShallowWaterEquations1D(gravity_constant, H0)
end

have_nonconservative_terms(::ShallowWaterEquations1D) = True()
varnames(::typeof(cons2cons), ::ShallowWaterEquations1D) = ("h", "h_v", "b")
# Note, we use the total water height, H = h + b, as the first primitive variable for easier
# visualization and setting initial conditions
varnames(::typeof(cons2prim), ::ShallowWaterEquations1D) = ("H", "v", "b")

# Set initial conditions at physical location `x` for time `t`
"""
    initial_condition_convergence_test(x, t, equations::ShallowWaterEquations1D)

A smooth initial condition used for convergence tests in combination with
[`source_terms_convergence_test`](@ref)
(and [`BoundaryConditionDirichlet(initial_condition_convergence_test)`](@ref) in non-periodic domains).
"""

function initial_condition_convergence_test(x, t, equations::ShallowWaterEquations1D)
    # some constants are chosen such that the function is periodic on the domain [0,sqrt(2)]
    c = 7.0
    omega_x = 2.0 * pi * sqrt(2.0)
    omega_t = 2.0 * pi

    H = c + cos(omega_x * x[1]) * cos(omega_t * t)
    v = 0.5
    b = 2.0 + 0.5 * sin(sqrt(2.0) * pi * x[1])
    return prim2cons(SVector(H, v, b), equations)
end

"""
    source_terms_convergence_test(u, x, t, equations::ShallowWaterEquations1D)

Source terms used for convergence tests in combination with
[`initial_condition_convergence_test`](@ref)
(and [`BoundaryConditionDirichlet(initial_condition_convergence_test)`](@ref) in non-periodic domains).

This manufactured solution source term is specifically designed for the bottom topography function
`b(x) = 2.0 + 0.5 * sin(sqrt(2.0)*pi*x[1])`
as defined in [`initial_condition_convergence_test`](@ref).
"""

@inline function source_terms_convergence_test(u, x, t,
                                               equations::ShallowWaterEquations1D)
    # Same settings as in `initial_condition_convergence_test`. Some derivative simplify because
    # this manufactured solution velocity is taken to be constant
    c = 7.0
    omega_x = 2.0 * pi * sqrt(2.0)
    omega_t = 2.0 * pi
    omega_b = sqrt(2.0) * pi
    v = 0.5

    sinX, cosX = sincos(omega_x * x[1])
    sinT, cosT = sincos(omega_t * t)

    H = c + cosX * cosT
    H_x = -omega_x * sinX * cosT
    # this time derivative for the water height exploits that the bottom topography is
    # fixed in time such that H_t = (h+b)_t = h_t + 0
    H_t = -omega_t * cosX * sinT

    # bottom topography and its spatial derivative
    b = 2.0 + 0.5 * sin(sqrt(2.0) * pi * x[1])
    b_x = 0.5 * omega_b * cos(omega_b * x[1])

    du1 = H_t + v * (H_x - b_x)
    du2 = v * du1 + equations.gravity * (H - b) * H_x
    return SVector(du1, du2, 0.0)
end

"""
    initial_condition_weak_blast_wave(x, t, equations::ShallowWaterEquations1D)

A weak blast wave discontinuity useful for testing, e.g., total energy conservation.
Note for the shallow water equations to the total energy acts as a mathematical entropy function.
"""
function initial_condition_weak_blast_wave(x, t, equations::ShallowWaterEquations1D)
    inicenter = 0.7
    x_norm = x[1] - inicenter
    r = abs(x_norm)

    # Calculate primitive variables
    H = r > 0.5 ? 3.25 : 4.0
    v = r > 0.5 ? 0.0 : 0.1882
    b = sin(x[1]) # arbitrary continuous function

    return prim2cons(SVector(H, v, b), equations)
end

"""
    boundary_condition_slip_wall(u_inner, orientation_or_normal, x, t, surface_flux_function,
                                  equations::ShallowWaterEquations1D)

Create a boundary state by reflecting the normal velocity component and keep
the tangential velocity component unchanged. The boundary water height is taken from
the internal value.

For details see Section 9.2.5 of the book:
- Eleuterio F. Toro (2001)
  Shock-Capturing Methods for Free-Surface Shallow Flows
  1st edition
  ISBN 0471987662
"""
@inline function boundary_condition_slip_wall(u_inner, orientation_or_normal, direction,
                                              x, t,
                                              surface_flux_function,
                                              equations::ShallowWaterEquations1D)

    # create the "external" boundary solution state
    u_boundary = SVector(u_inner[1],
                         -u_inner[2],
                         u_inner[3])

    # calculate the boundary flux
    if iseven(direction) # u_inner is "left" of boundary, u_boundary is "right" of boundary
        flux = surface_flux_function(u_inner, u_boundary, orientation_or_normal,
                                     equations)
    else # u_boundary is "left" of boundary, u_inner is "right" of boundary
        flux = surface_flux_function(u_boundary, u_inner, orientation_or_normal,
                                     equations)
    end

    return flux
end

# Calculate 1D flux for a single point
# Note, the bottom topography has no flux
@inline function flux(u, orientation::Integer, equations::ShallowWaterEquations1D)
    h, h_v, _ = u
    v = velocity(u, equations)

    p = 0.5 * equations.gravity * h^2

    f1 = h_v
    f2 = h_v * v + p

    return SVector(f1, f2, zero(eltype(u)))
end

"""
    flux_nonconservative_wintermeyer_etal(u_ll, u_rr, orientation::Integer,
                                          equations::ShallowWaterEquations1D)

Non-symmetric two-point volume flux discretizing the nonconservative (source) term
that contains the gradient of the bottom topography [`ShallowWaterEquations1D`](@ref).

Further details are available in the paper:
- Niklas Wintermeyer, Andrew R. Winters, Gregor J. Gassner and David A. Kopriva (2017)
  An entropy stable nodal discontinuous Galerkin method for the two dimensional
  shallow water equations on unstructured curvilinear meshes with discontinuous bathymetry
  [DOI: 10.1016/j.jcp.2017.03.036](https://doi.org/10.1016/j.jcp.2017.03.036)
"""
@inline function flux_nonconservative_wintermeyer_etal(u_ll, u_rr, orientation::Integer,
                                                       equations::ShallowWaterEquations1D)
    # Pull the necessary left and right state information
    h_ll = waterheight(u_ll, equations)
    b_rr = u_rr[3]

    z = zero(eltype(u_ll))

    # Bottom gradient nonconservative term: (0, g h b_x, 0)
    f = SVector(z, equations.gravity * h_ll * b_rr, z)

    return f
end

"""
    flux_nonconservative_fjordholm_etal(u_ll, u_rr, orientation::Integer,
                                        equations::ShallowWaterEquations1D)

Non-symmetric two-point surface flux discretizing the nonconservative (source) term of
that contains the gradient of the bottom topography [`ShallowWaterEquations1D`](@ref).

This contains additional terms compared to [`flux_nonconservative_wintermeyer_etal`](@ref)
that account for possible discontinuities in the bottom topography function.
Thus, this flux should be used in general at interfaces. For flux differencing volume terms,
[`flux_nonconservative_wintermeyer_etal`](@ref) is analytically equivalent but slightly
cheaper.

Further details for the original finite volume formulation are available in
- Ulrik S. Fjordholm, Siddhartha Mishr and Eitan Tadmor (2011)
  Well-balanced and energy stable schemes for the shallow water equations with discontinuous topography
  [DOI: 10.1016/j.jcp.2011.03.042](https://doi.org/10.1016/j.jcp.2011.03.042)
and for curvilinear 2D case in the paper:
- Niklas Wintermeyer, Andrew R. Winters, Gregor J. Gassner and David A. Kopriva (2017)
  An entropy stable nodal discontinuous Galerkin method for the two dimensional
  shallow water equations on unstructured curvilinear meshes with discontinuous bathymetry
  [DOI: 10.1016/j.jcp.2017.03.036](https://doi.org/10.1016/j.jcp.2017.03.036)
"""
@inline function flux_nonconservative_fjordholm_etal(u_ll, u_rr, orientation::Integer,
                                                     equations::ShallowWaterEquations1D)
    # Pull the necessary left and right state information
    h_ll, _, b_ll = u_ll
    h_rr, _, b_rr = u_rr

    h_average = 0.5 * (h_ll + h_rr)
    b_jump = b_rr - b_ll

    # Includes two parts:
    #  (i)  Diagonal (consistent) term from the volume flux that uses `b_ll` to avoid
    #       cross-averaging across a discontinuous bottom topography
    #  (ii) True surface part that uses `h_average` and `b_jump` to handle discontinuous bathymetry
    z = zero(eltype(u_ll))

    f = SVector(z,
                equations.gravity * h_ll * b_ll +
                equations.gravity * h_average * b_jump,
                z)

    return f
end

"""
    flux_nonconservative_audusse_etal(u_ll, u_rr, orientation::Integer,
                                      equations::ShallowWaterEquations1D)

Non-symmetric two-point surface flux that discretizes the nonconservative (source) term.
The discretization uses the `hydrostatic_reconstruction_audusse_etal` on the conservative
variables.

This hydrostatic reconstruction ensures that the finite volume numerical fluxes remain
well-balanced for discontinuous bottom topographies [`ShallowWaterEquations1D`](@ref).
Should be used together with [`FluxHydrostaticReconstruction`](@ref) and
[`hydrostatic_reconstruction_audusse_etal`](@ref) in the surface flux to ensure consistency.

Further details on the hydrostatic reconstruction and its motivation can be found in
- Emmanuel Audusse, François Bouchut, Marie-Odile Bristeau, Rupert Klein, and Benoit Perthame (2004)
  A fast and stable well-balanced scheme with hydrostatic reconstruction for shallow water flows
  [DOI: 10.1137/S1064827503431090](https://doi.org/10.1137/S1064827503431090)
"""
@inline function flux_nonconservative_audusse_etal(u_ll, u_rr,
                                                   orientation::Integer,
                                                   equations::ShallowWaterEquations1D)
    # Pull the water height and bottom topography on the left
    h_ll, _, b_ll = u_ll

    # Create the hydrostatic reconstruction for the left solution state
    u_ll_star, _ = hydrostatic_reconstruction_audusse_etal(u_ll, u_rr, equations)

    # Copy the reconstructed water height for easier to read code
    h_ll_star = u_ll_star[1]

    z = zero(eltype(u_ll))
    # Includes two parts:
    #   (i)  Diagonal (consistent) term from the volume flux that uses `b_ll` to avoid
    #        cross-averaging across a discontinuous bottom topography
    #   (ii) True surface part that uses `h_ll` and `h_ll_star` to handle discontinuous bathymetry
    return SVector(z,
                   equations.gravity * h_ll * b_ll +
                   equations.gravity * (h_ll^2 - h_ll_star^2),
                   z)
end

"""
    flux_fjordholm_etal(u_ll, u_rr, orientation,
                        equations::ShallowWaterEquations1D)

Total energy conservative (mathematical entropy for shallow water equations). When the bottom topography
is nonzero this should only be used as a surface flux otherwise the scheme will not be well-balanced.
For well-balancedness in the volume flux use [`flux_wintermeyer_etal`](@ref).

Details are available in Eq. (4.1) in the paper:
- Ulrik S. Fjordholm, Siddhartha Mishr and Eitan Tadmor (2011)
  Well-balanced and energy stable schemes for the shallow water equations with discontinuous topography
  [DOI: 10.1016/j.jcp.2011.03.042](https://doi.org/10.1016/j.jcp.2011.03.042)
"""
@inline function flux_fjordholm_etal(u_ll, u_rr, orientation::Integer,
                                     equations::ShallowWaterEquations1D)
    # Unpack left and right state
    h_ll = waterheight(u_ll, equations)
    v_ll = velocity(u_ll, equations)
    h_rr = waterheight(u_rr, equations)
    v_rr = velocity(u_rr, equations)

    # Average each factor of products in flux
    h_avg = 0.5 * (h_ll + h_rr)
    v_avg = 0.5 * (v_ll + v_rr)
    p_avg = 0.25 * equations.gravity * (h_ll^2 + h_rr^2)

    # Calculate fluxes depending on orientation
    f1 = h_avg * v_avg
    f2 = f1 * v_avg + p_avg

    return SVector(f1, f2, zero(eltype(u_ll)))
end

"""
    flux_wintermeyer_etal(u_ll, u_rr, orientation,
                          equations::ShallowWaterEquations1D)

Total energy conservative (mathematical entropy for shallow water equations) split form.
When the bottom topography is nonzero this scheme will be well-balanced when used as a `volume_flux`.
The `surface_flux` should still use, e.g., [`flux_fjordholm_etal`](@ref).

Further details are available in Theorem 1 of the paper:
- Niklas Wintermeyer, Andrew R. Winters, Gregor J. Gassner and David A. Kopriva (2017)
  An entropy stable nodal discontinuous Galerkin method for the two dimensional
  shallow water equations on unstructured curvilinear meshes with discontinuous bathymetry
  [DOI: 10.1016/j.jcp.2017.03.036](https://doi.org/10.1016/j.jcp.2017.03.036)
"""
@inline function flux_wintermeyer_etal(u_ll, u_rr, orientation::Integer,
                                       equations::ShallowWaterEquations1D)
    # Unpack left and right state
    h_ll, h_v_ll, _ = u_ll
    h_rr, h_v_rr, _ = u_rr

    # Get the velocities on either side
    v_ll = velocity(u_ll, equations)
    v_rr = velocity(u_rr, equations)

    # Average each factor of products in flux
    v_avg = 0.5 * (v_ll + v_rr)
    p_avg = 0.5 * equations.gravity * h_ll * h_rr

    # Calculate fluxes depending on orientation
    f1 = 0.5 * (h_v_ll + h_v_rr)
    f2 = f1 * v_avg + p_avg

    return SVector(f1, f2, zero(eltype(u_ll)))
end

"""
    hydrostatic_reconstruction_audusse_etal(u_ll, u_rr, orientation::Integer,
                                            equations::ShallowWaterEquations1D)

A particular type of hydrostatic reconstruction on the water height to guarantee well-balancedness
for a general bottom topography [`ShallowWaterEquations1D`](@ref). The reconstructed solution states
`u_ll_star` and `u_rr_star` variables are used to evaluate the surface numerical flux at the interface.
Use in combination with the generic numerical flux routine [`FluxHydrostaticReconstruction`](@ref).

Further details on this hydrostatic reconstruction and its motivation can be found in
- Emmanuel Audusse, François Bouchut, Marie-Odile Bristeau, Rupert Klein, and Benoit Perthame (2004)
  A fast and stable well-balanced scheme with hydrostatic reconstruction for shallow water flows
  [DOI: 10.1137/S1064827503431090](https://doi.org/10.1137/S1064827503431090)
"""
@inline function hydrostatic_reconstruction_audusse_etal(u_ll, u_rr,
                                                         equations::ShallowWaterEquations1D)
    # Unpack left and right water heights and bottom topographies
    h_ll, _, b_ll = u_ll
    h_rr, _, b_rr = u_rr

    # Get the velocities on either side
    v1_ll = velocity(u_ll, equations)
    v1_rr = velocity(u_rr, equations)

    # Compute the reconstructed water heights
    h_ll_star = max(zero(h_ll), h_ll + b_ll - max(b_ll, b_rr))
    h_rr_star = max(zero(h_rr), h_rr + b_rr - max(b_ll, b_rr))

    # Create the conservative variables using the reconstruted water heights
    u_ll_star = SVector(h_ll_star, h_ll_star * v1_ll, b_ll)
    u_rr_star = SVector(h_rr_star, h_rr_star * v1_rr, b_rr)

    return u_ll_star, u_rr_star
end

# Calculate maximum wave speed for local Lax-Friedrichs-type dissipation as the
# maximum velocity magnitude plus the maximum speed of sound
@inline function max_abs_speed_naive(u_ll, u_rr, orientation::Integer,
                                     equations::ShallowWaterEquations1D)
    # Get the velocity quantities
    v_ll = velocity(u_ll, equations)
    v_rr = velocity(u_rr, equations)

    # Calculate the wave celerity on the left and right
    h_ll = waterheight(u_ll, equations)
    h_rr = waterheight(u_rr, equations)
    c_ll = sqrt(equations.gravity * h_ll)
    c_rr = sqrt(equations.gravity * h_rr)

    return max(abs(v_ll), abs(v_rr)) + max(c_ll, c_rr)
end

# Specialized `DissipationLocalLaxFriedrichs` to avoid spurious dissipation in the bottom topography
@inline function (dissipation::DissipationLocalLaxFriedrichs)(u_ll, u_rr,
                                                              orientation_or_normal_direction,
                                                              equations::ShallowWaterEquations1D)
    λ = dissipation.max_abs_speed(u_ll, u_rr, orientation_or_normal_direction,
                                  equations)
    diss = -0.5 * λ * (u_rr - u_ll)
    return SVector(diss[1], diss[2], zero(eltype(u_ll)))
end

# Specialized `FluxHLL` to avoid spurious dissipation in the bottom topography
@inline function (numflux::FluxHLL)(u_ll, u_rr, orientation_or_normal_direction,
                                    equations::ShallowWaterEquations1D)
    λ_min, λ_max = numflux.min_max_speed(u_ll, u_rr, orientation_or_normal_direction,
                                         equations)

    if λ_min >= 0 && λ_max >= 0
        return flux(u_ll, orientation_or_normal_direction, equations)
    elseif λ_max <= 0 && λ_min <= 0
        return flux(u_rr, orientation_or_normal_direction, equations)
    else
        f_ll = flux(u_ll, orientation_or_normal_direction, equations)
        f_rr = flux(u_rr, orientation_or_normal_direction, equations)
        inv_λ_max_minus_λ_min = inv(λ_max - λ_min)
        factor_ll = λ_max * inv_λ_max_minus_λ_min
        factor_rr = λ_min * inv_λ_max_minus_λ_min
        factor_diss = λ_min * λ_max * inv_λ_max_minus_λ_min
        diss = u_rr - u_ll
        return factor_ll * f_ll - factor_rr * f_rr +
               factor_diss * SVector(diss[1], diss[2], zero(eltype(u_ll)))
    end
end

# Calculate minimum and maximum wave speeds for HLL-type fluxes
@inline function min_max_speed_naive(u_ll, u_rr, orientation::Integer,
                                     equations::ShallowWaterEquations1D)
    h_ll = waterheight(u_ll, equations)
    v_ll = velocity(u_ll, equations)
    h_rr = waterheight(u_rr, equations)
    v_rr = velocity(u_rr, equations)

    λ_min = v_ll - sqrt(equations.gravity * h_ll)
    λ_max = v_rr + sqrt(equations.gravity * h_rr)

    return λ_min, λ_max
end

@inline function max_abs_speeds(u, equations::ShallowWaterEquations1D)
    h = waterheight(u, equations)
    v = velocity(u, equations)

    c = equations.gravity * sqrt(h)
    return (abs(v) + c,)
end

# Helper function to extract the velocity vector from the conservative variables
@inline function velocity(u, equations::ShallowWaterEquations1D)
    h, h_v, _ = u

    v = h_v / h

    return v
end

# Convert conservative variables to primitive
@inline function cons2prim(u, equations::ShallowWaterEquations1D)
    h, _, b = u

    H = h + b
    v = velocity(u, equations)
    return SVector(H, v, b)
end

# Convert conservative variables to entropy
# Note, only the first two are the entropy variables, the third entry still
# just carries the bottom topography values for convenience
@inline function cons2entropy(u, equations::ShallowWaterEquations1D)
    h, h_v, b = u

    v = velocity(u, equations)

    w1 = equations.gravity * (h + b) - 0.5 * v^2
    w2 = v

    return SVector(w1, w2, b)
end

# Convert entropy variables to conservative
@inline function entropy2cons(w, equations::ShallowWaterEquations1D)
    w1, w2, b = w

    h = (w1 + 0.5 * w2^2) / equations.gravity - b
    h_v = h * w2
    return SVector(h, h_v, b)
end

# Convert primitive to conservative variables
@inline function prim2cons(prim, equations::ShallowWaterEquations1D)
    H, v, b = prim

    h = H - b
    h_v = h * v

    return SVector(h, h_v, b)
end

@inline function waterheight(u, equations::ShallowWaterEquations1D)
    return u[1]
end

@inline function pressure(u, equations::ShallowWaterEquations1D)
    h = waterheight(u, equations)
    p = 0.5 * equations.gravity * h^2
    return p
end

@inline function waterheight_pressure(u, equations::ShallowWaterEquations1D)
    return waterheight(u, equations) * pressure(u, equations)
end

# Entropy function for the shallow water equations is the total energy
@inline function entropy(cons, equations::ShallowWaterEquations1D)
    energy_total(cons, equations)
end

# Calculate total energy for a conservative state `cons`
@inline function energy_total(cons, equations::ShallowWaterEquations1D)
    h, h_v, b = cons

    e = (h_v^2) / (2 * h) + 0.5 * equations.gravity * h^2 + equations.gravity * h * b
    return e
end

# Calculate kinetic energy for a conservative state `cons`
@inline function energy_kinetic(u, equations::ShallowWaterEquations1D)
    h, h_v, _ = u
    return (h_v^2) / (2 * h)
end

# Calculate potential energy for a conservative state `cons`
@inline function energy_internal(cons, equations::ShallowWaterEquations1D)
    return energy_total(cons, equations) - energy_kinetic(cons, equations)
end

# Calculate the error for the "lake-at-rest" test case where H = h+b should
# be a constant value over time. Note, assumes there is a single reference
# water height `H0` with which to compare.
@inline function lake_at_rest_error(u, equations::ShallowWaterEquations1D)
<<<<<<< HEAD
  h, _, b = u

  #
  #  TODO: Compute this the proper way with
  #        H0_wet_dry = max( equations.H0 , b + equations.threshold_limiter )
  #        once PR for wet/dry `ShallowWaterEquations1D` is merged into this PR
  #

  return abs(equations.H0 - (h + b))
end


=======
    h, _, b = u
    return abs(equations.H0 - (h + b))
end
>>>>>>> b716eb4d
end # @muladd<|MERGE_RESOLUTION|>--- conflicted
+++ resolved
@@ -575,22 +575,13 @@
 # be a constant value over time. Note, assumes there is a single reference
 # water height `H0` with which to compare.
 @inline function lake_at_rest_error(u, equations::ShallowWaterEquations1D)
-<<<<<<< HEAD
-  h, _, b = u
-
-  #
-  #  TODO: Compute this the proper way with
-  #        H0_wet_dry = max( equations.H0 , b + equations.threshold_limiter )
-  #        once PR for wet/dry `ShallowWaterEquations1D` is merged into this PR
-  #
-
-  return abs(equations.H0 - (h + b))
-end
-
-
-=======
     h, _, b = u
+    #
+    #  TODO: Compute this the proper way with
+    #        H0_wet_dry = max( equations.H0 , b + equations.threshold_limiter )
+    #        once PR for wet/dry `ShallowWaterEquations1D` is merged into this PR
+    #
     return abs(equations.H0 - (h + b))
 end
->>>>>>> b716eb4d
+
 end # @muladd