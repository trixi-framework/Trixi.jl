# By default, Julia/LLVM does not use fused multiply-add operations (FMAs).
# Since these FMAs can increase the performance of many numerical algorithms,
# we need to opt-in explicitly.
# See https://ranocha.de/blog/Optimizing_EC_Trixi for further details.
@muladd begin
#! format: noindent

@doc raw"""
    ShallowWaterEquations1D(gravity, H0)

Shallow water equations (SWE) in one space dimension. The equations are given by
```math
\begin{aligned}
  \frac{\partial h}{\partial t} + \frac{\partial}{\partial x}(h v) &= 0 \\
    \frac{\partial}{\partial t}(h v) + \frac{\partial}{\partial x}\left(h v^2 + \frac{g}{2}h^2\right)
    + g h \frac{\partial b}{\partial x} &= 0
\end{aligned}
```
The unknown quantities of the SWE are the water height ``h`` and the velocity ``v``.
The gravitational constant is denoted by `g` and the (possibly) variable bottom topography function ``b(x)``.
Conservative variable water height ``h`` is measured from the bottom topography ``b``, therefore one
also defines the total water height as ``H = h + b``.

The additional quantity ``H_0`` is also available to store a reference value for the total water height that
is useful to set initial conditions or test the "lake-at-rest" well-balancedness.

The bottom topography function ``b(x)`` is set inside the initial condition routine
for a particular problem setup. To test the conservative form of the SWE one can set the bottom topography
variable `b` to zero.

In addition to the unknowns, Trixi.jl currently stores the bottom topography values at the approximation points
despite being fixed in time. This is done for convenience of computing the bottom topography gradients
on the fly during the approximation as well as computing auxiliary quantities like the total water height ``H``
or the entropy variables.
This affects the implementation and use of these equations in various ways:
* The flux values corresponding to the bottom topography must be zero.
* The bottom topography values must be included when defining initial conditions, boundary conditions or
  source terms.
* [`AnalysisCallback`](@ref) analyzes this variable.
* Trixi.jl's visualization tools will visualize the bottom topography by default.

References for the SWE are many but a good introduction is available in Chapter 13 of the book:
- Randall J. LeVeque (2002)
  Finite Volume Methods for Hyperbolic Problems
  [DOI: 10.1017/CBO9780511791253](https://doi.org/10.1017/CBO9780511791253)
"""
struct ShallowWaterEquations1D{RealT <: Real} <: AbstractShallowWaterEquations{1, 3}
    gravity::RealT # gravitational constant
    H0::RealT      # constant "lake-at-rest" total water height
end

# Allow for flexibility to set the gravitational constant within an elixir depending on the
# application where `gravity_constant=1.0` or `gravity_constant=9.81` are common values.
# The reference total water height H0 defaults to 0.0 but is used for the "lake-at-rest"
# well-balancedness test cases
function ShallowWaterEquations1D(; gravity_constant, H0 = 0.0)
    ShallowWaterEquations1D(gravity_constant, H0)
end

have_nonconservative_terms(::ShallowWaterEquations1D) = True()
varnames(::typeof(cons2cons), ::ShallowWaterEquations1D) = ("h", "h_v", "b")
# Note, we use the total water height, H = h + b, as the first primitive variable for easier
# visualization and setting initial conditions
varnames(::typeof(cons2prim), ::ShallowWaterEquations1D) = ("H", "v", "b")

# Set initial conditions at physical location `x` for time `t`
"""
    initial_condition_convergence_test(x, t, equations::ShallowWaterEquations1D)

A smooth initial condition used for convergence tests in combination with
[`source_terms_convergence_test`](@ref)
(and [`BoundaryConditionDirichlet(initial_condition_convergence_test)`](@ref) in non-periodic domains).
"""

function initial_condition_convergence_test(x, t, equations::ShallowWaterEquations1D)
    # some constants are chosen such that the function is periodic on the domain [0,sqrt(2)]
    c = 7.0
    omega_x = 2.0 * pi * sqrt(2.0)
    omega_t = 2.0 * pi

    H = c + cos(omega_x * x[1]) * cos(omega_t * t)
    v = 0.5
    b = 2.0 + 0.5 * sin(sqrt(2.0) * pi * x[1])
    return prim2cons(SVector(H, v, b), equations)
end

"""
    source_terms_convergence_test(u, x, t, equations::ShallowWaterEquations1D)

Source terms used for convergence tests in combination with
[`initial_condition_convergence_test`](@ref)
(and [`BoundaryConditionDirichlet(initial_condition_convergence_test)`](@ref) in non-periodic domains).

This manufactured solution source term is specifically designed for the bottom topography function
`b(x) = 2.0 + 0.5 * sin(sqrt(2.0)*pi*x[1])`
as defined in [`initial_condition_convergence_test`](@ref).
"""

@inline function source_terms_convergence_test(u, x, t,
                                               equations::ShallowWaterEquations1D)
    # Same settings as in `initial_condition_convergence_test`. Some derivative simplify because
    # this manufactured solution velocity is taken to be constant
    c = 7.0
    omega_x = 2.0 * pi * sqrt(2.0)
    omega_t = 2.0 * pi
    omega_b = sqrt(2.0) * pi
    v = 0.5

    sinX, cosX = sincos(omega_x * x[1])
    sinT, cosT = sincos(omega_t * t)

    H = c + cosX * cosT
    H_x = -omega_x * sinX * cosT
    # this time derivative for the water height exploits that the bottom topography is
    # fixed in time such that H_t = (h+b)_t = h_t + 0
    H_t = -omega_t * cosX * sinT

    # bottom topography and its spatial derivative
    b = 2.0 + 0.5 * sin(sqrt(2.0) * pi * x[1])
    b_x = 0.5 * omega_b * cos(omega_b * x[1])

    du1 = H_t + v * (H_x - b_x)
    du2 = v * du1 + equations.gravity * (H - b) * H_x
    return SVector(du1, du2, 0.0)
end

"""
    initial_condition_weak_blast_wave(x, t, equations::ShallowWaterEquations1D)

A weak blast wave discontinuity useful for testing, e.g., total energy conservation.
Note for the shallow water equations to the total energy acts as a mathematical entropy function.
"""
function initial_condition_weak_blast_wave(x, t, equations::ShallowWaterEquations1D)
    inicenter = 0.7
    x_norm = x[1] - inicenter
    r = abs(x_norm)

    # Calculate primitive variables
    H = r > 0.5 ? 3.25 : 4.0
    v = r > 0.5 ? 0.0 : 0.1882
    b = sin(x[1]) # arbitrary continuous function

    return prim2cons(SVector(H, v, b), equations)
end

"""
    boundary_condition_slip_wall(u_inner, orientation_or_normal, x, t, surface_flux_function,
                                  equations::ShallowWaterEquations1D)

Create a boundary state by reflecting the normal velocity component and keep
the tangential velocity component unchanged. The boundary water height is taken from
the internal value.

For details see Section 9.2.5 of the book:
- Eleuterio F. Toro (2001)
  Shock-Capturing Methods for Free-Surface Shallow Flows
  1st edition
  ISBN 0471987662
"""
@inline function boundary_condition_slip_wall(u_inner, orientation_or_normal, direction,
                                              x, t,
                                              surface_flux_function,
                                              equations::ShallowWaterEquations1D)

    # create the "external" boundary solution state
    u_boundary = SVector(u_inner[1],
                         -u_inner[2],
                         u_inner[3])

    # calculate the boundary flux
    if iseven(direction) # u_inner is "left" of boundary, u_boundary is "right" of boundary
        flux = surface_flux_function(u_inner, u_boundary, orientation_or_normal,
                                     equations)
    else # u_boundary is "left" of boundary, u_inner is "right" of boundary
        flux = surface_flux_function(u_boundary, u_inner, orientation_or_normal,
                                     equations)
    end

    return flux
end

# Calculate 1D flux for a single point
# Note, the bottom topography has no flux
@inline function flux(u, orientation::Integer, equations::ShallowWaterEquations1D)
    h, h_v, _ = u
    v = velocity(u, equations)

    p = 0.5 * equations.gravity * h^2

    f1 = h_v
    f2 = h_v * v + p

    return SVector(f1, f2, zero(eltype(u)))
end

"""
    flux_nonconservative_wintermeyer_etal(u_ll, u_rr, orientation::Integer,
                                          equations::ShallowWaterEquations1D)

Non-symmetric two-point volume flux discretizing the nonconservative (source) term
that contains the gradient of the bottom topography [`ShallowWaterEquations1D`](@ref).

Further details are available in the paper:
- Niklas Wintermeyer, Andrew R. Winters, Gregor J. Gassner and David A. Kopriva (2017)
  An entropy stable nodal discontinuous Galerkin method for the two dimensional
  shallow water equations on unstructured curvilinear meshes with discontinuous bathymetry
  [DOI: 10.1016/j.jcp.2017.03.036](https://doi.org/10.1016/j.jcp.2017.03.036)
"""
@inline function flux_nonconservative_wintermeyer_etal(u_ll, u_rr, orientation::Integer,
                                                       equations::ShallowWaterEquations1D)
    # Pull the necessary left and right state information
    h_ll = waterheight(u_ll, equations)
    b_rr = u_rr[3]

    z = zero(eltype(u_ll))

    # Bottom gradient nonconservative term: (0, g h b_x, 0)
    f = SVector(z, equations.gravity * h_ll * b_rr, z)

    return f
end

"""
    flux_nonconservative_fjordholm_etal(u_ll, u_rr, orientation::Integer,
                                        equations::ShallowWaterEquations1D)

Non-symmetric two-point surface flux discretizing the nonconservative (source) term of
that contains the gradient of the bottom topography [`ShallowWaterEquations1D`](@ref).

This contains additional terms compared to [`flux_nonconservative_wintermeyer_etal`](@ref)
that account for possible discontinuities in the bottom topography function.
Thus, this flux should be used in general at interfaces. For flux differencing volume terms,
[`flux_nonconservative_wintermeyer_etal`](@ref) is analytically equivalent but slightly
cheaper.

Further details for the original finite volume formulation are available in
- Ulrik S. Fjordholm, Siddhartha Mishr and Eitan Tadmor (2011)
  Well-balanced and energy stable schemes for the shallow water equations with discontinuous topography
  [DOI: 10.1016/j.jcp.2011.03.042](https://doi.org/10.1016/j.jcp.2011.03.042)
and for curvilinear 2D case in the paper:
- Niklas Wintermeyer, Andrew R. Winters, Gregor J. Gassner and David A. Kopriva (2017)
  An entropy stable nodal discontinuous Galerkin method for the two dimensional
  shallow water equations on unstructured curvilinear meshes with discontinuous bathymetry
  [DOI: 10.1016/j.jcp.2017.03.036](https://doi.org/10.1016/j.jcp.2017.03.036)
"""
@inline function flux_nonconservative_fjordholm_etal(u_ll, u_rr, orientation::Integer,
                                                     equations::ShallowWaterEquations1D)
    # Pull the necessary left and right state information
    h_ll, _, b_ll = u_ll
    h_rr, _, b_rr = u_rr

    h_average = 0.5 * (h_ll + h_rr)
    b_jump = b_rr - b_ll

    # Includes two parts:
    #  (i)  Diagonal (consistent) term from the volume flux that uses `b_ll` to avoid
    #       cross-averaging across a discontinuous bottom topography
    #  (ii) True surface part that uses `h_average` and `b_jump` to handle discontinuous bathymetry
    z = zero(eltype(u_ll))

    f = SVector(z,
                equations.gravity * h_ll * b_ll +
                equations.gravity * h_average * b_jump,
                z)

    return f
end

"""
    flux_nonconservative_audusse_etal(u_ll, u_rr, orientation::Integer,
                                      equations::ShallowWaterEquations1D)

Non-symmetric two-point surface flux that discretizes the nonconservative (source) term.
The discretization uses the `hydrostatic_reconstruction_audusse_etal` on the conservative
variables.

This hydrostatic reconstruction ensures that the finite volume numerical fluxes remain
well-balanced for discontinuous bottom topographies [`ShallowWaterEquations1D`](@ref).
Should be used together with [`FluxHydrostaticReconstruction`](@ref) and
[`hydrostatic_reconstruction_audusse_etal`](@ref) in the surface flux to ensure consistency.

Further details on the hydrostatic reconstruction and its motivation can be found in
- Emmanuel Audusse, François Bouchut, Marie-Odile Bristeau, Rupert Klein, and Benoit Perthame (2004)
  A fast and stable well-balanced scheme with hydrostatic reconstruction for shallow water flows
  [DOI: 10.1137/S1064827503431090](https://doi.org/10.1137/S1064827503431090)
"""
@inline function flux_nonconservative_audusse_etal(u_ll, u_rr,
                                                   orientation::Integer,
                                                   equations::ShallowWaterEquations1D)
    # Pull the water height and bottom topography on the left
    h_ll, _, b_ll = u_ll

    # Create the hydrostatic reconstruction for the left solution state
    u_ll_star, _ = hydrostatic_reconstruction_audusse_etal(u_ll, u_rr, equations)

    # Copy the reconstructed water height for easier to read code
    h_ll_star = u_ll_star[1]

    z = zero(eltype(u_ll))
    # Includes two parts:
    #   (i)  Diagonal (consistent) term from the volume flux that uses `b_ll` to avoid
    #        cross-averaging across a discontinuous bottom topography
    #   (ii) True surface part that uses `h_ll` and `h_ll_star` to handle discontinuous bathymetry
    return SVector(z,
                   equations.gravity * h_ll * b_ll +
                   equations.gravity * (h_ll^2 - h_ll_star^2),
                   z)
end

"""
    flux_fjordholm_etal(u_ll, u_rr, orientation,
                        equations::ShallowWaterEquations1D)

Total energy conservative (mathematical entropy for shallow water equations). When the bottom topography
is nonzero this should only be used as a surface flux otherwise the scheme will not be well-balanced.
For well-balancedness in the volume flux use [`flux_wintermeyer_etal`](@ref).

Details are available in Eq. (4.1) in the paper:
- Ulrik S. Fjordholm, Siddhartha Mishr and Eitan Tadmor (2011)
  Well-balanced and energy stable schemes for the shallow water equations with discontinuous topography
  [DOI: 10.1016/j.jcp.2011.03.042](https://doi.org/10.1016/j.jcp.2011.03.042)
"""
@inline function flux_fjordholm_etal(u_ll, u_rr, orientation::Integer,
                                     equations::ShallowWaterEquations1D)
    # Unpack left and right state
    h_ll = waterheight(u_ll, equations)
    v_ll = velocity(u_ll, equations)
    h_rr = waterheight(u_rr, equations)
    v_rr = velocity(u_rr, equations)

    # Average each factor of products in flux
    h_avg = 0.5 * (h_ll + h_rr)
    v_avg = 0.5 * (v_ll + v_rr)
    p_avg = 0.25 * equations.gravity * (h_ll^2 + h_rr^2)

    # Calculate fluxes depending on orientation
    f1 = h_avg * v_avg
    f2 = f1 * v_avg + p_avg

    return SVector(f1, f2, zero(eltype(u_ll)))
end

"""
    flux_wintermeyer_etal(u_ll, u_rr, orientation,
                          equations::ShallowWaterEquations1D)

Total energy conservative (mathematical entropy for shallow water equations) split form.
When the bottom topography is nonzero this scheme will be well-balanced when used as a `volume_flux`.
The `surface_flux` should still use, e.g., [`flux_fjordholm_etal`](@ref).

Further details are available in Theorem 1 of the paper:
- Niklas Wintermeyer, Andrew R. Winters, Gregor J. Gassner and David A. Kopriva (2017)
  An entropy stable nodal discontinuous Galerkin method for the two dimensional
  shallow water equations on unstructured curvilinear meshes with discontinuous bathymetry
  [DOI: 10.1016/j.jcp.2017.03.036](https://doi.org/10.1016/j.jcp.2017.03.036)
"""
@inline function flux_wintermeyer_etal(u_ll, u_rr, orientation::Integer,
                                       equations::ShallowWaterEquations1D)
    # Unpack left and right state
    h_ll, h_v_ll, _ = u_ll
    h_rr, h_v_rr, _ = u_rr

    # Get the velocities on either side
    v_ll = velocity(u_ll, equations)
    v_rr = velocity(u_rr, equations)

    # Average each factor of products in flux
    v_avg = 0.5 * (v_ll + v_rr)
    p_avg = 0.5 * equations.gravity * h_ll * h_rr

    # Calculate fluxes depending on orientation
    f1 = 0.5 * (h_v_ll + h_v_rr)
    f2 = f1 * v_avg + p_avg

    return SVector(f1, f2, zero(eltype(u_ll)))
end

"""
    hydrostatic_reconstruction_audusse_etal(u_ll, u_rr, orientation::Integer,
                                            equations::ShallowWaterEquations1D)

A particular type of hydrostatic reconstruction on the water height to guarantee well-balancedness
for a general bottom topography [`ShallowWaterEquations1D`](@ref). The reconstructed solution states
`u_ll_star` and `u_rr_star` variables are used to evaluate the surface numerical flux at the interface.
Use in combination with the generic numerical flux routine [`FluxHydrostaticReconstruction`](@ref).

Further details on this hydrostatic reconstruction and its motivation can be found in
- Emmanuel Audusse, François Bouchut, Marie-Odile Bristeau, Rupert Klein, and Benoit Perthame (2004)
  A fast and stable well-balanced scheme with hydrostatic reconstruction for shallow water flows
  [DOI: 10.1137/S1064827503431090](https://doi.org/10.1137/S1064827503431090)
"""
@inline function hydrostatic_reconstruction_audusse_etal(u_ll, u_rr,
                                                         equations::ShallowWaterEquations1D)
    # Unpack left and right water heights and bottom topographies
    h_ll, _, b_ll = u_ll
    h_rr, _, b_rr = u_rr

    # Get the velocities on either side
    v1_ll = velocity(u_ll, equations)
    v1_rr = velocity(u_rr, equations)

    # Compute the reconstructed water heights
    h_ll_star = max(zero(h_ll), h_ll + b_ll - max(b_ll, b_rr))
    h_rr_star = max(zero(h_rr), h_rr + b_rr - max(b_ll, b_rr))

    # Create the conservative variables using the reconstruted water heights
    u_ll_star = SVector(h_ll_star, h_ll_star * v1_ll, b_ll)
    u_rr_star = SVector(h_rr_star, h_rr_star * v1_rr, b_rr)

    return u_ll_star, u_rr_star
end

# Calculate maximum wave speed for local Lax-Friedrichs-type dissipation as the
# maximum velocity magnitude plus the maximum speed of sound
@inline function max_abs_speed_naive(u_ll, u_rr, orientation::Integer,
                                     equations::ShallowWaterEquations1D)
    # Get the velocity quantities
    v_ll = velocity(u_ll, equations)
    v_rr = velocity(u_rr, equations)

    # Calculate the wave celerity on the left and right
    h_ll = waterheight(u_ll, equations)
    h_rr = waterheight(u_rr, equations)
    c_ll = sqrt(equations.gravity * h_ll)
    c_rr = sqrt(equations.gravity * h_rr)

    return max(abs(v_ll), abs(v_rr)) + max(c_ll, c_rr)
end

# Specialized `DissipationLocalLaxFriedrichs` to avoid spurious dissipation in the bottom topography
@inline function (dissipation::DissipationLocalLaxFriedrichs)(u_ll, u_rr,
                                                              orientation_or_normal_direction,
                                                              equations::ShallowWaterEquations1D)
    λ = dissipation.max_abs_speed(u_ll, u_rr, orientation_or_normal_direction,
                                  equations)
    diss = -0.5 * λ * (u_rr - u_ll)
    return SVector(diss[1], diss[2], zero(eltype(u_ll)))
end

# Specialized `FluxHLL` to avoid spurious dissipation in the bottom topography
@inline function (numflux::FluxHLL)(u_ll, u_rr, orientation_or_normal_direction,
                                    equations::ShallowWaterEquations1D)
    λ_min, λ_max = numflux.min_max_speed(u_ll, u_rr, orientation_or_normal_direction,
                                         equations)

    if λ_min >= 0 && λ_max >= 0
        return flux(u_ll, orientation_or_normal_direction, equations)
    elseif λ_max <= 0 && λ_min <= 0
        return flux(u_rr, orientation_or_normal_direction, equations)
    else
        f_ll = flux(u_ll, orientation_or_normal_direction, equations)
        f_rr = flux(u_rr, orientation_or_normal_direction, equations)
        inv_λ_max_minus_λ_min = inv(λ_max - λ_min)
        factor_ll = λ_max * inv_λ_max_minus_λ_min
        factor_rr = λ_min * inv_λ_max_minus_λ_min
        factor_diss = λ_min * λ_max * inv_λ_max_minus_λ_min
        diss = u_rr - u_ll
        return factor_ll * f_ll - factor_rr * f_rr +
               factor_diss * SVector(diss[1], diss[2], zero(eltype(u_ll)))
    end
end

# Calculate estimate for minimum and maximum wave speeds for HLL-type fluxes
@inline function min_max_speed_naive(u_ll, u_rr, orientation::Integer,
                                     equations::ShallowWaterEquations1D)
    h_ll = waterheight(u_ll, equations)
    v_ll = velocity(u_ll, equations)
    h_rr = waterheight(u_rr, equations)
    v_rr = velocity(u_rr, equations)

    λ_min = v_ll - sqrt(equations.gravity * h_ll)
    λ_max = v_rr + sqrt(equations.gravity * h_rr)

    return λ_min, λ_max
end

# More refined estimates for minimum and maximum wave speeds for HLL-type fluxes
@inline function min_max_speed_davis(u_ll, u_rr, orientation::Integer,
                                     equations::ShallowWaterEquations1D)
    h_ll = waterheight(u_ll, equations)
    v_ll = velocity(u_ll, equations)
    h_rr = waterheight(u_rr, equations)
    v_rr = velocity(u_rr, equations)

    c_ll = sqrt(equations.gravity * h_ll)
    c_rr = sqrt(equations.gravity * h_rr)

    λ_min = min(v_ll - c_ll, v_rr - c_rr)
    λ_max = max(v_rr + c_rr, v_rr + c_rr)

    return λ_min, λ_max
end

@inline function min_max_speed_einfeldt(u_ll, u_rr, orientation::Integer,
                                        equations::ShallowWaterEquations1D)
    h_ll = waterheight(u_ll, equations)
    v_ll = velocity(u_ll, equations)
    h_rr = waterheight(u_rr, equations)
    v_rr = velocity(u_rr, equations)

    c_ll = sqrt(equations.gravity * h_ll)
    c_rr = sqrt(equations.gravity * h_rr)

    v_roe, c_roe = calc_wavespeed_roe(u_ll, u_rr, orientation, equations)

    λ_min = min(v_ll - c_ll, v_roe - c_roe)
    λ_max = max(v_rr + c_rr, v_roe + c_roe)

    return λ_min, λ_max
end

@inline function max_abs_speeds(u, equations::ShallowWaterEquations1D)
    h = waterheight(u, equations)
    v = velocity(u, equations)

    c = equations.gravity * sqrt(h)
    return (abs(v) + c,)
end

# Helper function to extract the velocity vector from the conservative variables
@inline function velocity(u, equations::ShallowWaterEquations1D)
    h, h_v, _ = u

    v = h_v / h

    return v
end

# Convert conservative variables to primitive
@inline function cons2prim(u, equations::ShallowWaterEquations1D)
    h, _, b = u

    H = h + b
    v = velocity(u, equations)
    return SVector(H, v, b)
end

# Convert conservative variables to entropy
# Note, only the first two are the entropy variables, the third entry still
# just carries the bottom topography values for convenience
@inline function cons2entropy(u, equations::ShallowWaterEquations1D)
    h, h_v, b = u

    v = velocity(u, equations)

    w1 = equations.gravity * (h + b) - 0.5 * v^2
    w2 = v

    return SVector(w1, w2, b)
end

# Convert entropy variables to conservative
@inline function entropy2cons(w, equations::ShallowWaterEquations1D)
    w1, w2, b = w

    h = (w1 + 0.5 * w2^2) / equations.gravity - b
    h_v = h * w2
    return SVector(h, h_v, b)
end

# Convert primitive to conservative variables
@inline function prim2cons(prim, equations::ShallowWaterEquations1D)
    H, v, b = prim

    h = H - b
    h_v = h * v

    return SVector(h, h_v, b)
end

@inline function waterheight(u, equations::ShallowWaterEquations1D)
    return u[1]
end

@inline function pressure(u, equations::ShallowWaterEquations1D)
    h = waterheight(u, equations)
    p = 0.5 * equations.gravity * h^2
    return p
end

@inline function waterheight_pressure(u, equations::ShallowWaterEquations1D)
    return waterheight(u, equations) * pressure(u, equations)
end

"""
    calc_wavespeed_roe(u_ll, u_rr, direction::Integer,
                       equations::ShallowWaterEquations1D)

<<<<<<< HEAD
Calculate Roe-averaged velocity `v_roe` and wavespeed `c_roe = sqrt{g h_roe}`
See for instance equation (62) in 
- Paul A. Ullrich, Christiane Jablonowski, and Bram van Leer (2010)
  High-order finite-volume methods for the shallow-water equations on the sphere
  [DOI: 10.1016/j.jcp.2010.04.044](https://doi.org/10.1016/j.jcp.2010.04.044)
Or equation (9.17) in [this lecture notes](https://metaphor.ethz.ch/x/2019/hs/401-4671-00L/literature/mishra_hyperbolic_pdes.pdf).
=======
Calculate Roe-averaged velocity `v_roe` and wavespeed `c_roe = sqrt(g * h_roe)`.
>>>>>>> 7cfc22cd
"""
@inline function calc_wavespeed_roe(u_ll, u_rr, direction::Integer,
                                    equations::ShallowWaterEquations1D)
    h_ll = waterheight(u_ll, equations)
    v_ll = velocity(u_ll, equations)
    h_rr = waterheight(u_rr, equations)
    v_rr = velocity(u_rr, equations)

    h_roe = 0.5 * (h_ll + h_rr)
    c_roe = sqrt(equations.gravity * h_roe)

    h_ll_sqrt = sqrt(h_ll)
    h_rr_sqrt = sqrt(h_rr)

    v_roe = (h_ll_sqrt * v_ll + h_rr_sqrt * v_rr) / (h_ll_sqrt + h_rr_sqrt)

    return v_roe, c_roe
end

# Entropy function for the shallow water equations is the total energy
@inline function entropy(cons, equations::ShallowWaterEquations1D)
    energy_total(cons, equations)
end

# Calculate total energy for a conservative state `cons`
@inline function energy_total(cons, equations::ShallowWaterEquations1D)
    h, h_v, b = cons

    e = (h_v^2) / (2 * h) + 0.5 * equations.gravity * h^2 + equations.gravity * h * b
    return e
end

# Calculate kinetic energy for a conservative state `cons`
@inline function energy_kinetic(u, equations::ShallowWaterEquations1D)
    h, h_v, _ = u
    return (h_v^2) / (2 * h)
end

# Calculate potential energy for a conservative state `cons`
@inline function energy_internal(cons, equations::ShallowWaterEquations1D)
    return energy_total(cons, equations) - energy_kinetic(cons, equations)
end

# Calculate the error for the "lake-at-rest" test case where H = h+b should
# be a constant value over time
@inline function lake_at_rest_error(u, equations::ShallowWaterEquations1D)
    h, _, b = u
    return abs(equations.H0 - (h + b))
end
end # @muladd<|MERGE_RESOLUTION|>--- conflicted
+++ resolved
@@ -586,16 +586,12 @@
     calc_wavespeed_roe(u_ll, u_rr, direction::Integer,
                        equations::ShallowWaterEquations1D)
 
-<<<<<<< HEAD
-Calculate Roe-averaged velocity `v_roe` and wavespeed `c_roe = sqrt{g h_roe}`
+Calculate Roe-averaged velocity `v_roe` and wavespeed `c_roe = sqrt{g * h_roe}`
 See for instance equation (62) in 
 - Paul A. Ullrich, Christiane Jablonowski, and Bram van Leer (2010)
   High-order finite-volume methods for the shallow-water equations on the sphere
   [DOI: 10.1016/j.jcp.2010.04.044](https://doi.org/10.1016/j.jcp.2010.04.044)
 Or equation (9.17) in [this lecture notes](https://metaphor.ethz.ch/x/2019/hs/401-4671-00L/literature/mishra_hyperbolic_pdes.pdf).
-=======
-Calculate Roe-averaged velocity `v_roe` and wavespeed `c_roe = sqrt(g * h_roe)`.
->>>>>>> 7cfc22cd
 """
 @inline function calc_wavespeed_roe(u_ll, u_rr, direction::Integer,
                                     equations::ShallowWaterEquations1D)
