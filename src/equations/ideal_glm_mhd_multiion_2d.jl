# By default, Julia/LLVM does not use fused multiply-add operations (FMAs).
# Since these FMAs can increase the performance of many numerical algorithms,
# we need to opt-in explicitly.
# See https://ranocha.de/blog/Optimizing_EC_Trixi for further details.
@muladd begin
#! format: noindent

@doc raw"""
    IdealGlmMhdMultiIonEquations2D(; gammas, charge_to_mass, 
                                   gas_constants = zero(SVector{length(gammas),
                                                                eltype(gammas)}),
                                   molar_masses = zero(SVector{length(gammas),
                                                               eltype(gammas)}),
                                   ion_ion_collision_constants = zeros(eltype(gammas),
                                                               length(gammas),
                                                               length(gammas)),
                                   ion_electron_collision_constants = zero(SVector{length(gammas),
                                                                                   eltype(gammas)}),
                                   electron_pressure = electron_pressure_zero,
                                   electron_temperature = electron_pressure_zero,
                                   initial_c_h = NaN)

The ideal compressible multi-ion MHD equations in two space dimensions augmented with a 
generalized Langange multipliers (GLM) divergence-cleaning technique. This is a
multi-species variant of the ideal GLM-MHD equations for calorically perfect plasmas
with independent momentum and energy equations for each ion species. This implementation 
assumes that the equations are non-dimensionalized such, that the vacuum permeability is ``\mu_0 = 1``.

In case of more than one ion species, the specific heat capacity ratios `gammas` and the charge-to-mass 
ratios `charge_to_mass` should be passed as tuples, e.g., `gammas=(1.4, 1.667)`.

The ion-ion and ion-electron collision source terms can be computed using the functions 
[`source_terms_collision_ion_ion`](@ref) and [`source_terms_collision_ion_electron`](@ref), respectively.

For ion-ion collision terms, the optional arguments `gas_constants`, `molar_masses`, and `ion_ion_collision_constants` 
must be provided.  For ion-electron collision terms, the optional arguments `gas_constants`, `molar_masses`, 
`ion_electron_collision_constants`, and `electron_temperature` are required.

- **`gas_constants`** and **`molar_masses`** are tuples containing the gas constant and molar mass of each 
  ion species, respectively. The **molar masses** can be provided in any unit system, as they are only used to 
  compute ratios and are independent of the other arguments.

- **`ion_ion_collision_constants`** is a symmetric matrix that contains coefficients to compute the collision
  frequencies between pairs of ion species. For example, `ion_ion_collision_constants[2, 3]` contains the collision 
  coefficient for collisions between the ion species 2 and the ion species 3. These constants are derived using the kinetic
  theory of gases (see, e.g., *Schunk & Nagy, 2000*). They are related to the collision coefficients ``B_{st}`` listed
  in Table 4.3 of *Schunk & Nagy (2000)*, but are scaled by the molecular mass of ion species ``t`` (i.e., 
  `ion_ion_collision_constants[2, 3] = ` ``B_{st}/m_{t}``) and must be provided in consistent physical units 
  (Schunk & Nagy use ``cm^3 K^{3/2} / s``). 
  See [`source_terms_collision_ion_ion`](@ref) for more details on how these constants are used to compute the collision
  frequencies.

- **`ion_electron_collision_constants`** is a tuple containing coefficients to compute the ion-electron collision frequency 
  for each ion species. They correspond to the collision coefficients ``B_{se}` divided by the elementary charge. 
  The ion-electron collision frequencies can also be computed using the kinetic theory 
  of gases (see, e.g., *Schunk & Nagy, 2000*). See [`source_terms_collision_ion_electron`](@ref) for more details on how these
  constants are used to compute the collision frequencies.

- **`electron_temperature`** is a function with the signature `electron_temperature(u, equations)` that can be used
  compute the electron temperature as a function of the state `u`. The electron temperature is relevant for the computation 
  of the ion-electron collision source terms.

The argument `electron_pressure` can be used to pass a function that computes the electron
pressure as a function of the state `u` with the signature `electron_pressure(u, equations)`.
The gradient of the electron pressure is relevant for the computation of the Lorentz flux
and non-conservative term. By default, the electron pressure is zero.

The argument `initial_c_h` can be used to set the GLM divergence-cleaning speed. Note that 
`initial_c_h = 0` deactivates the divergence cleaning. The callback [`GlmSpeedCallback`](@ref)
can be used to adjust the GLM divergence-cleaning speed according to the time-step size.

References:
- G. Toth, A. Glocer, Y. Ma, D. Najib, Multi-Ion Magnetohydrodynamics 429 (2010). Numerical 
  Modeling of Space Plasma Flows, 213–218.
- A. Rueda-Ramírez, A. Sikstel, G. Gassner, An Entropy-Stable Discontinuous Galerkin Discretization
  of the Ideal Multi-Ion Magnetohydrodynamics System (2024). Journal of Computational Physics.
  [DOI: 10.1016/j.jcp.2024.113655](https://doi.org/10.1016/j.jcp.2024.113655).
- Schunk, R. W., & Nagy, A. F. (2000). Ionospheres: Physics, plasma physics, and chemistry. 
  Cambridge university press.

!!! info "The multi-ion GLM-MHD equations require source terms"
    In case of more than one ion species, the multi-ion GLM-MHD equations should ALWAYS be used
    with [`source_terms_lorentz`](@ref).
"""
mutable struct IdealGlmMhdMultiIonEquations2D{NVARS, NCOMP, RealT <: Real,
                                              ElectronPressure, ElectronTemperature} <:
               AbstractIdealGlmMhdMultiIonEquations{2, NVARS, NCOMP}
    gammas::SVector{NCOMP, RealT} # Heat capacity ratios
    charge_to_mass::SVector{NCOMP, RealT} # Charge to mass ratios
<<<<<<< HEAD
    gas_constants::SVector{NCOMP, RealT} # Specific gas constants
    molar_masses::SVector{NCOMP, RealT} # Molar masses (can be provided in any units as they are only used to compute ratios)
    ion_ion_collision_constants::Array{RealT, 2} # Symmetric matrix of collision frequency coefficients
    ion_electron_collision_constants::SVector{NCOMP, RealT} # Constants for the ion-electron collision frequencies. The collision frequency is obtained as constant * (e * n_e) / T_e^1.5
    electron_pressure::ElectronPressure # Function to compute the electron pressure
    electron_temperature::ElectronTemperature # Function to compute the electron temperature
    c_h::RealT # GLM cleaning speed

    function IdealGlmMhdMultiIonEquations2D{NVARS, NCOMP, RealT, ElectronPressure,
                                            ElectronTemperature}(gammas
                                                                 ::SVector{NCOMP,
                                                                           RealT},
                                                                 charge_to_mass
                                                                 ::SVector{NCOMP,
                                                                           RealT},
                                                                 gas_constants
                                                                 ::SVector{NCOMP,
                                                                           RealT},
                                                                 molar_masses
                                                                 ::SVector{NCOMP,
                                                                           RealT},
                                                                 ion_ion_collision_constants
                                                                 ::Array{RealT, 2},
                                                                 ion_electron_collision_constants
                                                                 ::SVector{NCOMP,
                                                                           RealT},
                                                                 electron_pressure
                                                                 ::ElectronPressure,
                                                                 electron_temperature
                                                                 ::ElectronTemperature,
                                                                 c_h::RealT) where
             {NVARS, NCOMP, RealT <: Real, ElectronPressure, ElectronTemperature}
=======
    electron_pressure::ElectronPressure # Function to compute the electron pressure
    c_h::RealT # GLM cleaning speed
    function IdealGlmMhdMultiIonEquations2D{NVARS, NCOMP, RealT,
                                            ElectronPressure}(gammas
                                                              ::SVector{NCOMP, RealT},
                                                              charge_to_mass
                                                              ::SVector{NCOMP, RealT},
                                                              electron_pressure
                                                              ::ElectronPressure,
                                                              c_h::RealT) where
             {NVARS, NCOMP, RealT <: Real, ElectronPressure}
>>>>>>> 1f31fd47
        NCOMP >= 1 ||
            throw(DimensionMismatch("`gammas` and `charge_to_mass` have to be filled with at least one value"))

        new(gammas, charge_to_mass, gas_constants, molar_masses,
            ion_ion_collision_constants,
            ion_electron_collision_constants, electron_pressure, electron_temperature,
            c_h)
    end
end

function IdealGlmMhdMultiIonEquations2D(; gammas, charge_to_mass,
                                        gas_constants = zero(SVector{length(gammas),
                                                                     eltype(gammas)}),
                                        molar_masses = zero(SVector{length(gammas),
                                                                    eltype(gammas)}),
                                        ion_ion_collision_constants = zeros(eltype(gammas),
                                                                            length(gammas),
                                                                            length(gammas)),
                                        ion_electron_collision_constants = zero(SVector{length(gammas),
                                                                                        eltype(gammas)}),
                                        electron_pressure = electron_pressure_zero,
                                        electron_temperature = electron_pressure_zero,
                                        initial_c_h = convert(eltype(gammas), NaN))
    _gammas = promote(gammas...)
    _charge_to_mass = promote(charge_to_mass...)
    _gas_constants = promote(gas_constants...)
    _molar_masses = promote(molar_masses...)
    _ion_electron_collision_constants = promote(ion_electron_collision_constants...)
    RealT = promote_type(eltype(_gammas), eltype(_charge_to_mass),
                         eltype(_gas_constants), eltype(_molar_masses),
                         eltype(ion_ion_collision_constants),
                         eltype(_ion_electron_collision_constants))
    __gammas = SVector(map(RealT, _gammas))
    __charge_to_mass = SVector(map(RealT, _charge_to_mass))
    __gas_constants = SVector(map(RealT, _gas_constants))
    __molar_masses = SVector(map(RealT, _molar_masses))
    __ion_ion_collision_constants = map(RealT, ion_ion_collision_constants)
    __ion_electron_collision_constants = SVector(map(RealT,
                                                     _ion_electron_collision_constants))

    NVARS = length(_gammas) * 5 + 4
    NCOMP = length(_gammas)

    return IdealGlmMhdMultiIonEquations2D{NVARS, NCOMP, RealT,
                                          typeof(electron_pressure),
                                          typeof(electron_temperature)}(__gammas,
                                                                        __charge_to_mass,
                                                                        __gas_constants,
                                                                        __molar_masses,
                                                                        __ion_ion_collision_constants,
                                                                        __ion_electron_collision_constants,
                                                                        electron_pressure,
                                                                        electron_temperature,
                                                                        initial_c_h)
end

# Outer constructor for `@reset` works correctly
function IdealGlmMhdMultiIonEquations2D(gammas, charge_to_mass, gas_constants,
                                        molar_masses, ion_ion_collision_constants,
                                        ion_electron_collision_constants,
                                        electron_pressure,
                                        electron_temperature,
                                        c_h)
    return IdealGlmMhdMultiIonEquations2D(gammas = gammas,
                                          charge_to_mass = charge_to_mass,
                                          gas_constants = gas_constants,
                                          molar_masses = molar_masses,
                                          ion_ion_collision_constants = ion_ion_collision_constants,
                                          ion_electron_collision_constants = ion_electron_collision_constants,
                                          electron_pressure = electron_pressure,
                                          electron_temperature = electron_temperature,
                                          initial_c_h = c_h)
end

@inline function Base.real(::IdealGlmMhdMultiIonEquations2D{NVARS, NCOMP, RealT}) where {
                                                                                         NVARS,
                                                                                         NCOMP,
                                                                                         RealT
                                                                                         }
    RealT
end

"""
    initial_condition_weak_blast_wave(x, t, equations::IdealGlmMhdMultiIonEquations2D)

A weak blast wave (adapted to multi-ion MHD) from
- Hennemann, S., Rueda-Ramírez, A. M., Hindenlang, F. J., & Gassner, G. J. (2021). A provably entropy 
  stable subcell shock capturing approach for high order split form DG for the compressible Euler equations. 
  Journal of Computational Physics, 426, 109935. [arXiv: 2008.12044](https://arxiv.org/abs/2008.12044).
  [DOI: 10.1016/j.jcp.2020.109935](https://doi.org/10.1016/j.jcp.2020.109935)
"""
function initial_condition_weak_blast_wave(x, t,
                                           equations::IdealGlmMhdMultiIonEquations2D)
    # Adapted MHD version of the weak blast wave from Hennemann & Gassner JCP paper 2020 (Sec. 6.3)
    # Same discontinuity in the velocities but with magnetic fields
    # Set up polar coordinates
    RealT = eltype(x)
    inicenter = (0, 0)
    x_norm = x[1] - inicenter[1]
    y_norm = x[2] - inicenter[2]
    r = sqrt(x_norm^2 + y_norm^2)
    phi = atan(y_norm, x_norm)

    # Calculate primitive variables
    rho = r > 0.5f0 ? one(RealT) : convert(RealT, 1.1691)
    v1 = r > 0.5f0 ? zero(RealT) : convert(RealT, 0.1882) * cos(phi)
    v2 = r > 0.5f0 ? zero(RealT) : convert(RealT, 0.1882) * sin(phi)
    p = r > 0.5f0 ? one(RealT) : convert(RealT, 1.245)

    prim = zero(MVector{nvariables(equations), RealT})
    prim[1] = 1
    prim[2] = 1
    prim[3] = 1
    for k in eachcomponent(equations)
        set_component!(prim, k,
                       2^(k - 1) * (1 - 2) / (1 - 2^ncomponents(equations)) * rho, v1,
                       v2, 0, p, equations)
    end

    return prim2cons(SVector(prim), equations)
end

# 2D flux of the multi-ion GLM-MHD equations in the direction `orientation`
@inline function flux(u, orientation::Integer,
                      equations::IdealGlmMhdMultiIonEquations2D)
    B1, B2, B3 = magnetic_field(u, equations)
    psi = divergence_cleaning_field(u, equations)

    v1_plus, v2_plus, v3_plus, vk1_plus, vk2_plus, vk3_plus = charge_averaged_velocities(u,
                                                                                         equations)

    mag_en = 0.5f0 * (B1^2 + B2^2 + B3^2)
    div_clean_energy = 0.5f0 * psi^2

    f = zero(MVector{nvariables(equations), eltype(u)})

    if orientation == 1
        f[1] = equations.c_h * psi
        f[2] = v1_plus * B2 - v2_plus * B1
        f[3] = v1_plus * B3 - v3_plus * B1

        for k in eachcomponent(equations)
            rho, rho_v1, rho_v2, rho_v3, rho_e = get_component(k, u, equations)
            rho_inv = 1 / rho
            v1 = rho_v1 * rho_inv
            v2 = rho_v2 * rho_inv
            v3 = rho_v3 * rho_inv
            kin_en = 0.5f0 * rho * (v1^2 + v2^2 + v3^2)

            gamma = equations.gammas[k]
            p = (gamma - 1) * (rho_e - kin_en - mag_en - div_clean_energy)

            f1 = rho_v1
            f2 = rho_v1 * v1 + p
            f3 = rho_v1 * v2
            f4 = rho_v1 * v3
            f5 = (kin_en + gamma * p / (gamma - 1)) * v1 + 2 * mag_en * vk1_plus[k] -
                 B1 * (vk1_plus[k] * B1 + vk2_plus[k] * B2 + vk3_plus[k] * B3) +
                 equations.c_h * psi * B1

            set_component!(f, k, f1, f2, f3, f4, f5, equations)
        end
        f[end] = equations.c_h * B1
    else #if orientation == 2
        f[1] = v2_plus * B1 - v1_plus * B2
        f[2] = equations.c_h * psi
        f[3] = v2_plus * B3 - v3_plus * B2

        for k in eachcomponent(equations)
            rho, rho_v1, rho_v2, rho_v3, rho_e = get_component(k, u, equations)
            rho_inv = 1 / rho
            v1 = rho_v1 * rho_inv
            v2 = rho_v2 * rho_inv
            v3 = rho_v3 * rho_inv
            kin_en = 0.5f0 * rho * (v1^2 + v2^2 + v3^2)

            gamma = equations.gammas[k]
            p = (gamma - 1) * (rho_e - kin_en - mag_en - div_clean_energy)

            f1 = rho_v2
            f2 = rho_v2 * v1
            f3 = rho_v2 * v2 + p
            f4 = rho_v2 * v3
            f5 = (kin_en + gamma * p / (gamma - 1)) * v2 + 2 * mag_en * vk2_plus[k] -
                 B2 * (vk1_plus[k] * B1 + vk2_plus[k] * B2 + vk3_plus[k] * B3) +
                 equations.c_h * psi * B2

            set_component!(f, k, f1, f2, f3, f4, f5, equations)
        end
        f[end] = equations.c_h * B2
    end

    return SVector(f)
end

"""
    flux_nonconservative_ruedaramirez_etal(u_ll, u_rr,
                                           orientation::Integer,
                                           equations::IdealGlmMhdMultiIonEquations2D)

Entropy-conserving non-conservative two-point "flux" as described in 
- A. Rueda-Ramírez, A. Sikstel, G. Gassner, An Entropy-Stable Discontinuous Galerkin Discretization
  of the Ideal Multi-Ion Magnetohydrodynamics System (2024). Journal of Computational Physics.
  [DOI: 10.1016/j.jcp.2024.113655](https://doi.org/10.1016/j.jcp.2024.113655).

!!! info "Usage and Scaling of Non-Conservative Fluxes in Trixi.jl"
    The non-conservative fluxes derived in the reference above are written as the product
    of local and symmetric parts and are meant to be used in the same way as the conservative
    fluxes (i.e., flux + flux_noncons in both volume and surface integrals). In this routine, 
    the fluxes are multiplied by 2 because the non-conservative fluxes are always multiplied 
    by 0.5 whenever they are used in the Trixi code.

The term is composed of four individual non-conservative terms:
1. The Godunov-Powell term, which arises for plasmas with non-vanishing magnetic field divergence, and
   is evaluated as a function of the charge-averaged velocity.
2. The Lorentz-force term, which becomes a conservative term in the limit of one ion species for vanishing
   electron pressure gradients.
3. The "multi-ion" term, which vanishes in the limit of one ion species.
4. The GLM term, which is needed for Galilean invariance.
"""
@inline function flux_nonconservative_ruedaramirez_etal(u_ll, u_rr,
                                                        orientation::Integer,
                                                        equations::IdealGlmMhdMultiIonEquations2D)
    @unpack charge_to_mass = equations
    # Unpack left and right states to get the magnetic field
    B1_ll, B2_ll, B3_ll = magnetic_field(u_ll, equations)
    B1_rr, B2_rr, B3_rr = magnetic_field(u_rr, equations)
    psi_ll = divergence_cleaning_field(u_ll, equations)
    psi_rr = divergence_cleaning_field(u_rr, equations)

    # Compute important averages
    B1_avg = 0.5f0 * (B1_ll + B1_rr)
    B2_avg = 0.5f0 * (B2_ll + B2_rr)
    B3_avg = 0.5f0 * (B3_ll + B3_rr)
    mag_norm_ll = B1_ll^2 + B2_ll^2 + B3_ll^2
    mag_norm_rr = B1_rr^2 + B2_rr^2 + B3_rr^2
    mag_norm_avg = 0.5f0 * (mag_norm_ll + mag_norm_rr)
    psi_avg = 0.5f0 * (psi_ll + psi_rr)

    # Mean electron pressure
    pe_ll = equations.electron_pressure(u_ll, equations)
    pe_rr = equations.electron_pressure(u_rr, equations)
    pe_mean = 0.5f0 * (pe_ll + pe_rr)

    # Compute charge ratio of u_ll
    charge_ratio_ll = zero(MVector{ncomponents(equations), eltype(u_ll)})
    total_electron_charge = zero(eltype(u_ll))
    for k in eachcomponent(equations)
        rho_k = u_ll[3 + (k - 1) * 5 + 1]
        charge_ratio_ll[k] = rho_k * charge_to_mass[k]
        total_electron_charge += charge_ratio_ll[k]
    end
    charge_ratio_ll ./= total_electron_charge

    # Compute auxiliary variables
    v1_plus_ll, v2_plus_ll, v3_plus_ll, vk1_plus_ll, vk2_plus_ll, vk3_plus_ll = charge_averaged_velocities(u_ll,
                                                                                                           equations)
    v1_plus_rr, v2_plus_rr, v3_plus_rr, vk1_plus_rr, vk2_plus_rr, vk3_plus_rr = charge_averaged_velocities(u_rr,
                                                                                                           equations)

    f = zero(MVector{nvariables(equations), eltype(u_ll)})

    if orientation == 1
        # Entries of Godunov-Powell term for induction equation (multiply by 2 because the non-conservative flux is 
        # multiplied by 0.5 whenever it's used in the Trixi code)
        f[1] = 2 * v1_plus_ll * B1_avg
        f[2] = 2 * v2_plus_ll * B1_avg
        f[3] = 2 * v3_plus_ll * B1_avg

        for k in eachcomponent(equations)
            # Compute term Lorentz term
            f2 = charge_ratio_ll[k] * (0.5f0 * mag_norm_avg - B1_avg * B1_avg + pe_mean)
            f3 = charge_ratio_ll[k] * (-B1_avg * B2_avg)
            f4 = charge_ratio_ll[k] * (-B1_avg * B3_avg)
            f5 = vk1_plus_ll[k] * pe_mean

            # Compute multi-ion term (vanishes for NCOMP==1)
            vk1_minus_ll = v1_plus_ll - vk1_plus_ll[k]
            vk2_minus_ll = v2_plus_ll - vk2_plus_ll[k]
            vk3_minus_ll = v3_plus_ll - vk3_plus_ll[k]
            vk1_minus_rr = v1_plus_rr - vk1_plus_rr[k]
            vk2_minus_rr = v2_plus_rr - vk2_plus_rr[k]
            vk3_minus_rr = v3_plus_rr - vk3_plus_rr[k]
            vk1_minus_avg = 0.5f0 * (vk1_minus_ll + vk1_minus_rr)
            vk2_minus_avg = 0.5f0 * (vk2_minus_ll + vk2_minus_rr)
            vk3_minus_avg = 0.5f0 * (vk3_minus_ll + vk3_minus_rr)
            f5 += (B2_ll * (vk1_minus_avg * B2_avg - vk2_minus_avg * B1_avg) +
                   B3_ll * (vk1_minus_avg * B3_avg - vk3_minus_avg * B1_avg))

            # Compute Godunov-Powell term
            f2 += charge_ratio_ll[k] * B1_ll * B1_avg
            f3 += charge_ratio_ll[k] * B2_ll * B1_avg
            f4 += charge_ratio_ll[k] * B3_ll * B1_avg
            f5 += (v1_plus_ll * B1_ll + v2_plus_ll * B2_ll + v3_plus_ll * B3_ll) *
                  B1_avg

            # Compute GLM term for the energy
            f5 += v1_plus_ll * psi_ll * psi_avg

            # Add to the flux vector (multiply by 2 because the non-conservative flux is 
            # multiplied by 0.5 whenever it's used in the Trixi code)
            set_component!(f, k, 0, 2 * f2, 2 * f3, 2 * f4, 2 * f5,
                           equations)
        end
        # Compute GLM term for psi (multiply by 2 because the non-conservative flux is 
        # multiplied by 0.5 whenever it's used in the Trixi code)
        f[end] = 2 * v1_plus_ll * psi_avg

    else #if orientation == 2
        # Entries of Godunov-Powell term for induction equation (multiply by 2 because the non-conservative flux is 
        # multiplied by 0.5 whenever it's used in the Trixi code)
        f[1] = 2 * v1_plus_ll * B2_avg
        f[2] = 2 * v2_plus_ll * B2_avg
        f[3] = 2 * v3_plus_ll * B2_avg

        for k in eachcomponent(equations)
            # Compute term Lorentz term
            f2 = charge_ratio_ll[k] * (-B2_avg * B1_avg)
            f3 = charge_ratio_ll[k] *
                 (-B2_avg * B2_avg + 0.5f0 * mag_norm_avg + pe_mean)
            f4 = charge_ratio_ll[k] * (-B2_avg * B3_avg)
            f5 = vk2_plus_ll[k] * pe_mean

            # Compute multi-ion term (vanishes for NCOMP==1)
            vk1_minus_ll = v1_plus_ll - vk1_plus_ll[k]
            vk2_minus_ll = v2_plus_ll - vk2_plus_ll[k]
            vk3_minus_ll = v3_plus_ll - vk3_plus_ll[k]
            vk1_minus_rr = v1_plus_rr - vk1_plus_rr[k]
            vk2_minus_rr = v2_plus_rr - vk2_plus_rr[k]
            vk3_minus_rr = v3_plus_rr - vk3_plus_rr[k]
            vk1_minus_avg = 0.5f0 * (vk1_minus_ll + vk1_minus_rr)
            vk2_minus_avg = 0.5f0 * (vk2_minus_ll + vk2_minus_rr)
            vk3_minus_avg = 0.5f0 * (vk3_minus_ll + vk3_minus_rr)
            f5 += (B1_ll * (vk2_minus_avg * B1_avg - vk1_minus_avg * B2_avg) +
                   B3_ll * (vk2_minus_avg * B3_avg - vk3_minus_avg * B2_avg))

            # Compute Godunov-Powell term
            f2 += charge_ratio_ll[k] * B1_ll * B2_avg
            f3 += charge_ratio_ll[k] * B2_ll * B2_avg
            f4 += charge_ratio_ll[k] * B3_ll * B2_avg
            f5 += (v1_plus_ll * B1_ll + v2_plus_ll * B2_ll + v3_plus_ll * B3_ll) *
                  B2_avg

            # Compute GLM term for the energy
            f5 += v2_plus_ll * psi_ll * psi_avg

            # Add to the flux vector (multiply by 2 because the non-conservative flux is 
            # multiplied by 0.5 whenever it's used in the Trixi code)
            set_component!(f, k, 0, 2 * f2, 2 * f3, 2 * f4, 2 * f5,
                           equations)
        end
        # Compute GLM term for psi (multiply by 2 because the non-conservative flux is 
        # multiplied by 0.5 whenever it's used in the Trixi code)
        f[end] = 2 * v2_plus_ll * psi_avg
    end

    return SVector(f)
end

"""
    flux_nonconservative_central(u_ll, u_rr, orientation::Integer,
                                 equations::IdealGlmMhdMultiIonEquations2D)

Central non-conservative two-point "flux", where the symmetric parts are computed with standard averages.
The use of this term together with [`flux_central`](@ref) 
with [`VolumeIntegralFluxDifferencing`](@ref) yields a "standard"
(weak-form) DGSEM discretization of the multi-ion GLM-MHD system. This flux can also be used to construct a
standard local Lax-Friedrichs flux using `surface_flux = (flux_lax_friedrichs, flux_nonconservative_central)`.

!!! info "Usage and Scaling of Non-Conservative Fluxes in Trixi"
    The central non-conservative fluxes implemented in this function are written as the product
    of local and symmetric parts, where the symmetric part is a standard average. These fluxes
    are meant to be used in the same way as the conservative fluxes (i.e., flux + flux_noncons 
    in both volume and surface integrals). In this routine, the fluxes are multiplied by 2 because 
    the non-conservative fluxes are always multiplied by 0.5 whenever they are used in the Trixi code.

The term is composed of four individual non-conservative terms:
1. The Godunov-Powell term, which arises for plasmas with non-vanishing magnetic field divergence, and
   is evaluated as a function of the charge-averaged velocity.
2. The Lorentz-force term, which becomes a conservative term in the limit of one ion species for vanishing
   electron pressure gradients.
3. The "multi-ion" term, which vanishes in the limit of one ion species.
4. The GLM term, which is needed for Galilean invariance.
"""
@inline function flux_nonconservative_central(u_ll, u_rr, orientation::Integer,
                                              equations::IdealGlmMhdMultiIonEquations2D)
    @unpack charge_to_mass = equations
    # Unpack left and right states to get the magnetic field
    B1_ll, B2_ll, B3_ll = magnetic_field(u_ll, equations)
    B1_rr, B2_rr, B3_rr = magnetic_field(u_rr, equations)
    psi_ll = divergence_cleaning_field(u_ll, equations)
    psi_rr = divergence_cleaning_field(u_rr, equations)

    # Compute important averages
    mag_norm_ll = B1_ll^2 + B2_ll^2 + B3_ll^2
    mag_norm_rr = B1_rr^2 + B2_rr^2 + B3_rr^2

    # Electron pressure 
    pe_ll = equations.electron_pressure(u_ll, equations)
    pe_rr = equations.electron_pressure(u_rr, equations)

    # Compute charge ratio of u_ll
    charge_ratio_ll = zero(MVector{ncomponents(equations), eltype(u_ll)})
    total_electron_charge = zero(real(equations))
    for k in eachcomponent(equations)
        rho_k = u_ll[3 + (k - 1) * 5 + 1]
        charge_ratio_ll[k] = rho_k * charge_to_mass[k]
        total_electron_charge += charge_ratio_ll[k]
    end
    charge_ratio_ll ./= total_electron_charge

    # Compute auxiliary variables
    v1_plus_ll, v2_plus_ll, v3_plus_ll, vk1_plus_ll, vk2_plus_ll, vk3_plus_ll = charge_averaged_velocities(u_ll,
                                                                                                           equations)
    v1_plus_rr, v2_plus_rr, v3_plus_rr, vk1_plus_rr, vk2_plus_rr, vk3_plus_rr = charge_averaged_velocities(u_rr,
                                                                                                           equations)

    f = zero(MVector{nvariables(equations), eltype(u_ll)})

    if orientation == 1
        # Entries of Godunov-Powell term for induction equation
        f[1] = v1_plus_ll * (B1_ll + B1_rr)
        f[2] = v2_plus_ll * (B1_ll + B1_rr)
        f[3] = v3_plus_ll * (B1_ll + B1_rr)
        for k in eachcomponent(equations)
            # Compute Lorentz term
            f2 = charge_ratio_ll[k] * ((0.5f0 * mag_norm_ll - B1_ll * B1_ll + pe_ll) +
                  (0.5f0 * mag_norm_rr - B1_rr * B1_rr + pe_rr))
            f3 = charge_ratio_ll[k] * ((-B1_ll * B2_ll) + (-B1_rr * B2_rr))
            f4 = charge_ratio_ll[k] * ((-B1_ll * B3_ll) + (-B1_rr * B3_rr))
            f5 = vk1_plus_ll[k] * (pe_ll + pe_rr)

            # Compute multi-ion term, which vanishes for NCOMP==1
            vk1_minus_ll = v1_plus_ll - vk1_plus_ll[k]
            vk2_minus_ll = v2_plus_ll - vk2_plus_ll[k]
            vk3_minus_ll = v3_plus_ll - vk3_plus_ll[k]
            vk1_minus_rr = v1_plus_rr - vk1_plus_rr[k]
            vk2_minus_rr = v2_plus_rr - vk2_plus_rr[k]
            vk3_minus_rr = v3_plus_rr - vk3_plus_rr[k]
            f5 += (B2_ll * ((vk1_minus_ll * B2_ll - vk2_minus_ll * B1_ll) +
                    (vk1_minus_rr * B2_rr - vk2_minus_rr * B1_rr)) +
                   B3_ll * ((vk1_minus_ll * B3_ll - vk3_minus_ll * B1_ll) +
                    (vk1_minus_rr * B3_rr - vk3_minus_rr * B1_rr)))

            # Compute Godunov-Powell term
            f2 += charge_ratio_ll[k] * B1_ll * (B1_ll + B1_rr)
            f3 += charge_ratio_ll[k] * B2_ll * (B1_ll + B1_rr)
            f4 += charge_ratio_ll[k] * B3_ll * (B1_ll + B1_rr)
            f5 += (v1_plus_ll * B1_ll + v2_plus_ll * B2_ll + v3_plus_ll * B3_ll) *
                  (B1_ll + B1_rr)

            # Compute GLM term for the energy
            f5 += v1_plus_ll * psi_ll * (psi_ll + psi_rr)

            # Append to the flux vector
            set_component!(f, k, 0, f2, f3, f4, f5, equations)
        end
        # Compute GLM term for psi
        f[end] = v1_plus_ll * (psi_ll + psi_rr)

    else #if orientation == 2
        # Entries of Godunov-Powell term for induction equation
        f[1] = v1_plus_ll * (B2_ll + B2_rr)
        f[2] = v2_plus_ll * (B2_ll + B2_rr)
        f[3] = v3_plus_ll * (B2_ll + B2_rr)

        for k in eachcomponent(equations)
            # Compute Lorentz term
            f2 = charge_ratio_ll[k] * ((-B2_ll * B1_ll) + (-B2_rr * B1_rr))
            f3 = charge_ratio_ll[k] * ((-B2_ll * B2_ll + 0.5f0 * mag_norm_ll + pe_ll) +
                  (-B2_rr * B2_rr + 0.5f0 * mag_norm_rr + pe_rr))
            f4 = charge_ratio_ll[k] * ((-B2_ll * B3_ll) + (-B2_rr * B3_rr))
            f5 = vk2_plus_ll[k] * (pe_ll + pe_rr)

            # Compute multi-ion term (vanishes for NCOMP==1)
            vk1_minus_ll = v1_plus_ll - vk1_plus_ll[k]
            vk2_minus_ll = v2_plus_ll - vk2_plus_ll[k]
            vk3_minus_ll = v3_plus_ll - vk3_plus_ll[k]
            vk1_minus_rr = v1_plus_rr - vk1_plus_rr[k]
            vk2_minus_rr = v2_plus_rr - vk2_plus_rr[k]
            vk3_minus_rr = v3_plus_rr - vk3_plus_rr[k]
            f5 += (B1_ll * ((vk2_minus_ll * B1_ll - vk1_minus_ll * B2_ll) +
                    (vk2_minus_rr * B1_rr - vk1_minus_rr * B2_rr)) +
                   B3_ll * ((vk2_minus_ll * B3_ll - vk3_minus_ll * B2_ll) +
                    (vk2_minus_rr * B3_rr - vk3_minus_rr * B2_rr)))

            # Compute Godunov-Powell term
            f2 += charge_ratio_ll[k] * B1_ll * (B2_ll + B2_rr)
            f3 += charge_ratio_ll[k] * B2_ll * (B2_ll + B2_rr)
            f4 += charge_ratio_ll[k] * B3_ll * (B2_ll + B2_rr)
            f5 += (v1_plus_ll * B1_ll + v2_plus_ll * B2_ll + v3_plus_ll * B3_ll) *
                  (B2_ll + B2_rr)

            # Compute GLM term for the energy
            f5 += v2_plus_ll * psi_ll * (psi_ll + psi_rr)

            # Append to the flux vector
            set_component!(f, k, 0, f2, f3, f4, f5, equations)
        end
        # Compute GLM term for psi
        f[end] = v2_plus_ll * (psi_ll + psi_rr)
    end

    return SVector(f)
end

"""
    flux_ruedaramirez_etal(u_ll, u_rr, orientation, equations::IdealGlmMhdMultiIonEquations2D)

Entropy conserving two-point flux for the multi-ion GLM-MHD equations from
- A. Rueda-Ramírez, A. Sikstel, G. Gassner, An Entropy-Stable Discontinuous Galerkin Discretization
  of the Ideal Multi-Ion Magnetohydrodynamics System (2024). Journal of Computational Physics.
  [DOI: 10.1016/j.jcp.2024.113655](https://doi.org/10.1016/j.jcp.2024.113655).

This flux (together with the MHD non-conservative term) is consistent in the case of one ion species with the flux of:
- Derigs et al. (2018). Ideal GLM-MHD: About the entropy consistent nine-wave magnetic field
  divergence diminishing ideal magnetohydrodynamics equations for multi-ion
  [DOI: 10.1016/j.jcp.2018.03.002](https://doi.org/10.1016/j.jcp.2018.03.002)
"""
function flux_ruedaramirez_etal(u_ll, u_rr, orientation::Integer,
                                equations::IdealGlmMhdMultiIonEquations2D)
    @unpack gammas = equations
    # Unpack left and right states to get the magnetic field
    B1_ll, B2_ll, B3_ll = magnetic_field(u_ll, equations)
    B1_rr, B2_rr, B3_rr = magnetic_field(u_rr, equations)
    psi_ll = divergence_cleaning_field(u_ll, equations)
    psi_rr = divergence_cleaning_field(u_rr, equations)

    v1_plus_ll, v2_plus_ll, v3_plus_ll, vk1_plus_ll, vk2_plus_ll, vk3_plus_ll = charge_averaged_velocities(u_ll,
                                                                                                           equations)
    v1_plus_rr, v2_plus_rr, v3_plus_rr, vk1_plus_rr, vk2_plus_rr, vk3_plus_rr = charge_averaged_velocities(u_rr,
                                                                                                           equations)

    f = zero(MVector{nvariables(equations), eltype(u_ll)})

    # Compute averages for global variables
    v1_plus_avg = 0.5f0 * (v1_plus_ll + v1_plus_rr)
    v2_plus_avg = 0.5f0 * (v2_plus_ll + v2_plus_rr)
    v3_plus_avg = 0.5f0 * (v3_plus_ll + v3_plus_rr)
    B1_avg = 0.5f0 * (B1_ll + B1_rr)
    B2_avg = 0.5f0 * (B2_ll + B2_rr)
    B3_avg = 0.5f0 * (B3_ll + B3_rr)
    mag_norm_ll = B1_ll^2 + B2_ll^2 + B3_ll^2
    mag_norm_rr = B1_rr^2 + B2_rr^2 + B3_rr^2
    mag_norm_avg = 0.5f0 * (mag_norm_ll + mag_norm_rr)
    psi_avg = 0.5f0 * (psi_ll + psi_rr)

    if orientation == 1
        psi_B1_avg = 0.5f0 * (B1_ll * psi_ll + B1_rr * psi_rr)

        # Magnetic field components from f^MHD
        f6 = equations.c_h * psi_avg
        f7 = v1_plus_avg * B2_avg - v2_plus_avg * B1_avg
        f8 = v1_plus_avg * B3_avg - v3_plus_avg * B1_avg
        f9 = equations.c_h * B1_avg

        # Start building the flux
        f[1] = f6
        f[2] = f7
        f[3] = f8
        f[end] = f9

        # Iterate over all components
        for k in eachcomponent(equations)
            # Unpack left and right states
            rho_ll, rho_v1_ll, rho_v2_ll, rho_v3_ll, rho_e_ll = get_component(k, u_ll,
                                                                              equations)
            rho_rr, rho_v1_rr, rho_v2_rr, rho_v3_rr, rho_e_rr = get_component(k, u_rr,
                                                                              equations)
            rho_inv_ll = 1 / rho_ll
            v1_ll = rho_v1_ll * rho_inv_ll
            v2_ll = rho_v2_ll * rho_inv_ll
            v3_ll = rho_v3_ll * rho_inv_ll
            rho_inv_rr = 1 / rho_rr
            v1_rr = rho_v1_rr * rho_inv_rr
            v2_rr = rho_v2_rr * rho_inv_rr
            v3_rr = rho_v3_rr * rho_inv_rr
            vel_norm_ll = v1_ll^2 + v2_ll^2 + v3_ll^2
            vel_norm_rr = v1_rr^2 + v2_rr^2 + v3_rr^2

            p_ll = (gammas[k] - 1) *
                   (rho_e_ll - 0.5f0 * rho_ll * vel_norm_ll - 0.5f0 * mag_norm_ll -
                    0.5f0 * psi_ll^2)
            p_rr = (gammas[k] - 1) *
                   (rho_e_rr - 0.5f0 * rho_rr * vel_norm_rr - 0.5f0 * mag_norm_rr -
                    0.5f0 * psi_rr^2)
            beta_ll = 0.5f0 * rho_ll / p_ll
            beta_rr = 0.5f0 * rho_rr / p_rr
            # for convenience store vk_plus⋅B
            vel_dot_mag_ll = vk1_plus_ll[k] * B1_ll + vk2_plus_ll[k] * B2_ll +
                             vk3_plus_ll[k] * B3_ll
            vel_dot_mag_rr = vk1_plus_rr[k] * B1_rr + vk2_plus_rr[k] * B2_rr +
                             vk3_plus_rr[k] * B3_rr

            # Compute the necessary mean values needed for either direction
            rho_avg = 0.5f0 * (rho_ll + rho_rr)
            rho_mean = ln_mean(rho_ll, rho_rr)
            beta_mean = ln_mean(beta_ll, beta_rr)
            beta_avg = 0.5f0 * (beta_ll + beta_rr)
            p_mean = 0.5f0 * rho_avg / beta_avg
            v1_avg = 0.5f0 * (v1_ll + v1_rr)
            v2_avg = 0.5f0 * (v2_ll + v2_rr)
            v3_avg = 0.5f0 * (v3_ll + v3_rr)
            vel_norm_avg = 0.5f0 * (vel_norm_ll + vel_norm_rr)
            vel_dot_mag_avg = 0.5f0 * (vel_dot_mag_ll + vel_dot_mag_rr)
            vk1_plus_avg = 0.5f0 * (vk1_plus_ll[k] + vk1_plus_rr[k])
            vk2_plus_avg = 0.5f0 * (vk2_plus_ll[k] + vk2_plus_rr[k])
            vk3_plus_avg = 0.5f0 * (vk3_plus_ll[k] + vk3_plus_rr[k])
            # v_minus
            vk1_minus_ll = v1_plus_ll - vk1_plus_ll[k]
            vk2_minus_ll = v2_plus_ll - vk2_plus_ll[k]
            vk3_minus_ll = v3_plus_ll - vk3_plus_ll[k]
            vk1_minus_rr = v1_plus_rr - vk1_plus_rr[k]
            vk2_minus_rr = v2_plus_rr - vk2_plus_rr[k]
            vk3_minus_rr = v3_plus_rr - vk3_plus_rr[k]
            vk1_minus_avg = 0.5f0 * (vk1_minus_ll + vk1_minus_rr)
            vk2_minus_avg = 0.5f0 * (vk2_minus_ll + vk2_minus_rr)
            vk3_minus_avg = 0.5f0 * (vk3_minus_ll + vk3_minus_rr)

            # Fill the fluxes for the mass and momentum equations
            f1 = rho_mean * v1_avg
            f2 = f1 * v1_avg + p_mean
            f3 = f1 * v2_avg
            f4 = f1 * v3_avg

            # total energy flux is complicated and involves the previous eight components
            v1_plus_mag_avg = 0.5f0 * (vk1_plus_ll[k] * mag_norm_ll +
                               vk1_plus_rr[k] * mag_norm_rr)
            # Euler part
            f5 = f1 * 0.5f0 * (1 / (gammas[k] - 1) / beta_mean - vel_norm_avg) +
                 f2 * v1_avg + f3 * v2_avg + f4 * v3_avg
            # MHD part
            f5 += (f6 * B1_avg + f7 * B2_avg + f8 * B3_avg - 0.5f0 * v1_plus_mag_avg +
                   B1_avg * vel_dot_mag_avg                                               # Same terms as in Derigs (but with v_plus)
                   + f9 * psi_avg - equations.c_h * psi_B1_avg # GLM term
                   +
                   0.5f0 * vk1_plus_avg * mag_norm_avg -
                   vk1_plus_avg * B1_avg * B1_avg - vk2_plus_avg * B1_avg * B2_avg -
                   vk3_plus_avg * B1_avg * B3_avg   # Additional terms related to the Lorentz non-conservative term (momentum eqs)
                   -
                   B2_avg * (vk1_minus_avg * B2_avg - vk2_minus_avg * B1_avg) -
                   B3_avg * (vk1_minus_avg * B3_avg - vk3_minus_avg * B1_avg))             # Terms related to the multi-ion non-conservative term (induction equation!)

            set_component!(f, k, f1, f2, f3, f4, f5, equations)
        end
    else #if orientation == 2
        psi_B2_avg = 0.5f0 * (B2_ll * psi_ll + B2_rr * psi_rr)

        # Magnetic field components from f^MHD
        f6 = v2_plus_avg * B1_avg - v1_plus_avg * B2_avg
        f7 = equations.c_h * psi_avg
        f8 = v2_plus_avg * B3_avg - v3_plus_avg * B2_avg
        f9 = equations.c_h * B2_avg

        # Start building the flux
        f[1] = f6
        f[2] = f7
        f[3] = f8
        f[end] = f9

        # Iterate over all components
        for k in eachcomponent(equations)
            # Unpack left and right states
            rho_ll, rho_v1_ll, rho_v2_ll, rho_v3_ll, rho_e_ll = get_component(k, u_ll,
                                                                              equations)
            rho_rr, rho_v1_rr, rho_v2_rr, rho_v3_rr, rho_e_rr = get_component(k, u_rr,
                                                                              equations)

            rho_inv_ll = 1 / rho_ll
            v1_ll = rho_v1_ll * rho_inv_ll
            v2_ll = rho_v2_ll * rho_inv_ll
            v3_ll = rho_v3_ll * rho_inv_ll
            rho_inv_rr = 1 / rho_rr
            v1_rr = rho_v1_rr * rho_inv_rr
            v2_rr = rho_v2_rr * rho_inv_rr
            v3_rr = rho_v3_rr * rho_inv_rr
            vel_norm_ll = v1_ll^2 + v2_ll^2 + v3_ll^2
            vel_norm_rr = v1_rr^2 + v2_rr^2 + v3_rr^2

            p_ll = (gammas[k] - 1) *
                   (rho_e_ll - 0.5f0 * rho_ll * vel_norm_ll - 0.5f0 * mag_norm_ll -
                    0.5f0 * psi_ll^2)
            p_rr = (gammas[k] - 1) *
                   (rho_e_rr - 0.5f0 * rho_rr * vel_norm_rr - 0.5f0 * mag_norm_rr -
                    0.5f0 * psi_rr^2)
            beta_ll = 0.5f0 * rho_ll / p_ll
            beta_rr = 0.5f0 * rho_rr / p_rr
            # for convenience store vk_plus⋅B
            vel_dot_mag_ll = vk1_plus_ll[k] * B1_ll + vk2_plus_ll[k] * B2_ll +
                             vk3_plus_ll[k] * B3_ll
            vel_dot_mag_rr = vk1_plus_rr[k] * B1_rr + vk2_plus_rr[k] * B2_rr +
                             vk3_plus_rr[k] * B3_rr

            # Compute the necessary mean values needed for either direction
            rho_avg = 0.5f0 * (rho_ll + rho_rr)
            rho_mean = ln_mean(rho_ll, rho_rr)
            beta_mean = ln_mean(beta_ll, beta_rr)
            beta_avg = 0.5f0 * (beta_ll + beta_rr)
            p_mean = 0.5f0 * rho_avg / beta_avg
            v1_avg = 0.5f0 * (v1_ll + v1_rr)
            v2_avg = 0.5f0 * (v2_ll + v2_rr)
            v3_avg = 0.5f0 * (v3_ll + v3_rr)
            vel_norm_avg = 0.5f0 * (vel_norm_ll + vel_norm_rr)
            vel_dot_mag_avg = 0.5f0 * (vel_dot_mag_ll + vel_dot_mag_rr)
            vk1_plus_avg = 0.5f0 * (vk1_plus_ll[k] + vk1_plus_rr[k])
            vk2_plus_avg = 0.5f0 * (vk2_plus_ll[k] + vk2_plus_rr[k])
            vk3_plus_avg = 0.5f0 * (vk3_plus_ll[k] + vk3_plus_rr[k])
            # v_minus
            vk1_minus_ll = v1_plus_ll - vk1_plus_ll[k]
            vk2_minus_ll = v2_plus_ll - vk2_plus_ll[k]
            vk3_minus_ll = v3_plus_ll - vk3_plus_ll[k]
            vk1_minus_rr = v1_plus_rr - vk1_plus_rr[k]
            vk2_minus_rr = v2_plus_rr - vk2_plus_rr[k]
            vk3_minus_rr = v3_plus_rr - vk3_plus_rr[k]
            vk1_minus_avg = 0.5f0 * (vk1_minus_ll + vk1_minus_rr)
            vk2_minus_avg = 0.5f0 * (vk2_minus_ll + vk2_minus_rr)
            vk3_minus_avg = 0.5f0 * (vk3_minus_ll + vk3_minus_rr)

            # Fill the fluxes for the mass and momentum equations
            f1 = rho_mean * v2_avg
            f2 = f1 * v1_avg
            f3 = f1 * v2_avg + p_mean
            f4 = f1 * v3_avg

            # total energy flux is complicated and involves the previous eight components
            v2_plus_mag_avg = 0.5f0 * (vk2_plus_ll[k] * mag_norm_ll +
                               vk2_plus_rr[k] * mag_norm_rr)
            # Euler part
            f5 = f1 * 0.5f0 * (1 / (gammas[k] - 1) / beta_mean - vel_norm_avg) +
                 f2 * v1_avg + f3 * v2_avg + f4 * v3_avg
            # MHD part
            f5 += (f6 * B1_avg + f7 * B2_avg + f8 * B3_avg - 0.5f0 * v2_plus_mag_avg +
                   B2_avg * vel_dot_mag_avg                                               # Same terms as in Derigs (but with v_plus)
                   + f9 * psi_avg - equations.c_h * psi_B2_avg # GLM term
                   +
                   0.5f0 * vk2_plus_avg * mag_norm_avg -
                   vk1_plus_avg * B2_avg * B1_avg - vk2_plus_avg * B2_avg * B2_avg -
                   vk3_plus_avg * B2_avg * B3_avg   # Additional terms related to the Lorentz non-conservative term (momentum eqs)
                   -
                   B1_avg * (vk2_minus_avg * B1_avg - vk1_minus_avg * B2_avg) -
                   B3_avg * (vk2_minus_avg * B3_avg - vk3_minus_avg * B2_avg))             # Terms related to the multi-ion non-conservative term (induction equation!)

            set_component!(f, k, f1, f2, f3, f4, f5, equations)
        end
    end

    return SVector(f)
end

# Calculate maximum wave speed for local Lax-Friedrichs-type dissipation
# This routine approximates the maximum wave speed as sum of the maximum ion velocity 
# for all species and the maximum magnetosonic speed.
@inline function max_abs_speed_naive(u_ll, u_rr, orientation::Integer,
                                     equations::IdealGlmMhdMultiIonEquations2D)
    # Calculate fast magnetoacoustic wave speeds
    # left
    cf_ll = calc_fast_wavespeed(u_ll, orientation, equations)
    # right
    cf_rr = calc_fast_wavespeed(u_rr, orientation, equations)

    # Calculate velocities
    v_ll = zero(eltype(u_ll))
    v_rr = zero(eltype(u_rr))
    if orientation == 1
        for k in eachcomponent(equations)
            rho, rho_v1, _ = get_component(k, u_ll, equations)
            v_ll = max(v_ll, abs(rho_v1 / rho))
            rho, rho_v1, _ = get_component(k, u_rr, equations)
            v_rr = max(v_rr, abs(rho_v1 / rho))
        end
    else #if orientation == 2
        for k in eachcomponent(equations)
            rho, rho_v1, rho_v2, _ = get_component(k, u_ll, equations)
            v_ll = max(v_ll, abs(rho_v2 / rho))
            rho, rho_v1, rho_v2, _ = get_component(k, u_rr, equations)
            v_rr = max(v_rr, abs(rho_v2 / rho))
        end
    end

    λ_max = max(abs(v_ll), abs(v_rr)) + max(cf_ll, cf_rr)
end

@inline function max_abs_speeds(u, equations::IdealGlmMhdMultiIonEquations2D)
    v1 = zero(real(equations))
    v2 = zero(real(equations))
    for k in eachcomponent(equations)
        rho, rho_v1, rho_v2, _ = get_component(k, u, equations)
        v1 = max(v1, abs(rho_v1 / rho))
        v2 = max(v2, abs(rho_v2 / rho))
    end

    cf_x_direction = calc_fast_wavespeed(u, 1, equations)
    cf_y_direction = calc_fast_wavespeed(u, 2, equations)

    return (abs(v1) + cf_x_direction, abs(v2) + cf_y_direction)
end

# Compute the fastest wave speed for ideal multi-ion GLM-MHD equations: c_f, the fast 
# magnetoacoustic eigenvalue. This routine computes the fast magnetosonic speed for each ion
# species using the single-fluid MHD expressions and approximates the multi-ion c_f as 
# the maximum of these individual magnetosonic speeds.
@inline function calc_fast_wavespeed(cons, orientation::Integer,
                                     equations::IdealGlmMhdMultiIonEquations2D)
    B1, B2, B3 = magnetic_field(cons, equations)
    psi = divergence_cleaning_field(cons, equations)

    c_f = zero(real(equations))
    for k in eachcomponent(equations)
        rho, rho_v1, rho_v2, rho_v3, rho_e = get_component(k, cons, equations)

        rho_inv = 1 / rho
        v1 = rho_v1 * rho_inv
        v2 = rho_v2 * rho_inv
        v3 = rho_v3 * rho_inv
        v_mag = sqrt(v1^2 + v2^2 + v3^2)
        gamma = equations.gammas[k]
        p = (gamma - 1) *
            (rho_e - 0.5f0 * rho * v_mag^2 - 0.5f0 * (B1^2 + B2^2 + B3^2) -
             0.5f0 * psi^2)
        a_square = gamma * p * rho_inv
        inv_sqrt_rho = 1 / sqrt(rho)

        b1 = B1 * inv_sqrt_rho
        b2 = B2 * inv_sqrt_rho
        b3 = B3 * inv_sqrt_rho
        b_square = b1^2 + b2^2 + b3^2

        if orientation == 1
            c_f = max(c_f,
                      sqrt(0.5f0 * (a_square + b_square) +
                           0.5f0 *
                           sqrt((a_square + b_square)^2 - 4 * a_square * b1^2)))
        else #if orientation == 2
            c_f = max(c_f,
                      sqrt(0.5f0 * (a_square + b_square) +
                           0.5f0 *
                           sqrt((a_square + b_square)^2 - 4 * a_square * b2^2)))
        end
    end

    return c_f
end
end # @muladd<|MERGE_RESOLUTION|>--- conflicted
+++ resolved
@@ -87,7 +87,6 @@
                AbstractIdealGlmMhdMultiIonEquations{2, NVARS, NCOMP}
     gammas::SVector{NCOMP, RealT} # Heat capacity ratios
     charge_to_mass::SVector{NCOMP, RealT} # Charge to mass ratios
-<<<<<<< HEAD
     gas_constants::SVector{NCOMP, RealT} # Specific gas constants
     molar_masses::SVector{NCOMP, RealT} # Molar masses (can be provided in any units as they are only used to compute ratios)
     ion_ion_collision_constants::Array{RealT, 2} # Symmetric matrix of collision frequency coefficients
@@ -120,19 +119,6 @@
                                                                  ::ElectronTemperature,
                                                                  c_h::RealT) where
              {NVARS, NCOMP, RealT <: Real, ElectronPressure, ElectronTemperature}
-=======
-    electron_pressure::ElectronPressure # Function to compute the electron pressure
-    c_h::RealT # GLM cleaning speed
-    function IdealGlmMhdMultiIonEquations2D{NVARS, NCOMP, RealT,
-                                            ElectronPressure}(gammas
-                                                              ::SVector{NCOMP, RealT},
-                                                              charge_to_mass
-                                                              ::SVector{NCOMP, RealT},
-                                                              electron_pressure
-                                                              ::ElectronPressure,
-                                                              c_h::RealT) where
-             {NVARS, NCOMP, RealT <: Real, ElectronPressure}
->>>>>>> 1f31fd47
         NCOMP >= 1 ||
             throw(DimensionMismatch("`gammas` and `charge_to_mass` have to be filled with at least one value"))
 
