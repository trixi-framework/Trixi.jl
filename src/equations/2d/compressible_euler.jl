--- conflicted
+++ resolved
@@ -901,21 +901,23 @@
   return SVector(rho, v1, v2, p)
 end
 
-<<<<<<< HEAD
+
 # Convert conservative variables to potential
-function cons2pot(cons, equation::CompressibleEulerEquations2D)
-  pot = similar(cons)
-  @. pot[1, :, :, :] = cons[1, :, :, :]
-  @. pot[2, :, :, :] = cons[2, :, :, :] / cons[1, :, :, :]
-  @. pot[3, :, :, :] = cons[3, :, :, :] / cons[1, :, :, :]
-  @. pot[4, :, :, :] = equation.p0 * (((equation.gamma - 1)
-                         * (cons[4, :, :, :] - 1/2 * (cons[2, :, :, :] * pot[2, :, :, :] +
-                                                      cons[3, :, :, :] * pot[3, :, :, :]))) 
-                         / equation.p0 )^(1-equation.kappa) / (equation.R_d * cons[1, :, :, :])
-  return pot
-end
-=======
->>>>>>> 645fe4ae
+function cons2pot(u, equation::CompressibleEulerEquations2D)
+  rho, rho_v1, rho_v2, rho_e = u
+
+  v1 = rho_v1 / rho
+  v2 = rho_v2 / rho
+
+  pot1 = rho
+  pot2 = v1
+  pot3 = v2
+  pot4 = equation.p0 * (((equation.gamma - 1) * (rho_e - 1/2 * (rho_v1 * v1 + rho_v2 * v2)))
+                        / equation.p0)^(1-equation.kappa) / (equation.R_d * rho)
+
+  return SVector(pot1, pot2, pot3, pot4)
+end
+
 
 # Convert conservative variables to entropy
 @inline function cons2entropy(u, equation::CompressibleEulerEquations2D)
