--- conflicted
+++ resolved
@@ -996,11 +996,7 @@
 
   # convert to entropy `-rho * s` used by Hughes, France, Mallet (1986)
   # instead of `-rho * s / (gamma - 1)`
-<<<<<<< HEAD
-  V1,V2,V3,V4,V5 = w * (gamma-1)
-=======
-  V1, V2, V3, V4, V5 = w .* (gamma-1) 
->>>>>>> 77ee2f36
+  V1, V2, V3, V4, V5 = w .* (gamma-1)
 
   # s = specific entropy, eq. (53)
   V_square    = V2^2 + V3^2 + V4^2
