--- conflicted
+++ resolved
@@ -353,7 +353,6 @@
     return SVector(f1, f2, f3, f4)
 end
 
-<<<<<<< HEAD
 # Calculate estimate for minimum and maximum wave speeds for HLL-type fluxes
 @inline function min_max_speed_naive(u_ll, u_rr, orientation::Integer,
                                      equations::LinearizedEulerEquations2D)
@@ -392,8 +391,6 @@
     return λ_min, λ_max
 end
 
-=======
->>>>>>> 42732dbd
 # Convert conservative variables to primitive
 @inline cons2prim(u, equations::LinearizedEulerEquations2D) = u
 @inline cons2entropy(u, ::LinearizedEulerEquations2D) = u
