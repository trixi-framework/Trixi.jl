--- conflicted
+++ resolved
@@ -1660,13 +1660,8 @@
 end
 
 # Transformation from conservative variables u to d(p)/d(u)
-<<<<<<< HEAD
-@inline function variable_derivative(::typeof(pressure),
-                                     u, equations::CompressibleEulerEquations2D)
-=======
 @inline function gradient_conservative(::typeof(pressure),
                                        u, equations::CompressibleEulerEquations2D)
->>>>>>> dfd632e6
     rho, rho_v1, rho_v2, rho_e = u
 
     v1 = rho_v1 / rho
@@ -1769,17 +1764,10 @@
     return energy_total(cons, equations) - energy_kinetic(cons, equations)
 end
 
-<<<<<<< HEAD
-# State validation for subcell limiting using Newton-bisection method
-@inline function is_valid_state(cons, equations::CompressibleEulerEquations2D)
-    p = pressure(cons, equations)
-    if cons[1] <= 0.0 || p <= 0.0
-=======
 # State validation for Newton-bisection method of subcell IDP limiting
 @inline function Base.isvalid(u, equations::CompressibleEulerEquations2D)
     p = pressure(u, equations)
     if u[1] <= 0.0 || p <= 0.0
->>>>>>> dfd632e6
         return false
     end
     return true
