--- conflicted
+++ resolved
@@ -933,8 +933,37 @@
 end
 
 
-<<<<<<< HEAD
-function flux_lax_friedrichs(u_ll, u_rr, normal_vector::SVector, equations::CompressibleEulerEquations2D)
+# Calculate minimum and maximum wave speeds for HLL-type fluxes
+@inline function min_max_speed_naive(u_ll, u_rr, orientation, equations::CompressibleEulerEquations2D)
+  rho_ll, rho_v1_ll, rho_v2_ll, rho_e_ll = u_ll
+  rho_rr, rho_v1_rr, rho_v2_rr, rho_e_rr = u_rr
+
+  # Calculate primitive variables and speed of sound
+  v1_ll = rho_v1_ll / rho_ll
+  v2_ll = rho_v2_ll / rho_ll
+  p_ll = (equations.gamma - 1) * (rho_e_ll - 1/2 * rho_ll * (v1_ll^2 + v2_ll^2))
+
+  v1_rr = rho_v1_rr / rho_rr
+  v2_rr = rho_v2_rr / rho_rr
+  p_rr = (equations.gamma - 1) * (rho_e_rr - 1/2 * rho_rr * (v1_rr^2 + v2_rr^2))
+
+  if orientation == 1 # x-direction
+    λ_min = v1_ll - sqrt(equations.gamma * p_ll / rho_ll)
+    λ_max = v1_rr + sqrt(equations.gamma * p_rr / rho_rr)
+  else # y-direction
+    λ_min = v2_ll - sqrt(equations.gamma * p_ll / rho_ll)
+    λ_max = v2_rr + sqrt(equations.gamma * p_rr / rho_rr)
+  end
+
+  return λ_min, λ_max
+end
+
+
+# Compute numerical flux in direction of a normal vector by rotating the velocity, 
+# computing the numerical flux in x-direction, and rotating the calculated flux back.
+@inline function (numflux::FluxPlusDissipation)(u_ll, u_rr, normal_vector::SVector, equations::CompressibleEulerEquations2D)
+  @unpack numerical_flux, dissipation = numflux
+
   # Compute angle between normal_vector and first unit vector counterclockwise
   if normal_vector[2] == 0.0 && normal_vector[1] < 0.0
     α = Float64(pi)
@@ -961,7 +990,8 @@
                          -s * u_rr[2] + c * u_rr[3],
                          u_rr[4])
 
-  flux_rotated = flux_lax_friedrichs(u_ll_rotated, u_rr_rotated, 1, equations)
+  flux_rotated = numerical_flux(u_ll, u_rr, 1, equations) + 
+                 dissipation(u_ll, u_rr, 1, equations)
 
   # Counterclockwise rotation by α
   # Multiply with [ 1    0        0     0;
@@ -974,36 +1004,6 @@
                  flux_rotated[4])
 
   return flux * norm(normal_vector)
-end
-
-
-function flux_hll(u_ll, u_rr, orientation, equations::CompressibleEulerEquations2D)
-  # Calculate primitive variables and speed of sound
-=======
-# Calculate minimum and maximum wave speeds for HLL-type fluxes
-@inline function min_max_speed_naive(u_ll, u_rr, orientation, equations::CompressibleEulerEquations2D)
->>>>>>> 41bb8204
-  rho_ll, rho_v1_ll, rho_v2_ll, rho_e_ll = u_ll
-  rho_rr, rho_v1_rr, rho_v2_rr, rho_e_rr = u_rr
-
-  # Calculate primitive variables and speed of sound
-  v1_ll = rho_v1_ll / rho_ll
-  v2_ll = rho_v2_ll / rho_ll
-  p_ll = (equations.gamma - 1) * (rho_e_ll - 1/2 * rho_ll * (v1_ll^2 + v2_ll^2))
-
-  v1_rr = rho_v1_rr / rho_rr
-  v2_rr = rho_v2_rr / rho_rr
-  p_rr = (equations.gamma - 1) * (rho_e_rr - 1/2 * rho_rr * (v1_rr^2 + v2_rr^2))
-
-  if orientation == 1 # x-direction
-    λ_min = v1_ll - sqrt(equations.gamma * p_ll / rho_ll)
-    λ_max = v1_rr + sqrt(equations.gamma * p_rr / rho_rr)
-  else # y-direction
-    λ_min = v2_ll - sqrt(equations.gamma * p_ll / rho_ll)
-    λ_max = v2_rr + sqrt(equations.gamma * p_rr / rho_rr)
-  end
-
-  return λ_min, λ_max
 end
 
 
