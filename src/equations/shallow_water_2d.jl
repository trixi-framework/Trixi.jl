--- conflicted
+++ resolved
@@ -516,13 +516,11 @@
     return SVector(f1, f2, f3, f4)
 end
 
-<<<<<<< HEAD
-
 """
     flux_nonconservative_ersing_etal(u_ll, u_rr, orientation::Integer,
                                      equations::ShallowWaterEquations2D)
     flux_nonconservative_ersing_etal(u_ll, u_rr,
-                                     normal_direction_ll     ::AbstractVector,
+                                     normal_direction_ll::AbstractVector,
                                      normal_direction_average::AbstractVector,
                                      equations::ShallowWaterEquations2D)
 
@@ -543,46 +541,44 @@
 """
 @inline function flux_nonconservative_ersing_etal(u_ll, u_rr, orientation::Integer,
                                                   equations::ShallowWaterEquations2D)
-  # Pull the necessary left and right state information
-  h_ll = waterheight(u_ll, equations)
-  b_rr = u_rr[4]
-  b_ll = u_ll[4]
-
-  # Calculate jump
-  b_jump = b_rr - b_ll
-
-  z = zero(eltype(u_ll))
-  # Bottom gradient nonconservative term: (0, g h b_x, g h b_y, 0)
-  if orientation == 1
-    f = SVector(z, equations.gravity * h_ll * b_jump, z, z)
-  else # orientation == 2
-    f = SVector(z, z, equations.gravity * h_ll * b_jump, z)
-  end
-  return f
+    # Pull the necessary left and right state information
+    h_ll = waterheight(u_ll, equations)
+    b_rr = u_rr[4]
+    b_ll = u_ll[4]
+  
+    # Calculate jump
+    b_jump = b_rr - b_ll
+  
+    z = zero(eltype(u_ll))
+    # Bottom gradient nonconservative term: (0, g h b_x, g h b_y, 0)
+    if orientation == 1
+        f = SVector(z, equations.gravity * h_ll * b_jump, z, z)
+    else # orientation == 2
+        f = SVector(z, z, equations.gravity * h_ll * b_jump, z)
+    end
+return f
 end
 
 @inline function flux_nonconservative_ersing_etal(u_ll, u_rr,
                                                   normal_direction_ll::AbstractVector,
                                                   normal_direction_average::AbstractVector,
                                                   equations::ShallowWaterEquations2D)
-  # Pull the necessary left and right state information
-  h_ll = waterheight(u_ll, equations)
-  b_rr = u_rr[4]
-  b_ll = u_ll[4]
-
-  # Calculate jump
-  b_jump = b_rr - b_ll
-  # Note this routine only uses the `normal_direction_average` and the average of the
-  # bottom topography to get a quadratic split form DG gradient on curved elements
-  return SVector(zero(eltype(u_ll)),
-                 normal_direction_average[1] * equations.gravity * h_ll * b_jump,
-                 normal_direction_average[2] * equations.gravity * h_ll * b_jump,
-                 zero(eltype(u_ll)))
-end
-
-
-=======
->>>>>>> 414dafa3
+    # Pull the necessary left and right state information
+    h_ll = waterheight(u_ll, equations)
+    b_rr = u_rr[4]
+    b_ll = u_ll[4]
+
+    # Calculate jump
+    b_jump = b_rr - b_ll
+    # Note this routine only uses the `normal_direction_average` and the average of the
+    # bottom topography to get a quadratic split form DG gradient on curved elements
+    return SVector(zero(eltype(u_ll)),
+                   normal_direction_average[1] * equations.gravity * h_ll * b_jump,
+                   normal_direction_average[2] * equations.gravity * h_ll * b_jump,
+                   zero(eltype(u_ll)))
+end
+
+
 """
     flux_fjordholm_etal(u_ll, u_rr, orientation_or_normal_direction,
                         equations::ShallowWaterEquations2D)
