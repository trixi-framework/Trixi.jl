--- conflicted
+++ resolved
@@ -110,16 +110,6 @@
 dynamic_viscosity(u, mu::T, equations) where {T} = mu(u, equations)
 
 """
-<<<<<<< HEAD
-    have_constant_diffusivity(::AbstractCompressibleNavierStokesDiffusion)
-
-Indicates whether the diffusivity is constant, i.e.,
-independent of the solution and their gradients.
-Used in the diffusive CFL condition computation, see [`StepsizeCallback`](@ref).
-
-# Returns
-- `False()`
-=======
     max_diffusivity(::AbstractCompressibleNavierStokesDiffusion)
 
 # Returns
@@ -128,6 +118,8 @@
 Used in diffusive CFL condition computation (see [`StepsizeCallback`](@ref)) to indicate that the
 diffusivity is not constant in space and that [`max_diffusivity`](@ref) needs to be computed
 at every node in every element.
->>>>>>> 4863da76
+
+Also employed in [`linear_structure_parabolic`](@ref) to check if the diffusion term is 
+linear in the variables/constant.
 """
 @inline have_constant_diffusivity(::AbstractCompressibleNavierStokesDiffusion) = False()