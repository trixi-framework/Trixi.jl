--- conflicted
+++ resolved
@@ -741,7 +741,6 @@
 end
 
 
-<<<<<<< HEAD
 """
     flux_hlle(u_ll, u_rr, orientation, equations::CompressibleEulerEquations1D)
 
@@ -821,8 +820,6 @@
 end
 
 
-=======
->>>>>>> 11e9d237
 @inline function max_abs_speeds(u, equations::CompressibleEulerEquations1D)
   rho, rho_v1, rho_e = u
   v1 = rho_v1 / rho
