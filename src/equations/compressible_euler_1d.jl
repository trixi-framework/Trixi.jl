@doc raw"""
    CompressibleEulerEquations1D

The compressible Euler equations for an ideal gas in one space dimension.
"""
struct CompressibleEulerEquations1D{RealT<:Real} <: AbstractCompressibleEulerEquations{1, 3}
  gamma::RealT
end


varnames(::typeof(cons2cons), ::CompressibleEulerEquations1D) = ("rho", "rho_v1", "rho_e")
varnames(::typeof(cons2prim), ::CompressibleEulerEquations1D) = ("rho", "v1", "p")


"""
    initial_condition_constant(x, t, equations::CompressibleEulerEquations1D)

A constant initial condition to test free-stream preservation.
"""
function initial_condition_constant(x, t, equations::CompressibleEulerEquations1D)
  rho = 1.0
  rho_v1 = 0.1
  rho_e = 10.0
  return SVector(rho, rho_v1, rho_e)
end


"""
    initial_condition_convergence_test(x, t, equations::CompressibleEulerEquations1D)

A smooth initial condition used for convergence tests in combination with
[`source_terms_convergence_test`](@ref)
(and [`boundary_condition_convergence_test`](@ref) in non-periodic domains).
"""
function initial_condition_convergence_test(x, t, equations::CompressibleEulerEquations1D)
  c = 2
  A = 0.1
  L = 2
  f = 1/L
  ω = 2 * pi * f
  ini = c + A * sin(ω * (x[1] - t))

  rho = ini
  rho_v1 = ini
  rho_e = ini^2

  return SVector(rho, rho_v1, rho_e)
end

"""
    source_terms_convergence_test(u, x, t, equations::CompressibleEulerEquations1D)

Source terms used for convergence tests in combination with
[`initial_condition_convergence_test`](@ref)
(and [`boundary_condition_convergence_test`](@ref) in non-periodic domains).
"""
@inline function source_terms_convergence_test(u, x, t, equations::CompressibleEulerEquations1D)
  # Same settings as in `initial_condition`
  c = 2
  A = 0.1
  L = 2
  f = 1/L
  ω = 2 * pi * f
  γ = equations.gamma

  x1, = x

  si, co = sincos((t - x1)*ω)
  tmp = (-((4 * si * A - 4c) + 1) * (γ - 1) * co * A * ω) / 2

  du1 = zero(eltype(u))
  du2 = tmp
  du3 = tmp

  # Original terms (without performanc enhancements)
  # du1 = 0
  # du2 = (-(((4 * sin((t - x1) * ω) * A - 4c) + 1)) *
  #                          (γ - 1) * cos((t - x1) * ω) * A * ω) / 2
  # du3 = (-(((4 * sin((t - x1) * ω) * A - 4c) + 1)) *
  #                          (γ - 1) * cos((t - x1) * ω) * A * ω) / 2

  return SVector(du1, du2, du3)
end

"""
    boundary_condition_convergence_test(u_inner, orientation, direction, x, t,
                                        surface_flux_function,
                                        equations::CompressibleEulerEquations1D)

Boundary conditions used for convergence tests in combination with
[`initial_condition_convergence_test`](@ref) and [`source_terms_convergence_test`](@ref).
"""
function boundary_condition_convergence_test(u_inner, orientation, direction, x, t,
                                             surface_flux_function,
                                             equations::CompressibleEulerEquations1D)
  u_boundary = initial_condition_convergence_test(x, t, equations)

  # Calculate boundary flux
  if direction == 2 # u_inner is "left" of boundary, u_boundary is "right" of boundary
    flux = surface_flux_function(u_inner, u_boundary, orientation, equations)
  else # u_boundary is "left" of boundary, u_inner is "right" of boundary
    flux = surface_flux_function(u_boundary, u_inner, orientation, equations)
  end

  return flux
end


"""
    initial_condition_density_pulse(x, t, equations::CompressibleEulerEquations1D)

A Gaussian pulse in the density with constant velocity and pressure; reduces the
compressible Euler equations to the linear advection equations.
"""
function initial_condition_density_pulse(x, t, equations::CompressibleEulerEquations1D)
  rho = 1 + exp(-(x[1]^2 ))/2
  v1 = 1
  rho_v1 = rho * v1
  p = 1
  rho_e = p/(equations.gamma - 1) + 1/2 * rho * v1^2
  return SVector(rho, rho_v1, rho_e)
end


"""
    initial_condition_density_wave(x, t, equations::CompressibleEulerEquations1D)

A sine wave in the density with constant velocity and pressure; reduces the
compressible Euler equations to the linear advection equations.
This setup is the test case for stability of EC fluxes from paper
- Gregor J. Gassner, Magnus Svärd, Florian J. Hindenlang (2020)
  Stability issues of entropy-stable and/or split-form high-order schemes
  [arXiv: 2007.09026](https://arxiv.org/abs/2007.09026)
with the following parameters
- domain [-1, 1]
- mesh = 4x4
- polydeg = 5
"""
function initial_condition_density_wave(x, t, equations::CompressibleEulerEquations1D)
  v1 = 0.1
  rho = 1 + 0.98 * sinpi(2 * (x[1] - t * v1))
  rho_v1 = rho * v1
  p = 20
  rho_e = p / (equations.gamma - 1) + 1/2 * rho * v1^2
  return SVector(rho, rho_v1, rho_e)
end


"""
    initial_condition_weak_blast_wave(x, t, equations::CompressibleEulerEquations1D)

A weak blast wave taken from
- Sebastian Hennemann, Gregor J. Gassner (2020)
  A provably entropy stable subcell shock capturing approach for high order split form DG
  [arXiv: 2008.12044](https://arxiv.org/abs/2008.12044)
"""
function initial_condition_weak_blast_wave(x, t, equations::CompressibleEulerEquations1D)
  # From Hennemann & Gassner JCP paper 2020 (Sec. 6.3)
  # Set up polar coordinates
  inicenter = SVector(0.0)
  x_norm = x[1] - inicenter[1]
  r = abs(x_norm)
  # The following code is equivalent to
  # phi = atan(0.0, x_norm)
  # cos_phi = cos(phi)
  # in 1D but faster
  cos_phi = x_norm > 0 ? one(x_norm) : -one(x_norm)

  # Calculate primitive variables
  rho = r > 0.5 ? 1.0 : 1.1691
  v1  = r > 0.5 ? 0.0 : 0.1882 * cos_phi
  p   = r > 0.5 ? 1.0 : 1.245

  return prim2cons(SVector(rho, v1, p), equations)
end


"""
    initial_condition_blast_wave(x, t, equations::CompressibleEulerEquations1D)

A medium blast wave taken from
- Sebastian Hennemann, Gregor J. Gassner (2020)
  A provably entropy stable subcell shock capturing approach for high order split form DG
  [arXiv: 2008.12044](https://arxiv.org/abs/2008.12044)
"""
function initial_condition_blast_wave(x, t, equations::CompressibleEulerEquations1D)
  # Modified From Hennemann & Gassner JCP paper 2020 (Sec. 6.3) -> "medium blast wave"
  # Set up polar coordinates
  inicenter = SVector(0.0)
  x_norm = x[1] - inicenter[1]
  r = abs(x_norm)
  # The following code is equivalent to
  # phi = atan(0.0, x_norm)
  # cos_phi = cos(phi)
  # in 1D but faster
  cos_phi = x_norm > 0 ? one(x_norm) : -one(x_norm)

  # Calculate primitive variables
  rho = r > 0.5 ? 1.0 : 1.1691
  v1  = r > 0.5 ? 0.0 : 0.1882 * cos_phi
  p   = r > 0.5 ? 1.0E-3 : 1.245

  return prim2cons(SVector(rho, v1, p), equations)
end


"""
    initial_condition_sedov_blast_wave(x, t, equations::CompressibleEulerEquations1D)

The Sedov blast wave setup based on Flash
- http://flash.uchicago.edu/site/flashcode/user_support/flash_ug_devel/node184.html#SECTION010114000000000000000
"""
function initial_condition_sedov_blast_wave(x, t, equations::CompressibleEulerEquations1D)
  # Set up polar coordinates
  inicenter = SVector(0.0)
  x_norm = x[1] - inicenter[1]
  r = abs(x_norm)

  # Setup based on http://flash.uchicago.edu/site/flashcode/user_support/flash_ug_devel/node184.html#SECTION010114000000000000000
  r0 = 0.21875 # = 3.5 * smallest dx (for domain length=4 and max-ref=6)
  # r0 = 0.5 # = more reasonable setup
  E = 1.0
  p0_inner = 6 * (equations.gamma - 1) * E / (3 * pi * r0)
  p0_outer = 1.0e-5 # = true Sedov setup
  # p0_outer = 1.0e-3 # = more reasonable setup

  # Calculate primitive variables
  rho = 1.0
  v1  = 0.0
  p   = r > r0 ? p0_outer : p0_inner

  return prim2cons(SVector(rho, v1, p), equations)
end


"""
    initial_condition_eoc_test_coupled_euler_gravity(x, t, equations::CompressibleEulerEquations1D)

One dimensional variant of the setup used for convergence tests of the Euler equations
with self-gravity from
- Michael Schlottke-Lakemper, Andrew R. Winters, Hendrik Ranocha, Gregor J. Gassner (2020)
  A purely hyperbolic discontinuous Galerkin approach for self-gravitating gas dynamics
  [arXiv: 2008.10593](https://arxiv.org/abs/2008.10593)
!!! note
    There is no additional source term necessary for the manufactured solution in one
    spatial dimension. Thus, [`source_terms_eoc_test_coupled_euler_gravity`](@ref) is not
    present there.
"""
function initial_condition_eoc_test_coupled_euler_gravity(x, t, equations::CompressibleEulerEquations1D)
  # OBS! this assumes that γ = 2 other manufactured source terms are incorrect
  if equations.gamma != 2.0
    error("adiabatic constant must be 2 for the coupling convergence test")
  end
  c = 2.0
  A = 0.1
  ini = c + A * sinpi(x[1] - t)
  G = 1.0 # gravitational constant

  rho = ini
  v1 = 1.0
  p = 2 * ini^2 * G / pi # * 2 / ndims, but ndims==1 here

  return prim2cons(SVector(rho, v1, p), equations)
end


# Calculate 1D flux for a single point
@inline function flux(u, orientation, equations::CompressibleEulerEquations1D)
  rho, rho_v1, rho_e = u
  v1 = rho_v1/rho
  p = (equations.gamma - 1) * (rho_e - 1/2 * rho * v1^2)
  # Ignore orientation since it is always "1" in 1D
  f1 = rho_v1
  f2 = rho_v1 * v1 + p
  f3 = (rho_e + p) * v1
  return SVector(f1, f2, f3)
end


"""
    function flux_shima_etal(u_ll, u_rr, orientation, equations::CompressibleEulerEquations1D)

This flux is is a modification of the original kinetic energy preserving two-point flux by
- Kuya, Totani and Kawai (2018)
  Kinetic energy and entropy preserving schemes for compressible flows
  by split convective forms
  [DOI: 10.1016/j.jcp.2018.08.058](https://doi.org/10.1016/j.jcp.2018.08.058)

The modification is in the energy flux to guarantee pressure equilibrium and was developed by
- Nao Shima, Yuichi Kuya, Yoshiharu Tamaki, Soshi Kawai (JCP 2020)
  Preventing spurious pressure oscillations in split convective form discretizations for
  compressible flows
"""
@inline function flux_shima_etal(u_ll, u_rr, orientation, equations::CompressibleEulerEquations1D)
  # Unpack left and right state
  rho_ll, rho_v1_ll, rho_e_ll = u_ll
  rho_rr, rho_v1_rr, rho_e_rr = u_rr

  v1_ll = rho_v1_ll / rho_ll
  v1_rr = rho_v1_rr / rho_rr
  p_ll  = (equations.gamma - 1) * (rho_e_ll - 1/2 * rho_ll * (v1_ll^2))
  p_rr  = (equations.gamma - 1) * (rho_e_rr - 1/2 * rho_rr * (v1_rr^2))

  # Average each factor of products in flux
  rho_avg = 1/2 * (rho_ll + rho_rr)
  v1_avg  = 1/2 * ( v1_ll +  v1_rr)
  p_avg   = 1/2 * (  p_ll +   p_rr)
  kin_avg = 1/2 * (v1_ll*v1_rr)

  # Calculate fluxes
  # Ignore orientation since it is always "1" in 1D
  pv1_avg = 1/2 * (p_ll*v1_rr + p_rr*v1_ll)
  f1 = rho_avg * v1_avg
  f2 = rho_avg * v1_avg * v1_avg + p_avg
  f3 = p_avg*v1_avg/(equations.gamma-1) + rho_avg*v1_avg*kin_avg + pv1_avg

  return SVector(f1, f2, f3)
end


"""
    flux_kennedy_gruber(u_ll, u_rr, orientation, equations::CompressibleEulerEquations1D)

Kinetic energy preserving two-point flux by
- Kennedy and Gruber (2008)
  Reduced aliasing formulations of the convective terms within the
  Navier-Stokes equations for a compressible fluid
  [DOI: 10.1016/j.jcp.2007.09.020](https://doi.org/10.1016/j.jcp.2007.09.020)
"""
@inline function flux_kennedy_gruber(u_ll, u_rr, orientation, equations::CompressibleEulerEquations1D)
  # Unpack left and right state
  rho_ll, rho_v1_ll, rho_e_ll = u_ll
  rho_rr, rho_v1_rr, rho_e_rr = u_rr

  v1_ll = rho_v1_ll/rho_ll
  v1_rr = rho_v1_rr/rho_rr

  # Average each factor of products in flux
  rho_avg = 1/2 * (rho_ll + rho_rr)
  v1_avg = 1/2 * (v1_ll + v1_rr)
  p_avg = 1/2 * ((equations.gamma - 1) * (rho_e_ll - 1/2 * rho_ll * (v1_ll^2)) +
                 (equations.gamma - 1) * (rho_e_rr - 1/2 * rho_rr * (v1_rr^2)))
  e_avg = 1/2 * (rho_e_ll/rho_ll + rho_e_rr/rho_rr)

  # Ignore orientation since it is always "1" in 1D
  f1 = rho_avg * v1_avg
  f2 = rho_avg * v1_avg * v1_avg + p_avg
  f3 = (rho_avg * e_avg + p_avg) * v1_avg

  return SVector(f1, f2, f3)
end


"""
    flux_chandrashekar(u_ll, u_rr, orientation, equations::CompressibleEulerEquations2D)

Entropy conserving two-point flux by
- Chandrashekar (2013)
  Kinetic Energy Preserving and Entropy Stable Finite Volume Schemes
  for Compressible Euler and Navier-Stokes Equations
  [DOI: 10.4208/cicp.170712.010313a](https://doi.org/10.4208/cicp.170712.010313a)
"""
@inline function flux_chandrashekar(u_ll, u_rr, orientation, equations::CompressibleEulerEquations1D)
  # Unpack left and right state
  rho_ll, rho_v1_ll, rho_e_ll = u_ll
  rho_rr, rho_v1_rr, rho_e_rr = u_rr

  v1_ll = rho_v1_ll/rho_ll
  v1_rr = rho_v1_rr/rho_rr
  p_ll =  (equations.gamma - 1) * (rho_e_ll - 1/2 * rho_ll * (v1_ll^2))
  p_rr =  (equations.gamma - 1) * (rho_e_rr - 1/2 * rho_rr * (v1_rr^2))
  beta_ll = 0.5*rho_ll/p_ll
  beta_rr = 0.5*rho_rr/p_rr
  specific_kin_ll = 0.5*(v1_ll^2)
  specific_kin_rr = 0.5*(v1_rr^2)

  # Compute the necessary mean values
  rho_avg  = 0.5*(rho_ll+rho_rr)
  rho_mean = ln_mean(rho_ll,rho_rr)
  beta_mean = ln_mean(beta_ll,beta_rr)
  beta_avg = 0.5*(beta_ll+beta_rr)
  v1_avg = 0.5*(v1_ll+v1_rr)
  p_mean = 0.5*rho_avg/beta_avg
  velocity_square_avg = specific_kin_ll + specific_kin_rr

  # Calculate fluxes
  # Ignore orientation since it is always "1" in 1D
  f1 = rho_mean * v1_avg
  f2 = f1 * v1_avg + p_mean
  f3 = f1 * 0.5*(1/(equations.gamma-1)/beta_mean - velocity_square_avg)+f2*v1_avg

  return SVector(f1, f2, f3)
end


"""
    flux_ranocha(u_ll, u_rr, orientation, equations::CompressibleEulerEquations2D)

Entropy conserving and kinetic energy preserving two-point flux by
- Ranocha (2018)
  Generalised Summation-by-Parts Operators and Entropy Stability of Numerical Methods
  for Hyperbolic Balance Laws
  [PhD thesis, TU Braunschweig](https://cuvillier.de/en/shop/publications/7743)
See also
- Ranocha (2020)
  Entropy Conserving and Kinetic Energy Preserving Numerical Methods for
  the Euler Equations Using Summation-by-Parts Operators
[Proceedings of ICOSAHOM 2018](https://doi.org/10.1007/978-3-030-39647-3_42)
"""
@inline function flux_ranocha(u_ll, u_rr, orientation, equations::CompressibleEulerEquations1D)
  # Unpack left and right state
  rho_ll, rho_v1_ll, rho_e_ll = u_ll
  rho_rr, rho_v1_rr, rho_e_rr = u_rr

  v1_ll = rho_v1_ll / rho_ll
  v1_rr = rho_v1_rr / rho_rr
  p_ll =  (equations.gamma - 1) * (rho_e_ll - 0.5 * rho_ll * (v1_ll^2))
  p_rr =  (equations.gamma - 1) * (rho_e_rr - 0.5 * rho_rr * (v1_rr^2 ))

  # Compute the necessary mean values
  rho_mean   = ln_mean(rho_ll, rho_rr)
  rho_p_mean = ln_mean(rho_ll / p_ll, rho_rr / p_rr)
  v1_avg = 0.5 * (v1_ll + v1_rr)
  p_avg  = 0.5 * (p_ll + p_rr)
  velocity_square_avg = 0.5 * (v1_ll*v1_rr)

  # Calculate fluxes
  # Ignore orientation since it is always "1" in 1D
  f1 = rho_mean * v1_avg
  f2 = f1 * v1_avg + p_avg
  f3 = f1 * ( velocity_square_avg + 1 / ((equations.gamma-1) * rho_p_mean) ) + 0.5 * (p_ll*v1_rr + p_rr*v1_ll)

  return SVector(f1, f2, f3)
end


# Calculate maximum wave speed for local Lax-Friedrichs-type dissipation as the
# maximum velocity magnitude plus the maximum speed of sound
@inline function max_abs_speed_naive(u_ll, u_rr, orientation, equations::CompressibleEulerEquations1D)
  rho_ll, rho_v1_ll, rho_e_ll = u_ll
  rho_rr, rho_v1_rr, rho_e_rr = u_rr

  # Calculate primitive variables and speed of sound
  v1_ll = rho_v1_ll / rho_ll
  v_mag_ll = abs(v1_ll)
  p_ll = (equations.gamma - 1) * (rho_e_ll - 1/2 * rho_ll * v_mag_ll^2)
  c_ll = sqrt(equations.gamma * p_ll / rho_ll)
  v1_rr = rho_v1_rr / rho_rr
  v_mag_rr = abs(v1_rr)
  p_rr = (equations.gamma - 1) * (rho_e_rr - 1/2 * rho_rr * v_mag_rr^2)
  c_rr = sqrt(equations.gamma * p_rr / rho_rr)

  λ_max = max(v_mag_ll, v_mag_rr) + max(c_ll, c_rr)
end


# Calculate minimum and maximum wave speeds for HLL-type fluxes
@inline function min_max_speed_naive(u_ll, u_rr, orientation, equations::CompressibleEulerEquations1D)
  rho_ll, rho_v1_ll, rho_e_ll = u_ll
  rho_rr, rho_v1_rr, rho_e_rr = u_rr

  # Calculate primitive variables and speed of sound
  v1_ll = rho_v1_ll / rho_ll
  p_ll = (equations.gamma - 1) * (rho_e_ll - 1/2 * rho_ll * v1_ll^2)

  v1_rr = rho_v1_rr / rho_rr
  p_rr = (equations.gamma - 1) * (rho_e_rr - 1/2 * rho_rr * v1_rr^2)

  λ_min = v1_ll - sqrt(equations.gamma * p_ll / rho_ll)
  λ_max = v1_rr + sqrt(equations.gamma * p_rr / rho_rr)

  return λ_min, λ_max
end


"""
    flux_hllc(u_ll, u_rr, orientation, equations::CompressibleEulerEquations2D)

Computes the HLLC flux (HLL with Contact) for compressible Euler equations developed by E.F. Toro
[Lecture slides](http://www.prague-sum.com/download/2012/Toro_2-HLLC-RiemannSolver.pdf)
Signal speeds: [DOI: 10.1137/S1064827593260140](https://doi.org/10.1137/S1064827593260140)
"""
function flux_hllc(u_ll, u_rr, orientation, equations::CompressibleEulerEquations1D)
  # Calculate primitive variables and speed of sound
  rho_ll, rho_v1_ll, rho_e_ll = u_ll
  rho_rr, rho_v1_rr, rho_e_rr = u_rr

  v1_ll = rho_v1_ll / rho_ll
  e_ll  = rho_e_ll / rho_ll
  p_ll = (equations.gamma - 1) * (rho_e_ll - 1/2 * rho_ll * v1_ll^2)
  c_ll = sqrt(equations.gamma*p_ll/rho_ll)

  v1_rr = rho_v1_rr / rho_rr
  e_rr  = rho_e_rr / rho_rr
  p_rr = (equations.gamma - 1) * (rho_e_rr - 1/2 * rho_rr * v1_rr^2 )
  c_rr = sqrt(equations.gamma*p_rr/rho_rr)

  # Obtain left and right fluxes
  f_ll = flux(u_ll, orientation, equations)
  f_rr = flux(u_rr, orientation, equations)

  # Compute Roe averages
  sqrt_rho_ll = sqrt(rho_ll)
  sqrt_rho_rr = sqrt(rho_rr)
  sum_sqrt_rho = sqrt_rho_ll + sqrt_rho_rr
  vel_L = v1_ll
  vel_R = v1_rr
  vel_roe = (sqrt_rho_ll * vel_L + sqrt_rho_rr * vel_R) / sum_sqrt_rho
  ekin_roe = 0.5 * vel_roe^2
  H_ll = (rho_e_ll + p_ll) / rho_ll
  H_rr = (rho_e_rr + p_rr) / rho_rr
  H_roe = (sqrt_rho_ll * H_ll + sqrt_rho_rr * H_rr) / sum_sqrt_rho
  c_roe = sqrt((equations.gamma - 1) * (H_roe - ekin_roe))

  Ssl = min(vel_L - c_ll, vel_roe - c_roe)
  Ssr = max(vel_R + c_rr, vel_roe + c_roe)
  sMu_L = Ssl - vel_L
  sMu_R = Ssr - vel_R
  if Ssl >= 0.0
    f1 = f_ll[1]
    f2 = f_ll[2]
    f3 = f_ll[3]
  elseif Ssr <= 0.0
    f1 = f_rr[1]
    f2 = f_rr[2]
    f3 = f_rr[3]
  else
    SStar = (p_rr - p_ll + rho_ll*vel_L*sMu_L - rho_rr*vel_R*sMu_R) / (rho_ll*sMu_L - rho_rr*sMu_R)
    if Ssl <= 0.0 <= SStar
      densStar = rho_ll*sMu_L / (Ssl-SStar)
      enerStar = e_ll + (SStar - vel_L) * (SStar + p_ll / (rho_ll * sMu_L))
      UStar1 = densStar
      UStar2 = densStar*SStar
      UStar3 = densStar*enerStar

      f1 = f_ll[1]+Ssl*(UStar1 - rho_ll)
      f2 = f_ll[2]+Ssl*(UStar2 - rho_v1_ll)
      f3 = f_ll[3]+Ssl*(UStar3 - rho_e_ll)
    else
      densStar = rho_rr*sMu_R / (Ssr-SStar)
      enerStar = e_rr + (SStar - vel_R) * (SStar + p_rr / (rho_rr * sMu_R))
      UStar1 = densStar
      UStar2 = densStar*SStar
      UStar3 = densStar*enerStar

      #end
      f1 = f_rr[1]+Ssr*(UStar1 - rho_rr)
      f2 = f_rr[2]+Ssr*(UStar2 - rho_v1_rr)
      f3 = f_rr[3]+Ssr*(UStar3 - rho_e_rr)
    end
  end
  return SVector(f1, f2, f3)
end




@inline function max_abs_speeds(u, equations::CompressibleEulerEquations1D)
  rho, rho_v1, rho_e = u
  v1 = rho_v1 / rho
  p = (equations.gamma - 1) * (rho_e - 1/2 * rho * v1^2)
  c = sqrt(equations.gamma * p / rho)

  return (abs(v1) + c,)
end


# Convert conservative variables to primitive
@inline function cons2prim(u, equations::CompressibleEulerEquations1D)
  rho, rho_v1, rho_e = u

  v1 = rho_v1 / rho
  p = (equations.gamma - 1) * (rho_e - 0.5 * rho * (v1^2))

  return SVector(rho, v1, p)
end


# Convert conservative variables to entropy
@inline function cons2entropy(u, equations::CompressibleEulerEquations1D)
  rho, rho_v1, rho_e = u

  v1 = rho_v1 / rho
  v_square = v1^2
  p = (equations.gamma - 1) * (rho_e - 0.5 * rho * v_square)
  s = log(p) - equations.gamma*log(rho)
  rho_p = rho / p

  w1 = (equations.gamma - s) / (equations.gamma-1) - 0.5 * rho_p * v_square
  w2 = rho_p * v1
  w3 = -rho_p

  return SVector(w1, w2, w3)
end

@inline function entropy2cons(w, equations::CompressibleEulerEquations1D)
<<<<<<< HEAD
  γ = equations.gamma

  w1,wU1,wE = w .* (γ-1) # convert to entropy -ρ*s / (γ-1)
  
  wUnorm    = wU1^2
  s = γ - w1 + wUnorm/(2*wE)

  ρι     = ((γ-1) / (-wE)^γ)^(1/(γ-1))*exp(-s/(γ-1))
  rho    = -ρι * wE
  rhov   = ρι * wU1
  rho_e  = ρι*(1-wUnorm/(2*wE))
  return SVector(rho,rhov,rho_e)
=======
  # See Hughes, Franca, Mallet (1986) A new finite element formulation for CFD
  # [DOI: 10.1016/0045-7825(86)90127-1](https://doi.org/10.1016/0045-7825(86)90127-1)
  @unpack gamma = equations
  
  # convert to entropy `-rho * s` used by Hughes, France, Mallet (1986)
  # instead of `-rho * s / (gamma - 1)`
  V1, V2, V5 = w * (gamma - 1)
  
  # specific entropy, eq. (53)
  s = gamma - V1 + 0.5 * (V2^2) / V5
  
  # eq. (52)
  energy_internal = ((gamma - 1) / (-V5)^gamma)^inv(gamma - 1) * exp(-s / (gamma - 1))
  
  # eq. (51)
  rho    = -V5 * energy_internal
  rho_v1 = V2 * energy_internal
  rho_e  = (1 - 0.5 * (V2^2) / V5) * energy_internal
  return SVector(rho, rho_v1, rho_e)
>>>>>>> cbe01776
end


# Convert primitive to conservative variables
@inline function prim2cons(prim, equations::CompressibleEulerEquations1D)
  rho, v1, p = prim
  rho_v1 = rho * v1
  rho_e  = p/(equations.gamma-1) + 0.5 * (rho_v1 * v1)
  return SVector(rho, rho_v1, rho_e)
end


@inline function density(u, equations::CompressibleEulerEquations1D)
 rho = u[1]
 return rho
end

@inline function pressure(u, equations::CompressibleEulerEquations1D)
 rho, rho_v1, rho_e = u
 p = (equations.gamma - 1) * (rho_e - 0.5 * (rho_v1^2) / rho)
 return p
end


@inline function density_pressure(u, equations::CompressibleEulerEquations1D)
 rho, rho_v1, rho_e = u
 rho_times_p = (equations.gamma - 1) * (rho * rho_e - 0.5 * (rho_v1^2))
 return rho_times_p
end


# Calculate thermodynamic entropy for a conservative state `cons`
@inline function entropy_thermodynamic(cons, equations::CompressibleEulerEquations1D)
  # Pressure
  p = (equations.gamma - 1) * (cons[3] - 1/2 * (cons[2]^2) / cons[1])

  # Thermodynamic entropy
  s = log(p) - equations.gamma*log(cons[1])

  return s
end


# Calculate mathematical entropy for a conservative state `cons`
@inline function entropy_math(cons, equations::CompressibleEulerEquations1D)
  # Mathematical entropy
  S = -entropy_thermodynamic(cons, equations) * cons[1] / (equations.gamma - 1)

  return S
end


# Default entropy is the mathematical entropy
@inline entropy(cons, equations::CompressibleEulerEquations1D) = entropy_math(cons, equations)


# Calculate total energy for a conservative state `cons`
@inline energy_total(cons, ::CompressibleEulerEquations1D) = cons[3]


# Calculate kinetic energy for a conservative state `cons`
@inline function energy_kinetic(cons, equations::CompressibleEulerEquations1D)
  return 0.5 * (cons[2]^2)/cons[1]
end


# Calculate internal energy for a conservative state `cons`
@inline function energy_internal(cons, equations::CompressibleEulerEquations1D)
  return energy_total(cons, equations) - energy_kinetic(cons, equations)
end<|MERGE_RESOLUTION|>--- conflicted
+++ resolved
@@ -594,20 +594,6 @@
 end
 
 @inline function entropy2cons(w, equations::CompressibleEulerEquations1D)
-<<<<<<< HEAD
-  γ = equations.gamma
-
-  w1,wU1,wE = w .* (γ-1) # convert to entropy -ρ*s / (γ-1)
-  
-  wUnorm    = wU1^2
-  s = γ - w1 + wUnorm/(2*wE)
-
-  ρι     = ((γ-1) / (-wE)^γ)^(1/(γ-1))*exp(-s/(γ-1))
-  rho    = -ρι * wE
-  rhov   = ρι * wU1
-  rho_e  = ρι*(1-wUnorm/(2*wE))
-  return SVector(rho,rhov,rho_e)
-=======
   # See Hughes, Franca, Mallet (1986) A new finite element formulation for CFD
   # [DOI: 10.1016/0045-7825(86)90127-1](https://doi.org/10.1016/0045-7825(86)90127-1)
   @unpack gamma = equations
@@ -627,7 +613,6 @@
   rho_v1 = V2 * energy_internal
   rho_e  = (1 - 0.5 * (V2^2) / V5) * energy_internal
   return SVector(rho, rho_v1, rho_e)
->>>>>>> cbe01776
 end
 
 
