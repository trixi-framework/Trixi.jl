# By default, Julia/LLVM does not use fused multiply-add operations (FMAs).
# Since these FMAs can increase the performance of many numerical algorithms,
# we need to opt-in explicitly.
# See https://ranocha.de/blog/Optimizing_EC_Trixi for further details.
@muladd begin
#! format: noindent

"""
    P4estMesh{NDIMS} <: AbstractMesh{NDIMS}

An unstructured curved mesh based on trees that uses the C library `p4est`
to manage trees and mesh refinement.
"""
<<<<<<< HEAD
mutable struct P4estMesh{NDIMS, RealT<:Real, IsParallel, P, Ghost, NDIMSP2, NNODES} <: AbstractMesh{NDIMS}
  p4est                 ::P # Either PointerWrapper{p4est_t} or PointerWrapper{p8est_t}
  is_parallel           ::IsParallel
  ghost                 ::Ghost # Either PointerWrapper{p4est_ghost_t} or PointerWrapper{p8est_ghost_t}
  # Coordinates at the nodes specified by the tensor product of `nodes` (NDIMS times).
  # This specifies the geometry interpolation for each tree.
  tree_node_coordinates ::Array{RealT, NDIMSP2} # [dimension, i, j, k, tree]
  nodes                 ::SVector{NNODES, RealT}
  boundary_names        ::Array{Symbol, 2}      # [face direction, tree]
  current_filename      ::String
  unsaved_changes       ::Bool
  p4est_partition_allow_for_coarsening::Bool

  function P4estMesh{NDIMS}(p4est, tree_node_coordinates, nodes, boundary_names,
                            current_filename, unsaved_changes, p4est_partition_allow_for_coarsening) where NDIMS
    if NDIMS == 2
      @assert p4est isa Ptr{p4est_t}
    elseif NDIMS == 3
      @assert p4est isa Ptr{p8est_t}
    end
=======
mutable struct P4estMesh{NDIMS, RealT <: Real, IsParallel, P, Ghost, NDIMSP2, NNODES} <:
               AbstractMesh{NDIMS}
    p4est::P # Either Ptr{p4est_t} or Ptr{p8est_t}
    is_parallel::IsParallel
    ghost::Ghost # Either Ptr{p4est_ghost_t} or Ptr{p8est_ghost_t}
    # Coordinates at the nodes specified by the tensor product of `nodes` (NDIMS times).
    # This specifies the geometry interpolation for each tree.
    tree_node_coordinates::Array{RealT, NDIMSP2} # [dimension, i, j, k, tree]
    nodes::SVector{NNODES, RealT}
    boundary_names::Array{Symbol, 2}      # [face direction, tree]
    current_filename::String
    unsaved_changes::Bool
    p4est_partition_allow_for_coarsening::Bool

    function P4estMesh{NDIMS}(p4est, tree_node_coordinates, nodes, boundary_names,
                              current_filename, unsaved_changes,
                              p4est_partition_allow_for_coarsening) where {NDIMS}
        if NDIMS == 2
            @assert p4est isa Ptr{p4est_t}
        elseif NDIMS == 3
            @assert p4est isa Ptr{p8est_t}
        end
>>>>>>> 2bc1cc68

        if mpi_isparallel()
            if !P4est.uses_mpi()
                error("p4est library does not support MPI")
            end
            is_parallel = True()
        else
            is_parallel = False()
        end

<<<<<<< HEAD
    p4est_pw = PointerWrapper(p4est)

    ghost = ghost_new_p4est(p4est)
    ghost_pw = PointerWrapper(ghost)

    mesh = new{NDIMS, eltype(tree_node_coordinates), typeof(is_parallel), typeof(p4est_pw), typeof(ghost_pw), NDIMS+2, length(nodes)}(
      p4est_pw, is_parallel, ghost_pw, tree_node_coordinates, nodes, boundary_names, current_filename, unsaved_changes,
      p4est_partition_allow_for_coarsening)
=======
        ghost = ghost_new_p4est(p4est)

        mesh = new{NDIMS, eltype(tree_node_coordinates), typeof(is_parallel),
                   typeof(p4est), typeof(ghost), NDIMS + 2, length(nodes)}(p4est,
                                                                           is_parallel,
                                                                           ghost,
                                                                           tree_node_coordinates,
                                                                           nodes,
                                                                           boundary_names,
                                                                           current_filename,
                                                                           unsaved_changes,
                                                                           p4est_partition_allow_for_coarsening)
>>>>>>> 2bc1cc68

        # Destroy `p4est` structs when the mesh is garbage collected
        finalizer(destroy_mesh, mesh)

        return mesh
    end
end

const SerialP4estMesh{NDIMS} = P4estMesh{NDIMS, <:Real, <:False}
const ParallelP4estMesh{NDIMS} = P4estMesh{NDIMS, <:Real, <:True}

@inline mpi_parallel(mesh::SerialP4estMesh) = False()
@inline mpi_parallel(mesh::ParallelP4estMesh) = True()

function destroy_mesh(mesh::P4estMesh{2})
<<<<<<< HEAD
  connectivity = mesh.p4est.connectivity
  p4est_ghost_destroy(mesh.ghost)
  p4est_destroy(mesh.p4est)
  p4est_connectivity_destroy(connectivity)
end

function destroy_mesh(mesh::P4estMesh{3})
  connectivity = mesh.p4est.connectivity
  p8est_ghost_destroy(mesh.ghost)
  p8est_destroy(mesh.p4est)
  p8est_connectivity_destroy(connectivity)
=======
    connectivity = unsafe_load(mesh.p4est).connectivity
    p4est_ghost_destroy(mesh.ghost)
    p4est_destroy(mesh.p4est)
    p4est_connectivity_destroy(connectivity)
end

function destroy_mesh(mesh::P4estMesh{3})
    connectivity = unsafe_load(mesh.p4est).connectivity
    p8est_ghost_destroy(mesh.ghost)
    p8est_destroy(mesh.p4est)
    p8est_connectivity_destroy(connectivity)
>>>>>>> 2bc1cc68
end

@inline Base.ndims(::P4estMesh{NDIMS}) where {NDIMS} = NDIMS
@inline Base.real(::P4estMesh{NDIMS, RealT}) where {NDIMS, RealT} = RealT

@inline function ntrees(mesh::P4estMesh)
<<<<<<< HEAD
  return mesh.p4est.trees.elem_count[]
=======
    trees = unsafe_load(mesh.p4est).trees
    return unsafe_load(trees).elem_count
>>>>>>> 2bc1cc68
end
# returns Int32 by default which causes a weird method error when creating the cache
@inline ncells(mesh::P4estMesh) = Int(mesh.p4est.local_num_quadrants[])

function Base.show(io::IO, mesh::P4estMesh)
    print(io, "P4estMesh{", ndims(mesh), ", ", real(mesh), "}")
end

function Base.show(io::IO, ::MIME"text/plain", mesh::P4estMesh)
    if get(io, :compact, false)
        show(io, mesh)
    else
        setup = [
            "#trees" => ntrees(mesh),
            "current #cells" => ncells(mesh),
            "polydeg" => length(mesh.nodes) - 1,
        ]
        summary_box(io,
                    "P4estMesh{" * string(ndims(mesh)) * ", " * string(real(mesh)) *
                    "}", setup)
    end
end

"""
    P4estMesh(trees_per_dimension; polydeg,
              mapping=nothing, faces=nothing, coordinates_min=nothing, coordinates_max=nothing,
              RealT=Float64, initial_refinement_level=0, periodicity=true, unsaved_changes=true,
              p4est_partition_allow_for_coarsening=true)

Create a structured curved `P4estMesh` of the specified size.

There are three ways to map the mesh to the physical domain.
1. Define a `mapping` that maps the hypercube `[-1, 1]^n`.
2. Specify a `Tuple` `faces` of functions that parametrize each face.
3. Create a rectangular mesh by specifying `coordinates_min` and `coordinates_max`.

Non-periodic boundaries will be called `:x_neg`, `:x_pos`, `:y_neg`, `:y_pos`, `:z_neg`, `:z_pos`.

# Arguments
- `trees_per_dimension::NTupleE{NDIMS, Int}`: the number of trees in each dimension.
- `polydeg::Integer`: polynomial degree used to store the geometry of the mesh.
                      The mapping will be approximated by an interpolation polynomial
                      of the specified degree for each tree.
- `mapping`: a function of `NDIMS` variables to describe the mapping that transforms
             the reference mesh (`[-1, 1]^n`) to the physical domain.
             Use only one of `mapping`, `faces` and `coordinates_min`/`coordinates_max`.
- `faces::NTuple{2*NDIMS}`: a tuple of `2 * NDIMS` functions that describe the faces of the domain.
                            Each function must take `NDIMS-1` arguments.
                            `faces[1]` describes the face onto which the face in negative x-direction
                            of the unit hypercube is mapped. The face in positive x-direction of
                            the unit hypercube will be mapped onto the face described by `faces[2]`.
                            `faces[3:4]` describe the faces in positive and negative y-direction respectively
                            (in 2D and 3D).
                            `faces[5:6]` describe the faces in positive and negative z-direction respectively (in 3D).
                            Use only one of `mapping`, `faces` and `coordinates_min`/`coordinates_max`.
- `coordinates_min`: vector or tuple of the coordinates of the corner in the negative direction of each dimension
                     to create a rectangular mesh.
                     Use only one of `mapping`, `faces` and `coordinates_min`/`coordinates_max`.
- `coordinates_max`: vector or tuple of the coordinates of the corner in the positive direction of each dimension
                     to create a rectangular mesh.
                     Use only one of `mapping`, `faces` and `coordinates_min`/`coordinates_max`.
- `RealT::Type`: the type that should be used for coordinates.
- `initial_refinement_level::Integer`: refine the mesh uniformly to this level before the simulation starts.
- `periodicity`: either a `Bool` deciding if all of the boundaries are periodic or an `NTuple{NDIMS, Bool}`
                 deciding for each dimension if the boundaries in this dimension are periodic.
- `unsaved_changes::Bool`: if set to `true`, the mesh will be saved to a mesh file.
- `p4est_partition_allow_for_coarsening::Bool`: Must be `true` when using AMR to make mesh adaptivity
                                                independent of domain partitioning. Should be `false` for static meshes
                                                to permit more fine-grained partitioning.
"""
function P4estMesh(trees_per_dimension; polydeg,
                   mapping = nothing, faces = nothing, coordinates_min = nothing,
                   coordinates_max = nothing,
                   RealT = Float64, initial_refinement_level = 0, periodicity = true,
                   unsaved_changes = true,
                   p4est_partition_allow_for_coarsening = true)
    @assert ((coordinates_min === nothing)===(coordinates_max === nothing)) "Either both or none of coordinates_min and coordinates_max must be specified"

    @assert count(i -> i !== nothing,
                  (mapping, faces, coordinates_min))==1 "Exactly one of mapping, faces and coordinates_min/max must be specified"

    # Extract mapping
    if faces !== nothing
        validate_faces(faces)
        mapping = transfinite_mapping(faces)
    elseif coordinates_min !== nothing
        mapping = coordinates2mapping(coordinates_min, coordinates_max)
    end

    NDIMS = length(trees_per_dimension)

    # Convert periodicity to a Tuple of a Bool for every dimension
    if all(periodicity)
        # Also catches case where periodicity = true
        periodicity = ntuple(_ -> true, NDIMS)
    elseif !any(periodicity)
        # Also catches case where periodicity = false
        periodicity = ntuple(_ -> false, NDIMS)
    else
        # Default case if periodicity is an iterable
        periodicity = Tuple(periodicity)
    end

    basis = LobattoLegendreBasis(RealT, polydeg)
    nodes = basis.nodes
    tree_node_coordinates = Array{RealT, NDIMS + 2}(undef, NDIMS,
                                                    ntuple(_ -> length(nodes),
                                                           NDIMS)...,
                                                    prod(trees_per_dimension))
    calc_tree_node_coordinates!(tree_node_coordinates, nodes, mapping,
                                trees_per_dimension)

    # p4est_connectivity_new_brick has trees in Z-order, so use our own function for this
    connectivity = connectivity_structured(trees_per_dimension..., periodicity)

    p4est = new_p4est(connectivity, initial_refinement_level)

    # Non-periodic boundaries
    boundary_names = fill(Symbol("---"), 2 * NDIMS, prod(trees_per_dimension))

    structured_boundary_names!(boundary_names, trees_per_dimension, periodicity)

    return P4estMesh{NDIMS}(p4est, tree_node_coordinates, nodes,
                            boundary_names, "", unsaved_changes,
                            p4est_partition_allow_for_coarsening)
end

# 2D version
function structured_boundary_names!(boundary_names, trees_per_dimension::NTuple{2},
                                    periodicity)
    linear_indices = LinearIndices(trees_per_dimension)

    # Boundaries in x-direction
    if !periodicity[1]
        for cell_y in 1:trees_per_dimension[2]
            tree = linear_indices[1, cell_y]
            boundary_names[1, tree] = :x_neg

            tree = linear_indices[end, cell_y]
            boundary_names[2, tree] = :x_pos
        end
    end

    # Boundaries in y-direction
    if !periodicity[2]
        for cell_x in 1:trees_per_dimension[1]
            tree = linear_indices[cell_x, 1]
            boundary_names[3, tree] = :y_neg

            tree = linear_indices[cell_x, end]
            boundary_names[4, tree] = :y_pos
        end
    end
end

# 3D version
function structured_boundary_names!(boundary_names, trees_per_dimension::NTuple{3},
                                    periodicity)
    linear_indices = LinearIndices(trees_per_dimension)

    # Boundaries in x-direction
    if !periodicity[1]
        for cell_z in 1:trees_per_dimension[3], cell_y in 1:trees_per_dimension[2]
            tree = linear_indices[1, cell_y, cell_z]
            boundary_names[1, tree] = :x_neg

            tree = linear_indices[end, cell_y, cell_z]
            boundary_names[2, tree] = :x_pos
        end
    end

    # Boundaries in y-direction
    if !periodicity[2]
        for cell_z in 1:trees_per_dimension[3], cell_x in 1:trees_per_dimension[1]
            tree = linear_indices[cell_x, 1, cell_z]
            boundary_names[3, tree] = :y_neg

            tree = linear_indices[cell_x, end, cell_z]
            boundary_names[4, tree] = :y_pos
        end
    end

    # Boundaries in z-direction
    if !periodicity[3]
        for cell_y in 1:trees_per_dimension[2], cell_x in 1:trees_per_dimension[1]
            tree = linear_indices[cell_x, cell_y, 1]
            boundary_names[5, tree] = :z_neg

            tree = linear_indices[cell_x, cell_y, end]
            boundary_names[6, tree] = :z_pos
        end
    end
end

"""
    P4estMesh{NDIMS}(meshfile::String;
                     mapping=nothing, polydeg=1, RealT=Float64,
                     initial_refinement_level=0, unsaved_changes=true,
                     p4est_partition_allow_for_coarsening=true)

Main mesh constructor for the `P4estMesh` that imports an unstructured, conforming
mesh from an Abaqus mesh file (`.inp`). Each element of the conforming mesh parsed
from the `meshfile` is created as a [`p4est`](https://github.com/cburstedde/p4est)
tree datatype.

To create a curved unstructured mesh `P4estMesh` two strategies are available:

- `p4est_mesh_from_hohqmesh_abaqus`: High-order, curved boundary information created by
                                     [`HOHQMesh.jl`](https://github.com/trixi-framework/HOHQMesh.jl) is
                                     available in the `meshfile`. The mesh polynomial degree `polydeg`
                                     of the boundaries is provided from the `meshfile`. The computation of
                                     the mapped tree coordinates is done with transfinite interpolation
                                     with linear blending similar to [`UnstructuredMesh2D`](@ref). Boundary name
                                     information is also parsed from the `meshfile` such that different boundary
                                     conditions can be set at each named boundary on a given tree.
- `p4est_mesh_from_standard_abaqus`: By default, with `mapping=nothing` and `polydeg=1`, this creates a
                                     straight-sided from the information parsed from the `meshfile`. If a mapping
                                     function is specified then it computes the mapped tree coordinates via polynomial
                                     interpolants with degree `polydeg`. The mesh created by this function will only
                                     have one boundary `:all`, as distinguishing different physical boundaries is
                                     non-trivial.

Note that the `mapping` and `polydeg` keyword arguments are only used by the `p4est_mesh_from_standard_abaqus`
function. The `p4est_mesh_from_hohqmesh_abaqus` function obtains the mesh `polydeg` directly from the `meshfile`
and constructs the transfinite mapping internally.

The particular strategy is selected according to the header present in the `meshfile` where
the constructor checks whether or not the `meshfile` was created with
[HOHQMesh.jl](https://github.com/trixi-framework/HOHQMesh.jl).
If the Abaqus file header is not present in the `meshfile` then the `P4estMesh` is created
with the function `p4est_mesh_from_standard_abaqus`.

The default keyword argument `initial_refinement_level=0` corresponds to a forest
where the number of trees is the same as the number of elements in the original `meshfile`.
Increasing the `initial_refinement_level` allows one to uniformly refine the base mesh given
in the `meshfile` to create a forest with more trees before the simulation begins.
For example, if a two-dimensional base mesh contains 25 elements then setting
`initial_refinement_level=1` creates an initial forest of `2^2 * 25 = 100` trees.

# Arguments
- `meshfile::String`: an uncurved Abaqus mesh file that can be imported by `p4est`.
- `mapping`: a function of `NDIMS` variables to describe the mapping that transforms
             the imported mesh to the physical domain. Use `nothing` for the identity map.
- `polydeg::Integer`: polynomial degree used to store the geometry of the mesh.
                      The mapping will be approximated by an interpolation polynomial
                      of the specified degree for each tree.
                      The default of `1` creates an uncurved geometry. Use a higher value if the mapping
                      will curve the imported uncurved mesh.
- `RealT::Type`: the type that should be used for coordinates.
- `initial_refinement_level::Integer`: refine the mesh uniformly to this level before the simulation starts.
- `unsaved_changes::Bool`: if set to `true`, the mesh will be saved to a mesh file.
- `p4est_partition_allow_for_coarsening::Bool`: Must be `true` when using AMR to make mesh adaptivity
                                                independent of domain partitioning. Should be `false` for static meshes
                                                to permit more fine-grained partitioning.
"""
function P4estMesh{NDIMS}(meshfile::String;
                          mapping = nothing, polydeg = 1, RealT = Float64,
                          initial_refinement_level = 0, unsaved_changes = true,
                          p4est_partition_allow_for_coarsening = true) where {NDIMS}
    # Prevent `p4est` from crashing Julia if the file doesn't exist
    @assert isfile(meshfile)

    # Read in the Header of the meshfile to determine which constructor is appropriate
    header = open(meshfile, "r") do io
        readline(io) # *Header of the Abaqus file; discarded
        readline(io) # Readin the actual header information
    end

    # Check if the meshfile was generated using HOHQMesh
    if header == " File created by HOHQMesh"
        # Mesh curvature and boundary naming is handled with additional information available in meshfile
        p4est, tree_node_coordinates, nodes, boundary_names = p4est_mesh_from_hohqmesh_abaqus(meshfile,
                                                                                              initial_refinement_level,
                                                                                              NDIMS,
                                                                                              RealT)
    else
        # Mesh curvature is handled directly by applying the mapping keyword argument
        p4est, tree_node_coordinates, nodes, boundary_names = p4est_mesh_from_standard_abaqus(meshfile,
                                                                                              mapping,
                                                                                              polydeg,
                                                                                              initial_refinement_level,
                                                                                              NDIMS,
                                                                                              RealT)
    end

    return P4estMesh{NDIMS}(p4est, tree_node_coordinates, nodes,
                            boundary_names, "", unsaved_changes,
                            p4est_partition_allow_for_coarsening)
end

# Create the mesh connectivity, mapped node coordinates within each tree, reference nodes in [-1,1]
# and a list of boundary names for the `P4estMesh`. High-order boundary curve information as well as
# the boundary names on each tree are provided by the `meshfile` created by
# [`HOHQMesh.jl`](https://github.com/trixi-framework/HOHQMesh.jl).
<<<<<<< HEAD
function p4est_mesh_from_hohqmesh_abaqus(meshfile, initial_refinement_level, n_dimensions, RealT)
  # Create the mesh connectivity using `p4est`
  connectivity = read_inp_p4est(meshfile, Val(n_dimensions))
  connectivity_pw = PointerWrapper(connectivity)

  # These need to be of the type Int for unsafe_wrap below to work
  n_trees::Int = connectivity_pw.num_trees[]
  n_vertices::Int = connectivity_pw.num_vertices[]

  # Extract a copy of the element vertices to compute the tree node coordinates
  vertices = unsafe_wrap(Array, connectivity_pw.vertices, (3, n_vertices))

  # Readin all the information from the mesh file into a string array
  file_lines = readlines(open(meshfile))
=======
function p4est_mesh_from_hohqmesh_abaqus(meshfile, initial_refinement_level,
                                         n_dimensions, RealT)
    # Create the mesh connectivity using `p4est`
    connectivity = read_inp_p4est(meshfile, Val(n_dimensions))
    connectivity_obj = unsafe_load(connectivity)
>>>>>>> 2bc1cc68

    # These need to be of the type Int for unsafe_wrap below to work
    n_trees::Int = connectivity_obj.num_trees
    n_vertices::Int = connectivity_obj.num_vertices

    # Extract a copy of the element vertices to compute the tree node coordinates
    vertices = unsafe_wrap(Array, connectivity_obj.vertices, (3, n_vertices))

    # Readin all the information from the mesh file into a string array
    file_lines = readlines(open(meshfile))

    # Get the file index where the mesh polynomial degree is given in the meshfile
    file_idx = findfirst(contains("** mesh polynomial degree"), file_lines)

    # Get the polynomial order of the mesh boundary information
    current_line = split(file_lines[file_idx])
    mesh_polydeg = parse(Int, current_line[6])
    mesh_nnodes = mesh_polydeg + 1

    # Create the Chebyshev-Gauss-Lobatto nodes used by HOHQMesh to represent the boundaries
    cheby_nodes, _ = chebyshev_gauss_lobatto_nodes_weights(mesh_nnodes)
    nodes = SVector{mesh_nnodes}(cheby_nodes)

    # Allocate the memory for the tree node coordinates
    tree_node_coordinates = Array{RealT, n_dimensions + 2}(undef, n_dimensions,
                                                           ntuple(_ -> length(nodes),
                                                                  n_dimensions)...,
                                                           n_trees)

    # Compute the tree node coordinates and return the updated file index
    file_idx = calc_tree_node_coordinates!(tree_node_coordinates, file_lines, nodes,
                                           vertices, RealT)

    # Allocate the memory for the boundary labels
    boundary_names = Array{Symbol}(undef, (2 * n_dimensions, n_trees))

    # Read in the boundary names from the last portion of the meshfile
    # Note here the boundary names where "---" means an internal connection
    for tree in 1:n_trees
        current_line = split(file_lines[file_idx])
        boundary_names[:, tree] = map(Symbol, current_line[2:end])
        file_idx += 1
    end

    p4est = new_p4est(connectivity, initial_refinement_level)

    return p4est, tree_node_coordinates, nodes, boundary_names
end

# Create the mesh connectivity, mapped node coordinates within each tree, reference nodes in [-1,1]
# and a list of boundary names for the `P4estMesh`. The tree node coordinates are computed according to
# the `mapping` passed to this function using polynomial interpolants of degree `polydeg`. All boundary
# names are given the name `:all`.
<<<<<<< HEAD
function p4est_mesh_from_standard_abaqus(meshfile, mapping, polydeg, initial_refinement_level, n_dimensions, RealT)
  # Create the mesh connectivity using `p4est`
  connectivity = read_inp_p4est(meshfile, Val(n_dimensions))
  connectivity_pw = PointerWrapper(connectivity)

  # These need to be of the type Int for unsafe_wrap below to work
  n_trees::Int = connectivity_pw.num_trees[]
  n_vertices::Int = connectivity_pw.num_vertices[]

  vertices       = unsafe_wrap(Array, connectivity_pw.vertices, (3, n_vertices))
  tree_to_vertex = unsafe_wrap(Array, connectivity_pw.tree_to_vertex, (2^n_dimensions, n_trees))
=======
function p4est_mesh_from_standard_abaqus(meshfile, mapping, polydeg,
                                         initial_refinement_level, n_dimensions, RealT)
    # Create the mesh connectivity using `p4est`
    connectivity = read_inp_p4est(meshfile, Val(n_dimensions))
    connectivity_obj = unsafe_load(connectivity)

    # These need to be of the type Int for unsafe_wrap below to work
    n_trees::Int = connectivity_obj.num_trees
    n_vertices::Int = connectivity_obj.num_vertices

    vertices = unsafe_wrap(Array, connectivity_obj.vertices, (3, n_vertices))
    tree_to_vertex = unsafe_wrap(Array, connectivity_obj.tree_to_vertex,
                                 (2^n_dimensions, n_trees))
>>>>>>> 2bc1cc68

    basis = LobattoLegendreBasis(RealT, polydeg)
    nodes = basis.nodes

    tree_node_coordinates = Array{RealT, n_dimensions + 2}(undef, n_dimensions,
                                                           ntuple(_ -> length(nodes),
                                                                  n_dimensions)...,
                                                           n_trees)
    calc_tree_node_coordinates!(tree_node_coordinates, nodes, mapping, vertices,
                                tree_to_vertex)

    p4est = new_p4est(connectivity, initial_refinement_level)

    # There's no simple and generic way to distinguish boundaries. Name all of them :all.
    boundary_names = fill(:all, 2 * n_dimensions, n_trees)

    return p4est, tree_node_coordinates, nodes, boundary_names
end

"""
    P4estMeshCubedSphere(trees_per_face_dimension, layers, inner_radius, thickness;
                         polydeg, RealT=Float64,
                         initial_refinement_level=0, unsaved_changes=true,
                         p4est_partition_allow_for_coarsening=true)

Build a "Cubed Sphere" mesh as `P4estMesh` with
`6 * trees_per_face_dimension^2 * layers` trees.

The mesh will have two boundaries, `:inside` and `:outside`.

# Arguments
- `trees_per_face_dimension::Integer`: the number of trees in the first two local dimensions of
                                       each face.
- `layers::Integer`: the number of trees in the third local dimension of each face, i.e., the number
                     of layers of the sphere.
- `inner_radius::Integer`: the inner radius of the sphere.
- `thickness::Integer`: the thickness of the sphere. The outer radius will be `inner_radius + thickness`.
- `polydeg::Integer`: polynomial degree used to store the geometry of the mesh.
                      The mapping will be approximated by an interpolation polynomial
                      of the specified degree for each tree.
- `RealT::Type`: the type that should be used for coordinates.
- `initial_refinement_level::Integer`: refine the mesh uniformly to this level before the simulation starts.
- `unsaved_changes::Bool`: if set to `true`, the mesh will be saved to a mesh file.
- `p4est_partition_allow_for_coarsening::Bool`: Must be `true` when using AMR to make mesh adaptivity
                                                independent of domain partitioning. Should be `false` for static meshes
                                                to permit more fine-grained partitioning.
"""
function P4estMeshCubedSphere(trees_per_face_dimension, layers, inner_radius, thickness;
                              polydeg, RealT = Float64,
                              initial_refinement_level = 0, unsaved_changes = true,
                              p4est_partition_allow_for_coarsening = true)
    connectivity = connectivity_cubed_sphere(trees_per_face_dimension, layers)

    n_trees = 6 * trees_per_face_dimension^2 * layers

    basis = LobattoLegendreBasis(RealT, polydeg)
    nodes = basis.nodes

    tree_node_coordinates = Array{RealT, 5}(undef, 3,
                                            ntuple(_ -> length(nodes), 3)...,
                                            n_trees)
    calc_tree_node_coordinates!(tree_node_coordinates, nodes, trees_per_face_dimension,
                                layers,
                                inner_radius, thickness)

    p4est = new_p4est(connectivity, initial_refinement_level)

    boundary_names = fill(Symbol("---"), 2 * 3, n_trees)
    boundary_names[5, :] .= Symbol("inside")
    boundary_names[6, :] .= Symbol("outside")

    return P4estMesh{3}(p4est, tree_node_coordinates, nodes,
                        boundary_names, "", unsaved_changes,
                        p4est_partition_allow_for_coarsening)
end

# Create a new p4est_connectivity that represents a structured rectangle.
# Similar to p4est_connectivity_new_brick, but doesn't use Morton order.
# This order makes `calc_tree_node_coordinates!` below and the calculation
# of `boundary_names` above easier but is irrelevant otherwise.
# 2D version
function connectivity_structured(n_cells_x, n_cells_y, periodicity)
    linear_indices = LinearIndices((n_cells_x, n_cells_y))

    # Vertices represent the coordinates of the forest. This is used by `p4est`
    # to write VTK files.
    # Trixi.jl doesn't use the coordinates from `p4est`, so the vertices can be empty.
    n_vertices = 0
    n_trees = n_cells_x * n_cells_y
    # No corner connectivity is needed
    n_corners = 0
    vertices = C_NULL
    tree_to_vertex = C_NULL

    tree_to_tree = Array{p4est_topidx_t, 2}(undef, 4, n_trees)
    tree_to_face = Array{Int8, 2}(undef, 4, n_trees)

    for cell_y in 1:n_cells_y, cell_x in 1:n_cells_x
        tree = linear_indices[cell_x, cell_y]

        # Subtract 1 because `p4est` uses zero-based indexing
        # Negative x-direction
        if cell_x > 1
            tree_to_tree[1, tree] = linear_indices[cell_x - 1, cell_y] - 1
            tree_to_face[1, tree] = 1
        elseif periodicity[1]
            tree_to_tree[1, tree] = linear_indices[n_cells_x, cell_y] - 1
            tree_to_face[1, tree] = 1
        else # Non-periodic boundary, tree and face point to themselves (zero-based indexing)
            tree_to_tree[1, tree] = tree - 1
            tree_to_face[1, tree] = 0
        end

        # Positive x-direction
        if cell_x < n_cells_x
            tree_to_tree[2, tree] = linear_indices[cell_x + 1, cell_y] - 1
            tree_to_face[2, tree] = 0
        elseif periodicity[1]
            tree_to_tree[2, tree] = linear_indices[1, cell_y] - 1
            tree_to_face[2, tree] = 0
        else # Non-periodic boundary, tree and face point to themselves (zero-based indexing)
            tree_to_tree[2, tree] = tree - 1
            tree_to_face[2, tree] = 1
        end

        # Negative y-direction
        if cell_y > 1
            tree_to_tree[3, tree] = linear_indices[cell_x, cell_y - 1] - 1
            tree_to_face[3, tree] = 3
        elseif periodicity[2]
            tree_to_tree[3, tree] = linear_indices[cell_x, n_cells_y] - 1
            tree_to_face[3, tree] = 3
        else # Non-periodic boundary, tree and face point to themselves (zero-based indexing)
            tree_to_tree[3, tree] = tree - 1
            tree_to_face[3, tree] = 2
        end

        # Positive y-direction
        if cell_y < n_cells_y
            tree_to_tree[4, tree] = linear_indices[cell_x, cell_y + 1] - 1
            tree_to_face[4, tree] = 2
        elseif periodicity[2]
            tree_to_tree[4, tree] = linear_indices[cell_x, 1] - 1
            tree_to_face[4, tree] = 2
        else # Non-periodic boundary, tree and face point to themselves (zero-based indexing)
            tree_to_tree[4, tree] = tree - 1
            tree_to_face[4, tree] = 3
        end
    end

    tree_to_corner = C_NULL
    # `p4est` docs: "in trivial cases it is just a pointer to a p4est_topix value of 0."
    # We don't need corner connectivity, so this is a trivial case.
    ctt_offset = zeros(p4est_topidx_t, 1)

    corner_to_tree = C_NULL
    corner_to_corner = C_NULL

    connectivity = p4est_connectivity_new_copy(n_vertices, n_trees, n_corners,
                                               vertices, tree_to_vertex,
                                               tree_to_tree, tree_to_face,
                                               tree_to_corner, ctt_offset,
                                               corner_to_tree, corner_to_corner)

    @assert p4est_connectivity_is_valid(connectivity) == 1

    return connectivity
end

# 3D version
function connectivity_structured(n_cells_x, n_cells_y, n_cells_z, periodicity)
    linear_indices = LinearIndices((n_cells_x, n_cells_y, n_cells_z))

    # Vertices represent the coordinates of the forest. This is used by `p4est`
    # to write VTK files.
    # Trixi.jl doesn't use the coordinates from `p4est`, so the vertices can be empty.
    n_vertices = 0
    n_trees = n_cells_x * n_cells_y * n_cells_z
    # No edge connectivity is needed
    n_edges = 0
    # No corner connectivity is needed
    n_corners = 0
    vertices = C_NULL
    tree_to_vertex = C_NULL

    tree_to_tree = Array{p4est_topidx_t, 2}(undef, 6, n_trees)
    tree_to_face = Array{Int8, 2}(undef, 6, n_trees)

    for cell_z in 1:n_cells_z, cell_y in 1:n_cells_y, cell_x in 1:n_cells_x
        tree = linear_indices[cell_x, cell_y, cell_z]

        # Subtract 1 because `p4est` uses zero-based indexing
        # Negative x-direction
        if cell_x > 1
            tree_to_tree[1, tree] = linear_indices[cell_x - 1, cell_y, cell_z] - 1
            tree_to_face[1, tree] = 1
        elseif periodicity[1]
            tree_to_tree[1, tree] = linear_indices[n_cells_x, cell_y, cell_z] - 1
            tree_to_face[1, tree] = 1
        else # Non-periodic boundary, tree and face point to themselves (zero-based indexing)
            tree_to_tree[1, tree] = tree - 1
            tree_to_face[1, tree] = 0
        end

        # Positive x-direction
        if cell_x < n_cells_x
            tree_to_tree[2, tree] = linear_indices[cell_x + 1, cell_y, cell_z] - 1
            tree_to_face[2, tree] = 0
        elseif periodicity[1]
            tree_to_tree[2, tree] = linear_indices[1, cell_y, cell_z] - 1
            tree_to_face[2, tree] = 0
        else # Non-periodic boundary, tree and face point to themselves (zero-based indexing)
            tree_to_tree[2, tree] = tree - 1
            tree_to_face[2, tree] = 1
        end

        # Negative y-direction
        if cell_y > 1
            tree_to_tree[3, tree] = linear_indices[cell_x, cell_y - 1, cell_z] - 1
            tree_to_face[3, tree] = 3
        elseif periodicity[2]
            tree_to_tree[3, tree] = linear_indices[cell_x, n_cells_y, cell_z] - 1
            tree_to_face[3, tree] = 3
        else # Non-periodic boundary, tree and face point to themselves (zero-based indexing)
            tree_to_tree[3, tree] = tree - 1
            tree_to_face[3, tree] = 2
        end

        # Positive y-direction
        if cell_y < n_cells_y
            tree_to_tree[4, tree] = linear_indices[cell_x, cell_y + 1, cell_z] - 1
            tree_to_face[4, tree] = 2
        elseif periodicity[2]
            tree_to_tree[4, tree] = linear_indices[cell_x, 1, cell_z] - 1
            tree_to_face[4, tree] = 2
        else # Non-periodic boundary, tree and face point to themselves (zero-based indexing)
            tree_to_tree[4, tree] = tree - 1
            tree_to_face[4, tree] = 3
        end

        # Negative z-direction
        if cell_z > 1
            tree_to_tree[5, tree] = linear_indices[cell_x, cell_y, cell_z - 1] - 1
            tree_to_face[5, tree] = 5
        elseif periodicity[3]
            tree_to_tree[5, tree] = linear_indices[cell_x, cell_y, n_cells_z] - 1
            tree_to_face[5, tree] = 5
        else # Non-periodic boundary, tree and face point to themselves (zero-based indexing)
            tree_to_tree[5, tree] = tree - 1
            tree_to_face[5, tree] = 4
        end

        # Positive z-direction
        if cell_z < n_cells_z
            tree_to_tree[6, tree] = linear_indices[cell_x, cell_y, cell_z + 1] - 1
            tree_to_face[6, tree] = 4
        elseif periodicity[3]
            tree_to_tree[6, tree] = linear_indices[cell_x, cell_y, 1] - 1
            tree_to_face[6, tree] = 4
        else # Non-periodic boundary, tree and face point to themselves (zero-based indexing)
            tree_to_tree[6, tree] = tree - 1
            tree_to_face[6, tree] = 5
        end
    end

    tree_to_edge = C_NULL
    # `p4est` docs: "in trivial cases it is just a pointer to a p4est_topix value of 0."
    # We don't need edge connectivity, so this is a trivial case.
    ett_offset = zeros(p4est_topidx_t, 1)
    edge_to_tree = C_NULL
    edge_to_edge = C_NULL

    tree_to_corner = C_NULL
    # `p4est` docs: "in trivial cases it is just a pointer to a p4est_topix value of 0."
    # We don't need corner connectivity, so this is a trivial case.
    ctt_offset = zeros(p4est_topidx_t, 1)

    corner_to_tree = C_NULL
    corner_to_corner = C_NULL

    connectivity = p8est_connectivity_new_copy(n_vertices, n_trees, n_corners, n_edges,
                                               vertices, tree_to_vertex,
                                               tree_to_tree, tree_to_face,
                                               tree_to_edge, ett_offset,
                                               edge_to_tree, edge_to_edge,
                                               tree_to_corner, ctt_offset,
                                               corner_to_tree, corner_to_corner)

    @assert p8est_connectivity_is_valid(connectivity) == 1

    return connectivity
end

function connectivity_cubed_sphere(trees_per_face_dimension, layers)
    n_cells_x = n_cells_y = trees_per_face_dimension
    n_cells_z = layers

    linear_indices = LinearIndices((trees_per_face_dimension, trees_per_face_dimension,
                                    layers, 6))

    # Vertices represent the coordinates of the forest. This is used by `p4est`
    # to write VTK files.
    # Trixi.jl doesn't use the coordinates from `p4est`, so the vertices can be empty.
    n_vertices = 0
    n_trees = 6 * n_cells_x * n_cells_y * n_cells_z
    # No edge connectivity is needed
    n_edges = 0
    # No corner connectivity is needed
    n_corners = 0
    vertices = C_NULL
    tree_to_vertex = C_NULL

    tree_to_tree = Array{p4est_topidx_t, 2}(undef, 6, n_trees)
    tree_to_face = Array{Int8, 2}(undef, 6, n_trees)

    # Illustration of the local coordinates of each face. ξ and η are the first
    # local coordinates of each face. The third local coordinate ζ is always
    # pointing outwards, which yields a right-handed coordinate system for each face.
    #               ┌────────────────────────────────────────────────────┐
    #              ╱│                                                   ╱│
    #             ╱ │                       ξ <───┐                    ╱ │
    #            ╱  │                            ╱                    ╱  │
    #           ╱   │                4 (+y)     V                    ╱   │
    #          ╱    │                          η                    ╱    │
    #         ╱     │                                              ╱     │
    #        ╱      │                                             ╱      │
    #       ╱       │                                            ╱       │
    #      ╱        │                                           ╱        │
    #     ╱         │                    5 (-z)   η            ╱         │
    #    ╱          │                             ↑           ╱          │
    #   ╱           │                             │          ╱           │
    #  ╱            │                       ξ <───┘         ╱            │
    # ┌────────────────────────────────────────────────────┐    2 (+x)   │
    # │             │                                      │             │
    # │             │                                      │      ξ      │
    # │             │                                      │      ↑      │
    # │    1 (-x)   │                                      │      │      │
    # │             │                                      │      │      │
    # │     ╱│      │                                      │     ╱       │
    # │    V │      │                                      │    V        │
    # │   η  ↓      │                                      │   η         │
    # │      ξ      └──────────────────────────────────────│─────────────┘
    # │            ╱         η   6 (+z)                    │            ╱
    # │           ╱          ↑                             │           ╱
    # │          ╱           │                             │          ╱
    # │         ╱            └───> ξ                       │         ╱
    # │        ╱                                           │        ╱
    # │       ╱                                            │       ╱ Global coordinates:
    # │      ╱                                             │      ╱        y
    # │     ╱                      ┌───> ξ                 │     ╱         ↑
    # │    ╱                      ╱                        │    ╱          │
    # │   ╱                      V      3 (-y)             │   ╱           │
    # │  ╱                      η                          │  ╱            └─────> x
    # │ ╱                                                  │ ╱            ╱
    # │╱                                                   │╱            V
    # └────────────────────────────────────────────────────┘            z
    for direction in 1:6
        for cell_z in 1:n_cells_z, cell_y in 1:n_cells_y, cell_x in 1:n_cells_x
            tree = linear_indices[cell_x, cell_y, cell_z, direction]

            # Subtract 1 because `p4est` uses zero-based indexing
            # Negative x-direction
            if cell_x > 1 # Connect to tree at the same face
                tree_to_tree[1, tree] = linear_indices[cell_x - 1, cell_y, cell_z,
                                                       direction] - 1
                tree_to_face[1, tree] = 1
            elseif direction == 1 # This is the -x face
                target = 4
                tree_to_tree[1, tree] = linear_indices[end, cell_y, cell_z, target] - 1
                tree_to_face[1, tree] = 1
            elseif direction == 2 # This is the +x face
                target = 3
                tree_to_tree[1, tree] = linear_indices[end, cell_y, cell_z, target] - 1
                tree_to_face[1, tree] = 1
            elseif direction == 3 # This is the -y face
                target = 1
                tree_to_tree[1, tree] = linear_indices[end, cell_y, cell_z, target] - 1
                tree_to_face[1, tree] = 1
            elseif direction == 4 # This is the +y face
                target = 2
                tree_to_tree[1, tree] = linear_indices[end, cell_y, cell_z, target] - 1
                tree_to_face[1, tree] = 1
            elseif direction == 5 # This is the -z face
                target = 2
                tree_to_tree[1, tree] = linear_indices[cell_y, 1, cell_z, target] - 1
                tree_to_face[1, tree] = 2
            else # direction == 6, this is the +z face
                target = 1
                tree_to_tree[1, tree] = linear_indices[end - cell_y + 1, end, cell_z,
                                                       target] - 1
                tree_to_face[1, tree] = 9 # first face dimensions are oppositely oriented, add 6
            end

            # Positive x-direction
            if cell_x < n_cells_x # Connect to tree at the same face
                tree_to_tree[2, tree] = linear_indices[cell_x + 1, cell_y, cell_z,
                                                       direction] - 1
                tree_to_face[2, tree] = 0
            elseif direction == 1 # This is the -x face
                target = 3
                tree_to_tree[2, tree] = linear_indices[1, cell_y, cell_z, target] - 1
                tree_to_face[2, tree] = 0
            elseif direction == 2 # This is the +x face
                target = 4
                tree_to_tree[2, tree] = linear_indices[1, cell_y, cell_z, target] - 1
                tree_to_face[2, tree] = 0
            elseif direction == 3 # This is the -y face
                target = 2
                tree_to_tree[2, tree] = linear_indices[1, cell_y, cell_z, target] - 1
                tree_to_face[2, tree] = 0
            elseif direction == 4 # This is the +y face
                target = 1
                tree_to_tree[2, tree] = linear_indices[1, cell_y, cell_z, target] - 1
                tree_to_face[2, tree] = 0
            elseif direction == 5 # This is the -z face
                target = 1
                tree_to_tree[2, tree] = linear_indices[end - cell_y + 1, 1, cell_z,
                                                       target] - 1
                tree_to_face[2, tree] = 8 # first face dimensions are oppositely oriented, add 6
            else # direction == 6, this is the +z face
                target = 2
                tree_to_tree[2, tree] = linear_indices[cell_y, end, cell_z, target] - 1
                tree_to_face[2, tree] = 3
            end

            # Negative y-direction
            if cell_y > 1 # Connect to tree at the same face
                tree_to_tree[3, tree] = linear_indices[cell_x, cell_y - 1, cell_z,
                                                       direction] - 1
                tree_to_face[3, tree] = 3
            elseif direction == 1
                target = 5
                tree_to_tree[3, tree] = linear_indices[end, end - cell_x + 1, cell_z,
                                                       target] - 1
                tree_to_face[3, tree] = 7 # first face dimensions are oppositely oriented, add 6
            elseif direction == 2
                target = 5
                tree_to_tree[3, tree] = linear_indices[1, cell_x, cell_z, target] - 1
                tree_to_face[3, tree] = 0
            elseif direction == 3
                target = 5
                tree_to_tree[3, tree] = linear_indices[end - cell_x + 1, 1, cell_z,
                                                       target] - 1
                tree_to_face[3, tree] = 8 # first face dimensions are oppositely oriented, add 6
            elseif direction == 4
                target = 5
                tree_to_tree[3, tree] = linear_indices[cell_x, end, cell_z, target] - 1
                tree_to_face[3, tree] = 3
            elseif direction == 5
                target = 3
                tree_to_tree[3, tree] = linear_indices[end - cell_x + 1, 1, cell_z,
                                                       target] - 1
                tree_to_face[3, tree] = 8 # first face dimensions are oppositely oriented, add 6
            else # direction == 6
                target = 3
                tree_to_tree[3, tree] = linear_indices[cell_x, end, cell_z, target] - 1
                tree_to_face[3, tree] = 3
            end

            # Positive y-direction
            if cell_y < n_cells_y # Connect to tree at the same face
                tree_to_tree[4, tree] = linear_indices[cell_x, cell_y + 1, cell_z,
                                                       direction] - 1
                tree_to_face[4, tree] = 2
            elseif direction == 1
                target = 6
                tree_to_tree[4, tree] = linear_indices[1, end - cell_x + 1, cell_z,
                                                       target] - 1
                tree_to_face[4, tree] = 6 # first face dimensions are oppositely oriented, add 6
            elseif direction == 2
                target = 6
                tree_to_tree[4, tree] = linear_indices[end, cell_x, cell_z, target] - 1
                tree_to_face[4, tree] = 1
            elseif direction == 3
                target = 6
                tree_to_tree[4, tree] = linear_indices[cell_x, 1, cell_z, target] - 1
                tree_to_face[4, tree] = 2
            elseif direction == 4
                target = 6
                tree_to_tree[4, tree] = linear_indices[end - cell_x + 1, end, cell_z,
                                                       target] - 1
                tree_to_face[4, tree] = 9 # first face dimensions are oppositely oriented, add 6
            elseif direction == 5
                target = 4
                tree_to_tree[4, tree] = linear_indices[cell_x, 1, cell_z, target] - 1
                tree_to_face[4, tree] = 2
            else # direction == 6
                target = 4
                tree_to_tree[4, tree] = linear_indices[end - cell_x + 1, end, cell_z,
                                                       target] - 1
                tree_to_face[4, tree] = 9 # first face dimensions are oppositely oriented, add 6
            end

            # Negative z-direction
            if cell_z > 1
                tree_to_tree[5, tree] = linear_indices[cell_x, cell_y, cell_z - 1,
                                                       direction] - 1
                tree_to_face[5, tree] = 5
            else # Non-periodic boundary, tree and face point to themselves (zero-based indexing)
                tree_to_tree[5, tree] = tree - 1
                tree_to_face[5, tree] = 4
            end

            # Positive z-direction
            if cell_z < n_cells_z
                tree_to_tree[6, tree] = linear_indices[cell_x, cell_y, cell_z + 1,
                                                       direction] - 1
                tree_to_face[6, tree] = 4
            else # Non-periodic boundary, tree and face point to themselves (zero-based indexing)
                tree_to_tree[6, tree] = tree - 1
                tree_to_face[6, tree] = 5
            end
        end
    end

    tree_to_edge = C_NULL
    # `p4est` docs: "in trivial cases it is just a pointer to a p4est_topix value of 0."
    # We don't need edge connectivity, so this is a trivial case.
    ett_offset = zeros(p4est_topidx_t, 1)
    edge_to_tree = C_NULL
    edge_to_edge = C_NULL

    tree_to_corner = C_NULL
    # `p4est` docs: "in trivial cases it is just a pointer to a p4est_topix value of 0."
    # We don't need corner connectivity, so this is a trivial case.
    ctt_offset = zeros(p4est_topidx_t, 1)

    corner_to_tree = C_NULL
    corner_to_corner = C_NULL

    connectivity = p8est_connectivity_new_copy(n_vertices, n_trees, n_corners, n_edges,
                                               vertices, tree_to_vertex,
                                               tree_to_tree, tree_to_face,
                                               tree_to_edge, ett_offset,
                                               edge_to_tree, edge_to_edge,
                                               tree_to_corner, ctt_offset,
                                               corner_to_tree, corner_to_corner)

    @assert p8est_connectivity_is_valid(connectivity) == 1

    return connectivity
end

# Calculate physical coordinates of each node of a structured mesh.
# This function assumes a structured mesh with trees in row order.
# 2D version
function calc_tree_node_coordinates!(node_coordinates::AbstractArray{<:Any, 4},
                                     nodes, mapping, trees_per_dimension)
    linear_indices = LinearIndices(trees_per_dimension)

    # Get cell length in reference mesh
    dx = 2 / trees_per_dimension[1]
    dy = 2 / trees_per_dimension[2]

    for cell_y in 1:trees_per_dimension[2], cell_x in 1:trees_per_dimension[1]
        tree_id = linear_indices[cell_x, cell_y]

        # Calculate node coordinates of reference mesh
        cell_x_offset = -1 + (cell_x - 1) * dx + dx / 2
        cell_y_offset = -1 + (cell_y - 1) * dy + dy / 2

        for j in eachindex(nodes), i in eachindex(nodes)
            # node_coordinates are the mapped reference node coordinates
            node_coordinates[:, i, j, tree_id] .= mapping(cell_x_offset +
                                                          dx / 2 * nodes[i],
                                                          cell_y_offset +
                                                          dy / 2 * nodes[j])
        end
    end
end

# 3D version
function calc_tree_node_coordinates!(node_coordinates::AbstractArray{<:Any, 5},
                                     nodes, mapping, trees_per_dimension)
    linear_indices = LinearIndices(trees_per_dimension)

    # Get cell length in reference mesh
    dx = 2 / trees_per_dimension[1]
    dy = 2 / trees_per_dimension[2]
    dz = 2 / trees_per_dimension[3]

    for cell_z in 1:trees_per_dimension[3],
        cell_y in 1:trees_per_dimension[2],
        cell_x in 1:trees_per_dimension[1]

        tree_id = linear_indices[cell_x, cell_y, cell_z]

        # Calculate node coordinates of reference mesh
        cell_x_offset = -1 + (cell_x - 1) * dx + dx / 2
        cell_y_offset = -1 + (cell_y - 1) * dy + dy / 2
        cell_z_offset = -1 + (cell_z - 1) * dz + dz / 2

        for k in eachindex(nodes), j in eachindex(nodes), i in eachindex(nodes)
            # node_coordinates are the mapped reference node coordinates
            node_coordinates[:, i, j, k, tree_id] .= mapping(cell_x_offset +
                                                             dx / 2 * nodes[i],
                                                             cell_y_offset +
                                                             dy / 2 * nodes[j],
                                                             cell_z_offset +
                                                             dz / 2 * nodes[k])
        end
    end
end

# Calculate physical coordinates of each node of an unstructured mesh.
# Extract corners of each tree from the connectivity,
# interpolate to requested interpolation nodes,
# map the resulting coordinates with the specified mapping.
# 2D version
function calc_tree_node_coordinates!(node_coordinates::AbstractArray{RealT, 4},
                                     nodes, mapping,
                                     vertices, tree_to_vertex) where {RealT}
    nodes_in = [-1.0, 1.0]
    matrix = polynomial_interpolation_matrix(nodes_in, nodes)
    data_in = Array{RealT, 3}(undef, 2, 2, 2)
    tmp1 = zeros(RealT, 2, length(nodes), length(nodes_in))

    for tree in 1:size(tree_to_vertex, 2)
        # Tree vertices are stored in Z-order, ignore z-coordinate in 2D, zero-based indexing
        @views data_in[:, 1, 1] .= vertices[1:2, tree_to_vertex[1, tree] + 1]
        @views data_in[:, 2, 1] .= vertices[1:2, tree_to_vertex[2, tree] + 1]
        @views data_in[:, 1, 2] .= vertices[1:2, tree_to_vertex[3, tree] + 1]
        @views data_in[:, 2, 2] .= vertices[1:2, tree_to_vertex[4, tree] + 1]

        # Interpolate corner coordinates to specified nodes
        multiply_dimensionwise!(view(node_coordinates, :, :, :, tree),
                                matrix, matrix,
                                data_in,
                                tmp1)
    end

    map_node_coordinates!(node_coordinates, mapping)
end

function map_node_coordinates!(node_coordinates::AbstractArray{<:Any, 4}, mapping)
    for tree in axes(node_coordinates, 4),
        j in axes(node_coordinates, 3),
        i in axes(node_coordinates, 2)

        node_coordinates[:, i, j, tree] .= mapping(node_coordinates[1, i, j, tree],
                                                   node_coordinates[2, i, j, tree])
    end

    return node_coordinates
end

function map_node_coordinates!(node_coordinates::AbstractArray{<:Any, 4},
                               mapping::Nothing)
    return node_coordinates
end

# 3D version
function calc_tree_node_coordinates!(node_coordinates::AbstractArray{RealT, 5},
                                     nodes, mapping,
                                     vertices, tree_to_vertex) where {RealT}
    nodes_in = [-1.0, 1.0]
    matrix = polynomial_interpolation_matrix(nodes_in, nodes)
    data_in = Array{RealT, 4}(undef, 3, 2, 2, 2)

    for tree in 1:size(tree_to_vertex, 2)
        # Tree vertices are stored in Z-order, zero-based indexing
        @views data_in[:, 1, 1, 1] .= vertices[:, tree_to_vertex[1, tree] + 1]
        @views data_in[:, 2, 1, 1] .= vertices[:, tree_to_vertex[2, tree] + 1]
        @views data_in[:, 1, 2, 1] .= vertices[:, tree_to_vertex[3, tree] + 1]
        @views data_in[:, 2, 2, 1] .= vertices[:, tree_to_vertex[4, tree] + 1]
        @views data_in[:, 1, 1, 2] .= vertices[:, tree_to_vertex[5, tree] + 1]
        @views data_in[:, 2, 1, 2] .= vertices[:, tree_to_vertex[6, tree] + 1]
        @views data_in[:, 1, 2, 2] .= vertices[:, tree_to_vertex[7, tree] + 1]
        @views data_in[:, 2, 2, 2] .= vertices[:, tree_to_vertex[8, tree] + 1]

        # Interpolate corner coordinates to specified nodes
        multiply_dimensionwise!(view(node_coordinates, :, :, :, :, tree),
                                matrix, matrix, matrix,
                                data_in)
    end

    map_node_coordinates!(node_coordinates, mapping)
end

function map_node_coordinates!(node_coordinates::AbstractArray{<:Any, 5}, mapping)
    for tree in axes(node_coordinates, 5),
        k in axes(node_coordinates, 4),
        j in axes(node_coordinates, 3),
        i in axes(node_coordinates, 2)

        node_coordinates[:, i, j, k, tree] .= mapping(node_coordinates[1, i, j, k,
                                                                       tree],
                                                      node_coordinates[2, i, j, k,
                                                                       tree],
                                                      node_coordinates[3, i, j, k,
                                                                       tree])
    end

    return node_coordinates
end

function map_node_coordinates!(node_coordinates::AbstractArray{<:Any, 5},
                               mapping::Nothing)
    return node_coordinates
end

# Calculate physical coordinates of each node of a cubed sphere mesh.
function calc_tree_node_coordinates!(node_coordinates::AbstractArray{<:Any, 5},
                                     nodes, trees_per_face_dimension, layers,
                                     inner_radius, thickness)
    n_cells_x = n_cells_y = trees_per_face_dimension
    n_cells_z = layers

    linear_indices = LinearIndices((n_cells_x, n_cells_y, n_cells_z, 6))

    # Get cell length in reference mesh
    dx = 2 / n_cells_x
    dy = 2 / n_cells_y
    dz = 2 / n_cells_z

    for direction in 1:6
        for cell_z in 1:n_cells_z, cell_y in 1:n_cells_y, cell_x in 1:n_cells_x
            tree = linear_indices[cell_x, cell_y, cell_z, direction]

            x_offset = -1 + (cell_x - 1) * dx + dx / 2
            y_offset = -1 + (cell_y - 1) * dy + dy / 2
            z_offset = -1 + (cell_z - 1) * dz + dz / 2

            for k in eachindex(nodes), j in eachindex(nodes), i in eachindex(nodes)
                # node_coordinates are the mapped reference node coordinates
                node_coordinates[:, i, j, k, tree] .= cubed_sphere_mapping(x_offset +
                                                                           dx / 2 *
                                                                           nodes[i],
                                                                           y_offset +
                                                                           dy / 2 *
                                                                           nodes[j],
                                                                           z_offset +
                                                                           dz / 2 *
                                                                           nodes[k],
                                                                           inner_radius,
                                                                           thickness,
                                                                           direction)
            end
        end
    end
end

# Map the computational coordinates xi, eta, zeta to the specified side of a cubed sphere
# with the specified inner radius and thickness.
function cubed_sphere_mapping(xi, eta, zeta, inner_radius, thickness, direction)
    alpha = xi * pi / 4
    beta = eta * pi / 4

    # Equiangular projection
    x = tan(alpha)
    y = tan(beta)

    # Coordinates on unit cube per direction, see illustration above in the function connectivity_cubed_sphere
    cube_coordinates = (SVector(-1, -x, y),
                        SVector(1, x, y),
                        SVector(x, -1, y),
                        SVector(-x, 1, y),
                        SVector(-x, y, -1),
                        SVector(x, y, 1))

    # Radius on cube surface
    r = sqrt(1 + x^2 + y^2)

    # Radius of the sphere
    R = inner_radius + thickness * (0.5 * (zeta + 1))

    # Projection onto the sphere
    return R / r * cube_coordinates[direction]
end

# Calculate physical coordinates of each element of an unstructured mesh read
# in from a HOHQMesh file. This calculation is done with the transfinite interpolation
# routines found in `mappings_geometry_curved_2d.jl` or `mappings_geometry_straight_2d.jl`
function calc_tree_node_coordinates!(node_coordinates::AbstractArray{<:Any, 4},
                                     file_lines::Vector{String}, nodes, vertices, RealT)
    # Get the number of trees and the number of interpolation nodes
    n_trees = last(size(node_coordinates))
    nnodes = length(nodes)

    # Setup the starting file index to read in element indices and the additional
    # curved boundary information provided by HOHQMesh.
    file_idx = findfirst(contains("** mesh polynomial degree"), file_lines) + 1

    # Create a work set of Gamma curves to create the node coordinates
    CurvedSurfaceT = CurvedSurface{RealT}
    surface_curves = Array{CurvedSurfaceT}(undef, 4)

    # Create other work arrays to perform the mesh construction
    element_node_ids = Array{Int}(undef, 4)
    curved_check = Vector{Int}(undef, 4)
    quad_vertices = Array{RealT}(undef, (4, 2))
    quad_vertices_flipped = Array{RealT}(undef, (4, 2))
    curve_values = Array{RealT}(undef, (nnodes, 2))

    # Create the barycentric weights used for the surface interpolations
    bary_weights_ = barycentric_weights(nodes)
    bary_weights = SVector{nnodes}(bary_weights_)

    # Loop through all the trees, i.e., the elements generated by HOHQMesh and create the node coordinates.
    # When we extract information from the `current_line` we start at index 2 in order to
    # avoid the Abaqus comment character "** "
    for tree in 1:n_trees
        # Pull the vertex node IDs
        current_line = split(file_lines[file_idx])
        element_node_ids[1] = parse(Int, current_line[2])
        element_node_ids[2] = parse(Int, current_line[3])
        element_node_ids[3] = parse(Int, current_line[4])
        element_node_ids[4] = parse(Int, current_line[5])

        # Pull the (x,y) values of the four vertices of the current tree out of the global vertices array
        for i in 1:4
            quad_vertices[i, :] .= vertices[1:2, element_node_ids[i]]
        end
        # Pull the information to check if boundary is curved in order to read in additional data
        file_idx += 1
        current_line = split(file_lines[file_idx])
        curved_check[1] = parse(Int, current_line[2])
        curved_check[2] = parse(Int, current_line[3])
        curved_check[3] = parse(Int, current_line[4])
        curved_check[4] = parse(Int, current_line[5])
        if sum(curved_check) == 0
            # Create the node coordinates on this particular element
            calc_node_coordinates!(node_coordinates, tree, nodes, quad_vertices)
        else
            # Quadrilateral element has at least one curved side
            # Flip node ordering to make sure the element is right-handed for the interpolations
            m1 = 1
            m2 = 2
            @views quad_vertices_flipped[1, :] .= quad_vertices[4, :]
            @views quad_vertices_flipped[2, :] .= quad_vertices[2, :]
            @views quad_vertices_flipped[3, :] .= quad_vertices[3, :]
            @views quad_vertices_flipped[4, :] .= quad_vertices[1, :]
            for i in 1:4
                if curved_check[i] == 0
                    # When curved_check[i] is 0 then the "curve" from vertex `i` to vertex `i+1` is a straight line.
                    # Evaluate a linear interpolant between the two points at each of the nodes.
                    for k in 1:nnodes
                        curve_values[k, 1] = linear_interpolate(nodes[k],
                                                                quad_vertices_flipped[m1,
                                                                                      1],
                                                                quad_vertices_flipped[m2,
                                                                                      1])
                        curve_values[k, 2] = linear_interpolate(nodes[k],
                                                                quad_vertices_flipped[m1,
                                                                                      2],
                                                                quad_vertices_flipped[m2,
                                                                                      2])
                    end
                else
                    # When curved_check[i] is 1 this curved boundary information is supplied by the mesh
                    # generator. So we just read it into a work array
                    for k in 1:nnodes
                        file_idx += 1
                        current_line = split(file_lines[file_idx])
                        curve_values[k, 1] = parse(RealT, current_line[2])
                        curve_values[k, 2] = parse(RealT, current_line[3])
                    end
                end
                # Construct the curve interpolant for the current side
                surface_curves[i] = CurvedSurfaceT(nodes, bary_weights,
                                                   copy(curve_values))
                # Indexing update that contains a "flip" to ensure correct element orientation.
                # If we need to construct the straight line "curves" when curved_check[i] == 0
                m1 += 1
                if i == 3
                    m2 = 1
                else
                    m2 += 1
                end
            end
            # Create the node coordinates on this particular element
            calc_node_coordinates!(node_coordinates, tree, nodes, surface_curves)
        end
        # Move file index to the next tree
        file_idx += 1
    end

    return file_idx
end

# Calculate physical coordinates of each element of an unstructured mesh read
# in from a HOHQMesh file. This calculation is done with the transfinite interpolation
# routines found in `transfinite_mappings_3d.jl`
function calc_tree_node_coordinates!(node_coordinates::AbstractArray{<:Any, 5},
                                     file_lines::Vector{String}, nodes, vertices, RealT)
    # Get the number of trees and the number of interpolation nodes
    n_trees = last(size(node_coordinates))
    nnodes = length(nodes)

    # Setup the starting file index to read in element indices and the additional
    # curved boundary information provided by HOHQMesh.
    file_idx = findfirst(contains("** mesh polynomial degree"), file_lines) + 1

    # Create a work set of Gamma curves to create the node coordinates
    CurvedFaceT = CurvedFace{RealT}
    face_curves = Array{CurvedFaceT}(undef, 6)

    # Create other work arrays to perform the mesh construction
    element_node_ids = Array{Int}(undef, 8)
    curved_check = Vector{Int}(undef, 6)
    hex_vertices = Array{RealT}(undef, (3, 8))
    face_vertices = Array{RealT}(undef, (3, 4))
    curve_values = Array{RealT}(undef, (3, nnodes, nnodes))

    # Create the barycentric weights used for the surface interpolations
    bary_weights_ = barycentric_weights(nodes)
    bary_weights = SVector{nnodes}(bary_weights_)

    # Loop through all the trees, i.e., the elements generated by HOHQMesh and create the node coordinates.
    # When we extract information from the `current_line` we start at index 2 in order to
    # avoid the Abaqus comment character "** "
    for tree in 1:n_trees
        # pull the vertex node IDs
        current_line = split(file_lines[file_idx])
        element_node_ids[1] = parse(Int, current_line[2])
        element_node_ids[2] = parse(Int, current_line[3])
        element_node_ids[3] = parse(Int, current_line[4])
        element_node_ids[4] = parse(Int, current_line[5])
        element_node_ids[5] = parse(Int, current_line[6])
        element_node_ids[6] = parse(Int, current_line[7])
        element_node_ids[7] = parse(Int, current_line[8])
        element_node_ids[8] = parse(Int, current_line[9])

        # Pull the (x, y, z) values of the eight vertices of the current tree out of the global vertices array
        for i in 1:8
            hex_vertices[:, i] .= vertices[:, element_node_ids[i]]
        end
        # Pull the information to check if boundary is curved in order to read in additional data
        file_idx += 1
        current_line = split(file_lines[file_idx])
        curved_check[1] = parse(Int, current_line[2])
        curved_check[2] = parse(Int, current_line[3])
        curved_check[3] = parse(Int, current_line[4])
        curved_check[4] = parse(Int, current_line[5])
        curved_check[5] = parse(Int, current_line[6])
        curved_check[6] = parse(Int, current_line[7])
        if sum(curved_check) == 0
            # Create the node coordinates on this element
            calc_node_coordinates!(node_coordinates, tree, nodes, hex_vertices)
        else
            # Hexahedral element has at least one curved side
            for face in 1:6
                if curved_check[face] == 0
                    # Face is a flat plane.
                    # Evaluate a bilinear interpolant between the four vertices
                    # of the face at each of the nodes.
                    get_vertices_for_bilinear_interpolant!(face_vertices, face,
                                                           hex_vertices)
                    for q in 1:nnodes, p in 1:nnodes
                        @views bilinear_interpolation!(curve_values[:, p, q],
                                                       face_vertices, nodes[p],
                                                       nodes[q])
                    end
                else # curved_check[face] == 1
                    # Curved face boundary information is supplied by 
                    # the mesh file. Just read it into a work array
                    for q in 1:nnodes, p in 1:nnodes
                        file_idx += 1
                        current_line = split(file_lines[file_idx])
                        curve_values[1, p, q] = parse(RealT, current_line[2])
                        curve_values[2, p, q] = parse(RealT, current_line[3])
                        curve_values[3, p, q] = parse(RealT, current_line[4])
                    end
                end
                # Construct the curve interpolant for the current side
                face_curves[face] = CurvedFaceT(nodes, bary_weights, copy(curve_values))
            end
            # Create the node coordinates on this particular element
            calc_node_coordinates!(node_coordinates, tree, nodes, face_curves)
        end
        # Move file index to the next tree
        file_idx += 1
    end

    return file_idx
end

# Given the eight `hex_vertices` for a hexahedral element extract
# the four `face_vertices` for a particular `face_index`.
function get_vertices_for_bilinear_interpolant!(face_vertices, face_index, hex_vertices)
    if face_index == 1
        @views face_vertices[:, 1] .= hex_vertices[:, 1]
        @views face_vertices[:, 2] .= hex_vertices[:, 2]
        @views face_vertices[:, 3] .= hex_vertices[:, 6]
        @views face_vertices[:, 4] .= hex_vertices[:, 5]
    elseif face_index == 2
        @views face_vertices[:, 1] .= hex_vertices[:, 4]
        @views face_vertices[:, 2] .= hex_vertices[:, 3]
        @views face_vertices[:, 3] .= hex_vertices[:, 7]
        @views face_vertices[:, 4] .= hex_vertices[:, 8]
    elseif face_index == 3
        @views face_vertices[:, 1] .= hex_vertices[:, 1]
        @views face_vertices[:, 2] .= hex_vertices[:, 2]
        @views face_vertices[:, 3] .= hex_vertices[:, 3]
        @views face_vertices[:, 4] .= hex_vertices[:, 4]
    elseif face_index == 4
        @views face_vertices[:, 1] .= hex_vertices[:, 2]
        @views face_vertices[:, 2] .= hex_vertices[:, 3]
        @views face_vertices[:, 3] .= hex_vertices[:, 6]
        @views face_vertices[:, 4] .= hex_vertices[:, 7]
    elseif face_index == 5
        @views face_vertices[:, 1] .= hex_vertices[:, 5]
        @views face_vertices[:, 2] .= hex_vertices[:, 6]
        @views face_vertices[:, 3] .= hex_vertices[:, 7]
        @views face_vertices[:, 4] .= hex_vertices[:, 8]
    else # face_index == 6
        @views face_vertices[:, 1] .= hex_vertices[:, 1]
        @views face_vertices[:, 2] .= hex_vertices[:, 4]
        @views face_vertices[:, 3] .= hex_vertices[:, 8]
        @views face_vertices[:, 4] .= hex_vertices[:, 5]
    end
end

# Evaluate a bilinear interpolant at a point (u,v) given the four vertices where the face is right-handed
#      4                3
#      o----------------o
#      |                |
#      |                |
#      |                |
#      |                |
#      |                |
#      |                |
#      o----------------o
#      1                2
# and return the 3D coordinate point (x, y, z)
function bilinear_interpolation!(coordinate, face_vertices, u, v)
    for j in 1:3
        coordinate[j] = 0.25 * (face_vertices[j, 1] * (1 - u) * (1 - v)
                         + face_vertices[j, 2] * (1 + u) * (1 - v)
                         + face_vertices[j, 3] * (1 + u) * (1 + v)
                         + face_vertices[j, 4] * (1 - u) * (1 + v))
    end
end

function balance!(mesh::P4estMesh{2}, init_fn = C_NULL)
    p4est_balance(mesh.p4est, P4EST_CONNECT_FACE, init_fn)
    # Due to a bug in `p4est`, the forest needs to be rebalanced twice sometimes
    # See https://github.com/cburstedde/p4est/issues/112
    p4est_balance(mesh.p4est, P4EST_CONNECT_FACE, init_fn)
end

function balance!(mesh::P4estMesh{3}, init_fn = C_NULL)
    p8est_balance(mesh.p4est, P8EST_CONNECT_FACE, init_fn)
end

function partition!(mesh::P4estMesh{2}; weight_fn = C_NULL)
    p4est_partition(mesh.p4est, Int(mesh.p4est_partition_allow_for_coarsening),
                    weight_fn)
end

function partition!(mesh::P4estMesh{3}; weight_fn = C_NULL)
    p8est_partition(mesh.p4est, Int(mesh.p4est_partition_allow_for_coarsening),
                    weight_fn)
end

function update_ghost_layer!(mesh::P4estMesh)
<<<<<<< HEAD
  ghost_destroy_p4est(mesh.ghost)
  mesh.ghost = PointerWrapper(ghost_new_p4est(mesh.p4est))
=======
    ghost_destroy_p4est(mesh.ghost)
    mesh.ghost = ghost_new_p4est(mesh.p4est)
>>>>>>> 2bc1cc68
end

function init_fn(p4est, which_tree, quadrant)
<<<<<<< HEAD
  # Unpack quadrant's user data ([global quad ID, controller_value])
  # Use `unsafe_load` here since `quadrant.p.user_data isa Ptr{Ptr{Nothing}}`
  # and we only need the first (only!) entry
  pw = PointerWrapper(Int, unsafe_load(quadrant.p.user_data))

  # Initialize quad ID as -1 and controller_value as 0 (don't refine or coarsen)
  pw[1] = -1
  pw[2] = 0
=======
    # Unpack quadrant's user data ([global quad ID, controller_value])
    ptr = Ptr{Int}(unsafe_load(quadrant.p.user_data))

    # Initialize quad ID as -1 and controller_value as 0 (don't refine or coarsen)
    unsafe_store!(ptr, -1, 1)
    unsafe_store!(ptr, 0, 2)
>>>>>>> 2bc1cc68

    return nothing
end

# 2D
function cfunction(::typeof(init_fn), ::Val{2})
    @cfunction(init_fn, Cvoid,
               (Ptr{p4est_t}, Ptr{p4est_topidx_t}, Ptr{p4est_quadrant_t}))
end
# 3D
function cfunction(::typeof(init_fn), ::Val{3})
    @cfunction(init_fn, Cvoid,
               (Ptr{p8est_t}, Ptr{p4est_topidx_t}, Ptr{p8est_quadrant_t}))
end

function refine_fn(p4est, which_tree, quadrant)
<<<<<<< HEAD
  # Controller value has been copied to the quadrant's user data storage before.
  # Unpack quadrant's user data ([global quad ID, controller_value]).
  # Use `unsafe_load` here since `quadrant.p.user_data isa Ptr{Ptr{Nothing}}`
  # and we only need the first (only!) entry
  pw = PointerWrapper(Int, unsafe_load(quadrant.p.user_data))
  controller_value = pw[2]

  if controller_value > 0
    # return true (refine)
    return Cint(1)
  else
    # return false (don't refine)
    return Cint(0)
  end
=======
    # Controller value has been copied to the quadrant's user data storage before.
    # Unpack quadrant's user data ([global quad ID, controller_value]).
    ptr = Ptr{Int}(unsafe_load(quadrant.p.user_data))
    controller_value = unsafe_load(ptr, 2)

    if controller_value > 0
        # return true (refine)
        return Cint(1)
    else
        # return false (don't refine)
        return Cint(0)
    end
>>>>>>> 2bc1cc68
end

# 2D
function cfunction(::typeof(refine_fn), ::Val{2})
    @cfunction(refine_fn, Cint,
               (Ptr{p4est_t}, Ptr{p4est_topidx_t}, Ptr{p4est_quadrant_t}))
end
# 3D
function cfunction(::typeof(refine_fn), ::Val{3})
    @cfunction(refine_fn, Cint,
               (Ptr{p8est_t}, Ptr{p4est_topidx_t}, Ptr{p8est_quadrant_t}))
end

# Refine marked cells and rebalance forest.
# Return a list of all cells that have been refined during refinement or rebalancing.
function refine!(mesh::P4estMesh)
    # Copy original element IDs to quad user data storage
    original_n_cells = ncells(mesh)
    save_original_ids(mesh)

    init_fn_c = cfunction(init_fn, Val(ndims(mesh)))
    refine_fn_c = cfunction(refine_fn, Val(ndims(mesh)))

    # Refine marked cells
    @trixi_timeit timer() "refine" refine_p4est!(mesh.p4est, false, refine_fn_c,
                                                 init_fn_c)

    @trixi_timeit timer() "rebalance" balance!(mesh, init_fn_c)

    return collect_changed_cells(mesh, original_n_cells)
end

function coarsen_fn(p4est, which_tree, quadrants_ptr)
<<<<<<< HEAD
  quadrants = unsafe_wrap_quadrants(quadrants_ptr, p4est)

  # Controller value has been copied to the quadrant's user data storage before.
  # Load controller value from quadrant's user data ([global quad ID, controller_value]).
  # Use `unsafe_load` here since `quadrant.p.user_data isa Ptr{Ptr{Nothing}}`
  # and we only need the first (only!) entry
  controller_value(i) = PointerWrapper(Int, unsafe_load(quadrants[i].p.user_data))[2]

  # `p4est` calls this function for each 2^ndims quads that could be coarsened to a single one.
  # Only coarsen if all these 2^ndims quads have been marked for coarsening.
  if all(i -> controller_value(i) < 0, eachindex(quadrants))
    # return true (coarsen)
    return Cint(1)
  else
    # return false (don't coarsen)
    return Cint(0)
  end
=======
    quadrants = unsafe_wrap_quadrants(quadrants_ptr, p4est)

    # Controller value has been copied to the quadrant's user data storage before.
    # Load controller value from quadrant's user data ([global quad ID, controller_value]).
    function controller_value(i)
        unsafe_load(Ptr{Int}(unsafe_load(quadrants[i].p.user_data)), 2)
    end

    # `p4est` calls this function for each 2^ndims quads that could be coarsened to a single one.
    # Only coarsen if all these 2^ndims quads have been marked for coarsening.
    if all(i -> controller_value(i) < 0, eachindex(quadrants))
        # return true (coarsen)
        return Cint(1)
    else
        # return false (don't coarsen)
        return Cint(0)
    end
>>>>>>> 2bc1cc68
end

# 2D
function unsafe_wrap_quadrants(quadrants_ptr, ::Ptr{p4est_t})
    unsafe_wrap(Array, quadrants_ptr, 4)
end
# 3D
function unsafe_wrap_quadrants(quadrants_ptr, ::Ptr{p8est_t})
    unsafe_wrap(Array, quadrants_ptr, 8)
end

# 2D
function cfunction(::typeof(coarsen_fn), ::Val{2})
    @cfunction(coarsen_fn, Cint,
               (Ptr{p4est_t}, Ptr{p4est_topidx_t}, Ptr{Ptr{p4est_quadrant_t}}))
end
# 3D
function cfunction(::typeof(coarsen_fn), ::Val{3})
    @cfunction(coarsen_fn, Cint,
               (Ptr{p8est_t}, Ptr{p4est_topidx_t}, Ptr{Ptr{p8est_quadrant_t}}))
end

# Coarsen marked cells if the forest will stay balanced.
# Return a list of all cells that have been coarsened.
function coarsen!(mesh::P4estMesh)
    # Copy original element IDs to quad user data storage
    original_n_cells = ncells(mesh)
    save_original_ids(mesh)

    # Coarsen marked cells
    coarsen_fn_c = cfunction(coarsen_fn, Val(ndims(mesh)))
    init_fn_c = cfunction(init_fn, Val(ndims(mesh)))

    @trixi_timeit timer() "coarsen!" coarsen_p4est!(mesh.p4est, false, coarsen_fn_c,
                                                    init_fn_c)

    # IDs of newly created cells (one-based)
    new_cells = collect_new_cells(mesh)
    # Old IDs of cells that have been coarsened (one-based)
    coarsened_cells_vec = collect_changed_cells(mesh, original_n_cells)
    # 2^ndims changed cells should have been coarsened to one new cell.
    # This matrix will store the IDs of all cells that have been coarsened to cell new_cells[i]
    # in the i-th column.
    coarsened_cells = reshape(coarsened_cells_vec, 2^ndims(mesh), length(new_cells))

    # Save new original IDs to find out what changed after balancing
    intermediate_n_cells = ncells(mesh)
    save_original_ids(mesh)

    @trixi_timeit timer() "rebalance" balance!(mesh, init_fn_c)

    refined_cells = collect_changed_cells(mesh, intermediate_n_cells)

    # Some cells may have been coarsened even though they unbalanced the forest.
    # These cells have now been refined again by p4est_balance.
    # refined_cells contains the intermediate IDs (ID of coarse cell
    # between coarsening and balancing) of these cells.
    # Find original ID of each cell that has been coarsened and then refined again.
    for refined_cell in refined_cells
        # i-th cell of the ones that have been created by coarsening has been refined again
        i = findfirst(==(refined_cell), new_cells)

        # Remove IDs of the 2^ndims cells that have been coarsened to this cell
        coarsened_cells[:, i] .= -1
    end

    # Return all IDs of cells that have been coarsened but not refined again by balancing
    return coarsened_cells_vec[coarsened_cells_vec .>= 0]
end

# Copy global quad ID to quad's user data storage, will be called below
function save_original_id_iter_volume(info, user_data)
<<<<<<< HEAD
  info_pw = PointerWrapper(info)

  # Load tree from global trees array, one-based indexing
  tree_pw = load_pointerwrapper_tree(info_pw.p4est, info_pw.treeid[] + 1)
  # Quadrant numbering offset of this quadrant
  offset = tree_pw.quadrants_offset[]
  # Global quad ID
  quad_id = offset + info_pw.quadid[]

  # Unpack quadrant's user data ([global quad ID, controller_value])
  pw = PointerWrapper(Int, info_pw.quad.p.user_data[])
  # Save global quad ID
  pw[1] = quad_id
=======
    info_obj = unsafe_load(info)

    # Load tree from global trees array, one-based indexing
    tree = unsafe_load_tree(info_obj.p4est, info_obj.treeid + 1)
    # Quadrant numbering offset of this quadrant
    offset = tree.quadrants_offset
    # Global quad ID
    quad_id = offset + info_obj.quadid

    # Unpack quadrant's user data ([global quad ID, controller_value])
    ptr = Ptr{Int}(unsafe_load(info_obj.quad.p.user_data))
    # Save global quad ID
    unsafe_store!(ptr, quad_id, 1)
>>>>>>> 2bc1cc68

    return nothing
end

# 2D
function cfunction(::typeof(save_original_id_iter_volume), ::Val{2})
    @cfunction(save_original_id_iter_volume, Cvoid,
               (Ptr{p4est_iter_volume_info_t}, Ptr{Cvoid}))
end
# 3D
function cfunction(::typeof(save_original_id_iter_volume), ::Val{3})
    @cfunction(save_original_id_iter_volume, Cvoid,
               (Ptr{p8est_iter_volume_info_t}, Ptr{Cvoid}))
end

# Copy old element IDs to each quad's user data storage
function save_original_ids(mesh::P4estMesh)
    iter_volume_c = cfunction(save_original_id_iter_volume, Val(ndims(mesh)))

    iterate_p4est(mesh.p4est, C_NULL; iter_volume_c = iter_volume_c)
end

# Extract information about which cells have been changed
function collect_changed_iter_volume(info, user_data)
<<<<<<< HEAD
  info_pw = PointerWrapper(info)

  # The original element ID has been saved to user_data before.
  # Load original quad ID from quad's user data ([global quad ID, controller_value]).
  quad_data_pw = PointerWrapper(Int, info_pw.quad.p.user_data[])
  original_id = quad_data_pw[1]

  # original_id of cells that have been newly created is -1
  if original_id >= 0
    # Unpack user_data = original_cells
    user_data_pw = PointerWrapper(Int, user_data)

    # If quad has an original_id, it existed before refinement/coarsening,
    # and therefore wasn't changed.
    # Mark original_id as "not changed during refinement/coarsening" in original_cells
    user_data_pw[original_id + 1] = 0
  end
=======
    info_obj = unsafe_load(info)

    # The original element ID has been saved to user_data before.
    # Load original quad ID from quad's user data ([global quad ID, controller_value]).
    quad_data_ptr = Ptr{Int}(unsafe_load(info_obj.quad.p.user_data))
    original_id = unsafe_load(quad_data_ptr, 1)

    # original_id of cells that have been newly created is -1
    if original_id >= 0
        # Unpack user_data = original_cells
        user_data_ptr = Ptr{Int}(user_data)

        # If quad has an original_id, it existed before refinement/coarsening,
        # and therefore wasn't changed.
        # Mark original_id as "not changed during refinement/coarsening" in original_cells
        unsafe_store!(user_data_ptr, 0, original_id + 1)
    end
>>>>>>> 2bc1cc68

    return nothing
end

# 2D
function cfunction(::typeof(collect_changed_iter_volume), ::Val{2})
    @cfunction(collect_changed_iter_volume, Cvoid,
               (Ptr{p4est_iter_volume_info_t}, Ptr{Cvoid}))
end
# 3D
function cfunction(::typeof(collect_changed_iter_volume), ::Val{3})
    @cfunction(collect_changed_iter_volume, Cvoid,
               (Ptr{p8est_iter_volume_info_t}, Ptr{Cvoid}))
end

function collect_changed_cells(mesh::P4estMesh, original_n_cells)
    original_cells = collect(1:original_n_cells)

    # Iterate over all quads and set original cells that haven't been changed to zero
    iter_volume_c = cfunction(collect_changed_iter_volume, Val(ndims(mesh)))

    iterate_p4est(mesh.p4est, original_cells; iter_volume_c = iter_volume_c)

    # Changed cells are all that haven't been set to zero above
    changed_original_cells = original_cells[original_cells .> 0]

    return changed_original_cells
end

# Extract newly created cells
function collect_new_iter_volume(info, user_data)
<<<<<<< HEAD
  info_pw = PointerWrapper(info)

  # The original element ID has been saved to user_data before.
  # Unpack quadrant's user data ([global quad ID, controller_value]).
  original_id = PointerWrapper(Int, info_pw.quad.p.user_data[])[1]

  # original_id of cells that have been newly created is -1
  if original_id < 0
    # Load tree from global trees array, one-based indexing
    tree_pw = load_pointerwrapper_tree(info_pw.p4est, info_pw.treeid[] + 1)
    # Quadrant numbering offset of this quadrant
    offset = tree_pw.quadrants_offset[]
    # Global quad ID
    quad_id = offset + info_pw.quadid[]

    # Unpack user_data = original_cells
    user_data_pw = PointerWrapper(Int, user_data)

    # Mark cell as "newly created during refinement/coarsening/balancing"
    user_data_pw[quad_id + 1] = 1
  end
=======
    info_obj = unsafe_load(info)

    # The original element ID has been saved to user_data before.
    # Unpack quadrant's user data ([global quad ID, controller_value]).
    quad_data_ptr = Ptr{Int}(unsafe_load(info_obj.quad.p.user_data))
    original_id = unsafe_load(quad_data_ptr, 1)

    # original_id of cells that have been newly created is -1
    if original_id < 0
        # Load tree from global trees array, one-based indexing
        tree = unsafe_load_tree(info_obj.p4est, info_obj.treeid + 1)
        # Quadrant numbering offset of this quadrant
        offset = tree.quadrants_offset
        # Global quad ID
        quad_id = offset + info_obj.quadid

        # Unpack user_data = original_cells
        user_data_ptr = Ptr{Int}(user_data)

        # Mark cell as "newly created during refinement/coarsening/balancing"
        unsafe_store!(user_data_ptr, 1, quad_id + 1)
    end
>>>>>>> 2bc1cc68

    return nothing
end

# 2D
function cfunction(::typeof(collect_new_iter_volume), ::Val{2})
    @cfunction(collect_new_iter_volume, Cvoid,
               (Ptr{p4est_iter_volume_info_t}, Ptr{Cvoid}))
end
# 3D
function cfunction(::typeof(collect_new_iter_volume), ::Val{3})
    @cfunction(collect_new_iter_volume, Cvoid,
               (Ptr{p8est_iter_volume_info_t}, Ptr{Cvoid}))
end

function collect_new_cells(mesh::P4estMesh)
    cell_is_new = zeros(Int, ncells(mesh))

    # Iterate over all quads and set original cells that have been changed to one
    iter_volume_c = cfunction(collect_new_iter_volume, Val(ndims(mesh)))

    iterate_p4est(mesh.p4est, cell_is_new; iter_volume_c = iter_volume_c)

    # Changed cells are all that haven't been set to zero above
    new_cells = findall(==(1), cell_is_new)

    return new_cells
end
end # @muladd<|MERGE_RESOLUTION|>--- conflicted
+++ resolved
@@ -11,7 +11,6 @@
 An unstructured curved mesh based on trees that uses the C library `p4est`
 to manage trees and mesh refinement.
 """
-<<<<<<< HEAD
 mutable struct P4estMesh{NDIMS, RealT<:Real, IsParallel, P, Ghost, NDIMSP2, NNODES} <: AbstractMesh{NDIMS}
   p4est                 ::P # Either PointerWrapper{p4est_t} or PointerWrapper{p8est_t}
   is_parallel           ::IsParallel
@@ -32,30 +31,6 @@
     elseif NDIMS == 3
       @assert p4est isa Ptr{p8est_t}
     end
-=======
-mutable struct P4estMesh{NDIMS, RealT <: Real, IsParallel, P, Ghost, NDIMSP2, NNODES} <:
-               AbstractMesh{NDIMS}
-    p4est::P # Either Ptr{p4est_t} or Ptr{p8est_t}
-    is_parallel::IsParallel
-    ghost::Ghost # Either Ptr{p4est_ghost_t} or Ptr{p8est_ghost_t}
-    # Coordinates at the nodes specified by the tensor product of `nodes` (NDIMS times).
-    # This specifies the geometry interpolation for each tree.
-    tree_node_coordinates::Array{RealT, NDIMSP2} # [dimension, i, j, k, tree]
-    nodes::SVector{NNODES, RealT}
-    boundary_names::Array{Symbol, 2}      # [face direction, tree]
-    current_filename::String
-    unsaved_changes::Bool
-    p4est_partition_allow_for_coarsening::Bool
-
-    function P4estMesh{NDIMS}(p4est, tree_node_coordinates, nodes, boundary_names,
-                              current_filename, unsaved_changes,
-                              p4est_partition_allow_for_coarsening) where {NDIMS}
-        if NDIMS == 2
-            @assert p4est isa Ptr{p4est_t}
-        elseif NDIMS == 3
-            @assert p4est isa Ptr{p8est_t}
-        end
->>>>>>> 2bc1cc68
 
         if mpi_isparallel()
             if !P4est.uses_mpi()
@@ -66,7 +41,6 @@
             is_parallel = False()
         end
 
-<<<<<<< HEAD
     p4est_pw = PointerWrapper(p4est)
 
     ghost = ghost_new_p4est(p4est)
@@ -75,20 +49,6 @@
     mesh = new{NDIMS, eltype(tree_node_coordinates), typeof(is_parallel), typeof(p4est_pw), typeof(ghost_pw), NDIMS+2, length(nodes)}(
       p4est_pw, is_parallel, ghost_pw, tree_node_coordinates, nodes, boundary_names, current_filename, unsaved_changes,
       p4est_partition_allow_for_coarsening)
-=======
-        ghost = ghost_new_p4est(p4est)
-
-        mesh = new{NDIMS, eltype(tree_node_coordinates), typeof(is_parallel),
-                   typeof(p4est), typeof(ghost), NDIMS + 2, length(nodes)}(p4est,
-                                                                           is_parallel,
-                                                                           ghost,
-                                                                           tree_node_coordinates,
-                                                                           nodes,
-                                                                           boundary_names,
-                                                                           current_filename,
-                                                                           unsaved_changes,
-                                                                           p4est_partition_allow_for_coarsening)
->>>>>>> 2bc1cc68
 
         # Destroy `p4est` structs when the mesh is garbage collected
         finalizer(destroy_mesh, mesh)
@@ -104,7 +64,6 @@
 @inline mpi_parallel(mesh::ParallelP4estMesh) = True()
 
 function destroy_mesh(mesh::P4estMesh{2})
-<<<<<<< HEAD
   connectivity = mesh.p4est.connectivity
   p4est_ghost_destroy(mesh.ghost)
   p4est_destroy(mesh.p4est)
@@ -116,31 +75,13 @@
   p8est_ghost_destroy(mesh.ghost)
   p8est_destroy(mesh.p4est)
   p8est_connectivity_destroy(connectivity)
-=======
-    connectivity = unsafe_load(mesh.p4est).connectivity
-    p4est_ghost_destroy(mesh.ghost)
-    p4est_destroy(mesh.p4est)
-    p4est_connectivity_destroy(connectivity)
-end
-
-function destroy_mesh(mesh::P4estMesh{3})
-    connectivity = unsafe_load(mesh.p4est).connectivity
-    p8est_ghost_destroy(mesh.ghost)
-    p8est_destroy(mesh.p4est)
-    p8est_connectivity_destroy(connectivity)
->>>>>>> 2bc1cc68
 end
 
 @inline Base.ndims(::P4estMesh{NDIMS}) where {NDIMS} = NDIMS
 @inline Base.real(::P4estMesh{NDIMS, RealT}) where {NDIMS, RealT} = RealT
 
 @inline function ntrees(mesh::P4estMesh)
-<<<<<<< HEAD
   return mesh.p4est.trees.elem_count[]
-=======
-    trees = unsafe_load(mesh.p4est).trees
-    return unsafe_load(trees).elem_count
->>>>>>> 2bc1cc68
 end
 # returns Int32 by default which causes a weird method error when creating the cache
 @inline ncells(mesh::P4estMesh) = Int(mesh.p4est.local_num_quadrants[])
@@ -435,7 +376,6 @@
 # and a list of boundary names for the `P4estMesh`. High-order boundary curve information as well as
 # the boundary names on each tree are provided by the `meshfile` created by
 # [`HOHQMesh.jl`](https://github.com/trixi-framework/HOHQMesh.jl).
-<<<<<<< HEAD
 function p4est_mesh_from_hohqmesh_abaqus(meshfile, initial_refinement_level, n_dimensions, RealT)
   # Create the mesh connectivity using `p4est`
   connectivity = read_inp_p4est(meshfile, Val(n_dimensions))
@@ -450,13 +390,6 @@
 
   # Readin all the information from the mesh file into a string array
   file_lines = readlines(open(meshfile))
-=======
-function p4est_mesh_from_hohqmesh_abaqus(meshfile, initial_refinement_level,
-                                         n_dimensions, RealT)
-    # Create the mesh connectivity using `p4est`
-    connectivity = read_inp_p4est(meshfile, Val(n_dimensions))
-    connectivity_obj = unsafe_load(connectivity)
->>>>>>> 2bc1cc68
 
     # These need to be of the type Int for unsafe_wrap below to work
     n_trees::Int = connectivity_obj.num_trees
@@ -510,7 +443,6 @@
 # and a list of boundary names for the `P4estMesh`. The tree node coordinates are computed according to
 # the `mapping` passed to this function using polynomial interpolants of degree `polydeg`. All boundary
 # names are given the name `:all`.
-<<<<<<< HEAD
 function p4est_mesh_from_standard_abaqus(meshfile, mapping, polydeg, initial_refinement_level, n_dimensions, RealT)
   # Create the mesh connectivity using `p4est`
   connectivity = read_inp_p4est(meshfile, Val(n_dimensions))
@@ -522,21 +454,6 @@
 
   vertices       = unsafe_wrap(Array, connectivity_pw.vertices, (3, n_vertices))
   tree_to_vertex = unsafe_wrap(Array, connectivity_pw.tree_to_vertex, (2^n_dimensions, n_trees))
-=======
-function p4est_mesh_from_standard_abaqus(meshfile, mapping, polydeg,
-                                         initial_refinement_level, n_dimensions, RealT)
-    # Create the mesh connectivity using `p4est`
-    connectivity = read_inp_p4est(meshfile, Val(n_dimensions))
-    connectivity_obj = unsafe_load(connectivity)
-
-    # These need to be of the type Int for unsafe_wrap below to work
-    n_trees::Int = connectivity_obj.num_trees
-    n_vertices::Int = connectivity_obj.num_vertices
-
-    vertices = unsafe_wrap(Array, connectivity_obj.vertices, (3, n_vertices))
-    tree_to_vertex = unsafe_wrap(Array, connectivity_obj.tree_to_vertex,
-                                 (2^n_dimensions, n_trees))
->>>>>>> 2bc1cc68
 
     basis = LobattoLegendreBasis(RealT, polydeg)
     nodes = basis.nodes
@@ -1593,17 +1510,11 @@
 end
 
 function update_ghost_layer!(mesh::P4estMesh)
-<<<<<<< HEAD
   ghost_destroy_p4est(mesh.ghost)
   mesh.ghost = PointerWrapper(ghost_new_p4est(mesh.p4est))
-=======
-    ghost_destroy_p4est(mesh.ghost)
-    mesh.ghost = ghost_new_p4est(mesh.p4est)
->>>>>>> 2bc1cc68
 end
 
 function init_fn(p4est, which_tree, quadrant)
-<<<<<<< HEAD
   # Unpack quadrant's user data ([global quad ID, controller_value])
   # Use `unsafe_load` here since `quadrant.p.user_data isa Ptr{Ptr{Nothing}}`
   # and we only need the first (only!) entry
@@ -1612,15 +1523,6 @@
   # Initialize quad ID as -1 and controller_value as 0 (don't refine or coarsen)
   pw[1] = -1
   pw[2] = 0
-=======
-    # Unpack quadrant's user data ([global quad ID, controller_value])
-    ptr = Ptr{Int}(unsafe_load(quadrant.p.user_data))
-
-    # Initialize quad ID as -1 and controller_value as 0 (don't refine or coarsen)
-    unsafe_store!(ptr, -1, 1)
-    unsafe_store!(ptr, 0, 2)
->>>>>>> 2bc1cc68
-
     return nothing
 end
 
@@ -1636,7 +1538,6 @@
 end
 
 function refine_fn(p4est, which_tree, quadrant)
-<<<<<<< HEAD
   # Controller value has been copied to the quadrant's user data storage before.
   # Unpack quadrant's user data ([global quad ID, controller_value]).
   # Use `unsafe_load` here since `quadrant.p.user_data isa Ptr{Ptr{Nothing}}`
@@ -1651,20 +1552,6 @@
     # return false (don't refine)
     return Cint(0)
   end
-=======
-    # Controller value has been copied to the quadrant's user data storage before.
-    # Unpack quadrant's user data ([global quad ID, controller_value]).
-    ptr = Ptr{Int}(unsafe_load(quadrant.p.user_data))
-    controller_value = unsafe_load(ptr, 2)
-
-    if controller_value > 0
-        # return true (refine)
-        return Cint(1)
-    else
-        # return false (don't refine)
-        return Cint(0)
-    end
->>>>>>> 2bc1cc68
 end
 
 # 2D
@@ -1698,7 +1585,6 @@
 end
 
 function coarsen_fn(p4est, which_tree, quadrants_ptr)
-<<<<<<< HEAD
   quadrants = unsafe_wrap_quadrants(quadrants_ptr, p4est)
 
   # Controller value has been copied to the quadrant's user data storage before.
@@ -1716,25 +1602,6 @@
     # return false (don't coarsen)
     return Cint(0)
   end
-=======
-    quadrants = unsafe_wrap_quadrants(quadrants_ptr, p4est)
-
-    # Controller value has been copied to the quadrant's user data storage before.
-    # Load controller value from quadrant's user data ([global quad ID, controller_value]).
-    function controller_value(i)
-        unsafe_load(Ptr{Int}(unsafe_load(quadrants[i].p.user_data)), 2)
-    end
-
-    # `p4est` calls this function for each 2^ndims quads that could be coarsened to a single one.
-    # Only coarsen if all these 2^ndims quads have been marked for coarsening.
-    if all(i -> controller_value(i) < 0, eachindex(quadrants))
-        # return true (coarsen)
-        return Cint(1)
-    else
-        # return false (don't coarsen)
-        return Cint(0)
-    end
->>>>>>> 2bc1cc68
 end
 
 # 2D
@@ -1807,7 +1674,6 @@
 
 # Copy global quad ID to quad's user data storage, will be called below
 function save_original_id_iter_volume(info, user_data)
-<<<<<<< HEAD
   info_pw = PointerWrapper(info)
 
   # Load tree from global trees array, one-based indexing
@@ -1821,22 +1687,6 @@
   pw = PointerWrapper(Int, info_pw.quad.p.user_data[])
   # Save global quad ID
   pw[1] = quad_id
-=======
-    info_obj = unsafe_load(info)
-
-    # Load tree from global trees array, one-based indexing
-    tree = unsafe_load_tree(info_obj.p4est, info_obj.treeid + 1)
-    # Quadrant numbering offset of this quadrant
-    offset = tree.quadrants_offset
-    # Global quad ID
-    quad_id = offset + info_obj.quadid
-
-    # Unpack quadrant's user data ([global quad ID, controller_value])
-    ptr = Ptr{Int}(unsafe_load(info_obj.quad.p.user_data))
-    # Save global quad ID
-    unsafe_store!(ptr, quad_id, 1)
->>>>>>> 2bc1cc68
-
     return nothing
 end
 
@@ -1860,7 +1710,6 @@
 
 # Extract information about which cells have been changed
 function collect_changed_iter_volume(info, user_data)
-<<<<<<< HEAD
   info_pw = PointerWrapper(info)
 
   # The original element ID has been saved to user_data before.
@@ -1878,26 +1727,6 @@
     # Mark original_id as "not changed during refinement/coarsening" in original_cells
     user_data_pw[original_id + 1] = 0
   end
-=======
-    info_obj = unsafe_load(info)
-
-    # The original element ID has been saved to user_data before.
-    # Load original quad ID from quad's user data ([global quad ID, controller_value]).
-    quad_data_ptr = Ptr{Int}(unsafe_load(info_obj.quad.p.user_data))
-    original_id = unsafe_load(quad_data_ptr, 1)
-
-    # original_id of cells that have been newly created is -1
-    if original_id >= 0
-        # Unpack user_data = original_cells
-        user_data_ptr = Ptr{Int}(user_data)
-
-        # If quad has an original_id, it existed before refinement/coarsening,
-        # and therefore wasn't changed.
-        # Mark original_id as "not changed during refinement/coarsening" in original_cells
-        unsafe_store!(user_data_ptr, 0, original_id + 1)
-    end
->>>>>>> 2bc1cc68
-
     return nothing
 end
 
@@ -1928,7 +1757,6 @@
 
 # Extract newly created cells
 function collect_new_iter_volume(info, user_data)
-<<<<<<< HEAD
   info_pw = PointerWrapper(info)
 
   # The original element ID has been saved to user_data before.
@@ -1950,31 +1778,6 @@
     # Mark cell as "newly created during refinement/coarsening/balancing"
     user_data_pw[quad_id + 1] = 1
   end
-=======
-    info_obj = unsafe_load(info)
-
-    # The original element ID has been saved to user_data before.
-    # Unpack quadrant's user data ([global quad ID, controller_value]).
-    quad_data_ptr = Ptr{Int}(unsafe_load(info_obj.quad.p.user_data))
-    original_id = unsafe_load(quad_data_ptr, 1)
-
-    # original_id of cells that have been newly created is -1
-    if original_id < 0
-        # Load tree from global trees array, one-based indexing
-        tree = unsafe_load_tree(info_obj.p4est, info_obj.treeid + 1)
-        # Quadrant numbering offset of this quadrant
-        offset = tree.quadrants_offset
-        # Global quad ID
-        quad_id = offset + info_obj.quadid
-
-        # Unpack user_data = original_cells
-        user_data_ptr = Ptr{Int}(user_data)
-
-        # Mark cell as "newly created during refinement/coarsening/balancing"
-        unsafe_store!(user_data_ptr, 1, quad_id + 1)
-    end
->>>>>>> 2bc1cc68
-
     return nothing
 end
 
