"""
    T8codeMesh{NDIMS} <: AbstractMesh{NDIMS}

An unstructured curved mesh based on trees that uses the C library
['t8code'](https://github.com/DLR-AMR/t8code)
to manage trees and mesh refinement.
"""
mutable struct T8codeMesh{NDIMS, RealT <: Real, IsParallel, NDIMSP2, NNODES} <:
               AbstractMesh{NDIMS}
    forest::T8code.ForestWrapper
    const is_parallel::IsParallel

    # This specifies the geometry interpolation for each tree.
    const tree_node_coordinates::Array{RealT, NDIMSP2} # [dimension, i, j, k, tree]

    # Stores the quadrature nodes.
    const nodes::SVector{NNODES, RealT}
    const boundary_names::Array{Symbol, 2} # [face direction, tree]

<<<<<<< HEAD
    boundary_names::Array{Symbol, 2} # [face direction, tree]
=======
>>>>>>> 3fea822f
    current_filename::String

    # These guys are set in `fill_mesh_info`
    ninterfaces :: Int
    nmortars    :: Int
    nboundaries :: Int

    nmpiinterfaces :: Int
    nmpimortars    :: Int

    unsaved_changes::Bool

    function T8codeMesh{NDIMS}(forest::Ptr{t8_forest}, tree_node_coordinates, nodes,
                               boundary_names,
                               current_filename,
                               RealT = Float64) where {NDIMS}
        is_parallel = mpi_isparallel() ? True() : False()
        mesh = new{NDIMS, RealT, typeof(is_parallel), NDIMS + 2, length(nodes)}(T8code.ForestWrapper(forest),
<<<<<<< HEAD
                                                                                is_parallel)

        mesh.tree_node_coordinates = tree_node_coordinates
        mesh.nodes = nodes
        mesh.boundary_names = boundary_names
        mesh.current_filename = current_filename
        mesh.unsaved_changes = true
=======
                                                                                is_parallel,
                                                                                tree_node_coordinates,
                                                                                nodes,
                                                                                boundary_names,
                                                                                current_filename,
                                                                                -1, # ninterfaces
                                                                                -1, # nmortars
                                                                                -1, # nboundaries
                                                                                -1, # nmpiinterfaces
                                                                                -1, # nmpimortars
                                                                                true)
>>>>>>> 3fea822f

        finalizer(mesh) do mesh
            # In serial mode we can finalize the forest right away. In parallel
            # mode we keep the forest till Trixi shuts down or the user
            # finalizes the forest wrapper explicitly.
            if !mpi_isparallel()
                finalize(mesh.forest)
            end
        end

        return mesh
    end
end

"""
    Trixi.update_forest!(mesh::T8codeMesh, new_forest::Ptr{t8_forest})

Update the `mesh` object with the `new_forest`. Ownership of the old forest
goes to caller.

# Arguments
- `mesh::T8codeMesh`: Initialized mesh.
- `new_forest::Ptr{t8_forest}`: New forest.

Returns `nothing`.
"""
function update_forest!(mesh::T8codeMesh, new_forest::Ptr{t8_forest})
    # `mesh.forest` must not be overwritten. Its lifetime is attached to the
    # `mesh` lifetime. Thus, this setter function.
    mesh.forest.pointer = new_forest
    return nothing
end

const SerialT8codeMesh{NDIMS} = T8codeMesh{NDIMS, <:Real, <:False}
const ParallelT8codeMesh{NDIMS} = T8codeMesh{NDIMS, <:Real, <:True}
@inline mpi_parallel(mesh::SerialT8codeMesh) = False()
@inline mpi_parallel(mesh::ParallelT8codeMesh) = True()

@inline Base.ndims(::T8codeMesh{NDIMS}) where {NDIMS} = NDIMS
@inline Base.real(::T8codeMesh{NDIMS, RealT}) where {NDIMS, RealT} = RealT

@inline ntrees(mesh::T8codeMesh) = size(mesh.tree_node_coordinates)[end]
@inline ncells(mesh::T8codeMesh) = Int(t8_forest_get_local_num_elements(mesh.forest))
@inline ncellsglobal(mesh::T8codeMesh) = Int(t8_forest_get_global_num_elements(mesh.forest))

function Base.show(io::IO, mesh::T8codeMesh)
    print(io, "T8codeMesh{", ndims(mesh), ", ", real(mesh), "}")
end

function Base.show(io::IO, ::MIME"text/plain", mesh::T8codeMesh)
    if get(io, :compact, false)
        show(io, mesh)
    else
        setup = [
            "#trees" => ntrees(mesh),
            "current #cells" => ncellsglobal(mesh),
            "polydeg" => length(mesh.nodes) - 1
        ]
        summary_box(io,
                    "T8codeMesh{" * string(ndims(mesh)) * ", " * string(real(mesh)) * "}",
                    setup)
    end
end

"""
    T8codeMesh(ndims, ntrees, nelements, tree_node_coordinates, nodes,
               boundary_names, treeIDs, neighIDs, faces, duals,
               orientations, levels, num_elements_per_tree)

Constructor for the `T8codeMesh`. Typically called by the `load_mesh` routine.

# Arguments
- `ndims`: Dimension of the mesh.
- `ntrees`: Global number of trees.
- `nelements`: Global number of elements.
- `tree_node_coordinates`: Node coordinates for each tree: [dimension, i, j, k, tree]
- `nodes`: Array of interpolation nodes.
- `boundary_names`: List of boundary names.
- `treeIDs`: List of tree IDs. The length is the number of conforming interfaces of the coarse mesh.
- `neighIDs`: List of neighboring tree IDs. Same length as `treeIDs`.
- `faces`: List of face IDs. Same length as `treeIDs`.
- `duals`: List of face IDs of the neighboring tree. Same length as `treeIDs`.
- `orientations`: Orientation number of the interface. Same length as `treeIDs`.
- `levels`: List of levels of each element. Has length `nelements`.
- `num_elements_per_tree`: List of global number of elements per tree. Has length `ntrees`.

Returns a `T8codeMesh` object with a forest reconstructed by the input arguments.
"""
function T8codeMesh(ndims, ntrees, nelements, tree_node_coordinates, nodes,
                    boundary_names, treeIDs, neighIDs, faces, duals,
                    orientations, levels, num_elements_per_tree)
    # Allocate new cmesh object.
    cmesh = t8_cmesh_new()

    # Use linear geometry for now. There is no real Lagrange geometry
    # implementation (volume nodes) yet in t8code.
    linear_geom = t8_geometry_linear_new()
    t8_cmesh_register_geometry(cmesh, linear_geom)

    # Determine element class.
    eclass = ndims > 2 ? T8_ECLASS_HEX : T8_ECLASS_QUAD

    # Store element vertices inside the cmesh.
    N = length(nodes)
    vertices = zeros(3 * 2^ndims) # quads/hexs only
    for i in 1:ntrees
        t8_cmesh_set_tree_class(cmesh, i - 1, eclass)

        if ndims == 2
            vertices[1] = tree_node_coordinates[1, 1, 1, i]
            vertices[2] = tree_node_coordinates[2, 1, 1, i]

            vertices[4] = tree_node_coordinates[1, N, 1, i]
            vertices[5] = tree_node_coordinates[2, N, 1, i]

            vertices[7] = tree_node_coordinates[1, 1, N, i]
            vertices[8] = tree_node_coordinates[2, 1, N, i]

            vertices[10] = tree_node_coordinates[1, N, N, i]
            vertices[11] = tree_node_coordinates[2, N, N, i]
        else
            vertices[1] = tree_node_coordinates[1, 1, 1, 1, i]
            vertices[2] = tree_node_coordinates[2, 1, 1, 1, i]
            vertices[3] = tree_node_coordinates[3, 1, 1, 1, i]

            vertices[4] = tree_node_coordinates[1, N, 1, 1, i]
            vertices[5] = tree_node_coordinates[2, N, 1, 1, i]
            vertices[6] = tree_node_coordinates[3, N, 1, 1, i]

            vertices[7] = tree_node_coordinates[1, 1, N, 1, i]
            vertices[8] = tree_node_coordinates[2, 1, N, 1, i]
            vertices[9] = tree_node_coordinates[3, 1, N, 1, i]

            vertices[10] = tree_node_coordinates[1, N, N, 1, i]
            vertices[11] = tree_node_coordinates[2, N, N, 1, i]
            vertices[12] = tree_node_coordinates[3, N, N, 1, i]

            vertices[13] = tree_node_coordinates[1, 1, 1, N, i]
            vertices[14] = tree_node_coordinates[2, 1, 1, N, i]
            vertices[15] = tree_node_coordinates[3, 1, 1, N, i]

            vertices[16] = tree_node_coordinates[1, N, 1, N, i]
            vertices[17] = tree_node_coordinates[2, N, 1, N, i]
            vertices[18] = tree_node_coordinates[3, N, 1, N, i]

            vertices[19] = tree_node_coordinates[1, 1, N, N, i]
            vertices[20] = tree_node_coordinates[2, 1, N, N, i]
            vertices[21] = tree_node_coordinates[3, 1, N, N, i]

            vertices[22] = tree_node_coordinates[1, N, N, N, i]
            vertices[23] = tree_node_coordinates[2, N, N, N, i]
            vertices[24] = tree_node_coordinates[3, N, N, N, i]
        end

        t8_cmesh_set_tree_vertices(cmesh, i - 1, vertices, 2^ndims)
    end

    # Connect the coarse mesh elements.
    for i in eachindex(treeIDs)
        t8_cmesh_set_join(cmesh, treeIDs[i], neighIDs[i], faces[i], duals[i],
                          orientations[i])
    end

    t8_cmesh_commit(cmesh, mpi_comm())

    # Init a new forest with just one element per tree.
    do_face_ghost = mpi_isparallel()
    scheme = t8_scheme_new_default_cxx()
    initial_refinement_level = 0
    forest = t8_forest_new_uniform(cmesh, scheme, initial_refinement_level, do_face_ghost,
                                   mpi_comm())

    cum_sum_num_elements_per_tree = cumsum(num_elements_per_tree)

    global_element_id = 0 # zero-based index

    # Compute the offset within the to-be-reconstructed forest. Depends on the
    # MPI rank resp. first global tree id.
    if mpi_rank() > 0 && t8_forest_get_local_num_elements(forest) > 0
        last_global_tree_id_of_preceding_rank = t8_forest_global_tree_id(forest, 0) - 1
        global_element_id += cum_sum_num_elements_per_tree[last_global_tree_id_of_preceding_rank + 1]
    end

    function adapt_callback(forest, local_tree_id, eclass_scheme, local_element_id,
                            elements, is_family,
                            user_data)

        # Check if we are already in the next tree in terms of the `global_element_id`.
        global_tree_id = t8_forest_global_tree_id(forest, local_tree_id)
        if global_element_id + 1 > cum_sum_num_elements_per_tree[global_tree_id + 1]
            return 0
        end

        # Test if we already reached the targeted level.
        level = t8_element_level(eclass_scheme, elements[1])
        if level < levels[global_element_id + 1]
            return 1 # Go one refinement level deeper.
        end

        # Targeted level is reached.
        global_element_id += 1
        return 0
    end

    # The adapt callback refines the forest according to the `levels` array.
    # For each tree the callback recursively increases the refinement level
    # till it matches with the associated section in `levels.
    forest = adapt_forest(forest, adapt_callback; recursive = true, balance = false,
                          partition = false, ghost = false, user_data = C_NULL)

    @assert t8_forest_get_global_num_elements(forest) == nelements

    if mpi_isparallel()
        forest = partition_forest(forest)
    end

    return T8codeMesh{ndims}(forest, tree_node_coordinates, nodes, boundary_names, "")
end

"""
    T8codeMesh{NDIMS, RealT}(forest, boundary_names; polydeg = 1, mapping = nothing)

Main mesh constructor for the `T8codeMesh` wrapping around a given t8code
`forest` object. This constructor is typically called by other `T8codeMesh`
constructors.

# Arguments
- `forest`: Pointer to a t8code forest.
- `boundary_names`: List of boundary names.
- `polydeg::Integer`: Polynomial degree used to store the geometry of the mesh.
                      The mapping will be approximated by an interpolation polynomial
                      of the specified degree for each tree.
- `mapping`: A function of `NDIMS` variables to describe the mapping that transforms
             the imported mesh to the physical domain. Use `nothing` for the identity map.
"""
function T8codeMesh{NDIMS, RealT}(forest::Ptr{t8_forest}, boundary_names; polydeg = 1,
                                  mapping = nothing) where {NDIMS, RealT}
    # In t8code reference space is [0,1].
    basis = LobattoLegendreBasis(RealT, polydeg)
    nodes = 0.5f0 .* (basis.nodes .+ 1)

    cmesh = t8_forest_get_cmesh(forest)
    number_of_trees = t8_forest_get_num_global_trees(forest)

    tree_node_coordinates = Array{RealT, NDIMS + 2}(undef, NDIMS,
                                                    ntuple(_ -> length(nodes), NDIMS)...,
                                                    number_of_trees)

    reference_coordinates = Vector{RealT}(undef, 3)

    # Calculate node coordinates of reference mesh.
    if NDIMS == 2
        number_of_corners = 4 # quadrilateral

        # Testing for negative element volumes.
        vertices = zeros(3, number_of_corners)
        for itree in 1:number_of_trees
            vertices_pointer = t8_cmesh_get_tree_vertices(cmesh, itree - 1)

            # Note, `vertices = unsafe_wrap(Array, vertices_pointer, (3, 1 << NDIMS))`
            # sometimes does not work since `vertices_pointer` is not necessarily properly
            # aligned to 8 bytes.
            for icorner in 1:number_of_corners
                vertices[1, icorner] = unsafe_load(vertices_pointer, (icorner - 1) * 3 + 1)
                vertices[2, icorner] = unsafe_load(vertices_pointer, (icorner - 1) * 3 + 2)
            end

            # Check if tree's node ordering is right-handed or print a warning.
            let z = zero(eltype(vertices)), o = one(eltype(vertices))
                u = vertices[:, 2] - vertices[:, 1]
                v = vertices[:, 3] - vertices[:, 1]
                w = [z, z, o]

                # Triple product gives signed volume of spanned parallelepiped.
                vol = dot(cross(u, v), w)

                if vol < z
                    error("Discovered negative volumes in `cmesh`: vol = $vol")
                end
            end

            # Query geometry data from t8code.
            for j in eachindex(nodes), i in eachindex(nodes)
                reference_coordinates[1] = nodes[i]
                reference_coordinates[2] = nodes[j]
                reference_coordinates[3] = 0.0
                t8_geometry_evaluate(cmesh, itree - 1, reference_coordinates, 1,
                                     @view(tree_node_coordinates[:, i, j, itree]))
            end
        end

    elseif NDIMS == 3
        number_of_corners = 8 # hexahedron

        # Testing for negative element volumes.
        vertices = zeros(3, number_of_corners)
        for itree in 1:number_of_trees
            vertices_pointer = t8_cmesh_get_tree_vertices(cmesh, itree - 1)

            # Note, `vertices = unsafe_wrap(Array, vertices_pointer, (3, 1 << NDIMS))`
            # sometimes does not work since `vertices_pointer` is not necessarily properly
            # aligned to 8 bytes.
            for icorner in 1:number_of_corners
                vertices[1, icorner] = unsafe_load(vertices_pointer, (icorner - 1) * 3 + 1)
                vertices[2, icorner] = unsafe_load(vertices_pointer, (icorner - 1) * 3 + 2)
                vertices[3, icorner] = unsafe_load(vertices_pointer, (icorner - 1) * 3 + 3)
            end

            # Check if tree's node ordering is right-handed or print a warning.
            let z = zero(eltype(vertices))
                u = vertices[:, 2] - vertices[:, 1]
                v = vertices[:, 3] - vertices[:, 1]
                w = vertices[:, 5] - vertices[:, 1]

                # Triple product gives signed volume of spanned parallelepiped.
                vol = dot(cross(u, v), w)

                if vol < z
                    error("Discovered negative volumes in `cmesh`: vol = $vol")
                end
            end

            # Query geometry data from t8code.
            for k in eachindex(nodes), j in eachindex(nodes), i in eachindex(nodes)
                reference_coordinates[1] = nodes[i]
                reference_coordinates[2] = nodes[j]
                reference_coordinates[3] = nodes[k]
                t8_geometry_evaluate(cmesh, itree - 1, reference_coordinates, 1,
                                     @view(tree_node_coordinates[:, i, j, k, itree]))
            end
        end
    else
        throw(ArgumentError("$NDIMS dimensions are not supported."))
    end

    # Apply user defined mapping.
    map_node_coordinates!(tree_node_coordinates, mapping)

    return T8codeMesh{NDIMS}(forest, tree_node_coordinates, basis.nodes,
                             boundary_names, "")
end

"""
    T8codeMesh(trees_per_dimension; polydeg, mapping=identity,
               RealT=Float64, initial_refinement_level=0, periodicity=true)

Create a structured potentially curved 'T8codeMesh' of the specified size.

Non-periodic boundaries will be called ':x_neg', ':x_pos', ':y_neg', ':y_pos', ':z_neg', ':z_pos'.

# Arguments
- 'trees_per_dimension::NTupleE{NDIMS, Int}': the number of trees in each dimension.
- 'polydeg::Integer': polynomial degree used to store the geometry of the mesh.
                      The mapping will be approximated by an interpolation polynomial
                      of the specified degree for each tree.
- `mapping`: a function of `NDIMS` variables to describe the mapping that transforms
             the reference mesh (`[-1, 1]^n`) to the physical domain.
             Use only one of `mapping`, `faces` and `coordinates_min`/`coordinates_max`.
- `faces::NTuple{2*NDIMS}`: a tuple of `2 * NDIMS` functions that describe the faces of the domain.
                            Each function must take `NDIMS-1` arguments.
                            `faces[1]` describes the face onto which the face in negative x-direction
                            of the unit hypercube is mapped. The face in positive x-direction of
                            the unit hypercube will be mapped onto the face described by `faces[2]`.
                            `faces[3:4]` describe the faces in positive and negative y-direction respectively
                            (in 2D and 3D).
                            `faces[5:6]` describe the faces in positive and negative z-direction respectively (in 3D).
                            Use only one of `mapping`, `faces` and `coordinates_min`/`coordinates_max`.
- `coordinates_min`: vector or tuple of the coordinates of the corner in the negative direction of each dimension
                     to create a rectangular mesh.
                     Use only one of `mapping`, `faces` and `coordinates_min`/`coordinates_max`.
- `coordinates_max`: vector or tuple of the coordinates of the corner in the positive direction of each dimension
                     to create a rectangular mesh.
                     Use only one of `mapping`, `faces` and `coordinates_min`/`coordinates_max`.
- 'RealT::Type': the type that should be used for coordinates.
- 'initial_refinement_level::Integer': refine the mesh uniformly to this level before the simulation starts.
- 'periodicity': either a 'Bool' deciding if all of the boundaries are periodic or an 'NTuple{NDIMS, Bool}'
                 deciding for each dimension if the boundaries in this dimension are periodic.
"""
function T8codeMesh(trees_per_dimension; polydeg = 1,
                    mapping = nothing, faces = nothing, coordinates_min = nothing,
                    coordinates_max = nothing,
                    RealT = Float64, initial_refinement_level = 0,
                    periodicity = true)
    @assert ((coordinates_min === nothing)===(coordinates_max === nothing)) "Either both or none of coordinates_min and coordinates_max must be specified"

    coordinates_min_max_check(coordinates_min, coordinates_max)

    @assert count(i -> i !== nothing,
                  (mapping, faces, coordinates_min))==1 "Exactly one of mapping, faces and coordinates_min/max must be specified"

    # Extract mapping
    if faces !== nothing
        validate_faces(faces)
        mapping = transfinite_mapping(faces)
    elseif coordinates_min !== nothing
        mapping = coordinates2mapping(coordinates_min, coordinates_max)
    end

    NDIMS = length(trees_per_dimension)
    @assert (NDIMS == 2||NDIMS == 3) "NDIMS should be 2 or 3."

    # Convert periodicity to a Tuple of a Bool for every dimension
    if all(periodicity)
        # Also catches case where periodicity = true
        periodicity = ntuple(_ -> true, NDIMS)
    elseif !any(periodicity)
        # Also catches case where periodicity = false
        periodicity = ntuple(_ -> false, NDIMS)
    else
        # Default case if periodicity is an iterable
        periodicity = Tuple(periodicity)
    end

    do_partition = 0
    if NDIMS == 2
        cmesh = t8_cmesh_new_brick_2d(trees_per_dimension..., periodicity...,
                                      sc_MPI_COMM_WORLD)
    elseif NDIMS == 3
        cmesh = t8_cmesh_new_brick_3d(trees_per_dimension..., periodicity...,
                                      sc_MPI_COMM_WORLD)
    end

    do_face_ghost = mpi_isparallel()
    scheme = t8_scheme_new_default_cxx()
    forest = t8_forest_new_uniform(cmesh, scheme, initial_refinement_level, do_face_ghost,
                                   mpi_comm())

    # Non-periodic boundaries.
    boundary_names = fill(Symbol("---"), 2 * NDIMS, prod(trees_per_dimension))

    for itree in 1:t8_forest_get_num_global_trees(forest)
        if !periodicity[1]
            boundary_names[1, itree] = :x_neg
            boundary_names[2, itree] = :x_pos
        end

        if !periodicity[2]
            boundary_names[3, itree] = :y_neg
            boundary_names[4, itree] = :y_pos
        end

        if NDIMS > 2
            if !periodicity[3]
                boundary_names[5, itree] = :z_neg
                boundary_names[6, itree] = :z_pos
            end
        end
    end

    # Note, `t8_cmesh_new_brick_*d` converts a domain of `[0,nx] x [0,ny] x ....`.
    # Hence, transform mesh coordinates to reference space [-1,1]^NDIMS before applying user defined mapping.
    mapping_(xyz...) = mapping((x * 2.0 / tpd - 1.0 for (x, tpd) in zip(xyz,
                                                                        trees_per_dimension))...)

    return T8codeMesh{NDIMS, RealT}(forest, boundary_names; polydeg = polydeg,
                                    mapping = mapping_)
end

"""
    T8codeMesh(cmesh::Ptr{t8_cmesh},
               mapping=nothing, polydeg=1, RealT=Float64,
               initial_refinement_level=0)

Main mesh constructor for the `T8codeMesh` that imports an unstructured,
conforming mesh from a `t8_cmesh` data structure.

# Arguments
- `cmesh::Ptr{t8_cmesh}`: Pointer to a cmesh object.
- `mapping`: a function of `NDIMS` variables to describe the mapping that transforms
             the imported mesh to the physical domain. Use `nothing` for the identity map.
- `polydeg::Integer`: polynomial degree used to store the geometry of the mesh.
                      The mapping will be approximated by an interpolation polynomial
                      of the specified degree for each tree.
                      The default of `1` creates an uncurved geometry. Use a higher value if the mapping
                      will curve the imported uncurved mesh.
- `RealT::Type`: the type that should be used for coordinates.
- `initial_refinement_level::Integer`: refine the mesh uniformly to this level before the simulation starts.
"""
function T8codeMesh(cmesh::Ptr{t8_cmesh};
                    mapping = nothing, polydeg = 1, RealT = Float64,
                    initial_refinement_level = 0)
    @assert (t8_cmesh_get_num_trees(cmesh)>0) "Given `cmesh` does not contain any trees."

    # Infer NDIMS from the geometry of the first tree.
    NDIMS = Int(t8_cmesh_get_dimension(cmesh))

    @assert (NDIMS == 2||NDIMS == 3) "NDIMS should be 2 or 3."

    do_face_ghost = mpi_isparallel()
    scheme = t8_scheme_new_default_cxx()
    forest = t8_forest_new_uniform(cmesh, scheme, initial_refinement_level, do_face_ghost,
                                   mpi_comm())

    # There's no simple and generic way to distinguish boundaries, yet. Name all of them :all.
    boundary_names = fill(:all, 2 * NDIMS, t8_cmesh_get_num_trees(cmesh))

    return T8codeMesh{NDIMS, RealT}(forest, boundary_names; polydeg = polydeg,
                                    mapping = mapping)
end

"""
    T8codeMesh(conn::Ptr{p4est_connectivity}; kwargs...)

Main mesh constructor for the `T8codeMesh` that imports an unstructured,
conforming mesh from a `p4est_connectivity` data structure.

# Arguments
- `conn::Ptr{p4est_connectivity}`: Pointer to a P4est connectivity object.
- `mapping`: a function of `NDIMS` variables to describe the mapping that transforms
             the imported mesh to the physical domain. Use `nothing` for the identity map.
- `polydeg::Integer`: polynomial degree used to store the geometry of the mesh.
                      The mapping will be approximated by an interpolation polynomial
                      of the specified degree for each tree.
                      The default of `1` creates an uncurved geometry. Use a higher value if the mapping
                      will curve the imported uncurved mesh.
- `RealT::Type`: the type that should be used for coordinates.
- `initial_refinement_level::Integer`: refine the mesh uniformly to this level before the simulation starts.
"""
function T8codeMesh(conn::Ptr{p4est_connectivity}; kwargs...)
    cmesh = t8_cmesh_new_from_p4est(conn, mpi_comm(), 0)

    return T8codeMesh(cmesh; kwargs...)
end

"""
    T8codeMesh(conn::Ptr{p8est_connectivity}; kwargs...)

Main mesh constructor for the `T8codeMesh` that imports an unstructured,
conforming mesh from a `p4est_connectivity` data structure.

# Arguments
- `conn::Ptr{p4est_connectivity}`: Pointer to a P4est connectivity object.
- `mapping`: a function of `NDIMS` variables to describe the mapping that transforms
             the imported mesh to the physical domain. Use `nothing` for the identity map.
- `polydeg::Integer`: polynomial degree used to store the geometry of the mesh.
                      The mapping will be approximated by an interpolation polynomial
                      of the specified degree for each tree.
                      The default of `1` creates an uncurved geometry. Use a higher value if the mapping
                      will curve the imported uncurved mesh.
- `RealT::Type`: the type that should be used for coordinates.
- `initial_refinement_level::Integer`: refine the mesh uniformly to this level before the simulation starts.
"""
function T8codeMesh(conn::Ptr{p8est_connectivity}; kwargs...)
    cmesh = t8_cmesh_new_from_p8est(conn, mpi_comm(), 0)

    return T8codeMesh(cmesh; kwargs...)
end

# Convenience types for multiple dispatch. Only used in this file.
struct GmshFile{NDIMS}
    path::String
end

struct AbaqusFile{NDIMS}
    path::String
end

"""
    T8codeMesh(filepath::String, NDIMS; kwargs...)

Main mesh constructor for the `T8codeMesh` that imports an unstructured, conforming
mesh from either a Gmsh mesh file (`.msh`) or Abaqus mesh file  (`.inp`) which is determined
by the file extension.

# Arguments
- `filepath::String`: path to a Gmsh or Abaqus mesh file.
- `ndims`: Mesh file dimension: `2` or `3`.

# Optional Keyword Arguments
- `mapping`: A function of `NDIMS` variables to describe the mapping that transforms
             the imported mesh to the physical domain. Use `nothing` for the identity map.
- `polydeg::Integer`: Polynomial degree used to store the geometry of the mesh.
                      The mapping will be approximated by an interpolation polynomial
                      of the specified degree for each tree.
                      The default of `1` creates an uncurved geometry. Use a higher value if the mapping
                      will curve the imported uncurved mesh.
- `RealT::Type`: The type that should be used for coordinates.
- `initial_refinement_level::Integer`: Refine the mesh uniformly to this level before the simulation starts.
"""
function T8codeMesh(filepath::String, ndims; kwargs...)
    # Prevent `t8code` from crashing Julia if the file doesn't exist.
    @assert isfile(filepath)

    meshfile_prefix, meshfile_suffix = splitext(filepath)

    file_extension = lowercase(meshfile_suffix)

    if file_extension == ".msh"
        return T8codeMesh(GmshFile{ndims}(filepath); kwargs...)
    end

    if file_extension == ".inp"
        return T8codeMesh(AbaqusFile{ndims}(filepath); kwargs...)
    end

    throw(ArgumentError("Unknown file extension: " * file_extension))
end

"""
    T8codeMesh(meshfile::GmshFile{NDIMS}; kwargs...)

Main mesh constructor for the `T8codeMesh` that imports an unstructured, conforming
mesh from a Gmsh mesh file (`.msh`).

# Arguments
- `meshfile::GmshFile{NDIMS}`: Gmsh mesh file object of dimension NDIMS and give `path` to the file.

# Optional Keyword Arguments
- `mapping`: A function of `NDIMS` variables to describe the mapping that transforms
             the imported mesh to the physical domain. Use `nothing` for the identity map.
- `polydeg::Integer`: Polynomial degree used to store the geometry of the mesh.
                      The mapping will be approximated by an interpolation polynomial
                      of the specified degree for each tree.
                      The default of `1` creates an uncurved geometry. Use a higher value if the mapping
                      will curve the imported uncurved mesh.
- `RealT::Type`: The type that should be used for coordinates.
- `initial_refinement_level::Integer`: Refine the mesh uniformly to this level before the simulation starts.
"""
function T8codeMesh(meshfile::GmshFile{NDIMS}; kwargs...) where {NDIMS}
    # Prevent `t8code` from crashing Julia if the file doesn't exist.
    @assert isfile(meshfile.path)

    meshfile_prefix, meshfile_suffix = splitext(meshfile.path)

    cmesh = t8_cmesh_from_msh_file(meshfile_prefix, 0, mpi_comm(), NDIMS, 0, 0)

    return T8codeMesh(cmesh; kwargs...)
end

"""
    T8codeMesh(meshfile::AbaqusFile{NDIMS};
               mapping=nothing, polydeg=1, RealT=Float64,
               initial_refinement_level=0, unsaved_changes=true,
               boundary_symbols = nothing)

Main mesh constructor for the `T8codeMesh` that imports an unstructured, conforming
mesh from an Abaqus mesh file (`.inp`).

To create a curved unstructured `T8codeMesh` two strategies are available:

- `HOHQMesh Abaqus`: High-order, curved boundary information created by
                     [`HOHQMesh.jl`](https://github.com/trixi-framework/HOHQMesh.jl) is
                     available in the `meshfile`. The mesh polynomial degree `polydeg`
                     of the boundaries is provided from the `meshfile`. The computation of
                     the mapped tree coordinates is done with transfinite interpolation
                     with linear blending similar to [`UnstructuredMesh2D`](@ref). Boundary name
                     information is also parsed from the `meshfile` such that different boundary
                     conditions can be set at each named boundary on a given tree.

- `Standard Abaqus`: By default, with `mapping=nothing` and `polydeg=1`, this creates a
                     straight-sided mesh from the information parsed from the `meshfile`. If a mapping
                     function is specified then it computes the mapped tree coordinates via polynomial
                     interpolants with degree `polydeg`. The mesh created by this function will only
                     have one boundary `:all` if `boundary_symbols` is not specified.
                     If `boundary_symbols` is specified the mesh file will be parsed for nodesets defining
                     the boundary nodes from which boundary edges (2D) and faces (3D) will be assigned.

Note that the `mapping` and `polydeg` keyword arguments are only used by the `HOHQMesh Abaqus` option.
The `Standard Abaqus` routine obtains the mesh `polydeg` directly from the `meshfile`
and constructs the transfinite mapping internally.

The particular strategy is selected according to the header present in the `meshfile` where
the constructor checks whether or not the `meshfile` was created with
[HOHQMesh.jl](https://github.com/trixi-framework/HOHQMesh.jl).
If the Abaqus file header is not present in the `meshfile` then the `T8codeMesh` is created
by `Standard Abaqus`.

The default keyword argument `initial_refinement_level=0` corresponds to a forest
where the number of trees is the same as the number of elements in the original `meshfile`.
Increasing the `initial_refinement_level` allows one to uniformly refine the base mesh given
in the `meshfile` to create a forest with more trees before the simulation begins.
For example, if a two-dimensional base mesh contains 25 elements then setting
`initial_refinement_level=1` creates an initial forest of `2^2 * 25 = 100` trees.

# Arguments
- `meshfile::AbaqusFile{NDIMS}`: Abaqus mesh file object of dimension NDIMS and given `path` to the file.

# Optional Keyword Arguments
- `mapping`: A function of `NDIMS` variables to describe the mapping that transforms
             the imported mesh to the physical domain. Use `nothing` for the identity map.
- `polydeg::Integer`: Polynomial degree used to store the geometry of the mesh.
                      The mapping will be approximated by an interpolation polynomial
                      of the specified degree for each tree.
                      The default of `1` creates an uncurved geometry. Use a higher value if the mapping
                      will curve the imported uncurved mesh.
- `RealT::Type`: The type that should be used for coordinates.
- `initial_refinement_level::Integer`: Refine the mesh uniformly to this level before the simulation starts.
- `boundary_symbols::Vector{Symbol}`: A vector of symbols that correspond to the boundary names in the `meshfile`.
                                      If `nothing` is passed then all boundaries are named `:all`.
"""
function T8codeMesh(meshfile::AbaqusFile{NDIMS};
                    mapping = nothing, polydeg = 1, RealT = Float64,
                    initial_refinement_level = 0,
                    boundary_symbols = nothing) where {NDIMS}
    # Prevent `t8code` from crashing Julia if the file doesn't exist.
    @assert isfile(meshfile.path)

    # Read in the Header of the meshfile to determine which constructor is appropriate.
    header = open(meshfile.path, "r") do io
        readline(io) # Header of the Abaqus file; discarded
        readline(io) # Read in the actual header information
    end

    # Check if the meshfile was generated using HOHQMesh.
    if header == " File created by HOHQMesh"
        # Mesh curvature and boundary naming is handled with additional information available in meshfile
        connectivity, tree_node_coordinates, nodes, boundary_names = p4est_connectivity_from_hohqmesh_abaqus(meshfile.path,
                                                                                                             NDIMS,
                                                                                                             RealT)
        # Apply user defined mapping.
        map_node_coordinates!(tree_node_coordinates, mapping)
    else
        # Mesh curvature is handled directly by applying the mapping keyword argument.
        connectivity, tree_node_coordinates, nodes, boundary_names = p4est_connectivity_from_standard_abaqus(meshfile.path,
                                                                                                             mapping,
                                                                                                             polydeg,
                                                                                                             NDIMS,
                                                                                                             RealT,
                                                                                                             boundary_symbols)
    end

    cmesh = t8_cmesh_new_from_connectivity(connectivity, mpi_comm())
    p4est_connectivity_destroy(connectivity)

    do_face_ghost = mpi_isparallel()
    scheme = t8_scheme_new_default_cxx()
    forest = t8_forest_new_uniform(cmesh, scheme, initial_refinement_level, do_face_ghost,
                                   mpi_comm())

    return T8codeMesh{NDIMS}(forest, tree_node_coordinates, nodes,
                             boundary_names, "")
end

function t8_cmesh_new_from_connectivity(connectivity::Ptr{p4est_connectivity}, comm)
    return t8_cmesh_new_from_p4est(connectivity, comm, 0)
end

function t8_cmesh_new_from_connectivity(connectivity::Ptr{p8est_connectivity}, comm)
    return t8_cmesh_new_from_p8est(connectivity, comm, 0)
end

"""
T8codeMeshCubedSphere(trees_per_face_dimension, layers, inner_radius, thickness;
                      polydeg, RealT=Float64, initial_refinement_level=0)

Construct a cubed spherical shell of given inner radius and thickness as `T8codeMesh` with
`6 * trees_per_face_dimension^2 * layers` trees. The mesh will have two boundaries,
`:inside` and `:outside`.

# Arguments
- `trees_per_face_dimension::Integer`: number of trees per patch in longitudinal
                                       and latitudinal direction.
- `layers::Integer`: the number of trees in the third local dimension of each face, i.e.,
                     the number of layers of the shell.
- `inner_radius::RealT`: Radius of the inner side of the shell.
- `thickness::RealT`: Thickness of the spherical shell. The outer radius will be
                        `inner_radius + thickness`.
- `polydeg::Integer`: polynomial degree used to store the geometry of the mesh.
                      The mapping will be approximated by an interpolation polynomial
                      of the specified degree for each tree.
- `RealT::Type`: the type that should be used for coordinates.
- `initial_refinement_level::Integer`: refine the mesh uniformly to this level before the
                                       simulation starts.
"""
function T8codeMeshCubedSphere(trees_per_face_dimension, layers, inner_radius,
                               thickness;
                               polydeg, RealT = Float64, initial_refinement_level = 0)
    NDIMS = 3
    cmesh = t8_cmesh_new_cubed_spherical_shell(inner_radius, thickness,
                                               trees_per_face_dimension,
                                               layers, mpi_comm())
    do_face_ghost = mpi_isparallel()
    scheme = t8_scheme_new_default_cxx()
    forest = t8_forest_new_uniform(cmesh, scheme, initial_refinement_level, do_face_ghost,
                                   mpi_comm())

    num_trees = t8_cmesh_get_num_trees(cmesh)
    boundary_names = fill(Symbol("---"), 2 * NDIMS, num_trees)
    for itree in 1:num_trees
        boundary_names[5, itree] = :inside
        boundary_names[6, itree] = :outside
    end

    return T8codeMesh{NDIMS, RealT}(forest, boundary_names; polydeg = polydeg)
end

struct adapt_callback_passthrough
    adapt_callback::Function
    user_data::Any
end

# Callback function prototype to decide for refining and coarsening.
# If `is_family` equals 1, the first `num_elements` in elements
# form a family and we decide whether this family should be coarsened
# or only the first element should be refined.
# Otherwise `is_family` must equal zero and we consider the first entry
# of the element array for refinement.
# Entries of the element array beyond the first `num_elements` are undefined.
# \param [in] forest       the forest to which the new elements belong
# \param [in] forest_from  the forest that is adapted.
# \param [in] which_tree   the local tree containing `elements`
# \param [in] lelement_id  the local element id in `forest_old` in the tree of the current element
# \param [in] ts           the eclass scheme of the tree
# \param [in] is_family    if 1, the first `num_elements` entries in `elements` form a family. If 0, they do not.
# \param [in] num_elements the number of entries in `elements` that are defined
# \param [in] elements     Pointers to a family or, if `is_family` is zero,
#                          pointer to one element.
# \return greater zero if the first entry in `elements` should be refined,
#         smaller zero if the family `elements` shall be coarsened,
#         zero else.
function adapt_callback_wrapper(forest,
                                forest_from,
                                which_tree,
                                lelement_id,
                                ts,
                                is_family,
                                num_elements,
                                elements_ptr)::Cint
    passthrough = unsafe_pointer_to_objref(t8_forest_get_user_data(forest))[]

    elements = unsafe_wrap(Array, elements_ptr, num_elements)

    return passthrough.adapt_callback(forest_from, which_tree, ts, lelement_id, elements,
                                      Bool(is_family), passthrough.user_data)
end

"""
    Trixi.adapt_forest(forest::Ptr{t8_forest}, adapt_callback; kwargs...)

Adapt a `T8codeMesh` according to a user-defined `adapt_callback`. This
function is primarily for internal use. See `Trixi.adapt!(mesh::T8codeMesh,
adapt_callback; kwargs...)` for a more detailed documentation.

# Arguments
- `forest::Ptr{t8_forest}`: New forest.
- `adapt_callback`: A user-defined callback which tells the adaption routines
                    if an element should be refined, coarsened or stay unchanged.
- `kwargs`: Refer to `Trixi.adapt!(mesh::T8codeMesh, adapt_callback; kwargs...)`.

Note that the old forest usually gets deallocated within t8code. Call
`t8_forest_ref(Ref(mesh.forest))` beforehand to prevent that.

Returns a `Ptr{t8_forest}` to a new forest.
"""
function adapt_forest(forest::Union{T8code.ForestWrapper, Ptr{t8_forest}}, adapt_callback;
                      recursive = true,
                      balance = true,
                      partition = true, ghost = true, user_data = C_NULL)
    # Check that forest is a committed, that is valid and usable, forest.
    @assert t8_forest_is_committed(forest) != 0

    # Init new forest.
    new_forest_ref = Ref{t8_forest_t}()
    t8_forest_init(new_forest_ref)
    new_forest = new_forest_ref[]

    # Check out `examples/t8_step4_partition_balance_ghost.jl` in
    # https://github.com/DLR-AMR/T8code.jl for detailed explanations.
    let set_from = C_NULL, set_for_coarsening = 0, no_repartition = !partition
        t8_forest_set_user_data(new_forest,
                                pointer_from_objref(Ref(adapt_callback_passthrough(adapt_callback,
                                                                                   user_data))))
        t8_forest_set_adapt(new_forest, forest,
                            @t8_adapt_callback(adapt_callback_wrapper),
                            recursive)
        if balance
            t8_forest_set_balance(new_forest, set_from, no_repartition)
        end

        if partition
            t8_forest_set_partition(new_forest, set_from, set_for_coarsening)
        end

        if ghost
            t8_forest_set_ghost(new_forest, ghost, T8_GHOST_FACES)
        end

        # Julias's GC leads to random segfaults here. Temporarily switch it off.
        GC.enable(false)

        # The old forest is destroyed here.
        # Call `t8_forest_ref(Ref(mesh.forest))` to keep it.
        t8_forest_commit(new_forest)

        GC.enable(true)
    end

    return new_forest
end

"""
    Trixi.adapt!(mesh::T8codeMesh, adapt_callback; kwargs...)

Adapt a `T8codeMesh` according to a user-defined `adapt_callback`.

# Arguments
- `mesh::T8codeMesh`: Initialized mesh object.
- `adapt_callback`: A user-defined callback which tells the adaption routines
                    if an element should be refined, coarsened or stay unchanged.

    The expected callback signature is as follows:

      `adapt_callback(forest, ltreeid, eclass_scheme, lelemntid, elements, is_family, user_data)`
        # Arguments
        - `forest`: Pointer to the analyzed forest.
        - `ltreeid`: Local index of the current tree where the analyzed elements are part of.
        - `eclass_scheme`: Element class of `elements`.
        - `lelemntid`: Local index of the first element in `elements`.
        - `elements`: Array of elements. If consecutive elements form a family
                      they are passed together, otherwise `elements` consists of just one element.
        - `is_family`: Boolean signifying if `elements` represents a family or not.
        - `user_data`: Void pointer to some arbitrary user data. Default value is `C_NULL`.
        # Returns
          -1 : Coarsen family of elements.
           0 : Stay unchanged.
           1 : Refine element.

- `kwargs`:
    - `recursive = true`: Adapt the forest recursively. If true the caller must ensure that the callback
                          returns 0 for every analyzed element at some point to stop the recursion.
    - `balance = true`: Make sure the adapted forest is 2^(NDIMS-1):1 balanced.
    - `partition = true`: Partition the forest to redistribute elements evenly among MPI ranks.
    - `ghost = true`: Create a ghost layer for MPI data exchange.
    - `user_data = C_NULL`: Pointer to some arbitrary user-defined data.

Returns `nothing`.
"""
function adapt!(mesh::T8codeMesh, adapt_callback; kwargs...)
    # Call `t8_forest_ref(Ref(mesh.forest))` to keep it.
    update_forest!(mesh, adapt_forest(mesh.forest, adapt_callback; kwargs...))
    return nothing
end

function balance_forest(forest::Union{T8code.ForestWrapper, Ptr{t8_forest}})
    new_forest_ref = Ref{t8_forest_t}()
    t8_forest_init(new_forest_ref)
    new_forest = new_forest_ref[]

    let set_from = forest, no_repartition = 1, do_ghost = 1
        t8_forest_set_balance(new_forest, set_from, no_repartition)
        t8_forest_set_ghost(new_forest, do_ghost, T8_GHOST_FACES)
        t8_forest_commit(new_forest)
    end

    return new_forest
end

"""
    Trixi.balance!(mesh::T8codeMesh)

Balance a `T8codeMesh` to ensure 2^(NDIMS-1):1 face neighbors.

# Arguments
- `mesh::T8codeMesh`: Initialized mesh object.

Returns `nothing`.
"""
function balance!(mesh::T8codeMesh)
    update_forest!(mesh, balance_forest(mesh.forest))
    return nothing
end

function partition_forest(forest::Union{T8code.ForestWrapper, Ptr{t8_forest}})
    new_forest_ref = Ref{t8_forest_t}()
    t8_forest_init(new_forest_ref)
    new_forest = new_forest_ref[]

    let set_from = forest, do_ghost = 1, allow_for_coarsening = 1
        t8_forest_set_partition(new_forest, set_from, allow_for_coarsening)
        t8_forest_set_ghost(new_forest, do_ghost, T8_GHOST_FACES)
        t8_forest_commit(new_forest)
    end

    return new_forest
end

"""
    Trixi.partition!(mesh::T8codeMesh)

Partition a `T8codeMesh` in order to redistribute elements evenly among MPI ranks.

# Arguments
- `mesh::T8codeMesh`: Initialized mesh object.

Returns `nothing`.
"""
function partition!(mesh::T8codeMesh)
    update_forest!(mesh, partition_forest(mesh.forest))
    return nothing
end

# Compute the global ids (zero-indexed) of first element in each MPI rank.
function get_global_first_element_ids(mesh::T8codeMesh)
    n_elements_local = Int(t8_forest_get_local_num_elements(mesh.forest))
    n_elements_by_rank = Vector{Int}(undef, mpi_nranks())
    n_elements_by_rank[mpi_rank() + 1] = n_elements_local
    MPI.Allgather!(MPI.UBuffer(n_elements_by_rank, 1), mpi_comm())
    return [sum(n_elements_by_rank[1:(rank - 1)]) for rank in 1:(mpi_nranks() + 1)]
end

function count_interfaces(mesh::T8codeMesh)
    return count_interfaces(mesh.forest, ndims(mesh))
end

function count_interfaces(forest, ndims)
    @assert t8_forest_is_committed(forest) != 0

    num_local_elements = t8_forest_get_local_num_elements(forest)
    num_local_trees = t8_forest_get_num_local_trees(forest)

    current_index = t8_locidx_t(0)

    local_num_conform = 0
    local_num_mortars = 0
    local_num_boundary = 0

    local_num_mpi_conform = 0
    local_num_mpi_mortars = 0

    visited_global_mortar_ids = Set{UInt128}([])

    max_level = t8_forest_get_maxlevel(forest)
    max_tree_num_elements = UInt128(2^ndims)^max_level

    if mpi_isparallel()
        ghost_num_trees = t8_forest_ghost_num_trees(forest)

        ghost_tree_element_offsets = [num_local_elements +
                                      t8_forest_ghost_get_tree_element_offset(forest,
                                                                              itree)
                                      for itree in 0:(ghost_num_trees - 1)]
        ghost_global_treeids = [t8_forest_ghost_get_global_treeid(forest, itree)
                                for itree in 0:(ghost_num_trees - 1)]
    end

    for itree in 0:(num_local_trees - 1)
        tree_class = t8_forest_get_tree_class(forest, itree)
        eclass_scheme = t8_forest_get_eclass_scheme(forest, tree_class)

        num_elements_in_tree = t8_forest_get_tree_num_elements(forest, itree)

        global_itree = t8_forest_global_tree_id(forest, itree)

        for ielement in 0:(num_elements_in_tree - 1)
            element = t8_forest_get_element_in_tree(forest, itree, ielement)

            level = t8_element_level(eclass_scheme, element)

            num_faces = t8_element_num_faces(eclass_scheme, element)

            # Note: This works only for forests of one element class.
            current_linear_id = global_itree * max_tree_num_elements +
                                t8_element_get_linear_id(eclass_scheme, element, max_level)

            for iface in 0:(num_faces - 1)
                pelement_indices_ref = Ref{Ptr{t8_locidx_t}}()
                pneighbor_leaves_ref = Ref{Ptr{Ptr{t8_element}}}()
                pneigh_scheme_ref = Ref{Ptr{t8_eclass_scheme}}()

                dual_faces_ref = Ref{Ptr{Cint}}()
                num_neighbors_ref = Ref{Cint}()

                forest_is_balanced = Cint(1)

                t8_forest_leaf_face_neighbors(forest, itree, element,
                                              pneighbor_leaves_ref, iface, dual_faces_ref,
                                              num_neighbors_ref,
                                              pelement_indices_ref, pneigh_scheme_ref,
                                              forest_is_balanced)

                num_neighbors = num_neighbors_ref[]
                dual_faces = unsafe_wrap(Array, dual_faces_ref[], num_neighbors)
                neighbor_ielements = unsafe_wrap(Array, pelement_indices_ref[],
                                                 num_neighbors)
                neighbor_leaves = unsafe_wrap(Array, pneighbor_leaves_ref[], num_neighbors)
                neighbor_scheme = pneigh_scheme_ref[]

                if num_neighbors == 0
                    local_num_boundary += 1
                else
                    neighbor_level = t8_element_level(neighbor_scheme, neighbor_leaves[1])

                    if all(neighbor_ielements .< num_local_elements)
                        # Conforming interface: The second condition ensures we
                        # only visit the interface once.
                        if level == neighbor_level && current_index <= neighbor_ielements[1]
                            local_num_conform += 1
                        elseif level < neighbor_level
                            local_num_mortars += 1
                            # `else level > neighbor_level` is ignored since we
                            # only want to count the mortar interface once.
                        end
                    else
                        if level == neighbor_level
                            local_num_mpi_conform += 1
                        elseif level < neighbor_level
                            local_num_mpi_mortars += 1

                            global_mortar_id = 2 * ndims * current_linear_id + iface

                        else # level > neighbor_level
                            neighbor_global_ghost_itree = ghost_global_treeids[findlast(ghost_tree_element_offsets .<=
                                                                                        neighbor_ielements[1])]
                            neighbor_linear_id = neighbor_global_ghost_itree *
                                                 max_tree_num_elements +
                                                 t8_element_get_linear_id(neighbor_scheme,
                                                                          neighbor_leaves[1],
                                                                          max_level)
                            global_mortar_id = 2 * ndims * neighbor_linear_id +
                                               dual_faces[1]

                            if !(global_mortar_id in visited_global_mortar_ids)
                                push!(visited_global_mortar_ids, global_mortar_id)
                                local_num_mpi_mortars += 1
                            end
                        end
                    end

                    t8_element_destroy(neighbor_scheme, num_neighbors, neighbor_leaves)
                    t8_free(dual_faces_ref[])
                    t8_free(pneighbor_leaves_ref[])
                    t8_free(pelement_indices_ref[])
                end
            end # for

            current_index += 1
        end # for
    end # for

    return (interfaces = local_num_conform,
            mortars = local_num_mortars,
            boundaries = local_num_boundary,
            mpi_interfaces = local_num_mpi_conform,
            mpi_mortars = local_num_mpi_mortars)
end

# I know this routine is an unmaintainable behemoth. However, I see no real
# and elegant way to refactor this into, for example, smaller parts. The
# `t8_forest_leaf_face_neighbors` routine is as of now rather costly and it
# makes sense to query it only once per face per element and extract all the
# information needed at once in order to fill the connectivity information.
# Instead, I opted for good documentation.
function fill_mesh_info!(mesh::T8codeMesh, interfaces, mortars, boundaries,
                         boundary_names; mpi_mesh_info = nothing)
    @assert t8_forest_is_committed(mesh.forest) != 0

    num_local_elements = t8_forest_get_local_num_elements(mesh.forest)
    num_local_trees = t8_forest_get_num_local_trees(mesh.forest)

    if !isnothing(mpi_mesh_info)
        #! format: off
        remotes = t8_forest_ghost_get_remotes(mesh.forest)
        ghost_num_trees = t8_forest_ghost_num_trees(mesh.forest)

        ghost_remote_first_elem = [num_local_elements +
                                   t8_forest_ghost_remote_first_elem(mesh.forest, remote)
                                   for remote in remotes]

        ghost_tree_element_offsets = [num_local_elements +
                                      t8_forest_ghost_get_tree_element_offset(mesh.forest, itree)
                                      for itree in 0:(ghost_num_trees - 1)]

        ghost_global_treeids = [t8_forest_ghost_get_global_treeid(mesh.forest, itree)
                                for itree in 0:(ghost_num_trees - 1)]
        #! format: on
    end

    # Process-local index of the current element in the space-filling curve.
    current_index = t8_locidx_t(0)

    # Increment counters for the different interface/mortar/boundary types.
    local_num_conform = 0
    local_num_mortars = 0
    local_num_boundary = 0

    local_num_mpi_conform = 0
    local_num_mpi_mortars = 0

    # Works for quads and hexs only. This mapping is needed in the MPI mortar
    # sections below.
    map_iface_to_ichild_to_position = [
        # 0  1  2  3  4  5  6  7 ichild/iface
        [1, 0, 2, 0, 3, 0, 4, 0], # 0
        [0, 1, 0, 2, 0, 3, 0, 4], # 1
        [1, 2, 0, 0, 3, 4, 0, 0], # 2
        [0, 0, 1, 2, 0, 0, 3, 4], # 3
        [1, 2, 3, 4, 0, 0, 0, 0], # 4
        [0, 0, 0, 0, 1, 2, 3, 4] # 5
    ]

    # Helper variables to compute unique global MPI interface/mortar ids.
    max_level = t8_forest_get_maxlevel(mesh.forest)
    max_tree_num_elements = UInt128(2^ndims(mesh))^max_level

    # These two variables help to ensure that we count MPI mortars from smaller
    # elements point of view only once.
    visited_global_mortar_ids = Set{UInt128}([])
    global_mortar_id_to_local = Dict{UInt128, Int}([])

    cmesh = t8_forest_get_cmesh(mesh.forest)

    # Loop over all local trees.
    for itree in 0:(num_local_trees - 1)
        tree_class = t8_forest_get_tree_class(mesh.forest, itree)
        eclass_scheme = t8_forest_get_eclass_scheme(mesh.forest, tree_class)

        num_elements_in_tree = t8_forest_get_tree_num_elements(mesh.forest, itree)

        global_itree = t8_forest_global_tree_id(mesh.forest, itree)

        # Loop over all local elements of the current local tree.
        for ielement in 0:(num_elements_in_tree - 1)
            element = t8_forest_get_element_in_tree(mesh.forest, itree, ielement)

            level = t8_element_level(eclass_scheme, element)

            num_faces = t8_element_num_faces(eclass_scheme, element)

            # Note: This works only for forests of one element class.
            current_linear_id = global_itree * max_tree_num_elements +
                                t8_element_get_linear_id(eclass_scheme, element, max_level)

            # Loop over all faces of the current local element.
            for iface in 0:(num_faces - 1)
                pelement_indices_ref = Ref{Ptr{t8_locidx_t}}()
                pneighbor_leaves_ref = Ref{Ptr{Ptr{t8_element}}}()
                pneigh_scheme_ref = Ref{Ptr{t8_eclass_scheme}}()

                dual_faces_ref = Ref{Ptr{Cint}}()
                num_neighbors_ref = Ref{Cint}()

                forest_is_balanced = Cint(1)

                # Query neighbor information from t8code.
                t8_forest_leaf_face_neighbors(mesh.forest, itree, element,
                                              pneighbor_leaves_ref, iface, dual_faces_ref,
                                              num_neighbors_ref,
                                              pelement_indices_ref, pneigh_scheme_ref,
                                              forest_is_balanced)

                num_neighbors = num_neighbors_ref[]
                dual_faces = unsafe_wrap(Array, dual_faces_ref[], num_neighbors)
                neighbor_ielements = unsafe_wrap(Array, pelement_indices_ref[],
                                                 num_neighbors)
                neighbor_leaves = unsafe_wrap(Array, pneighbor_leaves_ref[], num_neighbors)
                neighbor_scheme = pneigh_scheme_ref[]

                # Now we check for the different cases. The nested if-structure is as follows:
                #
                #   if `boundary`:
                #     <fill boundary info>
                #
                #   else: // It must be an interface or mortar.
                #
                #     if `all neighbors are local elements`:
                #
                #       if `local interface`:
                #         <fill interface info>
                #       elseif `local mortar from larger element point of view`:
                #         <fill mortar info>
                #       else: // `local mortar from smaller elements point of view`
                #         <skip> // We only count local mortars once.
                #
                #     else: // It must be either a MPI interface or a MPI mortar.
                #
                #       if `MPI interface`:
                #         <fill MPI interface info>
                #       elseif `MPI mortar from larger element point of view`:
                #         <fill MPI mortar info>
                #       else: // `MPI mortar from smaller elements point of view`
                #         <fill MPI mortar info>
                #
                #   // end

                # Domain boundary.
                if num_neighbors == 0
                    local_num_boundary += 1
                    boundary_id = local_num_boundary

                    boundaries.neighbor_ids[boundary_id] = current_index + 1

                    init_boundary_node_indices!(boundaries, iface, boundary_id)

                    # One-based indexing.
                    boundaries.name[boundary_id] = boundary_names[iface + 1, itree + 1]

                    # Interface or mortar.
                else
                    neighbor_level = t8_element_level(neighbor_scheme, neighbor_leaves[1])

                    # Compute the `orientation` of the touching faces.
                    if t8_element_is_root_boundary(eclass_scheme, element, iface) == 1
                        itree_in_cmesh = t8_forest_ltreeid_to_cmesh_ltreeid(mesh.forest,
                                                                            itree)
                        iface_in_tree = t8_element_tree_face(eclass_scheme, element, iface)
                        orientation_ref = Ref{Cint}()

                        t8_cmesh_get_face_neighbor(cmesh, itree_in_cmesh, iface_in_tree,
                                                   C_NULL,
                                                   orientation_ref)
                        orientation = orientation_ref[]
                    else
                        orientation = zero(Cint)
                    end

                    # Local interface or mortar.
                    if all(neighbor_ielements .< num_local_elements)

                        # Local interface: The second condition ensures we only visit the interface once.
                        if level == neighbor_level && current_index <= neighbor_ielements[1]
                            local_num_conform += 1

                            interfaces.neighbor_ids[1, local_num_conform] = current_index +
                                                                            1
                            interfaces.neighbor_ids[2, local_num_conform] = neighbor_ielements[1] +
                                                                            1

                            init_interface_node_indices!(interfaces, (iface, dual_faces[1]),
                                                         orientation,
                                                         local_num_conform)
                            # Local mortar.
                        elseif level < neighbor_level
                            local_num_mortars += 1

                            # Last entry is the large element.
                            mortars.neighbor_ids[end, local_num_mortars] = current_index + 1

                            init_mortar_neighbor_ids!(mortars, iface, dual_faces[1],
                                                      orientation, neighbor_ielements,
                                                      local_num_mortars)

                            init_mortar_node_indices!(mortars, (dual_faces[1], iface),
                                                      orientation, local_num_mortars)

                            # else: `level > neighbor_level` is skipped since we visit the mortar interface only once.
                        end

                        # MPI interface or MPI mortar.
                    else

                        # MPI interface.
                        if level == neighbor_level
                            local_num_mpi_conform += 1

                            neighbor_global_ghost_itree = ghost_global_treeids[findlast(ghost_tree_element_offsets .<=
                                                                                        neighbor_ielements[1])]

                            neighbor_linear_id = neighbor_global_ghost_itree *
                                                 max_tree_num_elements +
                                                 t8_element_get_linear_id(neighbor_scheme,
                                                                          neighbor_leaves[1],
                                                                          max_level)

                            if current_linear_id < neighbor_linear_id
                                local_side = 1
                                smaller_iface = iface
                                smaller_linear_id = current_linear_id
                                faces = (iface, dual_faces[1])
                            else
                                local_side = 2
                                smaller_iface = dual_faces[1]
                                smaller_linear_id = neighbor_linear_id
                                faces = (dual_faces[1], iface)
                            end

                            global_interface_id = 2 * ndims(mesh) * smaller_linear_id +
                                                  smaller_iface

                            mpi_mesh_info.mpi_interfaces.local_neighbor_ids[local_num_mpi_conform] = current_index +
                                                                                                     1
                            mpi_mesh_info.mpi_interfaces.local_sides[local_num_mpi_conform] = local_side

                            init_mpi_interface_node_indices!(mpi_mesh_info.mpi_interfaces,
                                                             faces, local_side, orientation,
                                                             local_num_mpi_conform)

                            neighbor_rank = remotes[findlast(ghost_remote_first_elem .<=
                                                             neighbor_ielements[1])]
                            mpi_mesh_info.neighbor_ranks_interface[local_num_mpi_conform] = neighbor_rank

                            mpi_mesh_info.global_interface_ids[local_num_mpi_conform] = global_interface_id

                            # MPI Mortar: from larger element point of view
                        elseif level < neighbor_level
                            local_num_mpi_mortars += 1

                            global_mortar_id = 2 * ndims(mesh) * current_linear_id + iface

                            neighbor_ids = neighbor_ielements .+ 1

                            local_neighbor_positions = findall(neighbor_ids .<=
                                                               num_local_elements)
                            local_neighbor_ids = [neighbor_ids[i]
                                                  for i in local_neighbor_positions]
                            local_neighbor_positions = [map_iface_to_ichild_to_position[dual_faces[1] + 1][t8_element_child_id(neighbor_scheme, neighbor_leaves[i]) + 1]
                                                        for i in local_neighbor_positions]

                            # Last entry is the large element.
                            push!(local_neighbor_ids, current_index + 1)
                            push!(local_neighbor_positions, 2^(ndims(mesh) - 1) + 1)

                            mpi_mesh_info.mpi_mortars.local_neighbor_ids[local_num_mpi_mortars] = local_neighbor_ids
                            mpi_mesh_info.mpi_mortars.local_neighbor_positions[local_num_mpi_mortars] = local_neighbor_positions

                            init_mortar_node_indices!(mpi_mesh_info.mpi_mortars,
                                                      (dual_faces[1], iface), orientation,
                                                      local_num_mpi_mortars)

                            neighbor_ranks = [remotes[findlast(ghost_remote_first_elem .<=
                                                               ineighbor_ghost)]
                                              for ineighbor_ghost in filter(x -> x >=
                                                                                 num_local_elements,
                                                                            neighbor_ielements)]
                            mpi_mesh_info.neighbor_ranks_mortar[local_num_mpi_mortars] = neighbor_ranks

                            mpi_mesh_info.global_mortar_ids[local_num_mpi_mortars] = global_mortar_id

                            # MPI Mortar: from smaller elements point of view
                        else
                            neighbor_global_ghost_itree = ghost_global_treeids[findlast(ghost_tree_element_offsets .<=
                                                                                        neighbor_ielements[1])]
                            neighbor_linear_id = neighbor_global_ghost_itree *
                                                 max_tree_num_elements +
                                                 t8_element_get_linear_id(neighbor_scheme,
                                                                          neighbor_leaves[1],
                                                                          max_level)
                            global_mortar_id = 2 * ndims(mesh) * neighbor_linear_id +
                                               dual_faces[1]

                            if global_mortar_id in visited_global_mortar_ids
                                local_mpi_mortar_id = global_mortar_id_to_local[global_mortar_id]

                                push!(mpi_mesh_info.mpi_mortars.local_neighbor_ids[local_mpi_mortar_id],
                                      current_index + 1)
                                push!(mpi_mesh_info.mpi_mortars.local_neighbor_positions[local_mpi_mortar_id],
                                      map_iface_to_ichild_to_position[iface + 1][t8_element_child_id(eclass_scheme, element) + 1])
                            else
                                local_num_mpi_mortars += 1
                                local_mpi_mortar_id = local_num_mpi_mortars
                                push!(visited_global_mortar_ids, global_mortar_id)
                                global_mortar_id_to_local[global_mortar_id] = local_mpi_mortar_id

                                mpi_mesh_info.mpi_mortars.local_neighbor_ids[local_mpi_mortar_id] = [
                                    current_index + 1
                                ]
                                mpi_mesh_info.mpi_mortars.local_neighbor_positions[local_mpi_mortar_id] = [
                                    map_iface_to_ichild_to_position[iface + 1][t8_element_child_id(eclass_scheme, element) + 1]
                                ]
                                init_mortar_node_indices!(mpi_mesh_info.mpi_mortars,
                                                          (iface, dual_faces[1]),
                                                          orientation, local_mpi_mortar_id)

                                neighbor_ranks = [
                                    remotes[findlast(ghost_remote_first_elem .<=
                                                     neighbor_ielements[1])]
                                ]
                                mpi_mesh_info.neighbor_ranks_mortar[local_mpi_mortar_id] = neighbor_ranks

                                mpi_mesh_info.global_mortar_ids[local_mpi_mortar_id] = global_mortar_id
                            end
                        end
                    end

                    t8_element_destroy(neighbor_scheme, num_neighbors, neighbor_leaves)
                    t8_free(dual_faces_ref[])
                    t8_free(pneighbor_leaves_ref[])
                    t8_free(pelement_indices_ref[])
                end # num_neighbors
            end # for iface

            current_index += 1
        end # for ielement
    end # for itree

    return nothing
end

function get_levels(mesh::T8codeMesh)
    return trixi_t8_get_local_element_levels(mesh.forest)
end

function get_cmesh_info(mesh::T8codeMesh)
    @assert t8_forest_is_committed(mesh.forest) == 1
    cmesh = t8_forest_get_cmesh(mesh.forest)
    return get_cmesh_info(cmesh, ndims(mesh))
end

# Note, `cmesh` is not partitioned as of now.
# Every MPI rank has a full copy of the `cmesh`.
function get_cmesh_info(cmesh::Ptr{t8_cmesh}, ndims)
    num_trees = t8_cmesh_get_num_trees(cmesh)
    num_faces = 2 * ndims

    num_interfaces = 0

    dual_face_ref = Ref{Cint}()
    orientation_ref = Ref{Cint}()

    # Count connected faces.
    for itree in 0:(num_trees - 1)
        for iface in 0:(num_faces - 1)
            neigh_itree = t8_cmesh_get_face_neighbor(cmesh, itree, iface, dual_face_ref,
                                                     C_NULL)
            if itree < neigh_itree || itree == neigh_itree && iface < dual_face_ref[]
                num_interfaces += 1
            end
        end
    end

    # Allocate arrays.
    treeIDs = zeros(Int, num_interfaces)
    neighIDs = zeros(Int, num_interfaces)
    orientations = zeros(Int8, num_interfaces)
    faces = zeros(Int8, num_interfaces)
    duals = zeros(Int8, num_interfaces)

    itf_index = 0 # interface index

    for itree in 0:(num_trees - 1)
        for iface in 0:(num_faces - 1)
            neigh_itree = t8_cmesh_get_face_neighbor(cmesh, itree, iface, dual_face_ref,
                                                     orientation_ref)

            if itree < neigh_itree || itree == neigh_itree && iface < dual_face_ref[]
                itf_index += 1
                treeIDs[itf_index] = itree
                neighIDs[itf_index] = neigh_itree
                orientations[itf_index] = orientation_ref[]
                faces[itf_index] = iface
                duals[itf_index] = dual_face_ref[]
            end
        end
    end

    return treeIDs, neighIDs, faces, duals, orientations
end<|MERGE_RESOLUTION|>--- conflicted
+++ resolved
@@ -17,10 +17,6 @@
     const nodes::SVector{NNODES, RealT}
     const boundary_names::Array{Symbol, 2} # [face direction, tree]
 
-<<<<<<< HEAD
-    boundary_names::Array{Symbol, 2} # [face direction, tree]
-=======
->>>>>>> 3fea822f
     current_filename::String
 
     # These guys are set in `fill_mesh_info`
@@ -39,15 +35,6 @@
                                RealT = Float64) where {NDIMS}
         is_parallel = mpi_isparallel() ? True() : False()
         mesh = new{NDIMS, RealT, typeof(is_parallel), NDIMS + 2, length(nodes)}(T8code.ForestWrapper(forest),
-<<<<<<< HEAD
-                                                                                is_parallel)
-
-        mesh.tree_node_coordinates = tree_node_coordinates
-        mesh.nodes = nodes
-        mesh.boundary_names = boundary_names
-        mesh.current_filename = current_filename
-        mesh.unsaved_changes = true
-=======
                                                                                 is_parallel,
                                                                                 tree_node_coordinates,
                                                                                 nodes,
@@ -59,7 +46,6 @@
                                                                                 -1, # nmpiinterfaces
                                                                                 -1, # nmpimortars
                                                                                 true)
->>>>>>> 3fea822f
 
         finalizer(mesh) do mesh
             # In serial mode we can finalize the forest right away. In parallel
