"""
    T8codeMesh{NDIMS} <: AbstractMesh{NDIMS}

An unstructured curved mesh based on trees that uses the C library 
['t8code'](https://github.com/DLR-AMR/t8code)
to manage trees and mesh refinement.
"""
mutable struct T8codeMesh{NDIMS, RealT <: Real, IsParallel, NDIMSP2, NNODES} <:
               AbstractMesh{NDIMS}
    cmesh       :: Ptr{t8_cmesh} # cpointer to coarse mesh
    scheme      :: Ptr{t8_eclass_scheme} # cpointer to element scheme
    forest      :: Ptr{t8_forest} # cpointer to forest
    is_parallel :: IsParallel

    unsaved_changes::Bool

    # This specifies the geometry interpolation for each tree.
    tree_node_coordinates::Array{RealT, NDIMSP2} # [dimension, i, j, k, tree]

    # Stores the quadrature nodes.
    nodes::SVector{NNODES, RealT}

    boundary_names   :: Array{Symbol, 2}      # [face direction, tree]
    current_filename :: String

    ninterfaces :: Int
    nmortars    :: Int
    nboundaries :: Int

    function T8codeMesh{NDIMS}(cmesh, scheme, forest, tree_node_coordinates, nodes,
                               boundary_names,
                               current_filename) where {NDIMS}
        is_parallel = False()

        mesh = new{NDIMS, Float64, typeof(is_parallel), NDIMS + 2, length(nodes)}(cmesh,
                                                                                  scheme,
                                                                                  forest,
                                                                                  is_parallel)

        mesh.nodes = nodes
        mesh.boundary_names = boundary_names
        mesh.current_filename = current_filename
        mesh.tree_node_coordinates = tree_node_coordinates

        finalizer(mesh) do mesh
            # When finalizing `mesh.forest`, `mesh.scheme` and `mesh.cmesh` are
            # also cleaned up from within `t8code`. The cleanup code for
            # `cmesh` does some MPI calls for deallocating shared memory
            # arrays. Due to garbage collection in Julia the order of shutdown
            # is not deterministic. The following code might happen after MPI
            # is already in finalized state.
            # If the environment variable `TRIXI_T8CODE_SC_FINALIZE` is set the
            # `finalize_hook` of the MPI module takes care of the cleanup. See
            # further down. However, this might cause a pile-up of `mesh`
            # objects during long-running sessions.
            if !MPI.Finalized()
                trixi_t8_unref_forest(mesh.forest)
            end
        end

        # This finalizer call is only recommended during development and not for
        # production runs, especially long-running sessions since a reference to
        # the `mesh` object will be kept throughout the lifetime of the session.
        # See comments in `init_t8code()` in file `src/auxiliary/t8code.jl` for
        # more information.
        if haskey(ENV, "TRIXI_T8CODE_SC_FINALIZE")
            MPI.add_finalize_hook!() do
                trixi_t8_unref_forest(mesh.forest)
            end
        end

        return mesh
    end
end

const SerialT8codeMesh{NDIMS} = T8codeMesh{NDIMS, <:Real, <:False}
@inline mpi_parallel(mesh::SerialT8codeMesh) = False()

@inline Base.ndims(::T8codeMesh{NDIMS}) where {NDIMS} = NDIMS
@inline Base.real(::T8codeMesh{NDIMS, RealT}) where {NDIMS, RealT} = RealT

@inline ntrees(mesh::T8codeMesh) = Int(t8_forest_get_num_local_trees(mesh.forest))
@inline ncells(mesh::T8codeMesh) = Int(t8_forest_get_local_num_elements(mesh.forest))
@inline ninterfaces(mesh::T8codeMesh) = mesh.ninterfaces
@inline nmortars(mesh::T8codeMesh) = mesh.nmortars
@inline nboundaries(mesh::T8codeMesh) = mesh.nboundaries

function Base.show(io::IO, mesh::T8codeMesh)
    print(io, "T8codeMesh{", ndims(mesh), ", ", real(mesh), "}")
end

function Base.show(io::IO, ::MIME"text/plain", mesh::T8codeMesh)
    if get(io, :compact, false)
        show(io, mesh)
    else
        setup = [
            "#trees" => ntrees(mesh),
            "current #cells" => ncells(mesh),
            "polydeg" => length(mesh.nodes) - 1,
        ]
        summary_box(io,
                    "T8codeMesh{" * string(ndims(mesh)) * ", " * string(real(mesh)) * "}",
                    setup)
    end
end

"""
    T8codeMesh(trees_per_dimension; polydeg, mapping=identity,
               RealT=Float64, initial_refinement_level=0, periodicity=true)

Create a structured potentially curved 'T8codeMesh' of the specified size.

Non-periodic boundaries will be called ':x_neg', ':x_pos', ':y_neg', ':y_pos', ':z_neg', ':z_pos'.

# Arguments
- 'trees_per_dimension::NTupleE{NDIMS, Int}': the number of trees in each dimension.
- 'polydeg::Integer': polynomial degree used to store the geometry of the mesh.
                      The mapping will be approximated by an interpolation polynomial
                      of the specified degree for each tree.
- 'mapping': a function of 'NDIMS' variables to describe the mapping that transforms
             the reference mesh ('[-1, 1]^n') to the physical domain.
- 'RealT::Type': the type that should be used for coordinates.
- 'initial_refinement_level::Integer': refine the mesh uniformly to this level before the simulation starts.
- 'periodicity': either a 'Bool' deciding if all of the boundaries are periodic or an 'NTuple{NDIMS, Bool}'
                 deciding for each dimension if the boundaries in this dimension are periodic.
"""
function T8codeMesh(trees_per_dimension; polydeg,
                    mapping = nothing, RealT = Float64, initial_refinement_level = 0,
                    periodicity = true)
    NDIMS = length(trees_per_dimension)

    # Convert periodicity to a Tuple of a Bool for every dimension
    if all(periodicity)
        # Also catches case where periodicity = true
        periodicity = ntuple(_ -> true, NDIMS)
    elseif !any(periodicity)
        # Also catches case where periodicity = false
        periodicity = ntuple(_ -> false, NDIMS)
    else
        # Default case if periodicity is an iterable
        periodicity = Tuple(periodicity)
    end

    if NDIMS == 2
        conn = T8code.Libt8.p4est_connectivity_new_brick(trees_per_dimension...,
                                                         periodicity...)
        do_partition = 0
        cmesh = t8_cmesh_new_from_p4est(conn, mpi_comm(), do_partition)
        T8code.Libt8.p4est_connectivity_destroy(conn)
    elseif NDIMS == 3
        conn = T8code.Libt8.p8est_connectivity_new_brick(trees_per_dimension...,
                                                         periodicity...)
        do_partition = 0
        cmesh = t8_cmesh_new_from_p8est(conn, mpi_comm(), do_partition)
        T8code.Libt8.p8est_connectivity_destroy(conn)
    end

    scheme = t8_scheme_new_default_cxx()
    forest = t8_forest_new_uniform(cmesh, scheme, initial_refinement_level, 0, mpi_comm())

    basis = LobattoLegendreBasis(RealT, polydeg)
    nodes = basis.nodes

    tree_node_coordinates = Array{RealT, NDIMS + 2}(undef, NDIMS,
                                                    ntuple(_ -> length(nodes), NDIMS)...,
                                                    prod(trees_per_dimension))

    # Get cell length in reference mesh: Omega_ref = [-1,1]^2.
    dx = [2 / n for n in trees_per_dimension]

    num_local_trees = t8_cmesh_get_num_local_trees(cmesh)

    # Non-periodic boundaries.
    boundary_names = fill(Symbol("---"), 2 * NDIMS, prod(trees_per_dimension))

<<<<<<< HEAD
    if mapping == nothing
=======
    if mapping === nothing
>>>>>>> ccdd90e5
        mapping_ = coordinates2mapping(ntuple(_ -> -1.0, NDIMS), ntuple(_ -> 1.0, NDIMS))
    else
        mapping_ = mapping
    end

    for itree in 1:num_local_trees
        veptr = t8_cmesh_get_tree_vertices(cmesh, itree - 1)
        verts = unsafe_wrap(Array, veptr, (3, 1 << NDIMS))

        if NDIMS == 2
            # Calculate node coordinates of reference mesh.
            cell_x_offset = (verts[1, 1] - 0.5 * (trees_per_dimension[1] - 1)) * dx[1]
            cell_y_offset = (verts[2, 1] - 0.5 * (trees_per_dimension[2] - 1)) * dx[2]

            for j in eachindex(nodes), i in eachindex(nodes)
                tree_node_coordinates[:, i, j, itree] .= mapping_(cell_x_offset +
                                                                  dx[1] * nodes[i] / 2,
                                                                  cell_y_offset +
                                                                  dx[2] * nodes[j] / 2)
            end
        elseif NDIMS == 3
            cell_x_offset = (verts[1, 1] - 0.5 * (trees_per_dimension[1] - 1)) * dx[1]
            cell_y_offset = (verts[2, 1] - 0.5 * (trees_per_dimension[2] - 1)) * dx[2]
            cell_z_offset = (verts[3, 1] - 0.5 * (trees_per_dimension[3] - 1)) * dx[3]

            for k in eachindex(nodes), j in eachindex(nodes), i in eachindex(nodes)
                tree_node_coordinates[:, i, j, k, itree] .= mapping_(cell_x_offset +
                                                                     dx[1] * nodes[i] / 2,
                                                                     cell_y_offset +
                                                                     dx[2] * nodes[j] / 2,
                                                                     cell_z_offset +
                                                                     dx[3] * nodes[k] / 2)
            end
        else
            throw(ArgumentError("NDIMS should be 2 or 3."))
        end

        if !periodicity[1]
            boundary_names[1, itree] = :x_neg
            boundary_names[2, itree] = :x_pos
        end

        if !periodicity[2]
            boundary_names[3, itree] = :y_neg
            boundary_names[4, itree] = :y_pos
        end

        if NDIMS > 2
            if !periodicity[3]
                boundary_names[5, itree] = :z_neg
                boundary_names[6, itree] = :z_pos
            end
        end
    end

    return T8codeMesh{NDIMS}(cmesh, scheme, forest, tree_node_coordinates, nodes,
                             boundary_names, "")
end

"""
    T8codeMesh{NDIMS}(cmesh::Ptr{t8_cmesh},
                     mapping=nothing, polydeg=1, RealT=Float64,
                     initial_refinement_level=0)

Main mesh constructor for the `T8codeMesh` that imports an unstructured,
conforming mesh from a `t8_cmesh` data structure.

# Arguments
- `cmesh::Ptr{t8_cmesh}`: Pointer to a cmesh object.
- `mapping`: a function of `NDIMS` variables to describe the mapping that transforms
             the imported mesh to the physical domain. Use `nothing` for the identity map.
- `polydeg::Integer`: polynomial degree used to store the geometry of the mesh.
                      The mapping will be approximated by an interpolation polynomial
                      of the specified degree for each tree.
                      The default of `1` creates an uncurved geometry. Use a higher value if the mapping
                      will curve the imported uncurved mesh.
- `RealT::Type`: the type that should be used for coordinates.
- `initial_refinement_level::Integer`: refine the mesh uniformly to this level before the simulation starts.
"""
function T8codeMesh{NDIMS}(cmesh::Ptr{t8_cmesh};
                           mapping = nothing, polydeg = 1, RealT = Float64,
                           initial_refinement_level = 0) where {NDIMS}
    scheme = t8_scheme_new_default_cxx()
    forest = t8_forest_new_uniform(cmesh, scheme, initial_refinement_level, 0, mpi_comm())

    basis = LobattoLegendreBasis(RealT, polydeg)
    nodes = basis.nodes

    num_local_trees = t8_cmesh_get_num_local_trees(cmesh)

    tree_node_coordinates = Array{RealT, NDIMS + 2}(undef, NDIMS,
                                                    ntuple(_ -> length(nodes), NDIMS)...,
                                                    num_local_trees)

    nodes_in = [-1.0, 1.0]
    matrix = polynomial_interpolation_matrix(nodes_in, nodes)

    if NDIMS == 2
        data_in = Array{RealT, 3}(undef, 2, 2, 2)
        tmp1 = zeros(RealT, 2, length(nodes), length(nodes_in))

        for itree in 0:(num_local_trees - 1)
            veptr = t8_cmesh_get_tree_vertices(cmesh, itree)
            verts = unsafe_wrap(Array, veptr, (3, 1 << NDIMS))

            u = verts[:, 2] - verts[:, 1]
            v = verts[:, 3] - verts[:, 1]
            w = [0.0, 0.0, 1.0]

            vol = dot(cross(u, v), w)

            if vol < 0.0
                @warn "Discovered negative volumes in `cmesh`: vol = $vol"
            end

            # Tree vertices are stored in z-order.
            @views data_in[:, 1, 1] .= verts[1:2, 1]
            @views data_in[:, 2, 1] .= verts[1:2, 2]
            @views data_in[:, 1, 2] .= verts[1:2, 3]
            @views data_in[:, 2, 2] .= verts[1:2, 4]

            # Interpolate corner coordinates to specified nodes.
            multiply_dimensionwise!(view(tree_node_coordinates, :, :, :, itree + 1),
                                    matrix, matrix,
                                    data_in,
                                    tmp1)
        end

    elseif NDIMS == 3
        data_in = Array{RealT, 4}(undef, 3, 2, 2, 2)
        tmp1 = zeros(RealT, 3, length(nodes), length(nodes_in), length(nodes_in))

        for itree in 0:(num_local_trees - 1)
            veptr = t8_cmesh_get_tree_vertices(cmesh, itree)
            verts = unsafe_wrap(Array, veptr, (3, 1 << NDIMS))

            # Tree vertices are stored in z-order.
            @views data_in[:, 1, 1, 1] .= verts[1:3, 1]
            @views data_in[:, 2, 1, 1] .= verts[1:3, 2]
            @views data_in[:, 1, 2, 1] .= verts[1:3, 3]
            @views data_in[:, 2, 2, 1] .= verts[1:3, 4]

            @views data_in[:, 1, 1, 2] .= verts[1:3, 5]
            @views data_in[:, 2, 1, 2] .= verts[1:3, 6]
            @views data_in[:, 1, 2, 2] .= verts[1:3, 7]
            @views data_in[:, 2, 2, 2] .= verts[1:3, 8]

            # Interpolate corner coordinates to specified nodes.
            multiply_dimensionwise!(view(tree_node_coordinates, :, :, :, :, itree + 1),
                                    matrix, matrix, matrix,
                                    data_in,
                                    tmp1)
        end
    else
        throw(ArgumentError("NDIMS should be 2 or 3."))
    end

    map_node_coordinates!(tree_node_coordinates, mapping)

    # There's no simple and generic way to distinguish boundaries. Name all of them :all.
    boundary_names = fill(:all, 2 * NDIMS, num_local_trees)

    return T8codeMesh{NDIMS}(cmesh, scheme, forest, tree_node_coordinates, nodes,
                             boundary_names, "")
end

"""
    T8codeMesh{NDIMS}(conn::Ptr{p4est_connectivity},
                      mapping=nothing, polydeg=1, RealT=Float64,
                      initial_refinement_level=0)

Main mesh constructor for the `T8codeMesh` that imports an unstructured,
conforming mesh from a `p4est_connectivity` data structure.

# Arguments
- `conn::Ptr{p4est_connectivity}`: Pointer to a P4est connectivity object.
- `mapping`: a function of `NDIMS` variables to describe the mapping that transforms
             the imported mesh to the physical domain. Use `nothing` for the identity map.
- `polydeg::Integer`: polynomial degree used to store the geometry of the mesh.
                      The mapping will be approximated by an interpolation polynomial
                      of the specified degree for each tree.
                      The default of `1` creates an uncurved geometry. Use a higher value if the mapping
                      will curve the imported uncurved mesh.
- `RealT::Type`: the type that should be used for coordinates.
- `initial_refinement_level::Integer`: refine the mesh uniformly to this level before the simulation starts.
"""
<<<<<<< HEAD
function T8codeMesh(conn::Ptr{p4est_connectivity}; kwargs...)
=======
function T8codeMesh{NDIMS}(conn::Ptr{p4est_connectivity}; kwargs...) where {NDIMS}
    @assert NDIMS == 2 # Only support for NDIMS = 2.

>>>>>>> ccdd90e5
    cmesh = t8_cmesh_new_from_p4est(conn, mpi_comm(), 0)

    return T8codeMesh{2}(cmesh; kwargs...)
end

"""
    T8codeMesh{NDIMS}(conn::Ptr{p8est_connectivity},
                      mapping=nothing, polydeg=1, RealT=Float64,
                      initial_refinement_level=0)

Main mesh constructor for the `T8codeMesh` that imports an unstructured,
conforming mesh from a `p4est_connectivity` data structure.

# Arguments
- `conn::Ptr{p4est_connectivity}`: Pointer to a P4est connectivity object.
- `mapping`: a function of `NDIMS` variables to describe the mapping that transforms
             the imported mesh to the physical domain. Use `nothing` for the identity map.
- `polydeg::Integer`: polynomial degree used to store the geometry of the mesh.
                      The mapping will be approximated by an interpolation polynomial
                      of the specified degree for each tree.
                      The default of `1` creates an uncurved geometry. Use a higher value if the mapping
                      will curve the imported uncurved mesh.
- `RealT::Type`: the type that should be used for coordinates.
- `initial_refinement_level::Integer`: refine the mesh uniformly to this level before the simulation starts.
"""
function T8codeMesh(conn::Ptr{p8est_connectivity}; kwargs...)
    cmesh = t8_cmesh_new_from_p8est(conn, mpi_comm(), 0)

    return T8codeMesh{3}(cmesh; kwargs...)
end

"""
    T8codeMesh{NDIMS}(conn::Ptr{p8est_connectivity},
                      mapping=nothing, polydeg=1, RealT=Float64,
                      initial_refinement_level=0)

Main mesh constructor for the `T8codeMesh` that imports an unstructured,
conforming mesh from a `p4est_connectivity` data structure.

# Arguments
- `conn::Ptr{p4est_connectivity}`: Pointer to a P4est connectivity object.
- `mapping`: a function of `NDIMS` variables to describe the mapping that transforms
             the imported mesh to the physical domain. Use `nothing` for the identity map.
- `polydeg::Integer`: polynomial degree used to store the geometry of the mesh.
                      The mapping will be approximated by an interpolation polynomial
                      of the specified degree for each tree.
                      The default of `1` creates an uncurved geometry. Use a higher value if the mapping
                      will curve the imported uncurved mesh.
- `RealT::Type`: the type that should be used for coordinates.
- `initial_refinement_level::Integer`: refine the mesh uniformly to this level before the simulation starts.
"""
function T8codeMesh{NDIMS}(conn::Ptr{p8est_connectivity}; kwargs...) where {NDIMS}
    @assert NDIMS == 3 # Only support for NDIMS = 3.

    cmesh = t8_cmesh_new_from_p8est(conn, mpi_comm(), 0)

    return T8codeMesh{NDIMS}(cmesh; kwargs...)
end

"""
    T8codeMesh{NDIMS}(meshfile::String;
                     mapping=nothing, polydeg=1, RealT=Float64,
                     initial_refinement_level=0)

Main mesh constructor for the `T8codeMesh` that imports an unstructured, conforming
mesh from a Gmsh mesh file (`.msh`).

# Arguments
- `meshfile::String`: path to a Gmsh mesh file.
- `mapping`: a function of `NDIMS` variables to describe the mapping that transforms
             the imported mesh to the physical domain. Use `nothing` for the identity map.
- `polydeg::Integer`: polynomial degree used to store the geometry of the mesh.
                      The mapping will be approximated by an interpolation polynomial
                      of the specified degree for each tree.
                      The default of `1` creates an uncurved geometry. Use a higher value if the mapping
                      will curve the imported uncurved mesh.
- `RealT::Type`: the type that should be used for coordinates.
- `initial_refinement_level::Integer`: refine the mesh uniformly to this level before the simulation starts.
"""
function T8codeMesh{NDIMS}(meshfile::String; kwargs...) where {NDIMS}

    # Prevent `t8code` from crashing Julia if the file doesn't exist.
    @assert isfile(meshfile)

    meshfile_prefix, meshfile_suffix = splitext(meshfile)

    cmesh = t8_cmesh_from_msh_file(meshfile_prefix, 0, mpi_comm(), NDIMS, 0, 0)

    return T8codeMesh{NDIMS}(cmesh; kwargs...)
end

# TODO: Just a placeholder. Will be implemented later when MPI is supported.
function balance!(mesh::T8codeMesh, init_fn = C_NULL)
    return nothing
end

# TODO: Just a placeholder. Will be implemented later when MPI is supported.
function partition!(mesh::T8codeMesh; allow_coarsening = true, weight_fn = C_NULL)
    return nothing
end<|MERGE_RESOLUTION|>--- conflicted
+++ resolved
@@ -173,11 +173,7 @@
     # Non-periodic boundaries.
     boundary_names = fill(Symbol("---"), 2 * NDIMS, prod(trees_per_dimension))
 
-<<<<<<< HEAD
-    if mapping == nothing
-=======
     if mapping === nothing
->>>>>>> ccdd90e5
         mapping_ = coordinates2mapping(ntuple(_ -> -1.0, NDIMS), ntuple(_ -> 1.0, NDIMS))
     else
         mapping_ = mapping
@@ -364,13 +360,7 @@
 - `RealT::Type`: the type that should be used for coordinates.
 - `initial_refinement_level::Integer`: refine the mesh uniformly to this level before the simulation starts.
 """
-<<<<<<< HEAD
 function T8codeMesh(conn::Ptr{p4est_connectivity}; kwargs...)
-=======
-function T8codeMesh{NDIMS}(conn::Ptr{p4est_connectivity}; kwargs...) where {NDIMS}
-    @assert NDIMS == 2 # Only support for NDIMS = 2.
-
->>>>>>> ccdd90e5
     cmesh = t8_cmesh_new_from_p4est(conn, mpi_comm(), 0)
 
     return T8codeMesh{2}(cmesh; kwargs...)
@@ -403,34 +393,6 @@
 end
 
 """
-    T8codeMesh{NDIMS}(conn::Ptr{p8est_connectivity},
-                      mapping=nothing, polydeg=1, RealT=Float64,
-                      initial_refinement_level=0)
-
-Main mesh constructor for the `T8codeMesh` that imports an unstructured,
-conforming mesh from a `p4est_connectivity` data structure.
-
-# Arguments
-- `conn::Ptr{p4est_connectivity}`: Pointer to a P4est connectivity object.
-- `mapping`: a function of `NDIMS` variables to describe the mapping that transforms
-             the imported mesh to the physical domain. Use `nothing` for the identity map.
-- `polydeg::Integer`: polynomial degree used to store the geometry of the mesh.
-                      The mapping will be approximated by an interpolation polynomial
-                      of the specified degree for each tree.
-                      The default of `1` creates an uncurved geometry. Use a higher value if the mapping
-                      will curve the imported uncurved mesh.
-- `RealT::Type`: the type that should be used for coordinates.
-- `initial_refinement_level::Integer`: refine the mesh uniformly to this level before the simulation starts.
-"""
-function T8codeMesh{NDIMS}(conn::Ptr{p8est_connectivity}; kwargs...) where {NDIMS}
-    @assert NDIMS == 3 # Only support for NDIMS = 3.
-
-    cmesh = t8_cmesh_new_from_p8est(conn, mpi_comm(), 0)
-
-    return T8codeMesh{NDIMS}(cmesh; kwargs...)
-end
-
-"""
     T8codeMesh{NDIMS}(meshfile::String;
                      mapping=nothing, polydeg=1, RealT=Float64,
                      initial_refinement_level=0)
