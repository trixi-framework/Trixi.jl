# By default, Julia/LLVM does not use fused multiply-add operations (FMAs).
# Since these FMAs can increase the performance of many numerical algorithms,
# we need to opt-in explicitly.
# See https://ranocha.de/blog/Optimizing_EC_Trixi for further details.
@muladd begin
#! format: noindent

# Save current mesh with some context information as an HDF5 file.
function save_mesh_file(mesh::Union{TreeMesh, P4estMesh}, output_directory,
                        timestep = 0)
    save_mesh_file(mesh, output_directory, timestep, mpi_parallel(mesh))
end

function save_mesh_file(mesh::TreeMesh, output_directory, timestep,
                        mpi_parallel::False)
    # Create output directory (if it does not exist)
    mkpath(output_directory)

    # Determine file name based on existence of meaningful time step
    if timestep > 0
        filename = joinpath(output_directory, @sprintf("mesh_%06d.h5", timestep))
    else
        filename = joinpath(output_directory, "mesh.h5")
    end

    # Open file (clobber existing content)
    h5open(filename, "w") do file
        # Add context information as attributes
        n_cells = length(mesh.tree)
        attributes(file)["mesh_type"] = get_name(mesh)
        attributes(file)["ndims"] = ndims(mesh)
        attributes(file)["n_cells"] = n_cells
        attributes(file)["n_leaf_cells"] = count_leaf_cells(mesh.tree)
        attributes(file)["minimum_level"] = minimum_level(mesh.tree)
        attributes(file)["maximum_level"] = maximum_level(mesh.tree)
        attributes(file)["center_level_0"] = mesh.tree.center_level_0
        attributes(file)["length_level_0"] = mesh.tree.length_level_0
        attributes(file)["periodicity"] = collect(mesh.tree.periodicity)

        # Add tree data
        file["parent_ids"] = @view mesh.tree.parent_ids[1:n_cells]
        file["child_ids"] = @view mesh.tree.child_ids[:, 1:n_cells]
        file["neighbor_ids"] = @view mesh.tree.neighbor_ids[:, 1:n_cells]
        file["levels"] = @view mesh.tree.levels[1:n_cells]
        file["coordinates"] = @view mesh.tree.coordinates[:, 1:n_cells]
    end

    return filename
end

# Save current mesh with some context information as an HDF5 file.
function save_mesh_file(mesh::TreeMesh, output_directory, timestep,
                        mpi_parallel::True)
    # Create output directory (if it does not exist)
    mpi_isroot() && mkpath(output_directory)

    # Determine file name based on existence of meaningful time step
    if timestep >= 0
        filename = joinpath(output_directory, @sprintf("mesh_%06d.h5", timestep))
    else
        filename = joinpath(output_directory, "mesh.h5")
    end

    # Since the mesh is replicated on all ranks, only save from MPI root
    if !mpi_isroot()
        return filename
    end

    # Open file (clobber existing content)
    h5open(filename, "w") do file
        # Add context information as attributes
        n_cells = length(mesh.tree)
        attributes(file)["mesh_type"] = get_name(mesh)
        attributes(file)["ndims"] = ndims(mesh)
        attributes(file)["n_cells"] = n_cells
        attributes(file)["n_leaf_cells"] = count_leaf_cells(mesh.tree)
        attributes(file)["minimum_level"] = minimum_level(mesh.tree)
        attributes(file)["maximum_level"] = maximum_level(mesh.tree)
        attributes(file)["center_level_0"] = mesh.tree.center_level_0
        attributes(file)["length_level_0"] = mesh.tree.length_level_0
        attributes(file)["periodicity"] = collect(mesh.tree.periodicity)

        # Add tree data
        file["parent_ids"] = @view mesh.tree.parent_ids[1:n_cells]
        file["child_ids"] = @view mesh.tree.child_ids[:, 1:n_cells]
        file["neighbor_ids"] = @view mesh.tree.neighbor_ids[:, 1:n_cells]
        file["levels"] = @view mesh.tree.levels[1:n_cells]
        file["coordinates"] = @view mesh.tree.coordinates[:, 1:n_cells]
    end

    return filename
end

# Does not save the mesh itself to an HDF5 file. Instead saves important attributes
# of the mesh, like its size and the type of boundary mapping function.
# Then, within Trixi2Vtk, the StructuredMesh and its node coordinates are reconstructured from
# these attributes for plotting purposes
<<<<<<< HEAD
function save_mesh_file(mesh::StructuredMesh, output_directory; system="")
  # Create output directory (if it does not exist)
  mkpath(output_directory)

  if isempty(system)
    filename = joinpath(output_directory, "mesh.h5")
  else
    filename = joinpath(output_directory, @sprintf("mesh_%s.h5", system))
  end
=======
function save_mesh_file(mesh::StructuredMesh, output_directory)
    # Create output directory (if it does not exist)
    mkpath(output_directory)

    filename = joinpath(output_directory, "mesh.h5")
>>>>>>> 2bc1cc68

    # Open file (clobber existing content)
    h5open(filename, "w") do file
        # Add context information as attributes
        attributes(file)["mesh_type"] = get_name(mesh)
        attributes(file)["ndims"] = ndims(mesh)
        attributes(file)["size"] = collect(size(mesh))
        attributes(file)["mapping"] = mesh.mapping_as_string
    end

    return filename
end

# Does not save the mesh itself to an HDF5 file. Instead saves important attributes
# of the mesh, like its size and the corresponding `.mesh` file used to construct the mesh.
# Then, within Trixi2Vtk, the UnstructuredMesh2D and its node coordinates are reconstructured
# from these attributes for plotting purposes
function save_mesh_file(mesh::UnstructuredMesh2D, output_directory)
    # Create output directory (if it does not exist)
    mkpath(output_directory)

    filename = joinpath(output_directory, "mesh.h5")

    # Open file (clobber existing content)
    h5open(filename, "w") do file
        # Add context information as attributes
        attributes(file)["mesh_type"] = get_name(mesh)
        attributes(file)["ndims"] = ndims(mesh)
        attributes(file)["size"] = length(mesh)
        attributes(file)["mesh_filename"] = mesh.filename
        attributes(file)["periodicity"] = collect(mesh.periodicity)
    end

    return filename
end

# Does not save the mesh itself to an HDF5 file. Instead saves important attributes
# of the mesh, like its size and the type of boundary mapping function.
# Then, within Trixi2Vtk, the P4estMesh and its node coordinates are reconstructured from
# these attributes for plotting purposes
function save_mesh_file(mesh::P4estMesh, output_directory, timestep,
                        mpi_parallel::False)
    # Create output directory (if it does not exist)
    mkpath(output_directory)

    # Determine file name based on existence of meaningful time step
    if timestep > 0
        filename = joinpath(output_directory, @sprintf("mesh_%06d.h5", timestep))
        p4est_filename = @sprintf("p4est_data_%06d", timestep)
    else
        filename = joinpath(output_directory, "mesh.h5")
        p4est_filename = "p4est_data"
    end

    p4est_file = joinpath(output_directory, p4est_filename)

    # Save the complete connectivity and `p4est` data to disk.
    save_p4est!(p4est_file, mesh.p4est)

    # Open file (clobber existing content)
    h5open(filename, "w") do file
        # Add context information as attributes
        attributes(file)["mesh_type"] = get_name(mesh)
        attributes(file)["ndims"] = ndims(mesh)
        attributes(file)["p4est_file"] = p4est_filename

        file["tree_node_coordinates"] = mesh.tree_node_coordinates
        file["nodes"] = Vector(mesh.nodes) # the mesh uses `SVector`s for the nodes
        # to increase the runtime performance
        # but HDF5 can only handle plain arrays
        file["boundary_names"] = mesh.boundary_names .|> String
    end

    return filename
end

function save_mesh_file(mesh::P4estMesh, output_directory, timestep, mpi_parallel::True)
    # Create output directory (if it does not exist)
    mpi_isroot() && mkpath(output_directory)

    # Determine file name based on existence of meaningful time step
    if timestep > 0
        filename = joinpath(output_directory, @sprintf("mesh_%06d.h5", timestep))
        p4est_filename = @sprintf("p4est_data_%06d", timestep)
    else
        filename = joinpath(output_directory, "mesh.h5")
        p4est_filename = "p4est_data"
    end

    p4est_file = joinpath(output_directory, p4est_filename)

    # Save the complete connectivity/p4est data to disk.
    save_p4est!(p4est_file, mesh.p4est)

    # Since the mesh attributes are replicated on all ranks, only save from MPI root
    if !mpi_isroot()
        return filename
    end

    # Open file (clobber existing content)
    h5open(filename, "w") do file
        # Add context information as attributes
        attributes(file)["mesh_type"] = get_name(mesh)
        attributes(file)["ndims"] = ndims(mesh)
        attributes(file)["p4est_file"] = p4est_filename

        file["tree_node_coordinates"] = mesh.tree_node_coordinates
        file["nodes"] = Vector(mesh.nodes) # the mesh uses `SVector`s for the nodes
        # to increase the runtime performance
        # but HDF5 can only handle plain arrays
        file["boundary_names"] = mesh.boundary_names .|> String
    end

    return filename
end

"""
    load_mesh(restart_file::AbstractString; n_cells_max)

Load the mesh from the `restart_file`.
"""
function load_mesh(restart_file::AbstractString; n_cells_max = 0, RealT = Float64)
    if mpi_isparallel()
        mesh_file = get_restart_mesh_filename(restart_file, True())
        return load_mesh_parallel(mesh_file; n_cells_max = n_cells_max, RealT = RealT)
    else
        mesh_file = get_restart_mesh_filename(restart_file, False())
        load_mesh_serial(mesh_file; n_cells_max = n_cells_max, RealT = RealT)
    end
end

function load_mesh_serial(mesh_file::AbstractString; n_cells_max, RealT)
    ndims, mesh_type = h5open(mesh_file, "r") do file
        return read(attributes(file)["ndims"]),
               read(attributes(file)["mesh_type"])
    end

    if mesh_type == "TreeMesh"
        n_cells = h5open(mesh_file, "r") do file
            return read(attributes(file)["n_cells"])
        end
        mesh = TreeMesh(SerialTree{ndims}, max(n_cells, n_cells_max))
        load_mesh!(mesh, mesh_file)
    elseif mesh_type == "StructuredMesh"
        size_, mapping_as_string = h5open(mesh_file, "r") do file
            return read(attributes(file)["size"]),
                   read(attributes(file)["mapping"])
        end

        size = Tuple(size_)

        # TODO: `@eval` is evil
        # A temporary workaround to evaluate the code that defines the domain mapping in a local scope.
        # This prevents errors when multiple restart elixirs are executed in one session, where one
        # defines `mapping` as a variable, while the other defines it as a function.
        #
        # This should be replaced with something more robust and secure,
        # see https://github.com/trixi-framework/Trixi.jl/issues/541).
        expr = Meta.parse(mapping_as_string)
        if expr.head == :toplevel
            expr.head = :block
        end

        if ndims == 1
            mapping = @eval function (xi)
                $expr
                mapping(xi)
            end
        elseif ndims == 2
            mapping = @eval function (xi, eta)
                $expr
                mapping(xi, eta)
            end
        else # ndims == 3
            mapping = @eval function (xi, eta, zeta)
                $expr
                mapping(xi, eta, zeta)
            end
        end

        mesh = StructuredMesh(size, mapping; RealT = RealT, unsaved_changes = false,
                              mapping_as_string = mapping_as_string)
    elseif mesh_type == "UnstructuredMesh2D"
        mesh_filename, periodicity_ = h5open(mesh_file, "r") do file
            return read(attributes(file)["mesh_filename"]),
                   read(attributes(file)["periodicity"])
        end
        mesh = UnstructuredMesh2D(mesh_filename; RealT = RealT,
                                  periodicity = periodicity_,
                                  unsaved_changes = false)
    elseif mesh_type == "P4estMesh"
        p4est_filename, tree_node_coordinates,
        nodes, boundary_names_ = h5open(mesh_file, "r") do file
            return read(attributes(file)["p4est_file"]),
                   read(file["tree_node_coordinates"]),
                   read(file["nodes"]),
                   read(file["boundary_names"])
        end

        boundary_names = boundary_names_ .|> Symbol

        p4est_file = joinpath(dirname(mesh_file), p4est_filename)
        # Prevent Julia crashes when `p4est` can't find the file
        @assert isfile(p4est_file)

        p4est = load_p4est(p4est_file, Val(ndims))

        mesh = P4estMesh{ndims}(p4est, tree_node_coordinates,
                                nodes, boundary_names, "", false, true)
    else
        error("Unknown mesh type!")
    end

    return mesh
end

function load_mesh!(mesh::SerialTreeMesh, mesh_file::AbstractString)
    mesh.current_filename = mesh_file
    mesh.unsaved_changes = false

    # Read mesh file
    h5open(mesh_file, "r") do file
        # Set domain information
        mesh.tree.center_level_0 = read(attributes(file)["center_level_0"])
        mesh.tree.length_level_0 = read(attributes(file)["length_level_0"])
        mesh.tree.periodicity = Tuple(read(attributes(file)["periodicity"]))

        # Set length
        n_cells = read(attributes(file)["n_cells"])
        resize!(mesh.tree, n_cells)

        # Read in data
        mesh.tree.parent_ids[1:n_cells] = read(file["parent_ids"])
        mesh.tree.child_ids[:, 1:n_cells] = read(file["child_ids"])
        mesh.tree.neighbor_ids[:, 1:n_cells] = read(file["neighbor_ids"])
        mesh.tree.levels[1:n_cells] = read(file["levels"])
        mesh.tree.coordinates[:, 1:n_cells] = read(file["coordinates"])
    end

    return mesh
end

function load_mesh_parallel(mesh_file::AbstractString; n_cells_max, RealT)
    if mpi_isroot()
        ndims_, mesh_type = h5open(mesh_file, "r") do file
            return read(attributes(file)["ndims"]),
                   read(attributes(file)["mesh_type"])
        end
        MPI.Bcast!(Ref(ndims_), mpi_root(), mpi_comm())
        MPI.bcast(mesh_type, mpi_root(), mpi_comm())
    else
        ndims_ = MPI.Bcast!(Ref(0), mpi_root(), mpi_comm())[]
        mesh_type = MPI.bcast(nothing, mpi_root(), mpi_comm())
    end

    if mesh_type == "TreeMesh"
        if mpi_isroot()
            n_cells = h5open(mesh_file, "r") do file
                read(attributes(file)["n_cells"])
            end
            MPI.Bcast!(Ref(ndims_), mpi_root(), mpi_comm())
            MPI.Bcast!(Ref(n_cells), mpi_root(), mpi_comm())
        else
            ndims_ = MPI.Bcast!(Ref(0), mpi_root(), mpi_comm())[]
            n_cells = MPI.Bcast!(Ref(0), mpi_root(), mpi_comm())[]
        end

        mesh = TreeMesh(ParallelTree{ndims_}, max(n_cells, n_cells_max))
        load_mesh!(mesh, mesh_file)
    elseif mesh_type == "P4estMesh"
        if mpi_isroot()
            p4est_filename, tree_node_coordinates,
            nodes, boundary_names_ = h5open(mesh_file, "r") do file
                return read(attributes(file)["p4est_file"]),
                       read(file["tree_node_coordinates"]),
                       read(file["nodes"]),
                       read(file["boundary_names"])
            end

            boundary_names = boundary_names_ .|> Symbol

            p4est_file = joinpath(dirname(mesh_file), p4est_filename)

            data = (p4est_file, tree_node_coordinates, nodes, boundary_names)
            MPI.bcast(data, mpi_root(), mpi_comm())
        else
            data = MPI.bcast(nothing, mpi_root(), mpi_comm())
            p4est_file, tree_node_coordinates, nodes, boundary_names = data
        end

        # Prevent Julia crashes when `p4est` can't find the file
        @assert isfile(p4est_file)

        p4est = load_p4est(p4est_file, Val(ndims_))

        mesh = P4estMesh{ndims_}(p4est, tree_node_coordinates,
                                 nodes, boundary_names, "", false, true)
    else
        error("Unknown mesh type!")
    end

    return mesh
end

function load_mesh!(mesh::ParallelTreeMesh, mesh_file::AbstractString)
    mesh.current_filename = mesh_file
    mesh.unsaved_changes = false

    if mpi_isroot()
        h5open(mesh_file, "r") do file
            # Set domain information
            mesh.tree.center_level_0 = read(attributes(file)["center_level_0"])
            mesh.tree.length_level_0 = read(attributes(file)["length_level_0"])
            mesh.tree.periodicity = Tuple(read(attributes(file)["periodicity"]))
            MPI.Bcast!(collect(mesh.tree.center_level_0), mpi_root(), mpi_comm())
            MPI.Bcast!(collect(mesh.tree.length_level_0), mpi_root(), mpi_comm())
            MPI.Bcast!(collect(mesh.tree.periodicity), mpi_root(), mpi_comm())

            # Set length
            n_cells = read(attributes(file)["n_cells"])
            MPI.Bcast!(Ref(n_cells), mpi_root(), mpi_comm())
            resize!(mesh.tree, n_cells)

            # Read in data
            mesh.tree.parent_ids[1:n_cells] = read(file["parent_ids"])
            mesh.tree.child_ids[:, 1:n_cells] = read(file["child_ids"])
            mesh.tree.neighbor_ids[:, 1:n_cells] = read(file["neighbor_ids"])
            mesh.tree.levels[1:n_cells] = read(file["levels"])
            mesh.tree.coordinates[:, 1:n_cells] = read(file["coordinates"])
            @views MPI.Bcast!(mesh.tree.parent_ids[1:n_cells], mpi_root(), mpi_comm())
            @views MPI.Bcast!(mesh.tree.child_ids[:, 1:n_cells], mpi_root(), mpi_comm())
            @views MPI.Bcast!(mesh.tree.neighbor_ids[:, 1:n_cells], mpi_root(),
                              mpi_comm())
            @views MPI.Bcast!(mesh.tree.levels[1:n_cells], mpi_root(), mpi_comm())
            @views MPI.Bcast!(mesh.tree.coordinates[:, 1:n_cells], mpi_root(),
                              mpi_comm())
        end
    else # non-root ranks
        # Set domain information
        mesh.tree.center_level_0 = MPI.Bcast!(collect(mesh.tree.center_level_0),
                                              mpi_root(), mpi_comm())
        mesh.tree.length_level_0 = MPI.Bcast!(collect(mesh.tree.length_level_0),
                                              mpi_root(), mpi_comm())[1]
        mesh.tree.periodicity = Tuple(MPI.Bcast!(collect(mesh.tree.periodicity),
                                                 mpi_root(), mpi_comm()))

        # Set length
        n_cells = MPI.Bcast!(Ref(0), mpi_root(), mpi_comm())[]
        resize!(mesh.tree, n_cells)

        # Read in data
        @views MPI.Bcast!(mesh.tree.parent_ids[1:n_cells], mpi_root(), mpi_comm())
        @views MPI.Bcast!(mesh.tree.child_ids[:, 1:n_cells], mpi_root(), mpi_comm())
        @views MPI.Bcast!(mesh.tree.neighbor_ids[:, 1:n_cells], mpi_root(), mpi_comm())
        @views MPI.Bcast!(mesh.tree.levels[1:n_cells], mpi_root(), mpi_comm())
        @views MPI.Bcast!(mesh.tree.coordinates[:, 1:n_cells], mpi_root(), mpi_comm())
    end

    # Partition mesh
    partition!(mesh)

    return mesh
end
end # @muladd<|MERGE_RESOLUTION|>--- conflicted
+++ resolved
@@ -95,7 +95,6 @@
 # of the mesh, like its size and the type of boundary mapping function.
 # Then, within Trixi2Vtk, the StructuredMesh and its node coordinates are reconstructured from
 # these attributes for plotting purposes
-<<<<<<< HEAD
 function save_mesh_file(mesh::StructuredMesh, output_directory; system="")
   # Create output directory (if it does not exist)
   mkpath(output_directory)
@@ -105,13 +104,6 @@
   else
     filename = joinpath(output_directory, @sprintf("mesh_%s.h5", system))
   end
-=======
-function save_mesh_file(mesh::StructuredMesh, output_directory)
-    # Create output directory (if it does not exist)
-    mkpath(output_directory)
-
-    filename = joinpath(output_directory, "mesh.h5")
->>>>>>> 2bc1cc68
 
     # Open file (clobber existing content)
     h5open(filename, "w") do file
