--- conflicted
+++ resolved
@@ -309,8 +309,6 @@
     end
 
     return filename
-<<<<<<< HEAD
-=======
 end
 
 @inline get_VXYZ(md::StartUpDG.MeshData) = get_VXYZ(md.mesh_type)
@@ -323,10 +321,10 @@
 @inline get_EToV(mesh_type::StartUpDG.CurvedMesh) = get_EToV(mesh_type.original_mesh_type)
 @inline get_EToV(mesh_type::StartUpDG.HOHQMeshType) = mesh_type.hmd.EToV
 
-# To save the data needed to reconstruct a DGMultiMesh object, we must include additional 
-# information contained within `dg.basis`. Currently, only the element shape and polynomial 
-# degree are stored, and it is assumed that the solution is stored at the default node 
-# positions for the `Polynomial` or `TensorProductWedge` approximation of that element 
+# To save the data needed to reconstruct a DGMultiMesh object, we must include additional
+# information contained within `dg.basis`. Currently, only the element shape and polynomial
+# degree are stored, and it is assumed that the solution is stored at the default node
+# positions for the `Polynomial` or `TensorProductWedge` approximation of that element
 # shape and polynomial degree.
 function save_mesh_file(mesh::DGMultiMesh, basis, output_directory, timestep = 0)
 
@@ -383,7 +381,6 @@
     end
 
     return filename
->>>>>>> 19ca8a6c
 end
 
 """
@@ -528,8 +525,6 @@
         mesh = T8codeMesh(ndims, ntrees, nelements, tree_node_coordinates,
                           nodes, boundary_names, treeIDs, neighIDs, faces,
                           duals, orientations, levels, num_elements_per_tree)
-<<<<<<< HEAD
-=======
 
     elseif mesh_type == "DGMultiMesh"
         ndims, nelements, etype_str, EToV = h5open(mesh_file, "r") do file
@@ -551,9 +546,9 @@
             end
         end
 
-        # Currently, we assume that `basis.approximation_type` is a `TensorProductWedge` 
+        # Currently, we assume that `basis.approximation_type` is a `TensorProductWedge`
         # with 2-tuple polynomial degree or a `Polynomial` with integer polynomial degree.
-        # TODO: Add support for other approximation types. This would requires further 
+        # TODO: Add support for other approximation types. This would requires further
         # information to be saved to the HDF5 file.
         if etype isa StartUpDG.Wedge && polydeg isa NTuple{2}
             factor_a = RefElemData(StartUpDG.Tri(), Polynomial(), polydeg[1])
@@ -585,7 +580,6 @@
         end
 
         mesh = DGMultiMesh{}(md, [])
->>>>>>> 19ca8a6c
     else
         error("Unknown mesh type!")
     end
