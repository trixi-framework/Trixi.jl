--- conflicted
+++ resolved
@@ -12,88 +12,25 @@
 dispatchable type. This is intended to store geometric data and connectivities for any type of
 mesh (Cartesian, affine, curved, structured/unstructured).
 """
-<<<<<<< HEAD
-mutable struct DGMultiMesh{NDIMS, MeshType, MeshDataT <: MeshData{NDIMS},
-                           RefElemDataT <: RefElemData, BoundaryFaceT}
-    md::MeshDataT
-    rd::RefElemDataT
-=======
 mutable struct DGMultiMesh{NDIMS, MeshType, MeshDataT <: MeshData{NDIMS}, BoundaryFaceT}
     md::MeshDataT
->>>>>>> 3ba14dae
 
     boundary_faces::BoundaryFaceT
 
     current_filename :: String
     unsaved_changes  :: Bool
 
-<<<<<<< HEAD
     boundary_faces_type::Symbol # If `:nodes` `boundary_faces` consists of
     # boundary nodes instead of just faces.
 
-    function DGMultiMesh{NDIMS, MeshType, MeshDataT, RefElemDataT, BoundaryFaceT}(md,
-                                                                                  rd,
-                                                                                  bd) where {
-                                                                                             NDIMS,
-                                                                                             MeshType,
-                                                                                             MeshDataT,
-                                                                                             RefElemDataT,
-                                                                                             BoundaryFaceT
-                                                                                             }
-        return new{NDIMS, MeshType, MeshDataT, RefElemDataT, BoundaryFaceT}(md, rd, bd,
-                                                                            "", true,
-                                                                            :faces)
-    end
-end
-
-@inline Base.ndims(::DGMultiMesh{NDIMS}) where {NDIMS} = NDIMS
-@inline ncells(mesh::DGMultiMesh) = Int(mesh.md.num_elements)
-
-get_name(mesh::DGMultiMesh) = mesh |> typeof |> nameof |> string
-
-function get_element_type_from_string(input::String)
-    str = lowercase(input)
-    if startswith(str, "line")
-        return Line
-    elseif startswith(str, "tri")
-        return Tri
-    elseif startswith(str, "tet")
-        return Tet
-    elseif startswith(str, "quad")
-        return Quad
-    elseif startswith(str, "hex")
-        return Hex
-    elseif startswith(str, "wedge")
-        return Wedge
-    elseif startswith(str, "pyr")
-        return Pyr
-    else
-        @error "Unknown element type: $input"
-    end
-end
-
-const SerialDGMultiMesh{NDIMS} = DGMultiMesh{NDIMS}
-@inline mpi_parallel(mesh::SerialDGMultiMesh) = False()
-
-# enable use of @set and setproperties(...) for DGMultiMesh
-function ConstructionBase.constructorof(::Type{DGMultiMesh{T1, T2, T3, T4, T5}}) where {
-                                                                                        T1,
-                                                                                        T2,
-                                                                                        T3,
-                                                                                        T4,
-                                                                                        T5
-                                                                                        }
-    DGMultiMesh{T1, T2, T3, T4, T5}
-end
-
-=======
     function DGMultiMesh{NDIMS, MeshType, MeshDataT, BoundaryFaceT}(md,
                                                                     bd) where {NDIMS,
                                                                                MeshType,
                                                                                MeshDataT,
                                                                                BoundaryFaceT
                                                                                }
-        return new{NDIMS, MeshType, MeshDataT, BoundaryFaceT}(md, bd, "", true)
+        return new{NDIMS, MeshType, MeshDataT, BoundaryFaceT}(md, bd, "", true,
+                                                                            :faces)
     end
 end
 
@@ -136,7 +73,6 @@
     DGMultiMesh{T1, T2, T3, T4}
 end
 
->>>>>>> 3ba14dae
 function Base.show(io::IO, mesh::DGMultiMesh{NDIMS, MeshType}) where {NDIMS, MeshType}
     @nospecialize mesh # reduce precompilation time
     print(io, "$MeshType DGMultiMesh with NDIMS = $NDIMS.")
@@ -159,17 +95,10 @@
     end
 end
 
-<<<<<<< HEAD
-function DGMultiMesh(md::MeshData{NDIMS}, rd::RefElemData,
-                     boundary_names = []) where {NDIMS}
-    return DGMultiMesh{NDIMS, rd.element_type, typeof(md), typeof(rd),
-                       typeof(boundary_names)}(md, rd, boundary_names)
-=======
 # This constructor is called by load_mesh_serial. Note that constructing the mesh this way 
 # doesn't specify whether the mesh is affine. We assume the more general case (non-affine).
 function DGMultiMesh(md::MeshData{NDIMS}, boundary_names = []) where {NDIMS}
     return DGMultiMesh{NDIMS, NonAffine, typeof(md), typeof(boundary_names)}(md,
                                                                              boundary_names)
->>>>>>> 3ba14dae
 end
 end # @muladd