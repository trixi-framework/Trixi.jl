# By default, Julia/LLVM does not use fused multiply-add operations (FMAs).
# Since these FMAs can increase the performance of many numerical algorithms,
# we need to opt-in explicitly.
# See https://ranocha.de/blog/Optimizing_EC_Trixi for further details.
@muladd begin
#! format: noindent

"""
    UnstructuredMesh2D <: AbstractMesh{2}

An unstructured (possibly curved) quadrilateral mesh.

    UnstructuredMesh2D(filename; RealT=Float64, periodicity=false)

All mesh information, neighbour coupling, and boundary curve information is read in
from a mesh file `filename`.
"""
mutable struct UnstructuredMesh2D{RealT <: Real,
                                  CurvedSurfaceT <: CurvedSurface{RealT}} <:
               AbstractMesh{2}
    const filename              :: String
    const n_corners             :: Int
    const n_surfaces            :: Int # total number of surfaces
    const n_interfaces          :: Int # number of interior surfaces
    const n_boundaries          :: Int # number of surfaces on the physical boundary
    const n_elements            :: Int
    const polydeg               :: Int
    const corners               :: Array{RealT, 2}  # [ndims, n_corners]
    const neighbour_information :: Array{Int, 2}  # [neighbour node/element/edge ids, n_surfaces]
<<<<<<< HEAD
    boundary_names              :: Array{Symbol, 2} # [local sides, n_elements]
    const periodicity           :: Bool
    element_node_ids            :: Array{Int, 2} # [node ids, n_elements]
    element_is_curved           :: Vector{Bool}
    surface_curves              :: Array{CurvedSurfaceT, 2} # [local sides, n_elements]
=======
    const boundary_names        :: Array{Symbol, 2} # [local sides, n_elements]
    const periodicity           :: Bool
    const element_node_ids      :: Array{Int, 2} # [node ids, n_elements]
    const element_is_curved     :: Vector{Bool}
    const surface_curves        :: Array{CurvedSurfaceT, 2} # [local sides, n_elements]
>>>>>>> 3fea822f
    current_filename            :: String
    unsaved_changes             :: Bool # if true, the mesh will be saved for plotting
end

# constructor for an unstructured mesh read in from a file
# TODO: this mesh file parsing and construction of the mesh skeleton can likely be improved in terms
#       of performance
function UnstructuredMesh2D(filename; RealT = Float64, periodicity = false,
                            unsaved_changes = true)

    # readin all the information from the mesh file into a string array
    file_lines = readlines(open(filename))

    # readin the number of nodes, number of interfaces, number of elements and local polynomial degree
    current_line = split(file_lines[2])
    n_corners = parse(Int, current_line[1])
    n_surfaces = parse(Int, current_line[2])
    n_elements = parse(Int, current_line[3])
    mesh_polydeg = parse(Int, current_line[4])

    mesh_nnodes = mesh_polydeg + 1

    # The types of structs used in the following depend on information read from
    # the mesh file. Thus, this cannot be type stable at all. Hence, we allocate
    # the memory now and introduce a function barrier before continuing to read
    # data from the file.
    corner_nodes = Array{RealT}(undef, (2, n_corners))
    interface_info = Array{Int}(undef, (6, n_surfaces))
    element_node_ids = Array{Int}(undef, (4, n_elements))
    curved_check = Vector{Int}(undef, 4)
    quad_corners = Array{RealT}(undef, (4, 2))
    quad_corners_flipped = Array{RealT}(undef, (4, 2))
    curve_values = Array{RealT}(undef, (mesh_nnodes, 2))
    element_is_curved = Array{Bool}(undef, n_elements)
    CurvedSurfaceT = CurvedSurface{RealT}
    surface_curves = Array{CurvedSurfaceT}(undef, (4, n_elements))
    boundary_names = Array{Symbol}(undef, (4, n_elements))

    # create the Chebyshev-Gauss-Lobatto nodes used to represent any curved boundaries that are
    # required to construct the sides
    cheby_nodes_, _ = chebyshev_gauss_lobatto_nodes_weights(mesh_nnodes)
    bary_weights_ = barycentric_weights(cheby_nodes_)
    cheby_nodes = SVector{mesh_nnodes}(cheby_nodes_)
    bary_weights = SVector{mesh_nnodes}(bary_weights_)

    arrays = (; corner_nodes, interface_info, element_node_ids, curved_check,
              quad_corners, quad_corners_flipped, curve_values,
              element_is_curved, surface_curves, boundary_names)
    counters = (; n_corners, n_surfaces, n_elements)

    n_boundaries = parse_mesh_file!(arrays, RealT, CurvedSurfaceT, file_lines, counters,
                                    cheby_nodes, bary_weights)

    # get the number of internal interfaces in the mesh
    if periodicity
        n_interfaces = n_surfaces
        n_boundaries = 0
    else
        n_interfaces = n_surfaces - n_boundaries
    end

    return UnstructuredMesh2D{RealT, CurvedSurfaceT}(filename, n_corners, n_surfaces,
                                                     n_interfaces, n_boundaries,
                                                     n_elements, mesh_polydeg,
                                                     corner_nodes,
                                                     interface_info, boundary_names,
                                                     periodicity,
                                                     element_node_ids,
                                                     element_is_curved, surface_curves,
                                                     "", unsaved_changes)
end

function parse_mesh_file!(arrays, RealT, CurvedSurfaceT, file_lines, counters,
                          cheby_nodes, bary_weights)
    @unpack (corner_nodes, interface_info, element_node_ids, curved_check,
    quad_corners, quad_corners_flipped, curve_values,
    element_is_curved, surface_curves, boundary_names) = arrays
    @unpack n_corners, n_surfaces, n_elements = counters
    mesh_nnodes = length(cheby_nodes)

    # counter to step through the mesh file line by line
    file_idx = 3

    # readin an store the nodes that dictate the corners of the elements needed to construct the
    # element geometry terms
    for j in 1:n_corners
        current_line = split(file_lines[file_idx])
        corner_nodes[1, j] = parse(RealT, current_line[1])
        corner_nodes[2, j] = parse(RealT, current_line[2])
        file_idx += 1
    end

    # readin an store the nodes that dictate the interfaces, neighbour data, and orientations contains
    # the following:
    #    interface_info[1] = start node ID
    #    interface_info[2] = end node ID
    #    interface_info[3] = ID of the primary element
    #    interface_info[4] = ID of the secondary element (if 0 then it is a physical boundary)
    #    interface_info[5] = local side ID on the primary element
    #    interface_info[6] = local side ID on the secondary element
    # container to for the interface neighbour information and connectivity
    n_boundaries = 0
    for j in 1:n_surfaces
        current_line = split(file_lines[file_idx])
        interface_info[1, j] = parse(Int, current_line[1])
        interface_info[2, j] = parse(Int, current_line[2])
        interface_info[3, j] = parse(Int, current_line[3])
        interface_info[4, j] = parse(Int, current_line[4])
        interface_info[5, j] = parse(Int, current_line[5])
        interface_info[6, j] = parse(Int, current_line[6])

        # count the number of physical boundaries
        if interface_info[4, j] == 0
            n_boundaries += 1
        end
        file_idx += 1
    end

    # work arrays to pull to correct corners of a given element (agnostic to curvature) and local
    # copies of the curved boundary information

    # readin an store the curved boundary information of the elements

    for j in 1:n_elements
        # pull the corner node IDs
        current_line = split(file_lines[file_idx])
        element_node_ids[1, j] = parse(Int, current_line[1])
        element_node_ids[2, j] = parse(Int, current_line[2])
        element_node_ids[3, j] = parse(Int, current_line[3])
        element_node_ids[4, j] = parse(Int, current_line[4])
        for i in 1:4
            # pull the (x,y) values of these corners out of the nodes array
            quad_corners[i, :] .= corner_nodes[:, element_node_ids[i, j]]
        end
        # pull the information to check if boundary is curved in order to read in additional data
        file_idx += 1
        current_line = split(file_lines[file_idx])
        curved_check[1] = parse(Int, current_line[1])
        curved_check[2] = parse(Int, current_line[2])
        curved_check[3] = parse(Int, current_line[3])
        curved_check[4] = parse(Int, current_line[4])
        if sum(curved_check) == 0
            # quadrilateral element is straight sided
            element_is_curved[j] = false
            file_idx += 1
            # read all the boundary names
            boundary_names[:, j] = map(Symbol, split(file_lines[file_idx]))
        else
            # quadrilateral element has at least one curved side
            element_is_curved[j] = true

            # flip node ordering to make sure the element is right-handed for the interpolations
            m1 = 1
            m2 = 2
            @views quad_corners_flipped[1, :] .= quad_corners[4, :]
            @views quad_corners_flipped[2, :] .= quad_corners[2, :]
            @views quad_corners_flipped[3, :] .= quad_corners[3, :]
            @views quad_corners_flipped[4, :] .= quad_corners[1, :]
            for i in 1:4
                if curved_check[i] == 0
                    # when curved_check[i] is 0 then the "curve" from corner `i` to corner `i+1` is a
                    # straight line. So we must construct the interpolant for this line
                    for k in 1:mesh_nnodes
                        curve_values[k, 1] = linear_interpolate(cheby_nodes[k],
                                                                quad_corners_flipped[m1,
                                                                                     1],
                                                                quad_corners_flipped[m2,
                                                                                     1])
                        curve_values[k, 2] = linear_interpolate(cheby_nodes[k],
                                                                quad_corners_flipped[m1,
                                                                                     2],
                                                                quad_corners_flipped[m2,
                                                                                     2])
                    end
                else
                    # when curved_check[i] is 1 this curved boundary information is supplied by the mesh
                    # generator. So we just read it into a work array
                    for k in 1:mesh_nnodes
                        file_idx += 1
                        current_line = split(file_lines[file_idx])
                        curve_values[k, 1] = parse(RealT, current_line[1])
                        curve_values[k, 2] = parse(RealT, current_line[2])
                    end
                end
                # construct the curve interpolant for the current side
                surface_curves[i, j] = CurvedSurfaceT(cheby_nodes, bary_weights,
                                                      copy(curve_values))
                # indexing update that contains a "flip" to ensure correct element orientation
                # if we need to construct the straight line "curves" when curved_check[i] == 0
                m1 += 1
                if i == 3
                    m2 = 1
                else
                    m2 += 1
                end
            end
            # finally read in the boundary names where "---" means an internal connection
            file_idx += 1
            boundary_names[:, j] = map(Symbol, split(file_lines[file_idx]))
        end
        # one last increment to the global index to read the next piece of element information
        file_idx += 1
    end

    return n_boundaries
end

@inline Base.ndims(::UnstructuredMesh2D) = 2
@inline Base.real(::UnstructuredMesh2D{RealT}) where {RealT} = RealT

# Check if mesh is periodic
isperiodic(mesh::UnstructuredMesh2D) = mesh.periodicity

Base.length(mesh::UnstructuredMesh2D) = mesh.n_elements

function Base.show(io::IO,
                   ::UnstructuredMesh2D{RealT, CurvedSurfaceT}) where {RealT,
                                                                       CurvedSurfaceT}
    print(io, "UnstructuredMesh2D{2, ", RealT, ", ", CurvedSurfaceT, "}")
end

function Base.show(io::IO, ::MIME"text/plain",
                   mesh::UnstructuredMesh2D{RealT, CurvedSurfaceT}) where {RealT,
                                                                           CurvedSurfaceT
                                                                           }
    if get(io, :compact, false)
        show(io, mesh)
    else
        summary_header(io,
                       "UnstructuredMesh2D{" * string(2) * ", " * string(RealT) * ", " *
                       string(CurvedSurfaceT) * "}")
        summary_line(io, "mesh file", mesh.filename)
        summary_line(io, "number of elements", length(mesh))
        summary_line(io, "faces", mesh.n_surfaces)
        summary_line(io, "mesh polynomial degree", mesh.polydeg)
        summary_footer(io)
    end
end
end # @muladd<|MERGE_RESOLUTION|>--- conflicted
+++ resolved
@@ -27,19 +27,11 @@
     const polydeg               :: Int
     const corners               :: Array{RealT, 2}  # [ndims, n_corners]
     const neighbour_information :: Array{Int, 2}  # [neighbour node/element/edge ids, n_surfaces]
-<<<<<<< HEAD
-    boundary_names              :: Array{Symbol, 2} # [local sides, n_elements]
-    const periodicity           :: Bool
-    element_node_ids            :: Array{Int, 2} # [node ids, n_elements]
-    element_is_curved           :: Vector{Bool}
-    surface_curves              :: Array{CurvedSurfaceT, 2} # [local sides, n_elements]
-=======
     const boundary_names        :: Array{Symbol, 2} # [local sides, n_elements]
     const periodicity           :: Bool
     const element_node_ids      :: Array{Int, 2} # [node ids, n_elements]
     const element_is_curved     :: Vector{Bool}
     const surface_curves        :: Array{CurvedSurfaceT, 2} # [local sides, n_elements]
->>>>>>> 3fea822f
     current_filename            :: String
     unsaved_changes             :: Bool # if true, the mesh will be saved for plotting
 end
