--- conflicted
+++ resolved
@@ -146,7 +146,6 @@
 and https://discourse.julialang.org/t/threads-threads-with-one-thread-how-to-remove-the-overhead/58435.
 """
 macro threaded(expr)
-<<<<<<< HEAD
   # Use `esc(quote ... end)` for nested macro calls as suggested in
   # https://github.com/JuliaLang/julia/issues/23221
   #
@@ -155,10 +154,12 @@
   # to reduce some overhead (and allocations) for serial execution.
   #
   # return esc(quote
-  #   if Threads.nthreads() == 1
-  #     $(expr)
-  #   else
-  #     Threads.@threads $(expr)
+  #   let
+  #     if Threads.nthreads() == 1
+  #       $(expr)
+  #     else
+  #       Threads.@threads $(expr)
+  #     end
   #   end
   # end)
   #
@@ -171,17 +172,4 @@
   #     Look at the comments for `wrap_array` when considering to change this macro.
 
   return esc(quote @batch $(expr) end)
-end
-=======
-  # esc(quote ... end) as suggested in https://github.com/JuliaLang/julia/issues/23221
-  return esc(quote
-    let
-      if Threads.nthreads() == 1
-        $(expr)
-      else
-        Threads.@threads $(expr)
-      end
-    end
-  end)
-end
->>>>>>> b547addf
+end