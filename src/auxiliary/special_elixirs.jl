# By default, Julia/LLVM does not use fused multiply-add operations (FMAs).
# Since these FMAs can increase the performance of many numerical algorithms,
# we need to opt-in explicitly.
# See https://ranocha.de/blog/Optimizing_EC_Trixi for further details.
@muladd begin
#! format: noindent

"""
    convergence_test([mod::Module=Main,] elixir::AbstractString, iterations, RealT = Float64; kwargs...)

Run `iterations` Trixi.jl simulations using the setup given in `elixir` and compute
the experimental order of convergence (EOC) in the ``L^2`` and ``L^\\infty`` norm.
Use `RealT` as the data type to represent the errors.
In each iteration, the resolution of the respective mesh will be doubled.
Additional keyword arguments `kwargs...` and the optional module `mod` are passed directly
to [`trixi_include`](@ref).

This function assumes that the spatial resolution is set via the keywords
`initial_refinement_level` (an integer) or `cells_per_dimension` (a tuple of
integers, one per spatial dimension).
"""
function convergence_test(mod::Module, elixir::AbstractString, iterations,
                          RealT = Float64;
                          kwargs...)
    @assert(iterations>1,
            "Number of iterations must be bigger than 1 for a convergence analysis")

    # Types of errors to be calculated
    errors = Dict(:l2 => RealT[], :linf => RealT[])

    initial_resolution = extract_initial_resolution(elixir, kwargs)

    # run simulations and extract errors
    for iter in 1:iterations
        println("Running convtest iteration ", iter, "/", iterations)

        include_refined(mod, elixir, initial_resolution, iter; kwargs)

        # @invokelatest is required for interactive use 
        # due to world age issues on Julia 1.12 (and newer)
        l2_error, linf_error = @invokelatest mod.analysis_callback(@invokelatest mod.sol)

        # collect errors as one vector to reshape later
        append!(errors[:l2], l2_error)
        append!(errors[:linf], linf_error)

        println("\n\n")
        println("#"^100)
    end

    # Use raw error values to compute EOC
<<<<<<< HEAD
    return analyze_convergence(errors, iterations, mod.semi)
=======
    # @invokelatest is required for interactive use 
    # due to world age issues on Julia 1.12 (and newer)
    analyze_convergence(errors, iterations, (@invokelatest mod.semi))
>>>>>>> c16000f8
end

# Analyze convergence for any semidiscretization
# Note: this intermediate method is to allow dispatching on the semidiscretization
function analyze_convergence(errors, iterations, semi::AbstractSemidiscretization)
    _, equations, _, _ = mesh_equations_solver_cache(semi)
    variablenames = varnames(cons2cons, equations)
    return analyze_convergence(errors, iterations, variablenames)
end

# This method is called with the collected error values to actually compute and print the EOC
function analyze_convergence(errors, iterations,
                             variablenames::Union{Tuple, AbstractArray})
    nvariables = length(variablenames)

    # Reshape errors to get a matrix where the i-th row represents the i-th iteration
    # and the j-th column represents the j-th variable
    errorsmatrix = Dict(kind => transpose(reshape(error, (nvariables, iterations)))
                        for (kind, error) in errors)

    # Calculate EOCs where the columns represent the variables
    # As dx halves in every iteration the denominator needs to be log(1/2)
    eocs = Dict(kind => log.(error[2:end, :] ./ error[1:(end - 1), :]) ./ log(1 / 2)
                for (kind, error) in errorsmatrix)

    eoc_mean_values = Dict{Symbol, Any}()
    eoc_mean_values[:variables] = variablenames

    for (kind, error) in errorsmatrix
        println(kind)

        for v in variablenames
            @printf("%-20s", v)
        end
        println("")

        for k in 1:nvariables
            @printf("%-10s", "error")
            @printf("%-10s", "EOC")
        end
        println("")

        # Print errors for the first iteration
        for k in 1:nvariables
            @printf("%-10.2e", error[1, k])
            @printf("%-10s", "-")
        end
        println("")

        # For the following iterations print errors and EOCs
        for j in 2:iterations
            for k in 1:nvariables
                @printf("%-10.2e", error[j, k])
                @printf("%-10.2f", eocs[kind][j - 1, k])
            end
            println("")
        end
        println("")

        # Print mean EOCs
        mean_values = zeros(eltype(errors[:l2]), nvariables)
        for v in 1:nvariables
            mean_values[v] = sum(eocs[kind][:, v]) ./ length(eocs[kind][:, v])
            @printf("%-10s", "mean")
            @printf("%-10.2f", mean_values[v])
        end
        eoc_mean_values[kind] = mean_values
        println("")
        println("-"^100)
    end

    return eoc_mean_values
end

function convergence_test(elixir::AbstractString, iterations, RealT = Float64;
                          kwargs...)
    return convergence_test(Main, elixir::AbstractString, iterations, RealT; kwargs...)
end

# Helper methods used in the functions defined above

# Searches for the assignment that specifies the mesh resolution in the elixir
function extract_initial_resolution(elixir, kwargs)
    code = read(elixir, String)
    expr = Meta.parse("begin \n$code \nend")

    try
        # get the initial_refinement_level from the elixir
        initial_refinement_level = TrixiBase.find_assignment(expr,
                                                             :initial_refinement_level)

        if haskey(kwargs, :initial_refinement_level)
            return kwargs[:initial_refinement_level]
        else
            return initial_refinement_level
        end
    catch e
        # If `initial_refinement_level` is not found, we will get an `ArgumentError`
        if isa(e, ArgumentError)
            try
                # get cells_per_dimension from the elixir
                cells_per_dimension = eval(TrixiBase.find_assignment(expr,
                                                                     :cells_per_dimension))

                if haskey(kwargs, :cells_per_dimension)
                    return kwargs[:cells_per_dimension]
                else
                    return cells_per_dimension
                end
            catch e2
                # If `cells_per_dimension` is not found either
                if isa(e2, ArgumentError)
                    throw(ArgumentError("`convergence_test` requires the elixir to define " *
                                        "`initial_refinement_level` or `cells_per_dimension`"))
                else
                    rethrow()
                end
            end
        else
            rethrow()
        end
    end
end

# runs the specified elixir with a doubled resolution each time iter is increased by 1
# works for TreeMesh
function include_refined(mod, elixir, initial_refinement_level::Int, iter; kwargs)
    return trixi_include(mod, elixir; kwargs...,
                         initial_refinement_level = initial_refinement_level + iter - 1)
end

# runs the specified elixir with a doubled resolution each time iter is increased by 1
# works for StructuredMesh
function include_refined(mod, elixir, cells_per_dimension::NTuple{NDIMS, Int}, iter;
                         kwargs) where {NDIMS}
    new_cells_per_dimension = cells_per_dimension .* 2^(iter - 1)

    return trixi_include(mod, elixir; kwargs...,
                         cells_per_dimension = new_cells_per_dimension)
end
end # @muladd<|MERGE_RESOLUTION|>--- conflicted
+++ resolved
@@ -49,13 +49,9 @@
     end
 
     # Use raw error values to compute EOC
-<<<<<<< HEAD
-    return analyze_convergence(errors, iterations, mod.semi)
-=======
     # @invokelatest is required for interactive use 
     # due to world age issues on Julia 1.12 (and newer)
-    analyze_convergence(errors, iterations, (@invokelatest mod.semi))
->>>>>>> c16000f8
+    return analyze_convergence(errors, iterations, (@invokelatest mod.semi))
 end
 
 # Analyze convergence for any semidiscretization
