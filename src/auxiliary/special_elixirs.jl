# By default, Julia/LLVM does not use fused multiply-add operations (FMAs).
# Since these FMAs can increase the performance of many numerical algorithms,
# we need to opt-in explicitly.
# See https://ranocha.de/blog/Optimizing_EC_Trixi for further details.
@muladd begin
#! format: noindent

# Note: We can't call the method below `Trixi.include` since that is created automatically
# inside `module Trixi` to `include` source files and evaluate them within the global scope
# of `Trixi`. However, users will want to evaluate in the global scope of `Main` or something
# similar to manage dependencies on their own.
"""
    trixi_include([mod::Module=Main,] elixir::AbstractString; kwargs...)

`include` the file `elixir` and evaluate its content in the global scope of module `mod`.
You can override specific assignments in `elixir` by supplying keyword arguments.
It's basic purpose is to make it easier to modify some parameters while running Trixi.jl from the
REPL. Additionally, this is used in tests to reduce the computational burden for CI while still
providing examples with sensible default values for users.

Before replacing assignments in `elixir`, the keyword argument `maxiters` is inserted
into calls to `solve` and `Trixi.solve` with it's default value used in the SciML ecosystem
for ODEs, see the "Miscellaneous" section of the 
[documentation](https://docs.sciml.ai/DiffEqDocs/stable/basics/common_solver_opts/).

# Examples

```jldoctest
julia> redirect_stdout(devnull) do
         trixi_include(@__MODULE__, joinpath(examples_dir(), "tree_1d_dgsem", "elixir_advection_extended.jl"),
                       tspan=(0.0, 0.1))
         sol.t[end]
       end
[ Info: You just called `trixi_include`. Julia may now compile the code, please be patient.
0.1
```
"""
function trixi_include(mod::Module, elixir::AbstractString; kwargs...)
    # Print information on potential wait time only in non-parallel case
    if !mpi_isparallel()
        @info "You just called `trixi_include`. Julia may now compile the code, please be patient."
    end
    Base.include(ex -> replace_assignments(insert_maxiters(ex); kwargs...), mod, elixir)
end

function trixi_include(elixir::AbstractString; kwargs...)
    trixi_include(Main, elixir; kwargs...)
end

"""
    convergence_test([mod::Module=Main,] elixir::AbstractString, iterations; kwargs...)

Run `iterations` Trixi.jl simulations using the setup given in `elixir` and compute
the experimental order of convergence (EOC) in the ``L^2`` and ``L^\\infty`` norm.
In each iteration, the resolution of the respective mesh will be doubled.
Additional keyword arguments `kwargs...` and the optional module `mod` are passed directly
to [`trixi_include`](@ref).

This function assumes that the spatial resolution is set via the keywords
`initial_refinement_level` (an integer) or `cells_per_dimension` (a tuple of
integers, one per spatial dimension).
"""
function convergence_test(mod::Module, elixir::AbstractString, iterations; kwargs...)
    @assert(iterations>1,
            "Number of iterations must be bigger than 1 for a convergence analysis")

    # Types of errors to be calculated
    errors = Dict(:l2 => Float64[], :linf => Float64[])

    initial_resolution = extract_initial_resolution(elixir, kwargs)

    # run simulations and extract errors
    for iter in 1:iterations
        println("Running convtest iteration ", iter, "/", iterations)

        include_refined(mod, elixir, initial_resolution, iter; kwargs)

        l2_error, linf_error = mod.analysis_callback(mod.sol)

        # collect errors as one vector to reshape later
        append!(errors[:l2], l2_error)
        append!(errors[:linf], linf_error)

        println("\n\n")
        println("#"^100)
    end

<<<<<<< HEAD
  # Use raw error values to compute EOC
  analyze_convergence(errors, iterations, mod.semi)
end

# Analyze convergence for any semidiscretization
# Note: this intermediate method is to allow dispatching on the semidiscretization
function analyze_convergence(errors, iterations, semi::AbstractSemidiscretization)
  _, equations, _, _ = mesh_equations_solver_cache(semi)
  variablenames = varnames(cons2cons, equations)
  analyze_convergence(errors, iterations, variablenames)
end

# This method is called with the collected error values to actually compute and print the EOC
function analyze_convergence(errors, iterations, variablenames::Union{Tuple,AbstractArray})
  nvariables = length(variablenames)
=======
    # number of variables
    _, equations, _, _ = mesh_equations_solver_cache(mod.semi)
    variablenames = varnames(cons2cons, equations)
    nvariables = length(variablenames)
>>>>>>> 2bc1cc68

    # Reshape errors to get a matrix where the i-th row represents the i-th iteration
    # and the j-th column represents the j-th variable
    errorsmatrix = Dict(kind => transpose(reshape(error, (nvariables, iterations)))
                        for (kind, error) in errors)

    # Calculate EOCs where the columns represent the variables
    # As dx halves in every iteration the denominator needs to be log(1/2)
    eocs = Dict(kind => log.(error[2:end, :] ./ error[1:(end - 1), :]) ./ log(1 / 2)
                for (kind, error) in errorsmatrix)

    eoc_mean_values = Dict{Symbol, Any}()
    eoc_mean_values[:variables] = variablenames

    for (kind, error) in errorsmatrix
        println(kind)

        for v in variablenames
            @printf("%-20s", v)
        end
        println("")

        for k in 1:nvariables
            @printf("%-10s", "error")
            @printf("%-10s", "EOC")
        end
        println("")

        # Print errors for the first iteration
        for k in 1:nvariables
            @printf("%-10.2e", error[1, k])
            @printf("%-10s", "-")
        end
        println("")

        # For the following iterations print errors and EOCs
        for j in 2:iterations
            for k in 1:nvariables
                @printf("%-10.2e", error[j, k])
                @printf("%-10.2f", eocs[kind][j - 1, k])
            end
            println("")
        end
        println("")

        # Print mean EOCs
        mean_values = zeros(nvariables)
        for v in 1:nvariables
            mean_values[v] = sum(eocs[kind][:, v]) ./ length(eocs[kind][:, v])
            @printf("%-10s", "mean")
            @printf("%-10.2f", mean_values[v])
        end
        eoc_mean_values[kind] = mean_values
        println("")
        println("-"^100)
    end

    return eoc_mean_values
end

function convergence_test(elixir::AbstractString, iterations; kwargs...)
    convergence_test(Main, elixir::AbstractString, iterations; kwargs...)
end

# Helper methods used in the functions defined above

# Apply the function `f` to `expr` and all sub-expressions recursively.
walkexpr(f, expr::Expr) = f(Expr(expr.head, (walkexpr(f, arg) for arg in expr.args)...))
walkexpr(f, x) = f(x)

# Insert the keyword argument `maxiters` into calls to `solve` and `Trixi.solve`
# with default value `10^5` if it is not already present.
function insert_maxiters(expr)
    maxiters_default = 10^5

    expr = walkexpr(expr) do x
        if x isa Expr
            is_plain_solve = x.head === Symbol("call") && x.args[1] === Symbol("solve")
            is_trixi_solve = (x.head === Symbol("call") && x.args[1] isa Expr &&
                              x.args[1].head === Symbol(".") &&
                              x.args[1].args[1] === Symbol("Trixi") &&
                              x.args[1].args[2] isa QuoteNode &&
                              x.args[1].args[2].value === Symbol("solve"))

            if is_plain_solve || is_trixi_solve
                # Do nothing if `maxiters` is already set as keyword argument...
                for arg in x.args
                    # This detects the case where `maxiters` is set as keyword argument
                    # without or before a semicolon
                    if (arg isa Expr && arg.head === Symbol("kw") &&
                        arg.args[1] === Symbol("maxiters"))
                        return x
                    end

                    # This detects the case where maxiters is set as keyword argument
                    # after a semicolon
                    if (arg isa Expr && arg.head === Symbol("parameters"))
                        # We need to check each keyword argument listed here
                        for nested_arg in arg.args
                            if (nested_arg isa Expr &&
                                nested_arg.head === Symbol("kw") &&
                                nested_arg.args[1] === Symbol("maxiters"))
                                return x
                            end
                        end
                    end
                end

                # ...and insert it otherwise.
                push!(x.args, Expr(Symbol("kw"), Symbol("maxiters"), maxiters_default))
            end
        end
        return x
    end

    return expr
end

# Replace assignments to `key` in `expr` by `key = val` for all `(key,val)` in `kwargs`.
function replace_assignments(expr; kwargs...)
    # replace explicit and keyword assignments
    expr = walkexpr(expr) do x
        if x isa Expr
            for (key, val) in kwargs
                if (x.head === Symbol("=") || x.head === :kw) &&
                   x.args[1] === Symbol(key)
                    x.args[2] = :($val)
                    # dump(x)
                end
            end
        end
        return x
    end

    return expr
end

# find a (keyword or common) assignment to `destination` in `expr`
# and return the assigned value
function find_assignment(expr, destination)
    # declare result to be able to assign to it in the closure
    local result

    # find explicit and keyword assignments
    walkexpr(expr) do x
        if x isa Expr
            if (x.head === Symbol("=") || x.head === :kw) &&
               x.args[1] === Symbol(destination)
                result = x.args[2]
                # dump(x)
            end
        end
        return x
    end

    result
end

# searches the parameter that specifies the mesh reslution in the elixir
function extract_initial_resolution(elixir, kwargs)
    code = read(elixir, String)
    expr = Meta.parse("begin \n$code \nend")

    try
        # get the initial_refinement_level from the elixir
        initial_refinement_level = find_assignment(expr, :initial_refinement_level)

        if haskey(kwargs, :initial_refinement_level)
            return kwargs[:initial_refinement_level]
        else
            return initial_refinement_level
        end
    catch e
        if isa(e, UndefVarError)
            # get cells_per_dimension from the elixir
            cells_per_dimension = eval(find_assignment(expr, :cells_per_dimension))

            if haskey(kwargs, :cells_per_dimension)
                return kwargs[:cells_per_dimension]
            else
                return cells_per_dimension
            end
        else
            throw(e)
        end
    end
end

# runs the specified elixir with a doubled resolution each time iter is increased by 1
# works for TreeMesh
function include_refined(mod, elixir, initial_refinement_level::Int, iter; kwargs)
    trixi_include(mod, elixir; kwargs...,
                  initial_refinement_level = initial_refinement_level + iter - 1)
end

# runs the specified elixir with a doubled resolution each time iter is increased by 1
# works for StructuredMesh
function include_refined(mod, elixir, cells_per_dimension::NTuple{NDIMS, Int}, iter;
                         kwargs) where {NDIMS}
    new_cells_per_dimension = cells_per_dimension .* 2^(iter - 1)

    trixi_include(mod, elixir; kwargs..., cells_per_dimension = new_cells_per_dimension)
end
end # @muladd<|MERGE_RESOLUTION|>--- conflicted
+++ resolved
@@ -85,28 +85,21 @@
         println("#"^100)
     end
 
-<<<<<<< HEAD
-  # Use raw error values to compute EOC
-  analyze_convergence(errors, iterations, mod.semi)
+    # Use raw error values to compute EOC
+    analyze_convergence(errors, iterations, mod.semi)
 end
 
 # Analyze convergence for any semidiscretization
 # Note: this intermediate method is to allow dispatching on the semidiscretization
 function analyze_convergence(errors, iterations, semi::AbstractSemidiscretization)
-  _, equations, _, _ = mesh_equations_solver_cache(semi)
-  variablenames = varnames(cons2cons, equations)
-  analyze_convergence(errors, iterations, variablenames)
+    _, equations, _, _ = mesh_equations_solver_cache(semi)
+    variablenames = varnames(cons2cons, equations)
+    analyze_convergence(errors, iterations, variablenames)
 end
 
 # This method is called with the collected error values to actually compute and print the EOC
 function analyze_convergence(errors, iterations, variablenames::Union{Tuple,AbstractArray})
-  nvariables = length(variablenames)
-=======
-    # number of variables
-    _, equations, _, _ = mesh_equations_solver_cache(mod.semi)
-    variablenames = varnames(cons2cons, equations)
     nvariables = length(variablenames)
->>>>>>> 2bc1cc68
 
     # Reshape errors to get a matrix where the i-th row represents the i-th iteration
     # and the j-th column represents the j-th variable
