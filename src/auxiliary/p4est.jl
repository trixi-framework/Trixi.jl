# By default, Julia/LLVM does not use fused multiply-add operations (FMAs).
# Since these FMAs can increase the performance of many numerical algorithms,
# we need to opt-in explicitly.
# See https://ranocha.de/blog/Optimizing_EC_Trixi for further details.
@muladd begin


"""
    init_p4est()

Initialize `p4est` by calling `p4est_init` and setting the log level to `SC_LP_ERROR`.
This function will check if `p4est` is already initialized
and if yes, do nothing, thus it is safe to call it multiple times.
"""
function init_p4est()
  if p4est_package_id()[] >= 0
    return nothing
  end

  # Initialize `p4est` with log level ERROR to prevent a lot of output in AMR simulations
  p4est_init(C_NULL, SC_LP_ERROR)

  return nothing
end


# Check if p4est library supports MPI
@inline p4est_has_mpi() = isdefined(P4est, :P4EST_ENABLE_MPI)


# Convert sc_array of type T to Julia array
function unsafe_wrap_sc(::Type{T}, sc_array) where T
  element_count = sc_array.elem_count

  return [unsafe_load_sc(T, sc_array, i) for i in 1:element_count]
end


# Load the ith element (1-indexed) of an sc array of type T
function unsafe_load_sc(::Type{T}, sc_array, i=1) where T
  element_size = sc_array.elem_size

  @assert element_size == sizeof(T)

  return unsafe_load(Ptr{T}(sc_array.array), i)
end


# Create new `p4est` from a p4est_connectivity
# 2D
function new_p4est(conn::Ptr{p4est_connectivity_t}, initial_refinement_level)
  comm = p4est_has_mpi() ? mpi_comm() : 0 # Use Trixi's MPI communicator if p4est supports MPI
  p4est_new_ext(comm,
                conn,
                0, # No minimum initial qudrants per processor
                initial_refinement_level,
                true, # Refine uniformly
                2 * sizeof(Int), # Use Int-Vector of size 2 as quadrant user data
                C_NULL, # No init function
                C_NULL) # No user pointer
end

# 3D
function new_p4est(conn::Ptr{p8est_connectivity_t}, initial_refinement_level)
  comm = p4est_has_mpi() ? mpi_comm() : 0 # Use Trixi's MPI communicator if p4est supports MPI
  p8est_new_ext(comm, conn, 0, initial_refinement_level, true, 2 * sizeof(Int), C_NULL, C_NULL)
end


# Save `p4est` data to file
# 2D
function save_p4est!(file, p4est::Ptr{p4est_t})
  # Don't save user data of the quads
  p4est_save(file, p4est, false)
end

# 3D
function save_p4est!(file, p8est::Ptr{p8est_t})
  # Don't save user data of the quads
  p8est_save(file, p8est, false)
end


# Load `p4est` from file
# 2D
function load_p4est(file, ::Val{2})
  conn_vec = Vector{Ptr{p4est_connectivity_t}}(undef, 1)
  comm = p4est_has_mpi() ? mpi_comm() : C_NULL # Use Trixi's MPI communicator if p4est supports MPI
  p4est_load_ext(file, comm, 0, 0, 1, 0, C_NULL, pointer(conn_vec))
end

# 3D
function load_p4est(file, ::Val{3})
  conn_vec = Vector{Ptr{p8est_connectivity_t}}(undef, 1)
  comm = p4est_has_mpi() ? mpi_comm() : C_NULL # Use Trixi's MPI communicator if p4est supports MPI
  p8est_load(file, comm, 0, false, C_NULL, pointer(conn_vec))
end


# Read `p4est` connectivity from Abaqus mesh file (.inp)
# 2D
read_inp_p4est(meshfile, ::Val{2}) = p4est_connectivity_read_inp(meshfile)
# 3D
read_inp_p4est(meshfile, ::Val{3}) = p8est_connectivity_read_inp(meshfile)


# Refine `p4est` if refine_fn_c returns 1
# 2D
refine_p4est!(p4est::Ptr{p4est_t}, recursive, refine_fn_c, init_fn_c) = p4est_refine(p4est, recursive, refine_fn_c, init_fn_c)
# 3D
refine_p4est!(p8est::Ptr{p8est_t}, recursive, refine_fn_c, init_fn_c) = p8est_refine(p8est, recursive, refine_fn_c, init_fn_c)


# Refine `p4est` if coarsen_fn_c returns 1
# 2D
coarsen_p4est!(p4est::Ptr{p4est_t}, recursive, coarsen_fn_c, init_fn_c) = p4est_coarsen(p4est, recursive, coarsen_fn_c, init_fn_c)
# 3D
coarsen_p4est!(p8est::Ptr{p8est_t}, recursive, coarsen_fn_c, init_fn_c) = p8est_coarsen(p8est, recursive, coarsen_fn_c, init_fn_c)


<<<<<<< HEAD
# Create new ghost layer from p4est, only connections via faces are relevant
# 2D
new_p4est_ghost_layer(p4est::Ptr{p4est_t}) = p4est_ghost_new(p4est, P4est.P4EST_CONNECT_FACE)
# 3D
new_p4est_ghost_layer(p8est::Ptr{p8est_t}) = p8est_ghost_new(p8est, P4est.P8EST_CONNECT_FACE)


# Let p4est iterate over each cell volume and cell face.
=======
# Let `p4est` iterate over each cell volume and cell face.
>>>>>>> 417c8237
# Call iter_volume_c for each cell and iter_face_c for each face.
# 2D
function iterate_p4est(p4est::Ptr{p4est_t}, user_data; ghost_layer=C_NULL,
                       iter_volume_c=C_NULL, iter_face_c=C_NULL)
  if user_data === C_NULL
    user_data_ptr = user_data
  elseif user_data isa AbstractArray
    user_data_ptr = pointer(user_data)
  else
    user_data_ptr = pointer_from_objref(user_data)
  end

  GC.@preserve user_data begin
    p4est_iterate(p4est,
                  ghost_layer,
                  user_data_ptr,
                  iter_volume_c, # iter_volume
                  iter_face_c, # iter_face
                  C_NULL) # iter_corner
  end

  return nothing
end

# 3D
function iterate_p4est(p8est::Ptr{p8est_t}, user_data;
                       iter_volume_c=C_NULL, iter_face_c=C_NULL)
  if user_data === C_NULL
    user_data_ptr = user_data
  elseif user_data isa AbstractArray
    user_data_ptr = pointer(user_data)
  else
    user_data_ptr = pointer_from_objref(user_data)
  end

  GC.@preserve user_data begin
    p8est_iterate(p8est,
                  C_NULL, # ghost layer
                  user_data_ptr,
                  iter_volume_c, # iter_volume
                  iter_face_c, # iter_face
                  C_NULL, # iter_edge
                  C_NULL) # iter_corner
  end

  return nothing
end


# Load i-th element of the sc_array info.sides of the type p[48]est_iter_face_side_t
# 2D version
function unsafe_load_side(info::Ptr{p4est_iter_face_info_t}, i=1)
  return unsafe_load_sc(p4est_iter_face_side_t, info.sides, i)
end

# 3D version
function unsafe_load_side(info::Ptr{p8est_iter_face_info_t}, i=1)
  return unsafe_load_sc(p8est_iter_face_side_t, info.sides, i)
end


# Load i-th element of the sc_array p4est.trees of the type p[48]est_tree_t
# 2D version
function unsafe_load_tree(p4est::Ptr{p4est_t}, i=1)
  return unsafe_load_sc(p4est_tree_t, p4est.trees, i)
end

# 3D version
function unsafe_load_tree(p8est::Ptr{p8est_t}, i=1)
  return unsafe_load_sc(p8est_tree_t, p8est.trees, i)
end


end # @muladd<|MERGE_RESOLUTION|>--- conflicted
+++ resolved
@@ -118,7 +118,6 @@
 coarsen_p4est!(p8est::Ptr{p8est_t}, recursive, coarsen_fn_c, init_fn_c) = p8est_coarsen(p8est, recursive, coarsen_fn_c, init_fn_c)
 
 
-<<<<<<< HEAD
 # Create new ghost layer from p4est, only connections via faces are relevant
 # 2D
 new_p4est_ghost_layer(p4est::Ptr{p4est_t}) = p4est_ghost_new(p4est, P4est.P4EST_CONNECT_FACE)
@@ -126,10 +125,7 @@
 new_p4est_ghost_layer(p8est::Ptr{p8est_t}) = p8est_ghost_new(p8est, P4est.P8EST_CONNECT_FACE)
 
 
-# Let p4est iterate over each cell volume and cell face.
-=======
 # Let `p4est` iterate over each cell volume and cell face.
->>>>>>> 417c8237
 # Call iter_volume_c for each cell and iter_face_c for each face.
 # 2D
 function iterate_p4est(p4est::Ptr{p4est_t}, user_data; ghost_layer=C_NULL,
