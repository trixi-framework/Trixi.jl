--- conflicted
+++ resolved
@@ -197,11 +197,6 @@
                             end
                         end
                     end
-<<<<<<< HEAD
-=======
-                else
-                    local_num_boundary += 1
->>>>>>> 1946f9d5
                 end
 
                 t8_free(dual_faces_ref[])
@@ -341,7 +336,6 @@
                 else # Interfaces/mortars.
                     neighbor_level = t8_element_level(neighbor_scheme, neighbor_leafs[1])
 
-<<<<<<< HEAD
                     # Local interfaces/mortars.
                     if all(neighbor_ielements .< num_local_elements)
                         # Conforming interface: The second condition ensures we only visit the interface once.
@@ -356,27 +350,7 @@
                             init_interface_node_indices!(interfaces, (iface, dual_faces[1]),
                                                          orientation,
                                                          local_num_conform)
-=======
-                    # Conforming interface: The second condition ensures we only visit the interface once.
-                    if level == neighbor_level && current_index <= neighbor_ielements[1]
-                        local_num_conform += 1
-
-                        faces = (iface, dual_faces[1])
-                        interface_id = local_num_conform
-
-                        # Write data to interfaces container.
-                        interfaces.neighbor_ids[1, interface_id] = current_index + 1
-                        interfaces.neighbor_ids[2, interface_id] = neighbor_ielements[1] + 1
-
-                        # Save interfaces.node_indices dimension specific in containers_3d.jl.
-                        init_interface_node_indices!(interfaces, faces, orientation,
-                                                     interface_id)
                         # Non-conforming interface.
-                    elseif level < neighbor_level
-                        local_num_mortars += 1
->>>>>>> 1946f9d5
-
-                            # Non-conforming interface.
                         elseif level < neighbor_level
                             local_num_mortars += 1
 
@@ -387,11 +361,10 @@
                                                       orientation, neighbor_ielements,
                                                       local_num_mortars)
 
-<<<<<<< HEAD
                             init_mortar_node_indices!(mortars, (dual_faces[1], iface),
                                                       orientation, local_num_mortars)
 
-                            # else: `level > neighbor_level` is skipped since we visit the mortar interface only once.
+                        # else: `level > neighbor_level` is skipped since we visit the mortar interface only once.
                         end
                     else # MPI interfaces/mortars.
                         # Conforming MPI interface.
@@ -516,30 +489,6 @@
                             end
                         end
                     end
-=======
-                        # Fill in the `mortars.neighbor_ids` array and reorder if necessary.
-                        init_mortar_neighbor_ids!(mortars, faces[2], faces[1],
-                                                  orientation, neighbor_ielements,
-                                                  mortar_id)
-
-                        # Fill in the `mortars.node_indices` array.
-                        init_mortar_node_indices!(mortars, faces, orientation, mortar_id)
-
-                        # else: "level > neighbor_level" is skipped since we visit the mortar interface only once.
-                    end
-
-                    # Domain boundary.
-                else
-                    local_num_boundary += 1
-                    boundary_id = local_num_boundary
-
-                    boundaries.neighbor_ids[boundary_id] = current_index + 1
-
-                    init_boundary_node_indices!(boundaries, iface, boundary_id)
-
-                    # One-based indexing.
-                    boundaries.name[boundary_id] = boundary_names[iface + 1, itree + 1]
->>>>>>> 1946f9d5
                 end
 
                 t8_free(dual_faces_ref[])
@@ -629,24 +578,14 @@
     t8_forest_init(new_forest_ref)
     new_forest = new_forest_ref[]
 
-<<<<<<< HEAD
     let set_from = C_NULL, recursive = 0, set_for_coarsening = 1, no_repartition = 1,
-=======
-    let set_from = C_NULL, recursive = 0, set_for_coarsening = 0, no_repartition = 0,
->>>>>>> 1946f9d5
         do_ghost = 1
 
         t8_forest_set_user_data(new_forest, pointer(indicators))
         t8_forest_set_adapt(new_forest, old_forest, @t8_adapt_callback(adapt_callback),
                             recursive)
         t8_forest_set_balance(new_forest, set_from, no_repartition)
-<<<<<<< HEAD
         t8_forest_set_ghost(new_forest, do_ghost, T8_GHOST_FACES)
-
-=======
-        t8_forest_set_partition(new_forest, set_from, set_for_coarsening)
-        t8_forest_set_ghost(new_forest, do_ghost, T8_GHOST_FACES) # Note: MPI support not available yet so it is a dummy call.
->>>>>>> 1946f9d5
         t8_forest_commit(new_forest)
     end
 
