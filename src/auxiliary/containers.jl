# By default, Julia/LLVM does not use fused multiply-add operations (FMAs).
# Since these FMAs can increase the performance of many numerical algorithms,
# we need to opt-in explicitly.
# See https://ranocha.de/blog/Optimizing_EC_Trixi for further details.
@muladd begin
#! format: noindent

# Abstract base type - all containers that want to use these features must inherit from it
abstract type AbstractContainer end

# Generic functions for which concrete containers must add implementations
function invalidate! end
function raw_copy! end
function move_connectivity! end
function delete_connectivity! end
function reset_data_structures! end

# Auxiliary copy function to copy data between containers
function copy_data!(target::AbstractArray, source::AbstractArray,
                    first::Int, last::Int, destination::Int, block_size::Int = 1)
    count = last - first + 1
    if destination <= first || destination > last
        # In this case it is safe to copy forward (left-to-right) without overwriting data
        for i in 0:(count - 1), j in 1:block_size
            target[block_size * (destination + i - 1) + j] = source[block_size * (first + i - 1) + j]
        end
    else
        # In this case we need to copy backward (right-to-left) to prevent overwriting data
        for i in (count - 1):-1:0, j in 1:block_size
            target[block_size * (destination + i - 1) + j] = source[block_size * (first + i - 1) + j]
        end
    end

    return target
end

# Inquire about capacity and size
capacity(c::AbstractContainer) = c.capacity
Base.length(c::AbstractContainer) = c.length
Base.size(c::AbstractContainer) = (length(c),)

"""
    resize!(c::AbstractContainer, new_length) -> AbstractContainer

Resize `c` to contain `new_length` elements. If `new_length` is smaller than the current container
length, the first `new_length` elements will be retained. If `new_length` is
larger, the new elements are invalidated.
"""
function Base.resize!(c::AbstractContainer, new_length)
    @assert new_length>=zero(new_length) "New length must be >= 0"
    @assert new_length<=capacity(c) "New length would exceed capacity"

    # If new length is greater than current length, append to container.
    # If new length is less than current length, shrink container.
    # If new length is equal to current length, do nothing.
    if new_length > length(c)
        # First, invalidate range (to be sure that no sensible values are accidentally left there)
        invalidate!(c, length(c) + 1, new_length)

        # Then, set new container length
        c.length = new_length
    elseif new_length < length(c)
        # Rely on remove&shift to do The Right Thing (`remove_shift!` also updates the length)
        remove_shift!(c, new_length + 1, length(c))
    end

    return c
end

# Copy data range from source to target container.
#
# Calls `raw_copy` internally, which must be implemented for each concrete type
# inheriting from AbstractContainer.
# TODO: Shall we extend Base.copyto! ?
function Trixi.copy!(target::AbstractContainer, source::AbstractContainer,
                     first::Int, last::Int, destination::Int)
    @assert 1<=first<=length(source) "First cell out of range"
    @assert 1<=last<=length(source) "Last cell out of range"
    @assert 1<=destination<=length(target) "Destination out of range"
    @assert destination + (last - first)<=length(target) "Target range out of bounds"

    # Return if copy would be a no-op
    if last < first || (source === target && first == destination)
        return target
    end

    raw_copy!(target, source, first, last, destination)

    return target
end

# Convenience method to copy a single element
function Trixi.copy!(target::AbstractContainer, source::AbstractContainer, from::Int,
                     destination::Int)
    Trixi.copy!(target, source, from, from, destination)
end

# Convenience method for copies within a single container
function Trixi.copy!(c::AbstractContainer, first::Int, last::Int, destination::Int)
    Trixi.copy!(c, c, first, last, destination)
end

# Convenience method for copying a single element within a single container
function Trixi.copy!(c::AbstractContainer, from::Int, destination::Int)
    Trixi.copy!(c, c, from, from, destination)
end

# Move elements in a way that preserves connectivity.
function move!(c::AbstractContainer, first::Int, last::Int, destination::Int)
    @assert 1<=first<=length(c) "First cell $first out of range"
    @assert 1<=last<=length(c) "Last cell $last out of range"
    @assert 1<=destination<=length(c) "Destination $destination out of range"
    @assert destination + (last - first)<=length(c) "Target range out of bounds"

    # Return if move would be a no-op
    if last < first || first == destination
        return c
    end

    # Copy cells to new location
    raw_copy!(c, first, last, destination)

    # Move connectivity
    move_connectivity!(c, first, last, destination)

    # Invalidate original cell locations (unless they already contain new data due to overlap)
    # 1) If end of destination range is within original range, shift first_invalid to the right
    count = last - first + 1
    first_invalid = (first <= destination + count - 1 <= last) ? destination + count :
                    first
    # 2) If beginning of destination range is within original range, shift last_invalid to the left
    last_invalid = (first <= destination <= last) ? destination - 1 : last
    # 3) Invalidate range
    invalidate!(c, first_invalid, last_invalid)

    return c
end
function move!(c::AbstractContainer, from::Int, destination::Int)
    move!(c, from, from, destination)
end

# Default implementation for moving a single element
function move_connectivity!(c::AbstractContainer, from::Int, destination::Int)
    return move_connectivity!(c, from, from, destination)
end

# Default implementation for invalidating a single element
function invalidate!(c::AbstractContainer, id::Int)
    return invalidate!(c, id, id)
end

# Swap two elements in a container while preserving element connectivity.
function swap!(c::AbstractContainer, a::Int, b::Int)
    @assert 1<=a<=length(c) "a out of range"
    @assert 1<=b<=length(c) "b out of range"

    # Return if swap would be a no-op
    if a == b
        return c
    end

    # Move a to dummy location
    raw_copy!(c, a, c.dummy)
    move_connectivity!(c, a, c.dummy)

    # Move b to a
    raw_copy!(c, b, a)
    move_connectivity!(c, b, a)

    # Move from dummy location to b
    raw_copy!(c, c.dummy, b)
    move_connectivity!(c, c.dummy, b)

    # Invalidate dummy to be sure
    invalidate!(c, c.dummy)

    return c
end

# Insert blank elements in container, shifting the following elements back.
#
# After a call to insert!, the range `position:position + count - 1` will be available for use.
# TODO: Shall we extend Base.insert! ?
function insert!(c::AbstractContainer, position::Int, count::Int)
    @assert 1<=position<=length(c)+1 "Insert position out of range"
    @assert count>=0 "Count must be non-negative"
    @assert count + length(c)<=capacity(c) "New length would exceed capacity"

    # Return if insertation would be a no-op
    if count == 0
        return c
    end

    # Append and return if insertion is beyond last current element
    if position == length(c) + 1
        resize!(c, length(c) + count)
        return c
    end

    # Increase length
    c.length += count

    # Move original cells that currently occupy the insertion region, unless
    # insert position is one beyond previous length
    if position <= length(c) - count
        move!(c, position, length(c) - count, position + count)
    end

    return c
end

# Erase elements from container, deleting their connectivity and then invalidating their data.
# TODO: Shall we extend Base.deleteat! or Base.delete! ?
function erase!(c::AbstractContainer, first::Int, last::Int)
    @assert 1<=first<=length(c) "First cell out of range"
    @assert 1<=last<=length(c) "Last cell out of range"

    # Return if eraseure would be a no-op
    if last < first
        return c
    end

    # Delete connectivity and invalidate cells
    delete_connectivity!(c, first, last)
    invalidate!(c, first, last)

    return c
end
erase!(c::AbstractContainer, id::Int) = erase!(c, id, id)

# Remove cells and shift existing cells forward to close the gap
function remove_shift!(c::AbstractContainer, first::Int, last::Int)
    @assert 1<=first<=length(c) "First cell out of range"
    @assert 1<=last<=length(c) "Last cell out of range"

    # Return if removal would be a no-op
    if last < first
        return c
    end

    # Delete connectivity of cells to be removed
    delete_connectivity!(c, first, last)

    if last == length(c)
        # If everything up to the last cell is removed, no shifting is required
        invalidate!(c, first, last)
    else
        # Otherwise, the corresponding cells are moved forward
        move!(c, last + 1, length(c), first)
    end

    # Reduce length
    count = last - first + 1
    c.length -= count

    return c
end
remove_shift!(c::AbstractContainer, id::Int) = remove_shift!(c, id, id)

# Remove cells and fill gap with cells from the end of the container (to reduce copy operations)
function remove_fill!(c::AbstractContainer, first::Int, last::Int)
    @assert 1<=first<=length(c) "First cell out of range"
    @assert 1<=last<=length(c) "Last cell out of range"

    # Return if removal would be a no-op
    if last < first
        return c
    end

    # Delete connectivity of cells to be removed and then invalidate them
    delete_connectivity!(c, first, last)
    invalidate!(c, first, last)

    # Copy cells from end (unless last is already the last cell)
    count = last - first + 1
    if last < length(c)
        move!(c, max(length(c) - count + 1, last + 1), length(c), first)
    end

    # Reduce length
    c.length -= count

    return c
end

# Reset container to zero-length and with a new capacity
function reset!(c::AbstractContainer, capacity::Int)
    @assert capacity >= 0

    c.capacity = capacity
    c.length = 0
    c.dummy = capacity + 1
    reset_data_structures!(c)

    return c
end

# Invalidate all elements and set length to zero.
function clear!(c::AbstractContainer)
    invalidate!(c)
    c.length = 0

    return c
end

# Helpful overloads for `raw_copy`
function raw_copy!(c::AbstractContainer, first::Int, last::Int, destination::Int)
    raw_copy!(c, c, first, last, destination)
end
function raw_copy!(target::AbstractContainer, source::AbstractContainer, from::Int,
                   destination::Int)
    raw_copy!(target, source, from, from, destination)
end
function raw_copy!(c::AbstractContainer, from::Int, destination::Int)
    raw_copy!(c, c, from, from, destination)
end
<<<<<<< HEAD

function get_array_type(backend::CPU)
  return Array
end

=======
>>>>>>> 3303ed8c
end # @muladd<|MERGE_RESOLUTION|>--- conflicted
+++ resolved
@@ -314,12 +314,9 @@
 function raw_copy!(c::AbstractContainer, from::Int, destination::Int)
     raw_copy!(c, c, from, from, destination)
 end
-<<<<<<< HEAD
 
 function get_array_type(backend::CPU)
-  return Array
-end
-
-=======
->>>>>>> 3303ed8c
+    return Array
+end
+
 end # @muladd