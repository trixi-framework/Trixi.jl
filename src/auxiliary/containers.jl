# By default, Julia/LLVM does not use fused multiply-add operations (FMAs).
# Since these FMAs can increase the performance of many numerical algorithms,
# we need to opt-in explicitly.
# See https://ranocha.de/blog/Optimizing_EC_Trixi for further details.
@muladd begin
#! format: noindent

# Abstract base type - all containers that want to use these features must inherit from it
abstract type AbstractContainer end

# Generic functions for which concrete containers must add implementations
function invalidate! end
function raw_copy! end
function move_connectivity! end
function delete_connectivity! end
function reset_data_structures! end

# Auxiliary copy function to copy data between containers
function copy_data!(target::AbstractArray, source::AbstractArray,
                    first::Int, last::Int, destination::Int, block_size::Int = 1)
    count = last - first + 1
    if destination <= first || destination > last
        # In this case it is safe to copy forward (left-to-right) without overwriting data
        for i in 0:(count - 1), j in 1:block_size
            target[block_size * (destination + i - 1) + j] = source[block_size * (first + i - 1) + j]
        end
    else
        # In this case we need to copy backward (right-to-left) to prevent overwriting data
        for i in (count - 1):-1:0, j in 1:block_size
            target[block_size * (destination + i - 1) + j] = source[block_size * (first + i - 1) + j]
        end
    end

    return target
end

# Inquire about capacity and size
capacity(c::AbstractContainer) = c.capacity
Base.length(c::AbstractContainer) = c.length
Base.size(c::AbstractContainer) = (length(c),)

"""
    resize!(c::AbstractContainer, new_length) -> AbstractContainer

Resize `c` to contain `new_length` elements. If `new_length` is smaller than the current container
length, the first `new_length` elements will be retained. If `new_length` is
larger, the new elements are invalidated.
"""
function Base.resize!(c::AbstractContainer, new_length)
    @assert new_length>=zero(new_length) "New length must be >= 0"
    @assert new_length<=capacity(c) "New length would exceed capacity"

    # If new length is greater than current length, append to container.
    # If new length is less than current length, shrink container.
    # If new length is equal to current length, do nothing.
    if new_length > length(c)
        # First, invalidate range (to be sure that no sensible values are accidentally left there)
        invalidate!(c, length(c) + 1, new_length)

        # Then, set new container length
        c.length = new_length
    elseif new_length < length(c)
        # Rely on remove&shift to do The Right Thing (`remove_shift!` also updates the length)
        remove_shift!(c, new_length + 1, length(c))
    end

    return c
end

# Copy data range from source to target container.
#
# Calls `raw_copy` internally, which must be implemented for each concrete type
# inheriting from AbstractContainer.
# TODO: Shall we extend Base.copyto! ?
function Trixi.copy!(target::AbstractContainer, source::AbstractContainer,
                     first::Int, last::Int, destination::Int)
    @assert 1<=first<=length(source) "First cell out of range"
    @assert 1<=last<=length(source) "Last cell out of range"
    @assert 1<=destination<=length(target) "Destination out of range"
    @assert destination + (last - first)<=length(target) "Target range out of bounds"

    # Return if copy would be a no-op
    if last < first || (source === target && first == destination)
        return target
    end

    raw_copy!(target, source, first, last, destination)

    return target
end

# Convenience method to copy a single element
function Trixi.copy!(target::AbstractContainer, source::AbstractContainer, from::Int,
                     destination::Int)
    Trixi.copy!(target, source, from, from, destination)
end

# Convenience method for copies within a single container
function Trixi.copy!(c::AbstractContainer, first::Int, last::Int, destination::Int)
    Trixi.copy!(c, c, first, last, destination)
end

# Convenience method for copying a single element within a single container
function Trixi.copy!(c::AbstractContainer, from::Int, destination::Int)
    Trixi.copy!(c, c, from, from, destination)
end

# Move elements in a way that preserves connectivity.
function move!(c::AbstractContainer, first::Int, last::Int, destination::Int)
    @assert 1<=first<=length(c) "First cell $first out of range"
    @assert 1<=last<=length(c) "Last cell $last out of range"
    @assert 1<=destination<=length(c) "Destination $destination out of range"
    @assert destination + (last - first)<=length(c) "Target range out of bounds"

    # Return if move would be a no-op
    if last < first || first == destination
        return c
    end

    # Copy cells to new location
    raw_copy!(c, first, last, destination)

    # Move connectivity
    move_connectivity!(c, first, last, destination)

    # Invalidate original cell locations (unless they already contain new data due to overlap)
    # 1) If end of destination range is within original range, shift first_invalid to the right
    count = last - first + 1
    first_invalid = (first <= destination + count - 1 <= last) ? destination + count :
                    first
    # 2) If beginning of destination range is within original range, shift last_invalid to the left
    last_invalid = (first <= destination <= last) ? destination - 1 : last
    # 3) Invalidate range
    invalidate!(c, first_invalid, last_invalid)

    return c
end
function move!(c::AbstractContainer, from::Int, destination::Int)
    move!(c, from, from, destination)
end

# Default implementation for moving a single element
function move_connectivity!(c::AbstractContainer, from::Int, destination::Int)
    return move_connectivity!(c, from, from, destination)
end

# Default implementation for invalidating a single element
function invalidate!(c::AbstractContainer, id::Int)
    return invalidate!(c, id, id)
end

# Swap two elements in a container while preserving element connectivity.
function swap!(c::AbstractContainer, a::Int, b::Int)
    @assert 1<=a<=length(c) "a out of range"
    @assert 1<=b<=length(c) "b out of range"

    # Return if swap would be a no-op
    if a == b
        return c
    end

    # Move a to dummy location
    raw_copy!(c, a, c.dummy)
    move_connectivity!(c, a, c.dummy)

    # Move b to a
    raw_copy!(c, b, a)
    move_connectivity!(c, b, a)

    # Move from dummy location to b
    raw_copy!(c, c.dummy, b)
    move_connectivity!(c, c.dummy, b)

    # Invalidate dummy to be sure
    invalidate!(c, c.dummy)

    return c
end

# Insert blank elements in container, shifting the following elements back.
#
# After a call to insert!, the range `position:position + count - 1` will be available for use.
# TODO: Shall we extend Base.insert! ?
function insert!(c::AbstractContainer, position::Int, count::Int)
    @assert 1<=position<=length(c)+1 "Insert position out of range"
    @assert count>=0 "Count must be non-negative"
    @assert count + length(c)<=capacity(c) "New length would exceed capacity"

    # Return if insertation would be a no-op
    if count == 0
        return c
    end

    # Append and return if insertion is beyond last current element
    if position == length(c) + 1
        resize!(c, length(c) + count)
        return c
    end

    # Increase length
    c.length += count

    # Move original cells that currently occupy the insertion region, unless
    # insert position is one beyond previous length
    if position <= length(c) - count
        move!(c, position, length(c) - count, position + count)
    end

    return c
end

# Erase elements from container, deleting their connectivity and then invalidating their data.
# TODO: Shall we extend Base.deleteat! or Base.delete! ?
function erase!(c::AbstractContainer, first::Int, last::Int)
    @assert 1<=first<=length(c) "First cell out of range"
    @assert 1<=last<=length(c) "Last cell out of range"

    # Return if eraseure would be a no-op
    if last < first
        return c
    end

    # Delete connectivity and invalidate cells
    delete_connectivity!(c, first, last)
    invalidate!(c, first, last)

    return c
end
erase!(c::AbstractContainer, id::Int) = erase!(c, id, id)

# Remove cells and shift existing cells forward to close the gap
function remove_shift!(c::AbstractContainer, first::Int, last::Int)
    @assert 1<=first<=length(c) "First cell out of range"
    @assert 1<=last<=length(c) "Last cell out of range"

    # Return if removal would be a no-op
    if last < first
        return c
    end

    # Delete connectivity of cells to be removed
    delete_connectivity!(c, first, last)

    if last == length(c)
        # If everything up to the last cell is removed, no shifting is required
        invalidate!(c, first, last)
    else
        # Otherwise, the corresponding cells are moved forward
        move!(c, last + 1, length(c), first)
    end

    # Reduce length
    count = last - first + 1
    c.length -= count

    return c
end
remove_shift!(c::AbstractContainer, id::Int) = remove_shift!(c, id, id)

# Remove cells and fill gap with cells from the end of the container (to reduce copy operations)
function remove_fill!(c::AbstractContainer, first::Int, last::Int)
    @assert 1<=first<=length(c) "First cell out of range"
    @assert 1<=last<=length(c) "Last cell out of range"

    # Return if removal would be a no-op
    if last < first
        return c
    end

    # Delete connectivity of cells to be removed and then invalidate them
    delete_connectivity!(c, first, last)
    invalidate!(c, first, last)

    # Copy cells from end (unless last is already the last cell)
    count = last - first + 1
    if last < length(c)
        move!(c, max(length(c) - count + 1, last + 1), length(c), first)
    end

    # Reduce length
    c.length -= count

    return c
end

# Reset container to zero-length and with a new capacity
function reset!(c::AbstractContainer, capacity::Int)
    @assert capacity >= 0

    c.capacity = capacity
    c.length = 0
    c.dummy = capacity + 1
    reset_data_structures!(c)

    return c
end

# Invalidate all elements and set length to zero.
function clear!(c::AbstractContainer)
    invalidate!(c)
    c.length = 0

    return c
end

# Helpful overloads for `raw_copy`
function raw_copy!(c::AbstractContainer, first::Int, last::Int, destination::Int)
    raw_copy!(c, c, first, last, destination)
end
function raw_copy!(target::AbstractContainer, source::AbstractContainer, from::Int,
                   destination::Int)
    raw_copy!(target, source, from, from, destination)
end
function raw_copy!(c::AbstractContainer, from::Int, destination::Int)
    raw_copy!(c, c, from, from, destination)
end

# Trixi storage types must implement these two Adapt.jl methods
function Adapt.adapt_structure(to, c::AbstractContainer)
    error("Interface: Must implement Adapt.adapt_structure(to, ::$(typeof(c)))")
end

function Adapt.parent_type(C::Type{<:AbstractContainer})
    error("Interface: Must implement Adapt.parent_type(::Type{$C}")
end

function Adapt.unwrap_type(C::Type{<:AbstractContainer})
    return Adapt.unwrap_type(Adapt.parent_type(C))
end

# TODO: Upstream to Adapt
<<<<<<< HEAD
=======
"""
    storage_type(x)

Return the storage type of `x`, which is a concrete array type, such as `Array`, `CuArray`, or `ROCArray`.
"""
>>>>>>> 80f711dd
function storage_type(x)
    return storage_type(typeof(x))
end

function storage_type(T::Type)
    error("Interface: Must implement storage_type(::Type{$T}")
end

function storage_type(::Type{<:Array})
    Array
end

function storage_type(C::Type{<:AbstractContainer})
    return storage_type(Adapt.unwrap_type(C))
end

<<<<<<< HEAD
=======
# backend handling
"""
    trixi_backend(x)

Return the computational backend for `x`, which is either a KernelAbstractions backend or `nothing`.
If the backend is `nothing`, the default multi-threaded CPU backend is used.
"""
function trixi_backend(x)
    if (_PREFERENCE_THREADING === :polyester && LoopVectorization.check_args(x)) ||
       (_PREFERENCE_THREADING !== :kernelabstractions &&
        get_backend(x) isa KernelAbstractions.CPU)
        return nothing
    end
    return get_backend(x)
end

# TODO: After https://github.com/SciML/RecursiveArrayTools.jl/pull/455 we need to investigate the right way to handle StaticArray as uEltype for MultiDG.
function trixi_backend(x::VectorOfArray)
    u = parent(x)
    # FIXME(vchuravy): This is a workaround because KA.get_backend is ambivalent of where a SArray is residing.
    if eltype(u) <: StaticArrays.StaticArray
        return nothing
    end
    if length(u) == 0
        error("VectorOfArray is empty, cannot determine backend.")
    end
    # Use the backend of the first element in the parent array
    return get_backend(u[1])
end

>>>>>>> 80f711dd
# For some storage backends like CUDA.jl, empty arrays do seem to simply be
# null pointers which can cause `unsafe_wrap` to fail when calling
# Adapt.adapt (ArgumentError, see
# https://github.com/JuliaGPU/CUDA.jl/blob/v5.4.2/src/array.jl#L212-L229).
# To circumvent this, on length zero arrays this allocates
# a separate empty array instead of wrapping.
# However, since zero length arrays are not used in calculations,
# it should be okay if the underlying storage vectors and wrapped arrays
# are not the same as long as they are properly wrapped when `resize!`d etc.
function unsafe_wrap_or_alloc(to, vector, size)
    if length(vector) == 0
        return similar(vector, size)
    else
        return unsafe_wrap(to, pointer(vector), size)
    end
end

<<<<<<< HEAD
struct TrixiAdaptor{Storage, Real} end

function trixi_adapt(storage, real, x)
    adapt(TrixiAdaptor{storage, real}(), x)
=======
struct TrixiAdaptor{Storage, RealT} end

"""
    trixi_adapt(Storage, RealT, x)

Adapt `x` to the storage type `Storage` and real type `RealT`.
"""
function trixi_adapt(Storage, RealT, x)
    adapt(TrixiAdaptor{Storage, RealT}(), x)
>>>>>>> 80f711dd
end

# Custom rules
# 1. handling of StaticArrays
<<<<<<< HEAD
function Adapt.adapt_storage(::TrixiAdaptor{<:Any, Real},
                             x::StaticArrays.StaticArray{S, T, N}) where {Real, S, T, N}
    StaticArrays.similar_type(x, Real)(x)
end

# 2. Handling of Arrays
function Adapt.adapt_storage(::TrixiAdaptor{Storage, Real},
                             x::AbstractArray{T}) where {Storage, Real,
                                                         T <: AbstractFloat}
    adapt(Storage{Real}, x)
end

function Adapt.adapt_storage(::TrixiAdaptor{Storage, Real},
                             x::AbstractArray{T}) where {Storage, Real,
                                                         T <: StaticArrays.StaticArray}
    adapt(Storage{StaticArrays.similar_type(T, Real)}, x)
end

# Our threaded cache contains MArray, it is unlikely that we would want to adapt those
function Adapt.adapt_storage(::TrixiAdaptor{Storage, Real},
                             x::Array{T}) where {Storage, Real,
                                                 T <: StaticArrays.MArray}
    adapt(Array{StaticArrays.similar_type(T, Real)}, x)
end

function Adapt.adapt_storage(::TrixiAdaptor{Storage, Real},
                             x::AbstractArray) where {Storage, Real}
=======
function Adapt.adapt_storage(::TrixiAdaptor{<:Any, RealT},
                             x::StaticArrays.StaticArray) where {RealT}
    StaticArrays.similar_type(x, RealT)(x)
end

# 2. Handling of Arrays
function Adapt.adapt_storage(::TrixiAdaptor{Storage, RealT},
                             x::AbstractArray{T}) where {Storage, RealT,
                                                         T <: AbstractFloat}
    adapt(Storage{RealT}, x)
end

function Adapt.adapt_storage(::TrixiAdaptor{Storage, RealT},
                             x::AbstractArray{T}) where {Storage, RealT,
                                                         T <: StaticArrays.StaticArray}
    adapt(Storage{StaticArrays.similar_type(T, RealT)}, x)
end

# Our threaded cache contains MArray, it is unlikely that we would want to adapt those
function Adapt.adapt_storage(::TrixiAdaptor{Storage, RealT},
                             x::Array{T}) where {Storage, RealT,
                                                 T <: StaticArrays.MArray}
    adapt(Array{StaticArrays.similar_type(T, RealT)}, x)
end

function Adapt.adapt_storage(::TrixiAdaptor{Storage, RealT},
                             x::AbstractArray) where {Storage, RealT}
>>>>>>> 80f711dd
    adapt(Storage, x)
end

# 3. TODO: Should we have a fallback? But that would imply implementing things for NamedTuple again

function unsafe_wrap_or_alloc(::TrixiAdaptor{Storage}, vec, size) where {Storage}
    return unsafe_wrap_or_alloc(Storage, vec, size)
end
<<<<<<< HEAD

function trixi_backend(x)
    backend = get_backend(x)
    if _PREFERENCE_USE_NATIVE_THREADING && backend isa KernelAbstractions.CPU
        backend = nothing
    end
    return backend
end

function KernelAbstractions.get_backend(semi::AbstractSemidiscretization)
    KernelAbstractions.get_backend(semi.cache.elements.node_coordinates)
end
=======
>>>>>>> 80f711dd
end # @muladd<|MERGE_RESOLUTION|>--- conflicted
+++ resolved
@@ -329,14 +329,11 @@
 end
 
 # TODO: Upstream to Adapt
-<<<<<<< HEAD
-=======
 """
     storage_type(x)
 
 Return the storage type of `x`, which is a concrete array type, such as `Array`, `CuArray`, or `ROCArray`.
 """
->>>>>>> 80f711dd
 function storage_type(x)
     return storage_type(typeof(x))
 end
@@ -353,8 +350,6 @@
     return storage_type(Adapt.unwrap_type(C))
 end
 
-<<<<<<< HEAD
-=======
 # backend handling
 """
     trixi_backend(x)
@@ -385,7 +380,10 @@
     return get_backend(u[1])
 end
 
->>>>>>> 80f711dd
+function KernelAbstractions.get_backend(semi::AbstractSemidiscretization)
+    KernelAbstractions.get_backend(semi.cache.elements.node_coordinates)
+end
+
 # For some storage backends like CUDA.jl, empty arrays do seem to simply be
 # null pointers which can cause `unsafe_wrap` to fail when calling
 # Adapt.adapt (ArgumentError, see
@@ -403,12 +401,6 @@
     end
 end
 
-<<<<<<< HEAD
-struct TrixiAdaptor{Storage, Real} end
-
-function trixi_adapt(storage, real, x)
-    adapt(TrixiAdaptor{storage, real}(), x)
-=======
 struct TrixiAdaptor{Storage, RealT} end
 
 """
@@ -418,40 +410,10 @@
 """
 function trixi_adapt(Storage, RealT, x)
     adapt(TrixiAdaptor{Storage, RealT}(), x)
->>>>>>> 80f711dd
 end
 
 # Custom rules
 # 1. handling of StaticArrays
-<<<<<<< HEAD
-function Adapt.adapt_storage(::TrixiAdaptor{<:Any, Real},
-                             x::StaticArrays.StaticArray{S, T, N}) where {Real, S, T, N}
-    StaticArrays.similar_type(x, Real)(x)
-end
-
-# 2. Handling of Arrays
-function Adapt.adapt_storage(::TrixiAdaptor{Storage, Real},
-                             x::AbstractArray{T}) where {Storage, Real,
-                                                         T <: AbstractFloat}
-    adapt(Storage{Real}, x)
-end
-
-function Adapt.adapt_storage(::TrixiAdaptor{Storage, Real},
-                             x::AbstractArray{T}) where {Storage, Real,
-                                                         T <: StaticArrays.StaticArray}
-    adapt(Storage{StaticArrays.similar_type(T, Real)}, x)
-end
-
-# Our threaded cache contains MArray, it is unlikely that we would want to adapt those
-function Adapt.adapt_storage(::TrixiAdaptor{Storage, Real},
-                             x::Array{T}) where {Storage, Real,
-                                                 T <: StaticArrays.MArray}
-    adapt(Array{StaticArrays.similar_type(T, Real)}, x)
-end
-
-function Adapt.adapt_storage(::TrixiAdaptor{Storage, Real},
-                             x::AbstractArray) where {Storage, Real}
-=======
 function Adapt.adapt_storage(::TrixiAdaptor{<:Any, RealT},
                              x::StaticArrays.StaticArray) where {RealT}
     StaticArrays.similar_type(x, RealT)(x)
@@ -479,7 +441,6 @@
 
 function Adapt.adapt_storage(::TrixiAdaptor{Storage, RealT},
                              x::AbstractArray) where {Storage, RealT}
->>>>>>> 80f711dd
     adapt(Storage, x)
 end
 
@@ -488,19 +449,4 @@
 function unsafe_wrap_or_alloc(::TrixiAdaptor{Storage}, vec, size) where {Storage}
     return unsafe_wrap_or_alloc(Storage, vec, size)
 end
-<<<<<<< HEAD
-
-function trixi_backend(x)
-    backend = get_backend(x)
-    if _PREFERENCE_USE_NATIVE_THREADING && backend isa KernelAbstractions.CPU
-        backend = nothing
-    end
-    return backend
-end
-
-function KernelAbstractions.get_backend(semi::AbstractSemidiscretization)
-    KernelAbstractions.get_backend(semi.cache.elements.node_coordinates)
-end
-=======
->>>>>>> 80f711dd
 end # @muladd