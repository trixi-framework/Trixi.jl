include("abstract_tree.jl")
include("serial_tree.jl")
include("parallel_tree.jl")
include("parallel.jl")

# Composite type to hold the actual tree in addition to other mesh-related data
# that is not strictly part of the tree.
<<<<<<< HEAD
# The mesh is really just about the connectivity, size, and location of the individual
# tree nodes. Neighbor information between interfaces or the large sides for mortars is
# something that is solver-specific and that might not be needed by all solvers (or in a
# different form). Also, these data values can be performance critical, so a mesh would
# have to store them for all solvers in an efficient way - OTOH, different solvers might
# use different cells of a shared mesh, so "efficient" is again solver dependent.
mutable struct TreeMesh{D}
  tree::Tree{D}
=======
mutable struct TreeMesh{TreeType<:AbstractTree}
  tree::TreeType
>>>>>>> 1d8401f4
  current_filename::String
  unsaved_changes::Bool
  first_cell_by_rank::OffsetVector{Int, Vector{Int}}
  n_cells_by_rank::OffsetVector{Int, Vector{Int}}

  function TreeMesh{TreeType}(n_cells_max::Integer) where TreeType
    # Create mesh
    m = new()
    m.tree = TreeType(n_cells_max)
    m.current_filename = ""
<<<<<<< HEAD
    m.unsaved_changes = true
=======
    m.unsaved_changes = false
    m.first_cell_by_rank = OffsetVector(Int[], 0)
    m.n_cells_by_rank = OffsetVector(Int[], 0)
>>>>>>> 1d8401f4

    return m
  end

<<<<<<< HEAD
  # TODO: Taal refactor, order of important arguments, use of n_cells_max?
  # TODO: Taal refactor, allow other RealT for the mesh, not just Float64
  # TODO: Taal refactor, use NTuple instead of domain_center::AbstractArray{Float64}
  function TreeMesh{D}(n_cells_max::Integer, domain_center::AbstractArray{Float64},
                       domain_length, periodicity=true) where D
    # Verify that D is an integer
    @assert D isa Integer

=======
  function TreeMesh{TreeType}(n_cells_max::Integer, domain_center::AbstractArray{Float64},
                              domain_length, periodicity=true) where TreeType
>>>>>>> 1d8401f4
    # Create mesh
    m = new()
    m.tree = TreeType(n_cells_max, domain_center, domain_length, periodicity)
    m.current_filename = ""
<<<<<<< HEAD
    m.unsaved_changes = true
=======
    m.unsaved_changes = false
    m.first_cell_by_rank = OffsetVector(Int[], 0)
    m.n_cells_by_rank = OffsetVector(Int[], 0)
>>>>>>> 1d8401f4

    return m
  end
end

const TreeMesh1D = TreeMesh{TreeType} where {TreeType <: AbstractTree{1}}
const TreeMesh2D = TreeMesh{TreeType} where {TreeType <: AbstractTree{2}}
const TreeMesh3D = TreeMesh{TreeType} where {TreeType <: AbstractTree{3}}

# Constructor for passing the dimension and mesh type as an argument
TreeMesh(::Type{TreeType}, args...) where TreeType = TreeMesh{TreeType}(args...)

# Constructor accepting a single number as center (as opposed to an array) for 1D
function TreeMesh{TreeType}(n::Int, center::Real, len::Real, periodicity=true) where {TreeType<:AbstractTree{1}}
  return TreeMesh{TreeType}(n, [convert(Float64, center)], len, periodicity)
end

function TreeMesh(n_cells_max::Integer, domain_center::NTuple{NDIMS,Real}, domain_length::Real, periodicity=true) where {NDIMS}
  # TODO: Taal refactor, allow other RealT for the mesh, not just Float64
  TreeMesh{NDIMS}(n_cells_max, [convert.(Float64, domain_center)...], convert(Float64, domain_length), periodicity)
end

function TreeMesh(coordinates_min::NTuple{NDIMS,Real}, coordinates_max::NTuple{NDIMS,Real};
                  n_cells_max,
                  periodicity=true,
                  initial_refinement_level,
                  refinement_patches=(),
                  coarsening_patches=(),
                  ) where {NDIMS}
  # check arguments
  if !(n_cells_max isa Integer && n_cells_max > 0)
    throw(ArgumentError("`n_cells_max` must be a positive integer (provided `n_cells_max = $n_cells_max`)"))
  end
  if !(initial_refinement_level isa Integer && initial_refinement_level >= 0)
    throw(ArgumentError("`initial_refinement_level` must be a non-negative integer (provided `initial_refinement_level = $initial_refinement_level`)"))
  end

  # Domain length is calculated as the maximum length in any axis direction
  domain_center = @. (coordinates_min + coordinates_max) / 2
  domain_length = maximum(coordinates_max .- coordinates_min)

  # Create mesh
  mesh = @timeit timer() "creation" TreeMesh(n_cells_max, domain_center, domain_length, periodicity)

  # Create initial refinement
  @timeit timer() "initial refinement" for _ in 1:initial_refinement_level
    refine!(mesh.tree)
  end

  # Apply refinement patches
  @timeit timer() "refinement patches" for patch in refinement_patches
    # TODO: Taal refactor, use multiple dispatch
    if patch.type == "box"
      refine_box!(mesh.tree, patch.coordinates_min, patch.coordinates_max)
    else
      error("unknown refinement patch type '$(patch.type)'")
    end
  end

  # Apply coarsening patches
  @timeit timer() "coarsening patches" for patch in coarsening_patches
    # TODO: Taal refactor, use multiple dispatch
    if patch.type == "box"
      coarsen_box!(mesh.tree, patch.coordinates_min, patch.coordinates_max)
    else
      error("unknown coarsening patch type '$(patch.type)'")
    end
  end

  return mesh
end

function TreeMesh(coordinates_min::Real, coordinates_max::Real; kwargs...)
  TreeMesh((coordinates_min,), (coordinates_max,); kwargs...)
end


function Base.show(io::IO, mesh::TreeMesh{NDIMS}) where {NDIMS}
  print(io, "TreeMesh{", NDIMS, "} with length ", mesh.tree.length)
end

function Base.show(io::IO, ::MIME"text/plain", mesh::TreeMesh{NDIMS}) where {NDIMS}
  println(io, "TreeMesh{", NDIMS, "} with")
  println(io, "- center_level_0: ", mesh.tree.center_level_0)
  println(io, "- length_level_0: ", mesh.tree.length_level_0)
  println(io, "- periodicity   : ", mesh.tree.periodicity)
  println(io, "- capacity      : ", mesh.tree.capacity)
  print(io,   "- length        : ", mesh.tree.length)
end


@inline Base.ndims(mesh::TreeMesh) = ndims(mesh.tree)


# Generate initial mesh
function generate_mesh()
  # Get number of spatial dimensions
  ndims_ = parameter("ndims")

  # Get maximum number of cells that should be supported
  n_cells_max = parameter("n_cells_max")

  # Get domain boundaries
  coordinates_min = parameter("coordinates_min")
  coordinates_max = parameter("coordinates_max")

  # Domain length is calculated as the maximum length in any axis direction
  domain_center = @. (coordinates_min + coordinates_max) / 2
  domain_length = maximum(coordinates_max .- coordinates_min)

  # By default, mesh is periodic in all dimensions
  periodicity = parameter("periodicity", true)

  # Create mesh
<<<<<<< HEAD
  mesh = @timeit timer() "creation" TreeMesh(Val{ndims_}(), n_cells_max, domain_center,
=======
  if mpi_isparallel()
    tree_type = ParallelTree{ndims_}
  else
    tree_type = SerialTree{ndims_}
  end
  @timeit timer() "creation" mesh = TreeMesh(tree_type, n_cells_max, domain_center,
>>>>>>> 1d8401f4
                                             domain_length, periodicity)

  # Create initial refinement
  initial_refinement_level = parameter("initial_refinement_level")
  @timeit timer() "initial refinement" for l = 1:initial_refinement_level
    refine!(mesh.tree)
  end

  # Apply refinement patches
  @timeit timer() "refinement patches" for patch in parameter("refinement_patches", [])
    mpi_isparallel() && error("non-uniform meshes not supported in parallel")
    if patch["type"] == "box"
      refine_box!(mesh.tree, patch["coordinates_min"], patch["coordinates_max"])
    else
      error("unknown refinement patch type '$(patch["type"])'")
    end
  end

  # Apply coarsening patches
  @timeit timer() "coarsening patches" for patch in parameter("coarsening_patches", [])
    mpi_isparallel() && error("non-uniform meshes not supported in parallel")
    if patch["type"] == "box"
      coarsen_box!(mesh.tree, patch["coordinates_min"], patch["coordinates_max"])
    else
      error("unknown coarsening patch type '$(patch["type"])'")
    end
  end

  # Partition mesh
  if mpi_isparallel()
    partition!(mesh)
  end

  return mesh
end

# TODO: Taal implement, loading meshes etc.

# Load existing mesh from file
<<<<<<< HEAD
function load_mesh_old(restart_filename)
=======
load_mesh(restart_filename) = load_mesh(restart_filename, mpi_parallel())
function load_mesh(restart_filename, mpi_parallel::Val{false})
>>>>>>> 1d8401f4
  # Get number of spatial dimensions
  ndims_ = parameter("ndims")

  # Get maximum number of cells that should be supported
  n_cells_max = parameter("n_cells_max")

  # Create mesh
<<<<<<< HEAD
  mesh = @timeit timer() "creation" TreeMesh(Val{ndims_}(), n_cells_max)
=======
  @timeit timer() "creation" mesh = TreeMesh(SerialTree{ndims_}, n_cells_max)
>>>>>>> 1d8401f4

  # Determine mesh filename
  filename = get_restart_mesh_filename(restart_filename, Val(false))
  mesh.current_filename = filename
  mesh.unsaved_changes = false

  # Open mesh file
  h5open(filename, "r") do file
    # Set domain information
    mesh.tree.center_level_0 = read(attrs(file)["center_level_0"])
    mesh.tree.length_level_0 = read(attrs(file)["length_level_0"])
    mesh.tree.periodicity    = Tuple(read(attrs(file)["periodicity"]))

    # Set length
    n_cells = read(attrs(file)["n_cells"])
    resize!(mesh.tree, n_cells)

    # Read in data
    mesh.tree.parent_ids[1:n_cells] = read(file["parent_ids"])
    mesh.tree.child_ids[:, 1:n_cells] = read(file["child_ids"])
    mesh.tree.neighbor_ids[:, 1:n_cells] = read(file["neighbor_ids"])
    mesh.tree.levels[1:n_cells] = read(file["levels"])
    mesh.tree.coordinates[:, 1:n_cells] = read(file["coordinates"])
  end

  return mesh
end


# Obtain the mesh filename from a restart file
get_restart_mesh_filename(restart_filename) = get_restart_mesh_filename(restart_filename, mpi_parallel())
function get_restart_mesh_filename(restart_filename, mpi_parallel::Val{false})
  # Get directory name
  dirname, _ = splitdir(restart_filename)

  # Read mesh filename from restart file
  mesh_file = ""
  h5open(restart_filename, "r") do file
    mesh_file = read(attrs(file)["mesh_file"])
  end

  # Construct and return filename
  return joinpath(dirname, mesh_file)
end<|MERGE_RESOLUTION|>--- conflicted
+++ resolved
@@ -5,86 +5,68 @@
 
 # Composite type to hold the actual tree in addition to other mesh-related data
 # that is not strictly part of the tree.
-<<<<<<< HEAD
 # The mesh is really just about the connectivity, size, and location of the individual
 # tree nodes. Neighbor information between interfaces or the large sides for mortars is
 # something that is solver-specific and that might not be needed by all solvers (or in a
 # different form). Also, these data values can be performance critical, so a mesh would
 # have to store them for all solvers in an efficient way - OTOH, different solvers might
 # use different cells of a shared mesh, so "efficient" is again solver dependent.
-mutable struct TreeMesh{D}
-  tree::Tree{D}
-=======
-mutable struct TreeMesh{TreeType<:AbstractTree}
+mutable struct TreeMesh{NDIMS, TreeType<:AbstractTree{NDIMS}}
   tree::TreeType
->>>>>>> 1d8401f4
   current_filename::String
   unsaved_changes::Bool
   first_cell_by_rank::OffsetVector{Int, Vector{Int}}
   n_cells_by_rank::OffsetVector{Int, Vector{Int}}
 
-  function TreeMesh{TreeType}(n_cells_max::Integer) where TreeType
+  function TreeMesh{NDIMS, TreeType}(n_cells_max::Integer) where {NDIMS, TreeType<:AbstractTree{NDIMS}}
     # Create mesh
     m = new()
     m.tree = TreeType(n_cells_max)
     m.current_filename = ""
-<<<<<<< HEAD
     m.unsaved_changes = true
-=======
-    m.unsaved_changes = false
     m.first_cell_by_rank = OffsetVector(Int[], 0)
     m.n_cells_by_rank = OffsetVector(Int[], 0)
->>>>>>> 1d8401f4
 
     return m
   end
 
-<<<<<<< HEAD
   # TODO: Taal refactor, order of important arguments, use of n_cells_max?
   # TODO: Taal refactor, allow other RealT for the mesh, not just Float64
   # TODO: Taal refactor, use NTuple instead of domain_center::AbstractArray{Float64}
-  function TreeMesh{D}(n_cells_max::Integer, domain_center::AbstractArray{Float64},
-                       domain_length, periodicity=true) where D
-    # Verify that D is an integer
-    @assert D isa Integer
-
-=======
-  function TreeMesh{TreeType}(n_cells_max::Integer, domain_center::AbstractArray{Float64},
-                              domain_length, periodicity=true) where TreeType
->>>>>>> 1d8401f4
+  function TreeMesh{NDIMS, TreeType}(n_cells_max::Integer, domain_center::AbstractArray{Float64},
+                                     domain_length, periodicity=true) where {NDIMS, TreeType<:AbstractTree{NDIMS}}
+    @assert NDIMS isa Integer && NDIMS > 0
+
     # Create mesh
     m = new()
     m.tree = TreeType(n_cells_max, domain_center, domain_length, periodicity)
     m.current_filename = ""
-<<<<<<< HEAD
     m.unsaved_changes = true
-=======
-    m.unsaved_changes = false
     m.first_cell_by_rank = OffsetVector(Int[], 0)
     m.n_cells_by_rank = OffsetVector(Int[], 0)
->>>>>>> 1d8401f4
 
     return m
   end
 end
 
-const TreeMesh1D = TreeMesh{TreeType} where {TreeType <: AbstractTree{1}}
-const TreeMesh2D = TreeMesh{TreeType} where {TreeType <: AbstractTree{2}}
-const TreeMesh3D = TreeMesh{TreeType} where {TreeType <: AbstractTree{3}}
+const TreeMesh1D = TreeMesh{1, TreeType} where {TreeType <: AbstractTree{1}}
+const TreeMesh2D = TreeMesh{2, TreeType} where {TreeType <: AbstractTree{2}}
+const TreeMesh3D = TreeMesh{3, TreeType} where {TreeType <: AbstractTree{3}}
 
 # Constructor for passing the dimension and mesh type as an argument
-TreeMesh(::Type{TreeType}, args...) where TreeType = TreeMesh{TreeType}(args...)
+TreeMesh(::Type{TreeType}, args...) where {NDIMS, TreeType<:AbstractTree{NDIMS}} = TreeMesh{NDIMS, TreeType}(args...)
 
 # Constructor accepting a single number as center (as opposed to an array) for 1D
-function TreeMesh{TreeType}(n::Int, center::Real, len::Real, periodicity=true) where {TreeType<:AbstractTree{1}}
-  return TreeMesh{TreeType}(n, [convert(Float64, center)], len, periodicity)
+function TreeMesh{1, TreeType}(n::Int, center::Real, len::Real, periodicity=true) where {TreeType<:AbstractTree{1}}
+  return TreeMesh{1, TreeType}(n, [convert(Float64, center)], len, periodicity)
 end
 
 function TreeMesh(n_cells_max::Integer, domain_center::NTuple{NDIMS,Real}, domain_length::Real, periodicity=true) where {NDIMS}
   # TODO: Taal refactor, allow other RealT for the mesh, not just Float64
-  TreeMesh{NDIMS}(n_cells_max, [convert.(Float64, domain_center)...], convert(Float64, domain_length), periodicity)
-end
-
+  TreeMesh{NDIMS, SerialTree{NDIMS}}(n_cells_max, [convert.(Float64, domain_center)...], convert(Float64, domain_length), periodicity)
+end
+
+# TODO: MPI, create similar nice interface for a parallel tree/mesh
 function TreeMesh(coordinates_min::NTuple{NDIMS,Real}, coordinates_max::NTuple{NDIMS,Real};
                   n_cells_max,
                   periodicity=true,
@@ -177,16 +159,12 @@
   periodicity = parameter("periodicity", true)
 
   # Create mesh
-<<<<<<< HEAD
-  mesh = @timeit timer() "creation" TreeMesh(Val{ndims_}(), n_cells_max, domain_center,
-=======
   if mpi_isparallel()
     tree_type = ParallelTree{ndims_}
   else
     tree_type = SerialTree{ndims_}
   end
-  @timeit timer() "creation" mesh = TreeMesh(tree_type, n_cells_max, domain_center,
->>>>>>> 1d8401f4
+  mesh = @timeit timer() "creation" TreeMesh(tree_type, n_cells_max, domain_center,
                                              domain_length, periodicity)
 
   # Create initial refinement
@@ -223,15 +201,11 @@
   return mesh
 end
 
-# TODO: Taal implement, loading meshes etc.
-
+# TODO: Taal remove the function below
 # Load existing mesh from file
-<<<<<<< HEAD
-function load_mesh_old(restart_filename)
-=======
-load_mesh(restart_filename) = load_mesh(restart_filename, mpi_parallel())
-function load_mesh(restart_filename, mpi_parallel::Val{false})
->>>>>>> 1d8401f4
+load_mesh_old(restart_filename) = load_mesh_old(restart_filename, mpi_parallel())
+
+function load_mesh_old(restart_filename, mpi_parallel::Val{false})
   # Get number of spatial dimensions
   ndims_ = parameter("ndims")
 
@@ -239,11 +213,7 @@
   n_cells_max = parameter("n_cells_max")
 
   # Create mesh
-<<<<<<< HEAD
-  mesh = @timeit timer() "creation" TreeMesh(Val{ndims_}(), n_cells_max)
-=======
-  @timeit timer() "creation" mesh = TreeMesh(SerialTree{ndims_}, n_cells_max)
->>>>>>> 1d8401f4
+  mesh = @timeit timer() "creation" TreeMesh(SerialTree{ndims_}, n_cells_max)
 
   # Determine mesh filename
   filename = get_restart_mesh_filename(restart_filename, Val(false))
@@ -275,6 +245,7 @@
 
 # Obtain the mesh filename from a restart file
 get_restart_mesh_filename(restart_filename) = get_restart_mesh_filename(restart_filename, mpi_parallel())
+
 function get_restart_mesh_filename(restart_filename, mpi_parallel::Val{false})
   # Get directory name
   dirname, _ = splitdir(restart_filename)
