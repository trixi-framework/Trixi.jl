--- conflicted
+++ resolved
@@ -135,14 +135,8 @@
     end
 
     size = Tuple(size_)
-<<<<<<< HEAD
     faces = faces_string .|> Meta.parse .|> eval
-    mesh = StructuredMesh(size, faces, Float64; unsaved_changes=false) # TODO RealT should be saved
-=======
-    coordinates_min = Tuple(coordinates_min_)
-    coordinates_max = Tuple(coordinates_max_)
-    mesh = CurvedMesh(size, coordinates_min, coordinates_max)
->>>>>>> 2a78c40d
+    mesh = CurvedMesh(size, faces, Float64; unsaved_changes=false) # TODO RealT should be saved
   else
     error("Unknown mesh type!")
   end
