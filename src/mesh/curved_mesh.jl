--- conflicted
+++ resolved
@@ -6,12 +6,7 @@
   unsaved_changes::Bool
 end
 
-<<<<<<< HEAD
-
-function CurvedMesh(cells_per_dimension, faces, RealT)
-=======
 function CurvedMesh(cells_per_dimension, faces, RealT; unsaved_changes=true)
->>>>>>> 7ffa6465
   NDIMS = length(cells_per_dimension)
 
   return CurvedMesh{NDIMS, RealT}(cells_per_dimension, faces, "", unsaved_changes)
