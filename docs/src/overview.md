# Overview of the structure of Trixi

Trixi is designed as a library of components for discretizations of hyperbolic
conservation laws. Thus, it is not a monolithic PDE solver that is configured at runtime
via parameter files, as it is often found in classical numerical simulation codes.
Instead, each simulation is configured by pure Julia code. Many examples of such
simulation setups, called *elixirs* in Trixi, are provided in the
[examples](https://github.com/trixi-framework/Trixi.jl/blob/main/examples)
folder.

Trixi uses the method of lines, i.e., the full space-time discretization is separated into two steps;
the spatial semidiscretization is performed at first and the resulting ODE system is solved numerically
using a suitable time integration method.
Thus, the main ingredients of an elixir designed
to solve a PDE numerically are the spatial semidiscretization and the time
integration scheme.


## Semidiscretizations

Semidiscretizations are high-level descriptions of spatial discretizations
specialized for certain PDEs. Trixi's main focus is on hyperbolic conservation
laws represented in a [`SemidiscretizationHyperbolic`](@ref).
Such semidiscretizations are usually named `semi` in Trixi.

![semidiscretization_overview](https://user-images.githubusercontent.com/12693098/124783641-83171e80-df45-11eb-8757-daac80cd1599.png)

The basic building blocks of a semidiscretization are

- a `mesh` describing the geometry of the domain
- a set of `equations` describing the physical model
- a `solver` describing the numerical approach

In addition, a semidiscretization bundles initial and boundary conditions, and
possible source terms. These different ingredients of a semidiscretization can
be configured individually and combined together.
When a semidiscretization is constructed, it will create an internal `cache`,
i.e., a collection of setup-specific data structures,
that is usually passed to all lower level functions.

Due to Trixi's modular nature using Julia's multiple dispatch features, new
ingredients can be created specifically for a certain combination of other
ingredients. For example, a new `mesh` type can be created and implemented at
first only for a specific solver. Thus, there is no need to consider all
possible combinations of `mesh`es, `equations`, and `solver`s when implementing
new features. This allows rapid prototyping of new ideas and is one of the main
design goals behind Trixi. Below is a brief overview of the availability of
different features on different mesh types.

<<<<<<< HEAD
| Feature                                                      | [`TreeMesh`](@ref) | [`StructuredMesh`](@ref) | [`UnstructuredMesh2D`](@ref) | [`P4estMesh`](@ref) |
|--------------------------------------------------------------|:------------------:|:------------------------:|:----------------------------:|:-------------------:|
| Spatial dimension                                            |     1D, 2D, 3D     |        1D, 2D, 3D        |              2D              |        2D, 3D       |
| Coordinates                                                  |      Cartesian     |        curvilinear       |          curvilinear         |     curvilinear     |
| Connectivity                                                 |  *h*-nonconforming |        conforming        |          conforming          |  *h*-nonconforming  |
| Element type                                                 | line, square, cube |     line, quadᵃ, hexᵃ    |             quadᵃ            |     quadᵃ, hexᵃ     |
| Adaptive mesh refinement ([`AMRCallback`](@ref))             |          ✅         |             ❌            |               ❌              |          ✅          |
| Domain                                                       |      hypercube     |     mapped hypercube     |           arbitrary          |      arbitrary      |
| Weak form ([`VolumeIntegralWeakForm`](@ref))                 |          ✅         |             ✅            |               ✅              |          ✅          |
| Flux differencing ([`VolumeIntegralFluxDifferencing`](@ref)) |          ✅         |             ✅            |               ✅              |          ✅          |
| Shock capturing ([`VolumeIntegralShockCapturingHG`](@ref))   |          ✅         |             ❌            |               ❌              |          ❌          |
| Nonconservative equations                                    |          ✅         |         partially        |            partially         |            ❌          |
=======
| Feature                                                      | [`TreeMesh`](@ref) | [`StructuredMesh`](@ref) | [`UnstructuredMesh2D`](@ref) | [`P4estMesh`](@ref) | [`VertexMappedMesh`](@ref) |
|--------------------------------------------------------------|:------------------:|:------------------------:|:----------------------------:|:-------------------:|:--------------------------:|
| Spatial dimension                                            |     1D, 2D, 3D     |        1D, 2D, 3D        |              2D              |        2D, 3D       |          1D, 2D, 3D        |
| Coordinates                                                  |      Cartesian     |        curvilinear       |          curvilinear         |     curvilinear     |            affine          |
| Connectivity                                                 |  *h*-nonconforming |        conforming        |          conforming          |  *h*-nonconforming  |          conforming        |
| Element type                                                 | line, square, cube |     line, quadᵃ, hexᵃ    |             quadᵃ            |     quadᵃ, hexᵃ     |    simplex, quadᵃ, hexᵃ    |
| Adaptive mesh refinement ([`AMRCallback`](@ref))             |          ✅         |             ❌            |               ❌              |          ✅          |               ❌            |
| Solver/discretization type                                   |   [`DGSEM`](@ref)  |      [`DGSEM`](@ref)     |        [`DGSEM`](@ref)       |   [`DGSEM`](@ref)   |       [`DGMulti`](@ref)    |
| Domain                                                       |      hypercube     |     mapped hypercube     |           arbitrary          |      arbitrary      |       arbitrary (affine)   |
| Weak form ([`VolumeIntegralWeakForm`](@ref))                 |          ✅         |             ✅            |               ✅              |          ✅          |               ✅            |
| Flux differencing ([`VolumeIntegralFluxDifferencing`](@ref)) |          ✅         |             ✅            |               ✅              |          ✅          |               ✅            |
| Shock capturing ([`VolumeIntegralShockCapturingHG`](@ref))   |          ✅         |             ❌            |               ❌              |          ❌          |               ❌            |
>>>>>>> bd621f29

ᵃ: quad = quadrilateral, hex = hexahedron

## Time integration methods

Trixi is compatible with the [SciML ecosystem for ordinary differential equations](https://diffeq.sciml.ai/latest/).
In particular, a spatial semidiscretization can be wrapped in an ODE problem
using [`semidiscretize`](@ref), which returns an `ODEProblem`. This `ODEProblem` is a wrapper
of `Trixi.rhs!(du_ode, u_ode, semi, t)`, which gets called in ODE solvers.
Further information can be found in the
[section on time integration methods](@ref time-integration).


## Next steps

We explicitly encourage people interested in Trixi to have a look at the
[examples](https://github.com/trixi-framework/Trixi.jl/blob/main/examples)
bundled with Trixi to get an impression of what is possible and the general
look and feel of Trixi.
Before doing that, it is usually good to get an idea of
[how to visualize numerical results](@ref visualization).

If you like learning by doing, looking at the tutorials and trying to mix
your own elixirs based thereon is probably a good next step.
Otherwise, you can further dig into the documentation by looking at Trixi's basic building blocks.<|MERGE_RESOLUTION|>--- conflicted
+++ resolved
@@ -47,20 +47,6 @@
 design goals behind Trixi. Below is a brief overview of the availability of
 different features on different mesh types.
 
-<<<<<<< HEAD
-| Feature                                                      | [`TreeMesh`](@ref) | [`StructuredMesh`](@ref) | [`UnstructuredMesh2D`](@ref) | [`P4estMesh`](@ref) |
-|--------------------------------------------------------------|:------------------:|:------------------------:|:----------------------------:|:-------------------:|
-| Spatial dimension                                            |     1D, 2D, 3D     |        1D, 2D, 3D        |              2D              |        2D, 3D       |
-| Coordinates                                                  |      Cartesian     |        curvilinear       |          curvilinear         |     curvilinear     |
-| Connectivity                                                 |  *h*-nonconforming |        conforming        |          conforming          |  *h*-nonconforming  |
-| Element type                                                 | line, square, cube |     line, quadᵃ, hexᵃ    |             quadᵃ            |     quadᵃ, hexᵃ     |
-| Adaptive mesh refinement ([`AMRCallback`](@ref))             |          ✅         |             ❌            |               ❌              |          ✅          |
-| Domain                                                       |      hypercube     |     mapped hypercube     |           arbitrary          |      arbitrary      |
-| Weak form ([`VolumeIntegralWeakForm`](@ref))                 |          ✅         |             ✅            |               ✅              |          ✅          |
-| Flux differencing ([`VolumeIntegralFluxDifferencing`](@ref)) |          ✅         |             ✅            |               ✅              |          ✅          |
-| Shock capturing ([`VolumeIntegralShockCapturingHG`](@ref))   |          ✅         |             ❌            |               ❌              |          ❌          |
-| Nonconservative equations                                    |          ✅         |         partially        |            partially         |            ❌          |
-=======
 | Feature                                                      | [`TreeMesh`](@ref) | [`StructuredMesh`](@ref) | [`UnstructuredMesh2D`](@ref) | [`P4estMesh`](@ref) | [`VertexMappedMesh`](@ref) |
 |--------------------------------------------------------------|:------------------:|:------------------------:|:----------------------------:|:-------------------:|:--------------------------:|
 | Spatial dimension                                            |     1D, 2D, 3D     |        1D, 2D, 3D        |              2D              |        2D, 3D       |          1D, 2D, 3D        |
@@ -73,7 +59,7 @@
 | Weak form ([`VolumeIntegralWeakForm`](@ref))                 |          ✅         |             ✅            |               ✅              |          ✅          |               ✅            |
 | Flux differencing ([`VolumeIntegralFluxDifferencing`](@ref)) |          ✅         |             ✅            |               ✅              |          ✅          |               ✅            |
 | Shock capturing ([`VolumeIntegralShockCapturingHG`](@ref))   |          ✅         |             ❌            |               ❌              |          ❌          |               ❌            |
->>>>>>> bd621f29
+| Nonconservative equations (e.g., GLM MHD)                    |          ✅         |         partially        |            partially         |          ❌          |               ❌            |
 
 ᵃ: quad = quadrilateral, hex = hexahedron
 
