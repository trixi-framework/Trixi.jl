--- conflicted
+++ resolved
@@ -32,16 +32,13 @@
     "Introduction to DG methods" => "scalar_linear_advection_1d.jl",
     "DGSEM with flux differencing" => "DGSEM_FluxDiff.jl",
     "Shock capturing with flux differencing and stage limiter" => "shock_capturing.jl",
-<<<<<<< HEAD
+    "Non-periodic boundaries" => "non_periodic_boundaries.jl",
+    "Adding a new scalar conservation law" => "adding_new_scalar_equations.jl",
+    "Adding a non-conservative equation" => "adding_nonconservative_equation.jl",
     "Adaptive mesh refinement" => "adaptive_mesh_refinement.jl",
-=======
-    "Non-periodic boundaries" => "non_periodic_boundaries.jl",
     "Structured mesh with curvilinear mapping" => "structured_mesh_mapping.jl",
->>>>>>> ef8495cb
-    "Adding a new equation" => ["Scalar conservation law" => ("adding_new_equations", "cubic_conservation_law.jl"),
-                                "Nonconservative equation" => ("adding_new_equations", "nonconservative_advection.jl")],
+    "Unstructured meshes with HOHQMesh.jl" => "hohqmesh_tutorial.jl",
     "Differentiable programming" => "differentiable_programming.jl",
-    "Unstructured meshes with HOHQMesh.jl" => "hohqmesh_tutorial.jl",
     ]
 tutorials = create_tutorials(files)
 
