using Documenter
import Pkg

# Fix for https://github.com/trixi-framework/Trixi.jl/issues/668
if (get(ENV, "CI", nothing) != "true") && (get(ENV, "TRIXI_DOC_DEFAULT_ENVIRONMENT", nothing) != "true")
    push!(LOAD_PATH, dirname(@__DIR__))
end

using Trixi
using Trixi2Vtk
using Trixi2Img

# Get Trixi root directory
trixi_root_dir = dirname(@__DIR__)

# Copy list of authors to not need to synchronize it manually
authors_text = read(joinpath(trixi_root_dir, "AUTHORS.md"), String)
authors_text = replace(authors_text, "in the [LICENSE.md](LICENSE.md) file" => "under [License](@ref)")
write(joinpath(@__DIR__, "src", "authors.md"), authors_text)

# Define module-wide setups such that the respective modules are available in doctests
DocMeta.setdocmeta!(Trixi,     :DocTestSetup, :(using Trixi);     recursive=true)
DocMeta.setdocmeta!(Trixi2Vtk, :DocTestSetup, :(using Trixi2Vtk); recursive=true)
DocMeta.setdocmeta!(Trixi2Img, :DocTestSetup, :(using Trixi2Img); recursive=true)

# Make documentation
makedocs(
    # Specify modules for which docstrings should be shown
    modules = [Trixi, Trixi2Vtk, Trixi2Img],
    # Set sitename to Trixi
    sitename="Trixi.jl",
    # Provide additional formatting options
    format = Documenter.HTML(
        # Disable pretty URLs during manual testing
        prettyurls = get(ENV, "CI", nothing) == "true",
        # Explicitly add favicon as asset
        assets = ["assets/favicon.ico"],
        # Set canonical URL to GitHub pages URL
        canonical = "https://trixi-framework.github.io/Trixi.jl/stable"
    ),
    # Explicitly specify documentation structure
    pages = [
        "Home" => "index.md",
        "Getting started" => [
            "Overview" => "overview.md",
            "Visualization" => "visualization.md",
        ],
        "Tutorials" => [
            "Adding a new equation" => [
                "Scalar conservation law" => joinpath("adding_new_equations", "cubic_conservation_law.md"),
                "Nonconservative equation" => joinpath("adding_new_equations", "nonconservative_advection.md")
            ],
            "Differentiable programming" => "differentiable_programming.md",
        ],
        "Basic building blocks" => [
            "Meshes" => [
                "Tree mesh" => joinpath("meshes", "tree_mesh.md"),
                "Structured mesh" => joinpath("meshes", "structured_mesh.md"),
                "Unstructured mesh" => joinpath("meshes", "unstructured_quad_mesh.md"),
<<<<<<< HEAD
                "Simplicial mesh" => joinpath("meshes", "mesh_data_meshes.md"),
=======
                "P4est-based mesh" => joinpath("meshes", "p4est_mesh.md"),
>>>>>>> 872d32e4
            ],
            "Time integration" => "time_integration.md",
            "Callbacks" => "callbacks.md",
        ],
        "Advanced topics & developers" => [
            "Conventions" =>"conventions.md",
            "Development" => "development.md",
            "GitHub & Git" => "github-git.md",
            "Style guide" => "styleguide.md",
            "Testing" => "testing.md",
            "Performance" => "performance.md",
            "Parallelization" => "parallelization.md",
        ],
        "Troubleshooting and FAQ" => "troubleshooting.md",
        "Reference" => [
                        "Trixi.jl" => "reference-trixi.md",
                        "Trixi2Vtk.jl" => "reference-trixi2vtk.md",
                        "Trixi2Img.jl" => "reference-trixi2img.md",
                       ],
        "Authors" => "authors.md",
        "Contributing" => "contributing.md",
        "License" => "license.md"
    ],
    strict = true # to make the GitHub action fail when doctests fail, see https://github.com/neuropsychology/Psycho.jl/issues/34
)

deploydocs(
    repo = "github.com/trixi-framework/Trixi.jl",
    devbranch = "main",
    push_preview = true
)<|MERGE_RESOLUTION|>--- conflicted
+++ resolved
@@ -57,11 +57,8 @@
                 "Tree mesh" => joinpath("meshes", "tree_mesh.md"),
                 "Structured mesh" => joinpath("meshes", "structured_mesh.md"),
                 "Unstructured mesh" => joinpath("meshes", "unstructured_quad_mesh.md"),
-<<<<<<< HEAD
                 "Simplicial mesh" => joinpath("meshes", "mesh_data_meshes.md"),
-=======
                 "P4est-based mesh" => joinpath("meshes", "p4est_mesh.md"),
->>>>>>> 872d32e4
             ],
             "Time integration" => "time_integration.md",
             "Callbacks" => "callbacks.md",
