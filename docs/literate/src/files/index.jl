--- conflicted
+++ resolved
@@ -35,42 +35,40 @@
 # explained and added to an exemplary simulation of the Sedov blast wave with the 2D compressible Euler
 # equations.
 
-<<<<<<< HEAD
-# ### [4 Structured mesh with curvilinear mapping](@ref structured_mesh_mapping)
+# ### [4 Non-periodic boundary conditions](@ref non_periodic_boundaries)
+#-
+# Thus far, all examples used periodic boundaries. In Trixi, you can also set up a simulation with
+# non-periodic boundaries. This tutorial presents the implementation of the classical Dirichlet
+# boundary condition with a following example. Then, other non-periodic boundaries are mentioned.
+
+# ### [5 Structured mesh with curvilinear mapping](@ref structured_mesh_mapping)
 #-
 # In this tutorial, the use of Trixi's structured curved mesh type [`StructuredMesh`](@ref) is explained.
 # We present the two basic option to initialize such a mesh. First, the curved domain boundaries
 # of a circular cylinder are set by explicit boundary functions. Then, a fully curved mesh is
 # defined by passing the transformation mapping.
-=======
-# ### [4 Non-periodic boundary conditions](@ref non_periodic_boundaries)
-#-
-# Thus far, all examples used periodic boundaries. In Trixi, you can also set up a simulation with
-# non-periodic boundaries. This tutorial presents the implementation of the classical Dirichlet
-# boundary condition with a following example. Then, other non-periodic boundaries are mentioned.
->>>>>>> ff4d9a1e
 
-# ### 5 Adding a new equation
-# #### [5.1 Scalar conservation law](@ref cubic_conservation_law)
+# ### 6 Adding a new equation
+# #### [6.1 Scalar conservation law](@ref cubic_conservation_law)
 #-
 # This tutorial explains how to add a new physics model using the example of the cubic conservation
 # law. First, we define the equation using a `struct` `CubicEquation` and the physical flux. Then,
 # the corresponding standard setup in Trixi.jl (`mesh`, `solver`, `semi` and `ode`) is implemented
 # and the ODE problem is solved by OrdinaryDiffEq's `solve` method.
 
-# #### [5.2 Nonconservative advection](@ref nonconservative_advection)
+# #### [6.2 Nonconservative advection](@ref nonconservative_advection)
 #-
 # In this part, another physics model is implemented, the nonconservative linear advection equation.
 # We run two different simulations with different levels of refinement and compare the resulting errors.
 
-# ### [6 Differentiable programming](@ref differentiable_programming)
+# ### [7 Differentiable programming](@ref differentiable_programming)
 #-
 # This part deals with some basic differentiable programming topics. For example, a Jacobian, its
 # eigenvalues and a curve of total energy (through the simulation) are calculated and plotted for
 # a few semidiscretizations. Moreover, we calculate an example for propagating errors with Measurement.jl
 # at the end.
 
-# ### [7 Unstructured meshes with HOHQMesh.jl](@ref hohqmesh_tutorial)
+# ### [8 Unstructured meshes with HOHQMesh.jl](@ref hohqmesh_tutorial)
 #-
 # The purpose of this tutorial is to demonstrate how to use the [`UnstructuredMesh2D`](@ref)
 # functionality of Trixi.jl. This begins by running and visualizing an available unstructured
