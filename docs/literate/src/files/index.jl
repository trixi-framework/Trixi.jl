# # Tutorials for Trixi.jl

# The tutorial section for [Trixi.jl](https://github.com/trixi-framework/Trixi.jl) also contains
# interactive step-by-step explanations via [Binder](https://mybinder.org).

# Right now, you are using the classic documentation. The corresponding interactive notebooks can
# be opened in [Binder](https://mybinder.org/) and viewed in [nbviewer](https://nbviewer.jupyter.org/)
# via the icons ![](https://mybinder.org/badge_logo.svg) and ![](https://raw.githubusercontent.com/jupyter/design/master/logos/Badges/nbviewer_badge.svg)
# in the respective tutorial.
# You can download the raw notebooks from GitHub via ![](https://camo.githubusercontent.com/aea75103f6d9f690a19cb0e17c06f984ab0f472d9e6fe4eadaa0cc438ba88ada/68747470733a2f2f696d672e736869656c64732e696f2f62616467652f646f776e6c6f61642d6e6f7465626f6f6b2d627269676874677265656e).

# **Note:** To improve responsiveness via caching, the notebooks are updated only once a week. They are only
# available for the latest stable release of Trixi at the time of caching.

# There are tutorials for the following topics:

# ### [1 Introduction to DG methods](@ref scalar_linear_advection_1d)
#-
# This tutorial gives an introduction to discontinuous Galerkin (DG) methods with the example of the
# scalar linear advection equation in 1D. Starting with some theoretical explanations, we first implement
# a raw version of a discontinuous Galerkin spectral element method (DGSEM). Then, we will show how
# to use features of Trixi.jl to achieve the same result.

# ### [2 DGSEM with flux differencing](@ref DGSEM_FluxDiff)
#-
# To improve stability often the flux differencing formulation of the DGSEM (split form) is used.
# We want to present the idea and formulation on a basic 1D level. Then, we show how this formulation
# can be implemented in Trixi and analyse entropy conservation for two different flux combinations.

# ### [3 Shock capturing with flux differencing and stage limiter](@ref shock_capturing)
#-
# Using the flux differencing formulation, a simple procedure to capture shocks is a hybrid blending
# of a high-order DG method and a low-order subcell finite volume (FV) method. We present the idea on a
# very basic level and show the implementation in Trixi. Then, a positivity preserving limiter is
# explained and added to an exemplary simulation of the Sedov blast wave with the 2D compressible Euler
# equations.

# ### [4 Non-periodic boundary conditions](@ref non_periodic_boundaries)
#-
# Thus far, all examples used periodic boundaries. In Trixi, you can also set up a simulation with
# non-periodic boundaries. This tutorial presents the implementation of the classical Dirichlet
# boundary condition with a following example. Then, other non-periodic boundaries are mentioned.

# ### [5 DG schemes via `DGMulti` solver](@ref DGMulti_1)
#-
# This tutorial is about the more general DG solver [`DGMulti`](@ref), introduced [here](@ref DGMulti).
# We are showing some examples for this solver, for instance with discretization nodes by Gauss or
# triangular elements. Moreover, we present a simple way to include pre-defined triangulate meshes for
# non-Cartesian domains using the package [StartUpDG.jl](https://github.com/jlchan/StartUpDG.jl).

# ### [6 Other SBP schemes (FD, CGSEM) via `DGMulti` solver](@ref DGMulti_2)
#-
# Supplementary to the previous tutorial about DG schemes via the `DGMulti` solver we now present
# the possibility for `DGMulti` to use other SBP schemes via the package
# [SummationByPartsOperators.jl](https://github.com/ranocha/SummationByPartsOperators.jl).
# For instance, we show how to set up a finite differences (FD) scheme and a continuous Galerkin
# (CGSEM) method.

# ### [7 Adding a new scalar conservation law](@ref adding_new_scalar_equations)
#-
# This tutorial explains how to add a new physics model using the example of the cubic conservation
# law. First, we define the equation using a `struct` `CubicEquation` and the physical flux. Then,
# the corresponding standard setup in Trixi.jl (`mesh`, `solver`, `semi` and `ode`) is implemented
# and the ODE problem is solved by OrdinaryDiffEq's `solve` method.

# ### [8 Adding a non-conservative equation](@ref adding_nonconservative_equation)
#-
# In this part, another physics model is implemented, the nonconservative linear advection equation.
# We run two different simulations with different levels of refinement and compare the resulting errors.

# ### [9 Adaptive mesh refinement](@ref adaptive_mesh_refinement)
#-
# Adaptive mesh refinement (AMR) helps to increase the accuracy in sensitive or turbolent regions while
# not wasting ressources for less interesting parts of the domain. This leads to much more efficient
# simulations. This tutorial presents the implementation strategy of AMR in Trixi, including the use of
# different indicators and controllers.

# ### [10 Structured mesh with curvilinear mapping](@ref structured_mesh_mapping)
#-
# In this tutorial, the use of Trixi's structured curved mesh type [`StructuredMesh`](@ref) is explained.
# We present the two basic option to initialize such a mesh. First, the curved domain boundaries
# of a circular cylinder are set by explicit boundary functions. Then, a fully curved mesh is
# defined by passing the transformation mapping.

# ### [11 Unstructured meshes with HOHQMesh.jl](@ref hohqmesh_tutorial)
#-
# The purpose of this tutorial is to demonstrate how to use the [`UnstructuredMesh2D`](@ref)
# functionality of Trixi.jl. This begins by running and visualizing an available unstructured
# quadrilateral mesh example. Then, the tutorial will demonstrate how to conceptualize a problem
# with curved boundaries, generate a curvilinear mesh using the available [HOHQMesh](https://github.com/trixi-framework/HOHQMesh)
# software in the Trixi.jl ecosystem, and then run a simulation using Trixi.jl on said mesh.
# In the end, the tutorial briefly explains how to simulate an example using AMR via `P4estMesh`.

<<<<<<< HEAD
# ### [12 Differentiable programming](@ref differentiable_programming)
=======
# ### [10 Explicit time stepping](@ref time_stepping)
# -
# This tutorial is about time integration using [OrdinaryDiffEq.jl](https://github.com/SciML/OrdinaryDiffEq.jl).
# It explains how to use their algorithms and presents two types of time step choices - with error-based
# and CFL-based adaptive step size control.

# ### [11 Differentiable programming](@ref differentiable_programming)
>>>>>>> b4f4ea63
#-
# This part deals with some basic differentiable programming topics. For example, a Jacobian, its
# eigenvalues and a curve of total energy (through the simulation) are calculated and plotted for
# a few semidiscretizations. Moreover, we calculate an example for propagating errors with Measurement.jl
# at the end.



# ## Examples in Trixi
# Trixi already contains several more coding examples, the so-called `elixirs`. You can find them
# in the folder [`examples`](https://github.com/trixi-framework/Trixi.jl/blob/main/examples/).
# They are structured by the underlying mesh type and the respective number of spatial dimensions.
# The name of an elixir is composed of the underlying system of conservation equations (for instance
# `advection` or `euler`) and other special characteristics like the initial condition
# (e.g. `gauss`, `astro_jet`, `blast_wave`) or the included simulation features
# (e.g. `amr`, `shockcapturing`).<|MERGE_RESOLUTION|>--- conflicted
+++ resolved
@@ -91,17 +91,13 @@
 # software in the Trixi.jl ecosystem, and then run a simulation using Trixi.jl on said mesh.
 # In the end, the tutorial briefly explains how to simulate an example using AMR via `P4estMesh`.
 
-<<<<<<< HEAD
-# ### [12 Differentiable programming](@ref differentiable_programming)
-=======
-# ### [10 Explicit time stepping](@ref time_stepping)
+# ### [12 Explicit time stepping](@ref time_stepping)
 # -
 # This tutorial is about time integration using [OrdinaryDiffEq.jl](https://github.com/SciML/OrdinaryDiffEq.jl).
 # It explains how to use their algorithms and presents two types of time step choices - with error-based
 # and CFL-based adaptive step size control.
 
-# ### [11 Differentiable programming](@ref differentiable_programming)
->>>>>>> b4f4ea63
+# ### [13 Differentiable programming](@ref differentiable_programming)
 #-
 # This part deals with some basic differentiable programming topics. For example, a Jacobian, its
 # eigenvalues and a curve of total energy (through the simulation) are calculated and plotted for
