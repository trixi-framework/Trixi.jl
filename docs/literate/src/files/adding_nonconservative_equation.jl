#src # Adding a new equation: nonconservative linear advection
using Test: @test #src

# If you want to use Trixi.jl for your own research, you might be interested in
# a new physics model that is not present in Trixi.jl. In this tutorial,
# we will implement the nonconservative linear advection equation in a periodic domain
# ```math
# \left\{
# \begin{aligned}&\partial_t u(t,x) + a(x) \partial_x u(t,x) = 0 \\
# &u(0,x)=\sin(x) \\
# &u(t,-\pi)=u(t,\pi)
# \end{aligned}
# \right.
# ```
# where $a(x) = 2 + \cos(x)$. The analytic solution is
# ```math
# u(t,x)=-\sin \left(2 \tan ^{-1}\left(\sqrt{3} \tan \left(\frac{\sqrt{3} t}{2}-\tan ^{-1}\left(\frac{1}{\sqrt{3}}\tan \left(\frac{x}{2}\right)\right)\right)\right)\right)
# ```
# In Trixi.jl, such a mathematical model
# is encoded as a subtype of [`Trixi.AbstractEquations`](@ref).

# ## Basic setup

# Since there is no native support for variable coefficients, we need to transform the PDE to the following system:
# ```math
# \left\{
# \begin{aligned}&\partial_t \begin{pmatrix}u(t,x)\\a(t,x) \end{pmatrix} +\begin{pmatrix} a(t,x) \partial_x u(t,x) \\ 0 \end{pmatrix} = 0 \\
# &u(0,x)=\sin(x) \\
# &a(0,x)=2+\cos(x) \\
# &u(t,-\pi)=u(t,\pi)
# \end{aligned}
# \right.
# ```

## Define new physics
using Trixi
using Trixi: AbstractEquations, get_node_vars
import Trixi: varnames, default_analysis_integrals, flux, max_abs_speed_naive,
              have_nonconservative_terms

## Since there is no native support for variable coefficients, we use two
## variables: one for the basic unknown `u` and another one for the coefficient `a`
struct NonconservativeLinearAdvectionEquation <: AbstractEquations{1, # spatial dimension
                                                                   2} # two variables (u,a)
end

function varnames(::typeof(cons2cons), ::NonconservativeLinearAdvectionEquation)
    ("scalar", "advection_velocity")
end

default_analysis_integrals(::NonconservativeLinearAdvectionEquation) = ()

## The conservative part of the flux is zero
flux(u, orientation, equation::NonconservativeLinearAdvectionEquation) = zero(u)

## Calculate maximum wave speed for local Lax-Friedrichs-type dissipation
function max_abs_speed_naive(u_ll, u_rr, orientation::Integer,
                             ::NonconservativeLinearAdvectionEquation)
    _, advection_velocity_ll = u_ll
    _, advection_velocity_rr = u_rr

    return max(abs(advection_velocity_ll), abs(advection_velocity_rr))
end

## We use nonconservative terms
have_nonconservative_terms(::NonconservativeLinearAdvectionEquation) = Trixi.True()

## This "nonconservative numerical flux" implements the nonconservative terms.
## In general, nonconservative terms can be written in the form
##   g(u) ∂ₓ h(u)
## Thus, a discrete difference approximation of this nonconservative term needs
## - `u mine`:  the value of `u` at the current position (for g(u))
## - `u_other`: the values of `u` in a neighborhood of the current position (for ∂ₓ h(u))
function flux_nonconservative(u_mine, u_other, orientation,
                              equations::NonconservativeLinearAdvectionEquation)
    _, advection_velocity = u_mine
    scalar, _ = u_other

    return SVector(advection_velocity * scalar, zero(scalar))
end

# The implementation of nonconservative terms uses a single "nonconservative flux"
# function `flux_nonconservative`. It will basically be applied in a loop of the
# form
# ```julia
# du_m(D, u) = sum(D[m, l] * flux_nonconservative(u[m], u[l], 1, equations)) # orientation 1: x
# ```
# where `D` is the derivative matrix and `u` contains the nodal solution values.

# Now, we can run a simple simulation using a DGSEM discretization.

## Create a simulation setup
using Trixi
using OrdinaryDiffEq

equation = NonconservativeLinearAdvectionEquation()

## You can derive the exact solution for this setup using the method of
## characteristics
function initial_condition_sine(x, t, equation::NonconservativeLinearAdvectionEquation)
    x0 = -2 * atan(sqrt(3) * tan(sqrt(3) / 2 * t - atan(tan(x[1] / 2) / sqrt(3))))
    scalar = sin(x0)
    advection_velocity = 2 + cos(x[1])
    SVector(scalar, advection_velocity)
end

## Create a uniform mesh in 1D in the interval [-π, π] with periodic boundaries
mesh = TreeMesh(-Float64(π), Float64(π), # min/max coordinates
                initial_refinement_level = 4, n_cells_max = 10^4)

## Create a DGSEM solver with polynomials of degree `polydeg`
## Remember to pass a tuple of the form `(conservative_flux, nonconservative_flux)`
## as `surface_flux` and `volume_flux` when working with nonconservative terms
volume_flux = (flux_central, flux_nonconservative)
surface_flux = (flux_lax_friedrichs, flux_nonconservative)
solver = DGSEM(polydeg = 3, surface_flux = surface_flux,
               volume_integral = VolumeIntegralFluxDifferencing(volume_flux))

## Setup the spatial semidiscretization containing all ingredients
semi = SemidiscretizationHyperbolic(mesh, equation, initial_condition_sine, solver)

## Create an ODE problem with given time span
tspan = (0.0, 1.0)
ode = semidiscretize(semi, tspan)

## Set up some standard callbacks summarizing the simulation setup and computing
## errors of the numerical solution
summary_callback = SummaryCallback()
analysis_callback = AnalysisCallback(semi, interval = 50)
callbacks = CallbackSet(summary_callback, analysis_callback)

## OrdinaryDiffEq's `solve` method evolves the solution in time and executes
## the passed callbacks
sol = solve(ode, Tsit5(), abstol = 1.0e-6, reltol = 1.0e-6;
            ode_default_options()..., callback = callbacks)

## Plot the numerical solution at the final time
using Plots: plot
plot(sol)

# You see a plot of the final solution.

# We can check whether everything fits together by refining the grid and comparing
# the numerical errors. First, we look at the error using the grid resolution
# above.

error_1 = analysis_callback(sol).l2 |> first
@test isapprox(error_1, 0.00029609575838969394) #src
# Next, we increase the grid resolution by one refinement level and run the
# simulation again.

mesh = TreeMesh(-Float64(π), Float64(π), # min/max coordinates
                initial_refinement_level = 5, n_cells_max = 10^4)

semi = SemidiscretizationHyperbolic(mesh, equation, initial_condition_sine, solver)

tspan = (0.0, 1.0)
ode = semidiscretize(semi, tspan);

summary_callback = SummaryCallback()
analysis_callback = AnalysisCallback(semi, interval = 50)
callbacks = CallbackSet(summary_callback, analysis_callback);

<<<<<<< HEAD
sol = solve(ode, Tsit5(), abstol = 1.0e-6, reltol = 1.0e-6,
            save_everystep = false, callback = callbacks);
=======
sol = solve(ode, Tsit5(), abstol = 1.0e-6, reltol = 1.0e-6;
            ode_default_options()..., callback = callbacks);
summary_callback()
>>>>>>> f2cde529

#nb #-
error_2 = analysis_callback(sol).l2 |> first
@test isapprox(error_2, 1.860295931682964e-5, rtol = 0.05) #src
#-
error_1 / error_2
@test isapprox(error_1 / error_2, 15.916970234784808, rtol = 0.05) #src
# As expected, the new error is roughly reduced by a factor of 16, corresponding
# to an experimental order of convergence of 4 (for polynomials of degree 3).

# For non-trivial boundary conditions involving non-conservative terms,
# please refer to the section on [Other available example elixirs with non-trivial BC](https://trixi-framework.github.io/Trixi.jl/stable/tutorials/non_periodic_boundaries/#Other-available-example-elixirs-with-non-trivial-BC).

# ## Summary of the code

# Here is the complete code that we used (without the callbacks since these
# create a lot of unnecessary output in the doctests of this tutorial).
# In addition, we create the `struct` inside the new module `NonconservativeLinearAdvection`.
# That ensures that we can re-create `struct`s defined therein without having to
# restart Julia.

# Define new physics
module NonconservativeLinearAdvection

using Trixi
using Trixi: AbstractEquations, get_node_vars
import Trixi: varnames, default_analysis_integrals, flux, max_abs_speed_naive,
              have_nonconservative_terms

## Since there is not yet native support for variable coefficients, we use two
## variables: one for the basic unknown `u` and another one for the coefficient `a`
struct NonconservativeLinearAdvectionEquation <: AbstractEquations{1, # spatial dimension
                                                                   2} # two variables (u,a)
end

function varnames(::typeof(cons2cons), ::NonconservativeLinearAdvectionEquation)
    ("scalar", "advection_velocity")
end

default_analysis_integrals(::NonconservativeLinearAdvectionEquation) = ()

## The conservative part of the flux is zero
flux(u, orientation, equation::NonconservativeLinearAdvectionEquation) = zero(u)

## Calculate maximum wave speed for local Lax-Friedrichs-type dissipation
function max_abs_speed_naive(u_ll, u_rr, orientation::Integer,
                             ::NonconservativeLinearAdvectionEquation)
    _, advection_velocity_ll = u_ll
    _, advection_velocity_rr = u_rr

    return max(abs(advection_velocity_ll), abs(advection_velocity_rr))
end

## We use nonconservative terms
have_nonconservative_terms(::NonconservativeLinearAdvectionEquation) = Trixi.True()

## This "nonconservative numerical flux" implements the nonconservative terms.
## In general, nonconservative terms can be written in the form
##   g(u) ∂ₓ h(u)
## Thus, a discrete difference approximation of this nonconservative term needs
## - `u mine`:  the value of `u` at the current position (for g(u))
## - `u_other`: the values of `u` in a neighborhood of the current position (for ∂ₓ h(u))
function flux_nonconservative(u_mine, u_other, orientation,
                              equations::NonconservativeLinearAdvectionEquation)
    _, advection_velocity = u_mine
    scalar, _ = u_other

    return SVector(advection_velocity * scalar, zero(scalar))
end

end # module

## Create a simulation setup
import .NonconservativeLinearAdvection
using Trixi
using OrdinaryDiffEq

equation = NonconservativeLinearAdvection.NonconservativeLinearAdvectionEquation()

## You can derive the exact solution for this setup using the method of
## characteristics
function initial_condition_sine(x, t,
                                equation::NonconservativeLinearAdvection.NonconservativeLinearAdvectionEquation)
    x0 = -2 * atan(sqrt(3) * tan(sqrt(3) / 2 * t - atan(tan(x[1] / 2) / sqrt(3))))
    scalar = sin(x0)
    advection_velocity = 2 + cos(x[1])
    SVector(scalar, advection_velocity)
end

## Create a uniform mesh in 1D in the interval [-π, π] with periodic boundaries
mesh = TreeMesh(-Float64(π), Float64(π), # min/max coordinates
                initial_refinement_level = 4, n_cells_max = 10^4)

## Create a DGSEM solver with polynomials of degree `polydeg`
## Remember to pass a tuple of the form `(conservative_flux, nonconservative_flux)`
## as `surface_flux` and `volume_flux` when working with nonconservative terms
volume_flux = (flux_central, NonconservativeLinearAdvection.flux_nonconservative)
surface_flux = (flux_lax_friedrichs, NonconservativeLinearAdvection.flux_nonconservative)
solver = DGSEM(polydeg = 3, surface_flux = surface_flux,
               volume_integral = VolumeIntegralFluxDifferencing(volume_flux))

## Setup the spatial semidiscretization containing all ingredients
semi = SemidiscretizationHyperbolic(mesh, equation, initial_condition_sine, solver)

## Create an ODE problem with given time span
tspan = (0.0, 1.0)
ode = semidiscretize(semi, tspan);

## Set up some standard callbacks summarizing the simulation setup and computing
## errors of the numerical solution
summary_callback = SummaryCallback()
analysis_callback = AnalysisCallback(semi, interval = 50)
callbacks = CallbackSet(summary_callback, analysis_callback);

## OrdinaryDiffEq's `solve` method evolves the solution in time and executes
## the passed callbacks
sol = solve(ode, Tsit5(), abstol = 1.0e-6, reltol = 1.0e-6;
            ode_default_options()...);

## Plot the numerical solution at the final time
using Plots: plot
plot(sol);

# ## Package versions

# These results were obtained using the following versions.

using InteractiveUtils
versioninfo()

using Pkg
Pkg.status(["Trixi", "OrdinaryDiffEq", "Plots"],
           mode = PKGMODE_MANIFEST)<|MERGE_RESOLUTION|>--- conflicted
+++ resolved
@@ -161,14 +161,8 @@
 analysis_callback = AnalysisCallback(semi, interval = 50)
 callbacks = CallbackSet(summary_callback, analysis_callback);
 
-<<<<<<< HEAD
-sol = solve(ode, Tsit5(), abstol = 1.0e-6, reltol = 1.0e-6,
-            save_everystep = false, callback = callbacks);
-=======
 sol = solve(ode, Tsit5(), abstol = 1.0e-6, reltol = 1.0e-6;
             ode_default_options()..., callback = callbacks);
-summary_callback()
->>>>>>> f2cde529
 
 #nb #-
 error_2 = analysis_callback(sol).l2 |> first
