--- conflicted
+++ resolved
@@ -91,8 +91,8 @@
             t = sol.t[end]
             u_ode = sol.u[end]
             du_ode = similar(u_ode)
-            # Larger values for allowed allocations due to usage of custom 
-            # integrator which are not *recorded* for the methods from 
+            # Larger values for allowed allocations due to usage of custom
+            # integrator which are not *recorded* for the methods from
             # OrdinaryDiffEq.jl
             # Corresponding issue: https://github.com/trixi-framework/Trixi.jl/issues/1877
             @test (@allocated Trixi.rhs!(du_ode, u_ode, semi, t)) < 15000
@@ -103,33 +103,18 @@
         @test_trixi_include(joinpath(EXAMPLES_DIR,
                                      "elixir_eulermulti_shock_bubble_shockcapturing_subcell_minmax.jl"),
                             l2=[
-<<<<<<< HEAD
                                 73.41054363926742,
                                 1.5072038797716156,
                                 57405.58964098063,
                                 0.17877099207437225,
-                                0.010085388785440972,
+                                0.010085388785440972
                             ],
                             linf=[
                                 213.59140793740318,
                                 24.57625853486584,
                                 152498.21319871658,
                                 0.5911106543157919,
-                                0.09936092838440383,
-=======
-                                73.10860950390489,
-                                1.4599090197303102,
-                                57176.23978426408,
-                                0.17812910616624406,
-                                0.010123079422717837
-                            ],
-                            linf=[
-                                214.50568817511956,
-                                25.40392579616452,
-                                152862.41011222568,
-                                0.564195553101797,
-                                0.0956331651771212
->>>>>>> 288d41d6
+                                0.09936092838440383
                             ],
                             initial_refinement_level=3,
                             tspan=(0.0, 0.001))
@@ -139,8 +124,8 @@
             t = sol.t[end]
             u_ode = sol.u[end]
             du_ode = similar(u_ode)
-            # Larger values for allowed allocations due to usage of custom 
-            # integrator which are not *recorded* for the methods from 
+            # Larger values for allowed allocations due to usage of custom
+            # integrator which are not *recorded* for the methods from
             # OrdinaryDiffEq.jl
             # Corresponding issue: https://github.com/trixi-framework/Trixi.jl/issues/1877
             @test (@allocated Trixi.rhs!(du_ode, u_ode, semi, t)) < 15000
