module TestExamples2DMHD

using Test
using Trixi

include("test_trixi.jl")

EXAMPLES_DIR = pkgdir(Trixi, "examples", "tree_2d_dgsem")

@testset "MHD" begin
#! format: noindent

@trixi_testset "elixir_mhd_alfven_wave.jl" begin
    @test_trixi_include(joinpath(EXAMPLES_DIR, "elixir_mhd_alfven_wave.jl"),
                        l2=[
                            0.00011149543672225127,
                            5.888242524520296e-6,
                            5.888242524510072e-6,
                            8.476931432519067e-6,
                            1.3160738644036652e-6,
                            1.2542675002588144e-6,
                            1.2542675002747718e-6,
                            1.8705223407238346e-6,
                            4.651717010670585e-7,
                        ],
                        linf=[
                            0.00026806333988971254,
                            1.6278838272418272e-5,
                            1.627883827305665e-5,
                            2.7551183488072617e-5,
                            5.457878055614707e-6,
                            8.130129322880819e-6,
                            8.130129322769797e-6,
                            1.2406302192291552e-5,
                            2.373765544951732e-6,
                        ])
    # Ensure that we do not have excessive memory allocations
    # (e.g., from type instabilities)
    let
        t = sol.t[end]
        u_ode = sol.u[end]
        du_ode = similar(u_ode)
        @test (@allocated Trixi.rhs!(du_ode, u_ode, semi, t)) < 1000
    end
end

@trixi_testset "elixir_mhd_alfven_wave.jl with flux_derigs_etal" begin
    @test_trixi_include(joinpath(EXAMPLES_DIR, "elixir_mhd_alfven_wave.jl"),
                        l2=[
                            1.7201098719531215e-6,
                            8.692057393373005e-7,
                            8.69205739320643e-7,
                            1.2726508184718958e-6,
                            1.040607127595208e-6,
                            1.07029565814218e-6,
                            1.0702956581404748e-6,
                            1.3291748105236525e-6,
                            4.6172239295786824e-7,
                        ],
                        linf=[
                            9.865325754310206e-6,
                            7.352074675170961e-6,
                            7.352074674185638e-6,
                            1.0675656902672803e-5,
                            5.112498347226158e-6,
                            7.789533065905019e-6,
                            7.789533065905019e-6,
                            1.0933531593274037e-5,
                            2.340244047768378e-6,
                        ],
                        volume_flux=(flux_derigs_etal, flux_nonconservative_powell))
    # Ensure that we do not have excessive memory allocations
    # (e.g., from type instabilities)
    let
        t = sol.t[end]
        u_ode = sol.u[end]
        du_ode = similar(u_ode)
        @test (@allocated Trixi.rhs!(du_ode, u_ode, semi, t)) < 1000
    end
end

@trixi_testset "elixir_mhd_alfven_wave_mortar.jl" begin
    @test_trixi_include(joinpath(EXAMPLES_DIR, "elixir_mhd_alfven_wave_mortar.jl"),
                        l2=[
                            3.7762324533854616e-6,
                            1.5534623833573546e-6,
                            1.4577234868196855e-6,
                            1.7647724628707057e-6,
                            1.4831911814574333e-6,
                            1.456369119716533e-6,
                            1.4115666913995062e-6,
                            1.804758237422838e-6,
                            8.320469738087189e-7,
                        ],
                        linf=[
                            3.670661330201774e-5,
                            1.530289442645827e-5,
                            1.3592183785327006e-5,
                            1.5173897443654383e-5,
                            9.43771379136038e-6,
                            1.0906323046233624e-5,
                            1.0603954940346938e-5,
                            1.5900499596113726e-5,
                            5.978772247650426e-6,
                        ],
                        tspan=(0.0, 1.0))
    # Ensure that we do not have excessive memory allocations
    # (e.g., from type instabilities)
    let
        t = sol.t[end]
        u_ode = sol.u[end]
        du_ode = similar(u_ode)
        @test (@allocated Trixi.rhs!(du_ode, u_ode, semi, t)) < 1000
    end
end

@trixi_testset "elixir_mhd_ec.jl" begin
    @test_trixi_include(joinpath(EXAMPLES_DIR, "elixir_mhd_ec.jl"),
                        l2=[
                            0.03637302248881514,
                            0.043002991956758996,
                            0.042987505670836056,
                            0.02574718055258975,
                            0.1621856170457943,
                            0.01745369341302589,
                            0.017454552320664566,
                            0.026873190440613117,
                            5.336243933079389e-16,
                        ],
                        linf=[
                            0.23623816236321427,
                            0.3137152204179957,
                            0.30378397831730597,
                            0.21500228807094865,
                            0.9042495730546518,
                            0.09398098096581875,
                            0.09470282020962917,
                            0.15277253978297378,
                            4.307694418935709e-15,
                        ])
    # Ensure that we do not have excessive memory allocations
    # (e.g., from type instabilities)
    let
        t = sol.t[end]
        u_ode = sol.u[end]
        du_ode = similar(u_ode)
        @test (@allocated Trixi.rhs!(du_ode, u_ode, semi, t)) < 1000
    end
end

@trixi_testset "elixir_mhd_orszag_tang.jl" begin
    @test_trixi_include(joinpath(EXAMPLES_DIR, "elixir_mhd_orszag_tang.jl"),
                        l2=[
                            0.21967600768935716,
                            0.2643126515795721,
                            0.31488287201980875,
                            0.0,
                            0.5160141621186931,
                            0.23028914748088603,
                            0.34413527376463915,
                            0.0,
                            0.003178793090381426,
                        ],
                        linf=[
                            1.2749969218080568,
                            0.6737013368774057,
                            0.8604154399895696,
                            0.0,
                            2.799342099887639,
                            0.6473347557712643,
                            0.9691773375490476,
                            0.0,
                            0.05729832038724348,
                        ],
                        tspan=(0.0, 0.09))
    # Ensure that we do not have excessive memory allocations
    # (e.g., from type instabilities)
    let
        t = sol.t[end]
        u_ode = sol.u[end]
        du_ode = similar(u_ode)
        @test (@allocated Trixi.rhs!(du_ode, u_ode, semi, t)) < 1000
    end
end

@trixi_testset "elixir_mhd_orszag_tang.jl with flux_hll" begin
    @test_trixi_include(joinpath(EXAMPLES_DIR, "elixir_mhd_orszag_tang.jl"),
                        l2=[
                            0.10806619664693064,
                            0.20199136742199922,
                            0.22984589847526207,
                            0.0,
                            0.29950152196422647,
                            0.15688413207147794,
                            0.24293641543490646,
                            0.0,
                            0.003246181006326598,
                        ],
                        linf=[
                            0.560316034595759,
                            0.5095520363866776,
                            0.6536748458764621,
                            0.0,
                            0.9627447086204038,
                            0.3981375420906146,
                            0.673472146198816,
                            0.0,
                            0.04879208429337193,
                        ],
                        tspan=(0.0, 0.06),
                        surface_flux=(flux_hll, flux_nonconservative_powell))
    # Ensure that we do not have excessive memory allocations
    # (e.g., from type instabilities)
    let
        t = sol.t[end]
        u_ode = sol.u[end]
        du_ode = similar(u_ode)
        @test (@allocated Trixi.rhs!(du_ode, u_ode, semi, t)) < 1000
    end
end

@trixi_testset "elixir_mhd_alfven_wave.jl one step with initial_condition_constant" begin
    @test_trixi_include(joinpath(EXAMPLES_DIR, "elixir_mhd_alfven_wave.jl"),
                        l2=[
                            7.144325530681224e-17,
                            2.123397983547417e-16,
                            5.061138912500049e-16,
                            3.6588423152083e-17,
                            8.449816179702522e-15,
                            3.9171737639099993e-16,
                            2.445565690318772e-16,
                            3.6588423152083e-17,
                            9.971153407737885e-17,
                        ],
                        linf=[
                            2.220446049250313e-16,
                            8.465450562766819e-16,
                            1.8318679906315083e-15,
                            1.1102230246251565e-16,
                            1.4210854715202004e-14,
                            8.881784197001252e-16,
                            4.440892098500626e-16,
                            1.1102230246251565e-16,
                            4.779017148551244e-16,
                        ],
                        maxiters=1,
                        initial_condition=initial_condition_constant,
                        atol=2.0e-13)
    # Ensure that we do not have excessive memory allocations
    # (e.g., from type instabilities)
    let
        t = sol.t[end]
        u_ode = sol.u[end]
        du_ode = similar(u_ode)
        @test (@allocated Trixi.rhs!(du_ode, u_ode, semi, t)) < 1000
    end
end

@trixi_testset "elixir_mhd_rotor.jl" begin
    @test_trixi_include(joinpath(EXAMPLES_DIR, "elixir_mhd_rotor.jl"),
                        l2=[
                            1.2623319195262743,
                            1.8273050553090515,
                            1.7004151198284634,
                            0.0,
                            2.2978570581460818,
                            0.2147235065899803,
                            0.23558337696054493,
                            0.0,
                            0.0032515115395693483,
                        ],
                        linf=[
                            11.003677581472843,
                            14.70614192714736,
                            15.687648666952708,
                            0.0,
                            17.098104835553823,
                            1.3283750501377847,
                            1.4365828094434892,
                            0.0,
                            0.07886241196068537,
                        ],
                        tspan=(0.0, 0.05))
    # Ensure that we do not have excessive memory allocations
    # (e.g., from type instabilities)
    let
        t = sol.t[end]
        u_ode = sol.u[end]
        du_ode = similar(u_ode)
        @test (@allocated Trixi.rhs!(du_ode, u_ode, semi, t)) < 1000
    end
end

@trixi_testset "elixir_mhd_blast_wave.jl" begin
    @test_trixi_include(joinpath(EXAMPLES_DIR, "elixir_mhd_blast_wave.jl"),
<<<<<<< HEAD
      l2   = [0.17646728395490927, 3.866230215339417, 2.4867304651291255, 0.0, 355.4562971958441, 2.359493623565687, 1.4030741420730297, 0.0, 0.029613599942667133],
      linf = [1.581630420824181, 44.15725488910748, 13.056964982196554, 0.0, 2244.875490238186, 13.07679044647926, 9.14612176426092, 0.0, 0.5154756722488522],
      tspan = (0.0, 0.003),
      # Calling the AnalysisCallback before iteration 9 causes the interpolation
      # of this IC to have negative density/pressure values, crashing the simulation.
      coverage_override = (maxiters=9,))
      # Ensure that we do not have excessive memory allocations 
      # (e.g., from type instabilities) 
      let 
        t = sol.t[end] 
        u_ode = sol.u[end] 
        du_ode = similar(u_ode) 
        @test (@allocated Trixi.rhs!(du_ode, u_ode, semi, t)) < 1000 
      end
  end

  @trixi_testset "elixir_mhd_shockcapturing_subcell.jl" begin
    @test_trixi_include(joinpath(EXAMPLES_DIR, "elixir_mhd_shockcapturing_subcell.jl"),
      l2   = [2.9974425783503109e-02, 7.2849646345685956e-02, 7.2488477174662239e-02, 0.0000000000000000e+00, 1.2507971380965512e+00, 1.8929505145499678e-02, 1.2218606317164420e-02, 0.0000000000000000e+00, 3.0154796910479838e-03],
      linf = [3.2147382412340830e-01, 1.3709471664007811e+00, 1.3465154685288383e+00, 0.0000000000000000e+00, 1.6051257523415284e+01, 3.0564266749926644e-01, 2.3908016329805595e-01, 0.0000000000000000e+00, 1.3711262178549158e-01],
      tspan = (0.0, 0.003))
      # Ensure that we do not have excessive memory allocations 
      # (e.g., from type instabilities) 
      let 
        t = sol.t[end] 
        u_ode = sol.u[end] 
        du_ode = similar(u_ode) 
        @test (@allocated Trixi.rhs!(du_ode, u_ode, semi, t)) < 15000 
      end
  end
=======
                        l2=[
                            0.17646728395490927,
                            3.866230215339417,
                            2.4867304651291255,
                            0.0,
                            355.4562971958441,
                            2.359493623565687,
                            1.4030741420730297,
                            0.0,
                            0.029613599942667133,
                        ],
                        linf=[
                            1.581630420824181,
                            44.15725488910748,
                            13.056964982196554,
                            0.0,
                            2244.875490238186,
                            13.07679044647926,
                            9.14612176426092,
                            0.0,
                            0.5154756722488522,
                        ],
                        tspan=(0.0, 0.003),
                        # Calling the AnalysisCallback before iteration 9 causes the interpolation
                        # of this IC to have negative density/pressure values, crashing the simulation.
                        coverage_override=(maxiters = 9,))
    # Ensure that we do not have excessive memory allocations
    # (e.g., from type instabilities)
    let
        t = sol.t[end]
        u_ode = sol.u[end]
        du_ode = similar(u_ode)
        @test (@allocated Trixi.rhs!(du_ode, u_ode, semi, t)) < 1000
    end
end
>>>>>>> 0f49e5bc
end

end # module<|MERGE_RESOLUTION|>--- conflicted
+++ resolved
@@ -293,28 +293,63 @@
 
 @trixi_testset "elixir_mhd_blast_wave.jl" begin
     @test_trixi_include(joinpath(EXAMPLES_DIR, "elixir_mhd_blast_wave.jl"),
-<<<<<<< HEAD
-      l2   = [0.17646728395490927, 3.866230215339417, 2.4867304651291255, 0.0, 355.4562971958441, 2.359493623565687, 1.4030741420730297, 0.0, 0.029613599942667133],
-      linf = [1.581630420824181, 44.15725488910748, 13.056964982196554, 0.0, 2244.875490238186, 13.07679044647926, 9.14612176426092, 0.0, 0.5154756722488522],
-      tspan = (0.0, 0.003),
-      # Calling the AnalysisCallback before iteration 9 causes the interpolation
-      # of this IC to have negative density/pressure values, crashing the simulation.
-      coverage_override = (maxiters=9,))
-      # Ensure that we do not have excessive memory allocations 
-      # (e.g., from type instabilities) 
-      let 
-        t = sol.t[end] 
-        u_ode = sol.u[end] 
-        du_ode = similar(u_ode) 
-        @test (@allocated Trixi.rhs!(du_ode, u_ode, semi, t)) < 1000 
-      end
-  end
-
-  @trixi_testset "elixir_mhd_shockcapturing_subcell.jl" begin
+                        l2=[
+                            0.17646728395490927,
+                            3.866230215339417,
+                            2.4867304651291255,
+                            0.0,
+                            355.4562971958441,
+                            2.359493623565687,
+                            1.4030741420730297,
+                            0.0,
+                            0.029613599942667133,
+                        ],
+                        linf=[
+                            1.581630420824181,
+                            44.15725488910748,
+                            13.056964982196554,
+                            0.0,
+                            2244.875490238186,
+                            13.07679044647926,
+                            9.14612176426092,
+                            0.0,
+                            0.5154756722488522,
+                        ],
+                        tspan=(0.0, 0.003),
+                        # Calling the AnalysisCallback before iteration 9 causes the interpolation
+                        # of this IC to have negative density/pressure values, crashing the simulation.
+                        coverage_override=(maxiters = 9,))
+    # Ensure that we do not have excessive memory allocations
+    # (e.g., from type instabilities)
+    let
+        t = sol.t[end]
+        u_ode = sol.u[end]
+        du_ode = similar(u_ode)
+        @test (@allocated Trixi.rhs!(du_ode, u_ode, semi, t)) < 1000
+    end
+end
+  
+@trixi_testset "elixir_mhd_shockcapturing_subcell.jl" begin
     @test_trixi_include(joinpath(EXAMPLES_DIR, "elixir_mhd_shockcapturing_subcell.jl"),
-      l2   = [2.9974425783503109e-02, 7.2849646345685956e-02, 7.2488477174662239e-02, 0.0000000000000000e+00, 1.2507971380965512e+00, 1.8929505145499678e-02, 1.2218606317164420e-02, 0.0000000000000000e+00, 3.0154796910479838e-03],
-      linf = [3.2147382412340830e-01, 1.3709471664007811e+00, 1.3465154685288383e+00, 0.0000000000000000e+00, 1.6051257523415284e+01, 3.0564266749926644e-01, 2.3908016329805595e-01, 0.0000000000000000e+00, 1.3711262178549158e-01],
-      tspan = (0.0, 0.003))
+                        l2   = [2.9974425783503109e-02,
+                                7.2849646345685956e-02,
+                                7.2488477174662239e-02,
+                                0.0000000000000000e+00,
+                                1.2507971380965512e+00, 
+                                1.8929505145499678e-02,
+                                1.2218606317164420e-02,
+                                0.0000000000000000e+00,
+                                3.0154796910479838e-03],
+                        linf = [3.2147382412340830e-01,
+                                1.3709471664007811e+00,
+                                1.3465154685288383e+00,
+                                0.0000000000000000e+00,
+                                1.6051257523415284e+01,
+                                3.0564266749926644e-01,
+                                2.3908016329805595e-01,
+                                0.0000000000000000e+00,
+                                1.3711262178549158e-01],
+                        tspan = (0.0, 0.003))
       # Ensure that we do not have excessive memory allocations 
       # (e.g., from type instabilities) 
       let 
@@ -324,43 +359,6 @@
         @test (@allocated Trixi.rhs!(du_ode, u_ode, semi, t)) < 15000 
       end
   end
-=======
-                        l2=[
-                            0.17646728395490927,
-                            3.866230215339417,
-                            2.4867304651291255,
-                            0.0,
-                            355.4562971958441,
-                            2.359493623565687,
-                            1.4030741420730297,
-                            0.0,
-                            0.029613599942667133,
-                        ],
-                        linf=[
-                            1.581630420824181,
-                            44.15725488910748,
-                            13.056964982196554,
-                            0.0,
-                            2244.875490238186,
-                            13.07679044647926,
-                            9.14612176426092,
-                            0.0,
-                            0.5154756722488522,
-                        ],
-                        tspan=(0.0, 0.003),
-                        # Calling the AnalysisCallback before iteration 9 causes the interpolation
-                        # of this IC to have negative density/pressure values, crashing the simulation.
-                        coverage_override=(maxiters = 9,))
-    # Ensure that we do not have excessive memory allocations
-    # (e.g., from type instabilities)
-    let
-        t = sol.t[end]
-        u_ode = sol.u[end]
-        du_ode = similar(u_ode)
-        @test (@allocated Trixi.rhs!(du_ode, u_ode, semi, t)) < 1000
-    end
-end
->>>>>>> 0f49e5bc
 end
 
 end # module