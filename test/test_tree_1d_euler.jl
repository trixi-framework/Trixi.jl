module TestExamples1DEuler

using Test
using Trixi

include("test_trixi.jl")

EXAMPLES_DIR = joinpath(examples_dir(), "tree_1d_dgsem")

@testset "Compressible Euler" begin
#! format: noindent

@trixi_testset "elixir_euler_source_terms.jl" begin
    @test_trixi_include(joinpath(EXAMPLES_DIR, "elixir_euler_source_terms.jl"),
                        l2=[
                            2.2527950196212703e-8,
                            1.8187357193835156e-8,
                            7.705669939973104e-8],
                        linf=[
                            1.6205433861493646e-7,
                            1.465427772462391e-7,
                            5.372255111879554e-7
                        ])
    # Ensure that we do not have excessive memory allocations
    # (e.g., from type instabilities)
    @test_allocations(Trixi.rhs!, semi, sol, 1000)
    # Extra test to make sure the "TimeSeriesCallback" made correct data.
    # Extracts data at all points from the first step of the time series and compares it to the 
    # exact solution and an interpolated reference solution
    point_data = [getindex(time_series.affect!.point_data[i], 1:3) for i in 1:3]
    exact_data = [initial_condition_convergence_test(time_series.affect!.point_coordinates[i],
                                                     time_series.affect!.time[1],
                                                     equations) for i in 1:3]
    ref_data = [[1.968279088772251, 1.9682791565395945, 3.874122958278797],
        [2.0654816955822017, 2.0654817326611883, 4.26621471136323],
        [2.0317209235018936, 2.0317209516429506, 4.127889808862571]]
    @test point_data≈exact_data atol=1e-6
    @test point_data ≈ ref_data
end

@trixi_testset "elixir_euler_convergence_pure_fv.jl" begin
    @test_trixi_include(joinpath(EXAMPLES_DIR, "elixir_euler_convergence_pure_fv.jl"),
                        l2=[
                            0.019355699748523896,
                            0.022326984561234497,
                            0.02523665947241734
                        ],
                        linf=[
                            0.02895961127645519,
                            0.03293442484199227,
                            0.04246098278632804
                        ])
    # Ensure that we do not have excessive memory allocations
    # (e.g., from type instabilities)
    @test_allocations(Trixi.rhs!, semi, sol, 1000)
end

@trixi_testset "elixir_euler_convergence_pure_fv.jl (O2, constant reconstruction)" begin
    @test_trixi_include(joinpath(EXAMPLES_DIR, "elixir_euler_convergence_pure_fv.jl"),
                        volume_integral=VolumeIntegralPureLGLFiniteVolumeO2(LobattoLegendreBasis(3),
                                                                            flux_hllc,
                                                                            reconstruction_mode = reconstruction_constant,
                                                                            slope_limiter = central_slope),
                        l2=[
                            0.019355699748523896,
                            0.022326984561234497,
                            0.02523665947241734
                        ],
                        linf=[
                            0.02895961127645519,
                            0.03293442484199227,
                            0.04246098278632804
                        ])
    # Ensure that we do not have excessive memory allocations
    # (e.g., from type instabilities)
<<<<<<< HEAD
    let
        t = sol.t[end]
        u_ode = sol.u[end]
        du_ode = similar(u_ode)
        @test (@allocated Trixi.rhs!(du_ode, u_ode, semi, t)) < 1000
    end
=======
    @test_allocations(Trixi.rhs!, semi, sol, 1000)
>>>>>>> 7c2378fc
end

@trixi_testset "elixir_euler_density_wave.jl" begin
    @test_trixi_include(joinpath(EXAMPLES_DIR, "elixir_euler_density_wave.jl"),
                        l2=[
                            0.0011482554820217855,
                            0.00011482554830323462,
                            5.741277429325267e-6
                        ],
                        linf=[
                            0.004090978306812376,
                            0.0004090978313582294,
                            2.045489210189544e-5
                        ])
    # Ensure that we do not have excessive memory allocations
    # (e.g., from type instabilities)
    @test_allocations(Trixi.rhs!, semi, sol, 1000)
end

@trixi_testset "elixir_euler_density_wave.jl with initial_condition_constant" begin
    @test_trixi_include(joinpath(EXAMPLES_DIR, "elixir_euler_density_wave.jl"),
                        l2=[
                            7.71293052584723e-16,
                            1.9712947511091717e-14,
                            7.50672833504266e-15
                        ],
                        linf=[
                            3.774758283725532e-15,
                            6.733502644351574e-14,
                            2.4868995751603507e-14
                        ],
                        initial_condition=initial_condition_constant)
    # Ensure that we do not have excessive memory allocations
    # (e.g., from type instabilities)
    @test_allocations(Trixi.rhs!, semi, sol, 1000)
end

@trixi_testset "elixir_euler_source_terms_nonperiodic.jl" begin
    @test_trixi_include(joinpath(EXAMPLES_DIR,
                                 "elixir_euler_source_terms_nonperiodic.jl"),
                        l2=[
                            3.8099996914101204e-6,
                            1.6745575717106341e-6,
                            7.732189531480852e-6
                        ],
                        linf=[
                            1.2971473393186272e-5,
                            9.270328934274374e-6,
                            3.092514399671842e-5
                        ])
    # Ensure that we do not have excessive memory allocations
    # (e.g., from type instabilities)
    @test_allocations(Trixi.rhs!, semi, sol, 1000)
end

@trixi_testset "elixir_euler_ec.jl" begin
    @test_trixi_include(joinpath(EXAMPLES_DIR, "elixir_euler_ec.jl"),
                        l2=[
                            0.11821957357197649,
                            0.15330089521538678,
                            0.4417674632047301
                        ],
                        linf=[
                            0.24280567569982958,
                            0.29130548795961936,
                            0.8847009003152442
                        ])
    # Ensure that we do not have excessive memory allocations
    # (e.g., from type instabilities)
    @test_allocations(Trixi.rhs!, semi, sol, 1000)
end

@trixi_testset "elixir_euler_ec.jl with flux_kennedy_gruber" begin
    @test_trixi_include(joinpath(EXAMPLES_DIR, "elixir_euler_ec.jl"),
                        l2=[
                            0.07803455838661963,
                            0.10032577312032283,
                            0.29228156303827935
                        ],
                        linf=[
                            0.2549869853794955,
                            0.3376472164661263,
                            0.9650477546553962
                        ],
                        maxiters=10,
                        surface_flux=flux_kennedy_gruber,
                        volume_flux=flux_kennedy_gruber)
    # Ensure that we do not have excessive memory allocations
    # (e.g., from type instabilities)
    @test_allocations(Trixi.rhs!, semi, sol, 1000)
end

@trixi_testset "elixir_euler_ec.jl with flux_shima_etal" begin
    @test_trixi_include(joinpath(EXAMPLES_DIR, "elixir_euler_ec.jl"),
                        l2=[
                            0.07800654460172655,
                            0.10030365573277883,
                            0.2921481199111959
                        ],
                        linf=[
                            0.25408579350400395,
                            0.3388657679031271,
                            0.9776486386921928
                        ],
                        maxiters=10,
                        surface_flux=flux_shima_etal,
                        volume_flux=flux_shima_etal)
    # Ensure that we do not have excessive memory allocations
    # (e.g., from type instabilities)
    @test_allocations(Trixi.rhs!, semi, sol, 1000)
end

@trixi_testset "elixir_euler_ec.jl with flux_chandrashekar" begin
    @test_trixi_include(joinpath(EXAMPLES_DIR, "elixir_euler_ec.jl"),
                        l2=[
                            0.07801923089205756,
                            0.10039557434912669,
                            0.2922210399923278
                        ],
                        linf=[
                            0.2576521982607225,
                            0.3409717926625057,
                            0.9772961936567048
                        ],
                        maxiters=10,
                        surface_flux=flux_chandrashekar,
                        volume_flux=flux_chandrashekar)
    # Ensure that we do not have excessive memory allocations
    # (e.g., from type instabilities)
    @test_allocations(Trixi.rhs!, semi, sol, 1000)
end

@trixi_testset "elixir_euler_ec.jl with flux_hll" begin
    @test_trixi_include(joinpath(EXAMPLES_DIR, "elixir_euler_ec.jl"),
                        l2=[0.07855251823583848, 0.10213903748267686, 0.293985892532479],
                        linf=[
                            0.192621556068018,
                            0.25184744005299536,
                            0.7264977555504792
                        ],
                        maxiters=10,
                        surface_flux=flux_hll,
                        volume_flux=flux_ranocha)
    # Ensure that we do not have excessive memory allocations
    # (e.g., from type instabilities)
    @test_allocations(Trixi.rhs!, semi, sol, 1000)
end

@trixi_testset "elixir_euler_shockcapturing.jl" begin
    @test_trixi_include(joinpath(EXAMPLES_DIR, "elixir_euler_shockcapturing.jl"),
                        l2=[
                            0.11606096465319675,
                            0.15028768943458806,
                            0.4328230323046703
                        ],
                        linf=[
                            0.18031710091067965,
                            0.2351582421501841,
                            0.6776805692092567
                        ])
    # Ensure that we do not have excessive memory allocations
    # (e.g., from type instabilities)
    @test_allocations(Trixi.rhs!, semi, sol, 1000)
end

@trixi_testset "elixir_euler_sedov_blast_wave.jl" begin
    @test_trixi_include(joinpath(EXAMPLES_DIR, "elixir_euler_sedov_blast_wave.jl"),
                        l2=[1.250005061244617, 0.06878411345533507, 0.9264328311018613],
                        linf=[
                            2.9766770877037168,
                            0.16838100902295852,
                            2.6655773445485798
                        ])
    # Ensure that we do not have excessive memory allocations
    # (e.g., from type instabilities)
    @test_allocations(Trixi.rhs!, semi, sol, 1000)
end

@trixi_testset "elixir_euler_sedov_blast_wave.jl (HLLE)" begin
    @test_trixi_include(joinpath(EXAMPLES_DIR, "elixir_euler_sedov_blast_wave.jl"),
                        l2=[0.6442208390304879, 0.508817280068289, 0.9482809853033687],
                        linf=[3.007059066482486, 2.4678899558345506, 2.3952311739389787],
                        tspan=(0.0, 0.5),
                        surface_flux=flux_hlle)
    # Ensure that we do not have excessive memory allocations
    # (e.g., from type instabilities)
    @test_allocations(Trixi.rhs!, semi, sol, 1000)
end

@trixi_testset "elixir_euler_sedov_blast_wave_pure_fv.jl" begin
    @test_trixi_include(joinpath(EXAMPLES_DIR,
                                 "elixir_euler_sedov_blast_wave_pure_fv.jl"),
                        l2=[1.0735456065491455, 0.07131078703089379, 0.9205739468590453],
                        linf=[
                            3.4296365168219216,
                            0.17635583964559245,
                            2.6574584326179505
                        ])
    # Ensure that we do not have excessive memory allocations
    # (e.g., from type instabilities)
    @test_allocations(Trixi.rhs!, semi, sol, 1000)
end

@trixi_testset "elixir_euler_sedov_blast_wave.jl with pressure" begin
    @test_trixi_include(joinpath(EXAMPLES_DIR, "elixir_euler_sedov_blast_wave.jl"),
                        l2=[1.297525985166995, 0.07964929522694145, 0.9269991156246368],
                        linf=[
                            3.1773015255764427,
                            0.21331831536493773,
                            2.6650170188241047
                        ],
                        shock_indicator_variable=pressure,
                        cfl=0.2,)
    # Ensure that we do not have excessive memory allocations
    # (e.g., from type instabilities)
    @test_allocations(Trixi.rhs!, semi, sol, 1000)
end

@trixi_testset "elixir_euler_sedov_blast_wave.jl with density" begin
    @test_trixi_include(joinpath(EXAMPLES_DIR, "elixir_euler_sedov_blast_wave.jl"),
                        l2=[1.2798798835860528, 0.07103461242058921, 0.9273792517187003],
                        linf=[
                            3.1087017048015824,
                            0.17734706962928956,
                            2.666689753470263
                        ],
                        shock_indicator_variable=density,
                        cfl=0.2,)
    # Ensure that we do not have excessive memory allocations
    # (e.g., from type instabilities)
    @test_allocations(Trixi.rhs!, semi, sol, 1000)
end

@trixi_testset "elixir_euler_positivity.jl" begin
    @test_trixi_include(joinpath(EXAMPLES_DIR, "elixir_euler_positivity.jl"),
                        l2=[1.6493820253458906, 0.19793887460986834, 0.9783506076125921],
                        linf=[4.71751203912051, 0.5272411022735763, 2.7426163947635844])
    # Ensure that we do not have excessive memory allocations
    # (e.g., from type instabilities)
    @test_allocations(Trixi.rhs!, semi, sol, 1000)
end

@trixi_testset "elixir_euler_blast_wave.jl" begin
    @test_trixi_include(joinpath(EXAMPLES_DIR, "elixir_euler_blast_wave.jl"),
                        l2=[0.21934822867340323, 0.28131919126002686, 0.554361702716662],
                        linf=[
                            1.5180897390290355,
                            1.3967085956620369,
                            2.0663825294019595
                        ],
                        maxiters=30)
    # Ensure that we do not have excessive memory allocations
    # (e.g., from type instabilities)
    @test_allocations(Trixi.rhs!, semi, sol, 1000)
end

@trixi_testset "elixir_euler_blast_wave_entropy_bounded.jl" begin
    @test_trixi_include(joinpath(EXAMPLES_DIR,
                                 "elixir_euler_blast_wave_entropy_bounded.jl"),
                        l2=[0.9689207881108007, 0.1617708899929322, 1.3847895715669456],
                        linf=[2.95591859210077, 0.3135723412205586, 2.3871554358655365])
    # Ensure that we do not have excessive memory allocations
    # (e.g., from type instabilities)
    @test_allocations(Trixi.rhs!, semi, sol, 1000)
end

@trixi_testset "test_quasi_1D_entropy" begin
    using Trixi: CompressibleEulerEquationsQuasi1D, CompressibleEulerEquations1D,
                 entropy, SVector
    a = 0.9
    u_1D = SVector(1.1, 0.2, 2.1)
    u_quasi_1D = SVector(a * 1.1, a * 0.2, a * 2.1, a)
    @test entropy(u_quasi_1D, CompressibleEulerEquationsQuasi1D(1.4)) ≈
          a * entropy(u_1D, CompressibleEulerEquations1D(1.4))
end

@trixi_testset "elixir_euler_quasi_1d_source_terms.jl" begin
    @test_trixi_include(joinpath(EXAMPLES_DIR, "elixir_euler_quasi_1d_source_terms.jl"),
                        l2=[
                            3.876288369618363e-7,
                            2.2247043122302947e-7,
                            2.964004224572679e-7,
                            5.2716983399807875e-8
                        ],
                        linf=[
                            2.3925118561862746e-6,
                            1.3603693522767912e-6,
                            1.821888865105592e-6,
                            1.1166012159335992e-7
                        ])

    # Ensure that we do not have excessive memory allocations
    # (e.g., from type instabilities)
    @test_allocations(Trixi.rhs!, semi, sol, 1000)
end

@trixi_testset "elixir_euler_quasi_1d_source_terms_dirichlet.jl" begin
    @test_trixi_include(joinpath(EXAMPLES_DIR,
                                 "elixir_euler_quasi_1d_source_terms_dirichlet.jl"),
                        l2=[
                            4.872024234552286e-7,
                            3.130367137655672e-7,
                            3.769970598394213e-7,
                            5.271698341013997e-8
                        ],
                        linf=[
                            3.2661405451328562e-6,
                            1.7577543389712957e-6,
                            2.5106918934980627e-6,
                            1.1166012159335992e-7
                        ])
    # Ensure that we do not have excessive memory allocations
    # (e.g., from type instabilities)
    @test_allocations(Trixi.rhs!, semi, sol, 1000)
end

@trixi_testset "elixir_euler_quasi_1d_source_terms_dirichlet.jl with LLF-dissipation" begin
    @test_trixi_include(joinpath(EXAMPLES_DIR,
                                 "elixir_euler_quasi_1d_source_terms_dirichlet.jl"),
                        l2=[
                            9.186083331399549e-7,
                            4.6021844470935155e-7,
                            6.652256237473482e-7,
                            5.271698341013997e-8
                        ],
                        linf=[
                            3.425473511065036e-6,
                            2.1611905385299224e-6,
                            2.7957639341380514e-6,
                            1.1166012159335992e-7
                        ],
                        surface_flux=(FluxPlusDissipation(flux_chan_etal,
                                                          DissipationLocalLaxFriedrichs()),
                                      flux_nonconservative_chan_etal))
    # Ensure that we do not have excessive memory allocations
    # (e.g., from type instabilities)
    @test_allocations(Trixi.rhs!, semi, sol, 1000)
end

@trixi_testset "elixir_euler_quasi_1d_discontinuous.jl" begin
    @test_trixi_include(joinpath(EXAMPLES_DIR,
                                 "elixir_euler_quasi_1d_discontinuous.jl"),
                        l2=[
                            0.045510421156346015,
                            0.036750584788912195,
                            0.2468985959132176,
                            0.03684494180829024
                        ],
                        linf=[
                            0.3313374853025697,
                            0.11621933362158643,
                            1.827403013568638,
                            0.28045939999015723
                        ])
    # Ensure that we do not have excessive memory allocations
    # (e.g., from type instabilities)
    @test_allocations(Trixi.rhs!, semi, sol, 1000)
end

@trixi_testset "elixir_euler_quasi_1d_ec.jl" begin
    @test_trixi_include(joinpath(EXAMPLES_DIR, "elixir_euler_quasi_1d_ec.jl"),
                        l2=[
                            0.08889113985713998,
                            0.16199235348889673,
                            0.40316524365054346,
                            2.9602775074723667e-16
                        ],
                        linf=[
                            0.28891355898284043,
                            0.3752709888964313,
                            0.84477102402413,
                            8.881784197001252e-16
                        ])
    # Ensure that we do not have excessive memory allocations
    # (e.g., from type instabilities)
    @test_allocations(Trixi.rhs!, semi, sol, 1000)
end

@trixi_testset "elixir_euler_convergence_pure_fvO2.jl" begin
    @test_trixi_include(joinpath(EXAMPLES_DIR, "elixir_euler_convergence_pure_fvO2.jl"),
                        l2=[
                            0.0004651066144227485,
                            0.0005058715155540577,
                            0.0007705686813156139
                        ],
                        linf=[
                            0.0014354711538595577,
                            0.0014154880871579678,
                            0.0027044481967184453
                        ])
    # Ensure that we do not have excessive memory allocations
    # (e.g., from type instabilities)
<<<<<<< HEAD
    let
        t = sol.t[end]
        u_ode = sol.u[end]
        du_ode = similar(u_ode)
        @test (@allocated Trixi.rhs!(du_ode, u_ode, semi, t)) < 1000
    end
=======
    @test_allocations(Trixi.rhs!, semi, sol, 1000)
>>>>>>> 7c2378fc
end

@trixi_testset "elixir_euler_laplace_diffusion.jl" begin
    @test_trixi_include(joinpath(EXAMPLES_DIR, "elixir_euler_laplace_diffusion.jl"),
                        l2=[0.10954500481114468,
                            0.1417583694046777,
                            0.4087206508328759],
                        linf=[
                            0.17183237920520245,
                            0.2203023610743297,
                            0.6347464031934038
                        ])
    # Ensure that we do not have excessive memory allocations
    # (e.g., from type instabilities)
    @test_allocations(Trixi.rhs!, semi, sol, 1000)
end
end

end # module<|MERGE_RESOLUTION|>--- conflicted
+++ resolved
@@ -73,16 +73,7 @@
                         ])
     # Ensure that we do not have excessive memory allocations
     # (e.g., from type instabilities)
-<<<<<<< HEAD
-    let
-        t = sol.t[end]
-        u_ode = sol.u[end]
-        du_ode = similar(u_ode)
-        @test (@allocated Trixi.rhs!(du_ode, u_ode, semi, t)) < 1000
-    end
-=======
-    @test_allocations(Trixi.rhs!, semi, sol, 1000)
->>>>>>> 7c2378fc
+    @test_allocations(Trixi.rhs!, semi, sol, 1000)
 end
 
 @trixi_testset "elixir_euler_density_wave.jl" begin
@@ -475,16 +466,7 @@
                         ])
     # Ensure that we do not have excessive memory allocations
     # (e.g., from type instabilities)
-<<<<<<< HEAD
-    let
-        t = sol.t[end]
-        u_ode = sol.u[end]
-        du_ode = similar(u_ode)
-        @test (@allocated Trixi.rhs!(du_ode, u_ode, semi, t)) < 1000
-    end
-=======
-    @test_allocations(Trixi.rhs!, semi, sol, 1000)
->>>>>>> 7c2378fc
+    @test_allocations(Trixi.rhs!, semi, sol, 1000)
 end
 
 @trixi_testset "elixir_euler_laplace_diffusion.jl" begin
