module TestExamples1DEuler

using Test
using Trixi

include("test_trixi.jl")

EXAMPLES_DIR = pkgdir(Trixi, "examples", "tree_1d_dgsem")

@testset "Compressible Euler" begin
#! format: noindent

@trixi_testset "elixir_euler_source_terms.jl" begin
    @test_trixi_include(joinpath(EXAMPLES_DIR, "elixir_euler_source_terms.jl"),
                        l2=[
                            2.2527950196212703e-8,
                            1.8187357193835156e-8,
                            7.705669939973104e-8],
                        linf=[
                            1.6205433861493646e-7,
                            1.465427772462391e-7,
                            5.372255111879554e-7
                        ])
    # Ensure that we do not have excessive memory allocations
    # (e.g., from type instabilities)
    let
        t = sol.t[end]
        u_ode = sol.u[end]
        du_ode = similar(u_ode)
        @test (@allocated Trixi.rhs!(du_ode, u_ode, semi, t)) < 1000
    end
    # Extra test to make sure the "TimeSeriesCallback" made correct data.
    # Extracts data at all points from the first step of the time series and compares it to the 
    # exact solution and an interpolated reference solution
    point_data = [getindex(time_series.affect!.point_data[i], 1:3) for i in 1:3]
    exact_data = [initial_condition_convergence_test(time_series.affect!.point_coordinates[i],
                                                     time_series.affect!.time[1],
                                                     equations) for i in 1:3]
    ref_data = [[1.968279088772251, 1.9682791565395945, 3.874122958278797],
        [2.0654816955822017, 2.0654817326611883, 4.26621471136323],
        [2.0317209235018936, 2.0317209516429506, 4.127889808862571]]
    @test point_data≈exact_data atol=1e-6
    @test point_data ≈ ref_data
end

@trixi_testset "elixir_euler_convergence_pure_fv.jl" begin
    @test_trixi_include(joinpath(EXAMPLES_DIR, "elixir_euler_convergence_pure_fv.jl"),
                        l2=[
                            0.019355699748523896,
                            0.022326984561234497,
                            0.02523665947241734
                        ],
                        linf=[
                            0.02895961127645519,
                            0.03293442484199227,
                            0.04246098278632804
                        ])
    # Ensure that we do not have excessive memory allocations
    # (e.g., from type instabilities)
    let
        t = sol.t[end]
        u_ode = sol.u[end]
        du_ode = similar(u_ode)
        @test (@allocated Trixi.rhs!(du_ode, u_ode, semi, t)) < 1000
    end
end

@trixi_testset "elixir_euler_density_wave.jl" begin
    @test_trixi_include(joinpath(EXAMPLES_DIR, "elixir_euler_density_wave.jl"),
                        l2=[
                            0.0011482554820217855,
                            0.00011482554830323462,
                            5.741277429325267e-6
                        ],
                        linf=[
                            0.004090978306812376,
                            0.0004090978313582294,
                            2.045489210189544e-5
                        ])
    # Ensure that we do not have excessive memory allocations
    # (e.g., from type instabilities)
    let
        t = sol.t[end]
        u_ode = sol.u[end]
        du_ode = similar(u_ode)
        @test (@allocated Trixi.rhs!(du_ode, u_ode, semi, t)) < 1000
    end
end

@trixi_testset "elixir_euler_density_wave.jl with initial_condition_constant" begin
    @test_trixi_include(joinpath(EXAMPLES_DIR, "elixir_euler_density_wave.jl"),
                        l2=[
                            7.71293052584723e-16,
                            1.9712947511091717e-14,
                            7.50672833504266e-15
                        ],
                        linf=[
                            3.774758283725532e-15,
                            6.733502644351574e-14,
                            2.4868995751603507e-14
                        ],
                        initial_condition=initial_condition_constant)
    # Ensure that we do not have excessive memory allocations
    # (e.g., from type instabilities)
    let
        t = sol.t[end]
        u_ode = sol.u[end]
        du_ode = similar(u_ode)
        @test (@allocated Trixi.rhs!(du_ode, u_ode, semi, t)) < 1000
    end
end

@trixi_testset "elixir_euler_source_terms_nonperiodic.jl" begin
    @test_trixi_include(joinpath(EXAMPLES_DIR,
                                 "elixir_euler_source_terms_nonperiodic.jl"),
                        l2=[
                            3.8099996914101204e-6,
                            1.6745575717106341e-6,
                            7.732189531480852e-6
                        ],
                        linf=[
                            1.2971473393186272e-5,
                            9.270328934274374e-6,
                            3.092514399671842e-5
                        ])
    # Ensure that we do not have excessive memory allocations
    # (e.g., from type instabilities)
    let
        t = sol.t[end]
        u_ode = sol.u[end]
        du_ode = similar(u_ode)
        @test (@allocated Trixi.rhs!(du_ode, u_ode, semi, t)) < 1000
    end
end

@trixi_testset "elixir_euler_ec.jl" begin
    @test_trixi_include(joinpath(EXAMPLES_DIR, "elixir_euler_ec.jl"),
                        l2=[
                            0.11821957357197649,
                            0.15330089521538678,
                            0.4417674632047301
                        ],
                        linf=[
                            0.24280567569982958,
                            0.29130548795961936,
                            0.8847009003152442
                        ])
    # Ensure that we do not have excessive memory allocations
    # (e.g., from type instabilities)
    let
        t = sol.t[end]
        u_ode = sol.u[end]
        du_ode = similar(u_ode)
        @test (@allocated Trixi.rhs!(du_ode, u_ode, semi, t)) < 1000
    end
end

@trixi_testset "elixir_euler_ec.jl with flux_kennedy_gruber" begin
    @test_trixi_include(joinpath(EXAMPLES_DIR, "elixir_euler_ec.jl"),
                        l2=[
                            0.07803455838661963,
                            0.10032577312032283,
                            0.29228156303827935
                        ],
                        linf=[
                            0.2549869853794955,
                            0.3376472164661263,
                            0.9650477546553962
                        ],
                        maxiters=10,
                        surface_flux=flux_kennedy_gruber,
                        volume_flux=flux_kennedy_gruber)
    # Ensure that we do not have excessive memory allocations
    # (e.g., from type instabilities)
    let
        t = sol.t[end]
        u_ode = sol.u[end]
        du_ode = similar(u_ode)
        @test (@allocated Trixi.rhs!(du_ode, u_ode, semi, t)) < 1000
    end
end

@trixi_testset "elixir_euler_ec.jl with flux_shima_etal" begin
    @test_trixi_include(joinpath(EXAMPLES_DIR, "elixir_euler_ec.jl"),
                        l2=[
                            0.07800654460172655,
                            0.10030365573277883,
                            0.2921481199111959
                        ],
                        linf=[
                            0.25408579350400395,
                            0.3388657679031271,
                            0.9776486386921928
                        ],
                        maxiters=10,
                        surface_flux=flux_shima_etal,
                        volume_flux=flux_shima_etal)
    # Ensure that we do not have excessive memory allocations
    # (e.g., from type instabilities)
    let
        t = sol.t[end]
        u_ode = sol.u[end]
        du_ode = similar(u_ode)
        @test (@allocated Trixi.rhs!(du_ode, u_ode, semi, t)) < 1000
    end
end

@trixi_testset "elixir_euler_ec.jl with flux_chandrashekar" begin
    @test_trixi_include(joinpath(EXAMPLES_DIR, "elixir_euler_ec.jl"),
                        l2=[
                            0.07801923089205756,
                            0.10039557434912669,
                            0.2922210399923278
                        ],
                        linf=[
                            0.2576521982607225,
                            0.3409717926625057,
                            0.9772961936567048
                        ],
                        maxiters=10,
                        surface_flux=flux_chandrashekar,
                        volume_flux=flux_chandrashekar)
    # Ensure that we do not have excessive memory allocations
    # (e.g., from type instabilities)
    let
        t = sol.t[end]
        u_ode = sol.u[end]
        du_ode = similar(u_ode)
        @test (@allocated Trixi.rhs!(du_ode, u_ode, semi, t)) < 1000
    end
end

@trixi_testset "elixir_euler_ec.jl with flux_hll" begin
    @test_trixi_include(joinpath(EXAMPLES_DIR, "elixir_euler_ec.jl"),
                        l2=[0.07855251823583848, 0.10213903748267686, 0.293985892532479],
                        linf=[
                            0.192621556068018,
                            0.25184744005299536,
                            0.7264977555504792
                        ],
                        maxiters=10,
                        surface_flux=flux_hll,
                        volume_flux=flux_ranocha)
    # Ensure that we do not have excessive memory allocations
    # (e.g., from type instabilities)
    let
        t = sol.t[end]
        u_ode = sol.u[end]
        du_ode = similar(u_ode)
        @test (@allocated Trixi.rhs!(du_ode, u_ode, semi, t)) < 1000
    end
end

@trixi_testset "elixir_euler_shockcapturing.jl" begin
    @test_trixi_include(joinpath(EXAMPLES_DIR, "elixir_euler_shockcapturing.jl"),
                        l2=[
                            0.11606096465319675,
                            0.15028768943458806,
                            0.4328230323046703
                        ],
                        linf=[
                            0.18031710091067965,
                            0.2351582421501841,
                            0.6776805692092567
                        ])
    # Ensure that we do not have excessive memory allocations
    # (e.g., from type instabilities)
    let
        t = sol.t[end]
        u_ode = sol.u[end]
        du_ode = similar(u_ode)
        @test (@allocated Trixi.rhs!(du_ode, u_ode, semi, t)) < 1000
    end
end

@trixi_testset "elixir_euler_sedov_blast_wave.jl" begin
    @test_trixi_include(joinpath(EXAMPLES_DIR, "elixir_euler_sedov_blast_wave.jl"),
                        l2=[1.250005061244617, 0.06878411345533507, 0.9264328311018613],
                        linf=[
                            2.9766770877037168,
                            0.16838100902295852,
                            2.6655773445485798
                        ])
    # Ensure that we do not have excessive memory allocations
    # (e.g., from type instabilities)
    let
        t = sol.t[end]
        u_ode = sol.u[end]
        du_ode = similar(u_ode)
        @test (@allocated Trixi.rhs!(du_ode, u_ode, semi, t)) < 1000
    end
end

@trixi_testset "elixir_euler_sedov_blast_wave.jl (HLLE)" begin
    @test_trixi_include(joinpath(EXAMPLES_DIR, "elixir_euler_sedov_blast_wave.jl"),
                        l2=[0.6442208390304879, 0.508817280068289, 0.9482809853033687],
                        linf=[3.007059066482486, 2.4678899558345506, 2.3952311739389787],
                        tspan=(0.0, 0.5),
                        surface_flux=flux_hlle)
    # Ensure that we do not have excessive memory allocations
    # (e.g., from type instabilities)
    let
        t = sol.t[end]
        u_ode = sol.u[end]
        du_ode = similar(u_ode)
        @test (@allocated Trixi.rhs!(du_ode, u_ode, semi, t)) < 1000
    end
end

@trixi_testset "elixir_euler_sedov_blast_wave_pure_fv.jl" begin
    @test_trixi_include(joinpath(EXAMPLES_DIR,
                                 "elixir_euler_sedov_blast_wave_pure_fv.jl"),
                        l2=[1.0735456065491455, 0.07131078703089379, 0.9205739468590453],
                        linf=[
                            3.4296365168219216,
                            0.17635583964559245,
                            2.6574584326179505
                        ])
    # Ensure that we do not have excessive memory allocations
    # (e.g., from type instabilities)
    let
        t = sol.t[end]
        u_ode = sol.u[end]
        du_ode = similar(u_ode)
        @test (@allocated Trixi.rhs!(du_ode, u_ode, semi, t)) < 1000
    end
end

@trixi_testset "elixir_euler_sedov_blast_wave.jl with pressure" begin
    @test_trixi_include(joinpath(EXAMPLES_DIR, "elixir_euler_sedov_blast_wave.jl"),
                        l2=[1.297525985166995, 0.07964929522694145, 0.9269991156246368],
                        linf=[
                            3.1773015255764427,
                            0.21331831536493773,
                            2.6650170188241047
                        ],
                        shock_indicator_variable=pressure,
                        cfl=0.2,)
    # Ensure that we do not have excessive memory allocations
    # (e.g., from type instabilities)
    let
        t = sol.t[end]
        u_ode = sol.u[end]
        du_ode = similar(u_ode)
        @test (@allocated Trixi.rhs!(du_ode, u_ode, semi, t)) < 1000
    end
end

@trixi_testset "elixir_euler_sedov_blast_wave.jl with density" begin
    @test_trixi_include(joinpath(EXAMPLES_DIR, "elixir_euler_sedov_blast_wave.jl"),
                        l2=[1.2798798835860528, 0.07103461242058921, 0.9273792517187003],
                        linf=[
                            3.1087017048015824,
                            0.17734706962928956,
                            2.666689753470263
                        ],
                        shock_indicator_variable=density,
                        cfl=0.2,)
    # Ensure that we do not have excessive memory allocations
    # (e.g., from type instabilities)
    let
        t = sol.t[end]
        u_ode = sol.u[end]
        du_ode = similar(u_ode)
        @test (@allocated Trixi.rhs!(du_ode, u_ode, semi, t)) < 1000
    end
end

@trixi_testset "elixir_euler_positivity.jl" begin
    @test_trixi_include(joinpath(EXAMPLES_DIR, "elixir_euler_positivity.jl"),
                        l2=[1.6493820253458906, 0.19793887460986834, 0.9783506076125921],
                        linf=[4.71751203912051, 0.5272411022735763, 2.7426163947635844])
    # Ensure that we do not have excessive memory allocations
    # (e.g., from type instabilities)
    let
        t = sol.t[end]
        u_ode = sol.u[end]
        du_ode = similar(u_ode)
        @test (@allocated Trixi.rhs!(du_ode, u_ode, semi, t)) < 1000
    end
end

@trixi_testset "elixir_euler_blast_wave.jl" begin
    @test_trixi_include(joinpath(EXAMPLES_DIR, "elixir_euler_blast_wave.jl"),
                        l2=[0.21934822867340323, 0.28131919126002686, 0.554361702716662],
                        linf=[
                            1.5180897390290355,
                            1.3967085956620369,
                            2.0663825294019595
                        ],
                        maxiters=30)
    # Ensure that we do not have excessive memory allocations
    # (e.g., from type instabilities)
    let
        t = sol.t[end]
        u_ode = sol.u[end]
        du_ode = similar(u_ode)
        @test (@allocated Trixi.rhs!(du_ode, u_ode, semi, t)) < 1000
    end
end

@trixi_testset "elixir_euler_blast_wave_entropy_bounded.jl" begin
    @test_trixi_include(joinpath(EXAMPLES_DIR,
                                 "elixir_euler_blast_wave_entropy_bounded.jl"),
                        l2=[0.9689207881108007, 0.1617708899929322, 1.3847895715669456],
                        linf=[2.95591859210077, 0.3135723412205586, 2.3871554358655365])
    # Ensure that we do not have excessive memory allocations
    # (e.g., from type instabilities)
    let
        t = sol.t[end]
        u_ode = sol.u[end]
        du_ode = similar(u_ode)
        @test (@allocated Trixi.rhs!(du_ode, u_ode, semi, t)) < 1000
    end
end

@trixi_testset "test_quasi_1D_entropy" begin
    a = 0.9
    u_1D = SVector(1.1, 0.2, 2.1)
    u_quasi_1D = SVector(a * 1.1, a * 0.2, a * 2.1, a)
    @test entropy(u_quasi_1D, CompressibleEulerEquationsQuasi1D(1.4)) ≈
          a * entropy(u_1D, CompressibleEulerEquations1D(1.4))
end

@trixi_testset "elixir_euler_quasi_1d_source_terms.jl" begin
    @test_trixi_include(joinpath(EXAMPLES_DIR, "elixir_euler_quasi_1d_source_terms.jl"),
                        l2=[
                            3.876288369618363e-7,
                            2.2247043122302947e-7,
                            2.964004224572679e-7,
                            5.2716983399807875e-8
                        ],
                        linf=[
                            2.3925118561862746e-6,
                            1.3603693522767912e-6,
                            1.821888865105592e-6,
                            1.1166012159335992e-7
                        ])

    # Ensure that we do not have excessive memory allocations
    # (e.g., from type instabilities)
    let
        t = sol.t[end]
        u_ode = sol.u[end]
        du_ode = similar(u_ode)
        @test (@allocated Trixi.rhs!(du_ode, u_ode, semi, t)) < 1000
    end
end

@trixi_testset "elixir_euler_quasi_1d_source_terms_dirichlet.jl" begin
    @test_trixi_include(joinpath(EXAMPLES_DIR,
                                 "elixir_euler_quasi_1d_source_terms_dirichlet.jl"),
                        l2=[
                            4.872024234552286e-7,
                            3.130367137655672e-7,
                            3.769970598394213e-7,
                            5.271698341013997e-8
                        ],
                        linf=[
                            3.2661405451328562e-6,
                            1.7577543389712957e-6,
                            2.5106918934980627e-6,
                            1.1166012159335992e-7
                        ])
    # Ensure that we do not have excessive memory allocations
    # (e.g., from type instabilities)
    let
        t = sol.t[end]
        u_ode = sol.u[end]
        du_ode = similar(u_ode)
        @test (@allocated Trixi.rhs!(du_ode, u_ode, semi, t)) < 1000
    end
end

@trixi_testset "elixir_euler_quasi_1d_source_terms_dirichlet.jl with LLF-dissipation" begin
    @test_trixi_include(joinpath(EXAMPLES_DIR,
                                 "elixir_euler_quasi_1d_source_terms_dirichlet.jl"),
                        l2=[
                            9.186083331399549e-7,
                            4.6021844470935155e-7,
                            6.652256237473482e-7,
                            5.271698341013997e-8
                        ],
                        linf=[
                            3.425473511065036e-6,
                            2.1611905385299224e-6,
                            2.7957639341380514e-6,
                            1.1166012159335992e-7
                        ],
                        surface_flux=(FluxPlusDissipation(flux_chan_etal,
                                                          DissipationLocalLaxFriedrichs()),
                                      flux_nonconservative_chan_etal))
    # Ensure that we do not have excessive memory allocations
    # (e.g., from type instabilities)
    let
        t = sol.t[end]
        u_ode = sol.u[end]
        du_ode = similar(u_ode)
        @test (@allocated Trixi.rhs!(du_ode, u_ode, semi, t)) < 1000
    end
end

@trixi_testset "elixir_euler_quasi_1d_discontinuous.jl" begin
    @test_trixi_include(joinpath(EXAMPLES_DIR,
                                 "elixir_euler_quasi_1d_discontinuous.jl"),
                        l2=[
                            0.045510421156346015,
                            0.036750584788912195,
                            0.2468985959132176,
                            0.03684494180829024
                        ],
                        linf=[
                            0.3313374853025697,
                            0.11621933362158643,
                            1.827403013568638,
                            0.28045939999015723
                        ])
    # Ensure that we do not have excessive memory allocations
    # (e.g., from type instabilities)
    let
        t = sol.t[end]
        u_ode = sol.u[end]
        du_ode = similar(u_ode)
        @test (@allocated Trixi.rhs!(du_ode, u_ode, semi, t)) < 1000
    end
end

@trixi_testset "elixir_euler_quasi_1d_ec.jl" begin
    @test_trixi_include(joinpath(EXAMPLES_DIR, "elixir_euler_quasi_1d_ec.jl"),
                        l2=[
                            0.08889113985713998,
                            0.16199235348889673,
                            0.40316524365054346,
                            2.9602775074723667e-16
                        ],
                        linf=[
                            0.28891355898284043,
                            0.3752709888964313,
                            0.84477102402413,
                            8.881784197001252e-16
                        ])
    # Ensure that we do not have excessive memory allocations
    # (e.g., from type instabilities)
    let
        t = sol.t[end]
        u_ode = sol.u[end]
        du_ode = similar(u_ode)
        @test (@allocated Trixi.rhs!(du_ode, u_ode, semi, t)) < 1000
    end
end

<<<<<<< HEAD
@trixi_testset "elixir_euler_convergence_pure_fvO2.jl" begin
    @test_trixi_include(joinpath(EXAMPLES_DIR, "elixir_euler_convergence_pure_fvO2.jl"),
                        l2=[
                            0.00048190103584221393,
                            0.0005306536705484938,
                            0.0007902755183354382
                        ],
                        linf=[
                            0.0014512544822959939,
                            0.0014178023249342697,
                            0.002568866462516972
=======
@trixi_testset "elixir_euler_laplace_diffusion.jl" begin
    @test_trixi_include(joinpath(EXAMPLES_DIR, "elixir_euler_laplace_diffusion.jl"),
                        l2=[0.10954500481114468,
                            0.1417583694046777,
                            0.4087206508328759],
                        linf=[
                            0.17183237920520245,
                            0.2203023610743297,
                            0.6347464031934038
>>>>>>> 1d1daf9f
                        ])
    # Ensure that we do not have excessive memory allocations
    # (e.g., from type instabilities)
    let
        t = sol.t[end]
        u_ode = sol.u[end]
        du_ode = similar(u_ode)
        @test (@allocated Trixi.rhs!(du_ode, u_ode, semi, t)) < 1000
    end
end
end

end # module<|MERGE_RESOLUTION|>--- conflicted
+++ resolved
@@ -549,7 +549,6 @@
     end
 end
 
-<<<<<<< HEAD
 @trixi_testset "elixir_euler_convergence_pure_fvO2.jl" begin
     @test_trixi_include(joinpath(EXAMPLES_DIR, "elixir_euler_convergence_pure_fvO2.jl"),
                         l2=[
@@ -560,8 +559,17 @@
                         linf=[
                             0.0014512544822959939,
                             0.0014178023249342697,
-                            0.002568866462516972
-=======
+                            0.002568866462516972])
+    # Ensure that we do not have excessive memory allocations
+    # (e.g., from type instabilities)
+    let
+        t = sol.t[end]
+        u_ode = sol.u[end]
+        du_ode = similar(u_ode)
+        @test (@allocated Trixi.rhs!(du_ode, u_ode, semi, t)) < 1000
+    end
+end
+
 @trixi_testset "elixir_euler_laplace_diffusion.jl" begin
     @test_trixi_include(joinpath(EXAMPLES_DIR, "elixir_euler_laplace_diffusion.jl"),
                         l2=[0.10954500481114468,
@@ -571,7 +579,6 @@
                             0.17183237920520245,
                             0.2203023610743297,
                             0.6347464031934038
->>>>>>> 1d1daf9f
                         ])
     # Ensure that we do not have excessive memory allocations
     # (e.g., from type instabilities)
