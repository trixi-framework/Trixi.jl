module TestExamplesTree1D

using Test
using Trixi

include("test_trixi.jl")

# pathof(Trixi) returns /path/to/Trixi/src/Trixi.jl, dirname gives the parent directory
EXAMPLES_DIR = joinpath(pathof(Trixi) |> dirname |> dirname, "examples", "tree_1d_dgsem")

# Start with a clean environment: remove Trixi output directory if it exists
outdir = "out"
isdir(outdir) && rm(outdir, recursive=true)

@testset "TreeMesh1D" begin

# Run basic tests
@testset "Examples 1D" begin
  # Linear scalar advection
  include("test_tree_1d_advection.jl")

  # Burgers
  include("test_tree_1d_burgers.jl")

  # Hyperbolic diffusion
  include("test_tree_1d_hypdiff.jl")

  # Compressible Euler
  include("test_tree_1d_euler.jl")

  # Compressible Euler Multicomponent
  include("test_tree_1d_eulermulti.jl")

  # MHD
  include("test_tree_1d_mhd.jl")

  # MHD Multicomponent
  include("test_tree_1d_mhdmulti.jl")

  # Compressible Euler with self-gravity
  include("test_tree_1d_eulergravity.jl")

  # Shallow water
  include("test_tree_1d_shallowwater.jl")

<<<<<<< HEAD
  # Two-layer Shallow Water
  include("test_tree_1d_shallowwater_twolayer.jl")
=======
  # FDSBP methods on the TreeMesh
  include("test_tree_1d_fdsbp.jl")
>>>>>>> 707f7aa2
end

# Coverage test for all initial conditions
@testset "Tests for initial conditions" begin
  # Linear scalar advection
  @trixi_testset "elixir_advection_extended.jl with initial_condition_sin" begin
    @test_trixi_include(joinpath(EXAMPLES_DIR, "elixir_advection_extended.jl"),
      l2   = [0.00017373554109980247],
      linf = [0.0006021275678165239],
      maxiters = 1,
      initial_condition = Trixi.initial_condition_sin)
  end

  @trixi_testset "elixir_advection_extended.jl with initial_condition_constant" begin
    @test_trixi_include(joinpath(EXAMPLES_DIR, "elixir_advection_extended.jl"),
      l2   = [2.441369287653687e-16],
      linf = [4.440892098500626e-16],
      maxiters = 1,
      initial_condition = initial_condition_constant)
  end

  @trixi_testset "elixir_advection_extended.jl with initial_condition_linear_x" begin
    @test_trixi_include(joinpath(EXAMPLES_DIR, "elixir_advection_extended.jl"),
      l2   = [1.9882464973192864e-16],
      linf = [1.4432899320127035e-15],
      maxiters = 1,
      initial_condition = Trixi.initial_condition_linear_x,
      boundary_conditions = Trixi.boundary_condition_linear_x,
      periodicity=false)
  end

  @trixi_testset "elixir_advection_extended.jl with initial_condition_convergence_test" begin
    @test_trixi_include(joinpath(EXAMPLES_DIR, "elixir_advection_extended.jl"),
      l2   = [6.1803596620800215e-6],
      linf = [2.4858560899509996e-5],
      maxiters = 1,
      initial_condition = initial_condition_convergence_test,
      boundary_conditions = BoundaryConditionDirichlet(initial_condition_convergence_test),
      periodicity=false)
  end
end


@testset "Displaying components 1D" begin
  @test_nowarn include(joinpath(EXAMPLES_DIR, "elixir_advection_amr.jl"))

  # test both short and long printing formats
  @test_nowarn show(mesh); println()
  @test_nowarn println(mesh)
  @test_nowarn display(mesh)

  @test_nowarn show(equations); println()
  @test_nowarn println(equations)
  @test_nowarn display(equations)

  @test_nowarn show(solver); println()
  @test_nowarn println(solver)
  @test_nowarn display(solver)

  @test_nowarn show(solver.basis); println()
  @test_nowarn println(solver.basis)
  @test_nowarn display(solver.basis)

  @test_nowarn show(solver.mortar); println()
  @test_nowarn println(solver.mortar)
  @test_nowarn display(solver.mortar)

  @test_nowarn show(solver.volume_integral); println()
  @test_nowarn println(solver.volume_integral)
  @test_nowarn display(solver.volume_integral)

  @test_nowarn show(semi); println()
  @test_nowarn println(semi)
  @test_nowarn display(semi)

  @test_nowarn show(summary_callback); println()
  @test_nowarn println(summary_callback)
  @test_nowarn display(summary_callback)

  @test_nowarn show(amr_controller); println()
  @test_nowarn println(amr_controller)
  @test_nowarn display(amr_controller)

  @test_nowarn show(amr_callback); println()
  @test_nowarn println(amr_callback)
  @test_nowarn display(amr_callback)

  @test_nowarn show(stepsize_callback); println()
  @test_nowarn println(stepsize_callback)
  @test_nowarn display(stepsize_callback)

  @test_nowarn show(save_solution); println()
  @test_nowarn println(save_solution)
  @test_nowarn display(save_solution)

  @test_nowarn show(analysis_callback); println()
  @test_nowarn println(analysis_callback)
  @test_nowarn display(analysis_callback)

  @test_nowarn show(alive_callback); println()
  @test_nowarn println(alive_callback)
  @test_nowarn display(alive_callback)

  @test_nowarn println(callbacks)

  # Check whether all output is suppressed if the summary, analysis and alive
  # callbacks are set to the TrivialCallback(). Modelled using `@test_nowarn`
  # as basis.
  let fname = tempname()
    try
      open(fname, "w") do f
        redirect_stderr(f) do
          trixi_include(joinpath(EXAMPLES_DIR, "elixir_advection_extended.jl"),
                        summary_callback=TrivialCallback(),
                        analysis_callback=TrivialCallback(),
                        alive_callback=TrivialCallback())
        end
      end
      @test isempty(read(fname, String))
    finally
      rm(fname, force=true)
    end
  end
end


@testset "Additional tests in 1D" begin
  @testset "compressible Euler" begin
    eqn = CompressibleEulerEquations1D(1.4)

    @test isapprox(Trixi.entropy_thermodynamic([1.0, 2.0, 20.0], eqn), 1.9740810260220094)
    @test isapprox(Trixi.entropy_math([1.0, 2.0, 20.0], eqn), -4.935202565055024)
    @test isapprox(Trixi.entropy([1.0, 2.0, 20.0], eqn), -4.935202565055024)

    @test isapprox(energy_total([1.0, 2.0, 20.0], eqn), 20.0)
    @test isapprox(energy_kinetic([1.0, 2.0, 20.0], eqn), 2.0)
    @test isapprox(energy_internal([1.0, 2.0, 20.0], eqn), 18.0)
  end
end

@trixi_testset "Nonconservative terms in 1D (linear advection)" begin
  # Same setup as docs/src/adding_new_equations/nonconservative_advection.md

  # Define new physics
  using Trixi
  using Trixi: AbstractEquations, get_node_vars

  # Since there is no native support for variable coefficients, we use two
  # variables: one for the basic unknown `u` and another one for the coefficient `a`
  struct NonconservativeLinearAdvectionEquation <: AbstractEquations{1 #= spatial dimension =#,
                                                                     2 #= two variables (u,a) =#}
  end

  Trixi.varnames(::typeof(cons2cons), ::NonconservativeLinearAdvectionEquation) = ("scalar", "advection_velocity")

  Trixi.default_analysis_integrals(::NonconservativeLinearAdvectionEquation) = ()


  # The conservative part of the flux is zero
  Trixi.flux(u, orientation, equation::NonconservativeLinearAdvectionEquation) = zero(u)

  # Calculate maximum wave speed for local Lax-Friedrichs-type dissipation
  function Trixi.max_abs_speed_naive(u_ll, u_rr, orientation::Integer, ::NonconservativeLinearAdvectionEquation)
    _, advection_velocity_ll = u_ll
    _, advection_velocity_rr = u_rr

    return max(abs(advection_velocity_ll), abs(advection_velocity_rr))
  end


  # We use nonconservative terms
  Trixi.have_nonconservative_terms(::NonconservativeLinearAdvectionEquation) = Val(true)

  function flux_nonconservative(u_mine, u_other, orientation,
                                equations::NonconservativeLinearAdvectionEquation)
    _, advection_velocity = u_mine
    scalar, _            = u_other

    return SVector(advection_velocity * scalar, zero(scalar))
  end


  # Create a simulation setup
  using Trixi
  using OrdinaryDiffEq

  equation = NonconservativeLinearAdvectionEquation()

  # You can derive the exact solution for this setup using the method of
  # characteristics
  function initial_condition_sine(x, t, equation::NonconservativeLinearAdvectionEquation)
    x0 = -2 * atan(sqrt(3) * tan(sqrt(3) / 2 * t - atan(tan(x[1] / 2) / sqrt(3))))
    scalar = sin(x0)
    advection_velocity = 2 + cos(x[1])
    SVector(scalar, advection_velocity)
  end

  # Create a uniform mesh in 1D in the interval [-π, π] with periodic boundaries
  mesh = TreeMesh(-Float64(π), Float64(π), # min/max coordinates
                  initial_refinement_level=4, n_cells_max=10^4)

  # Create a DGSEM solver with polynomials of degree `polydeg`
  volume_flux  = (flux_central, flux_nonconservative)
  surface_flux = (flux_lax_friedrichs, flux_nonconservative)
  solver = DGSEM(polydeg=3, surface_flux=surface_flux,
                 volume_integral=VolumeIntegralFluxDifferencing(volume_flux))

  # Setup the spatial semidiscretization containing all ingredients
  semi = SemidiscretizationHyperbolic(mesh, equation, initial_condition_sine, solver)

  # Create an ODE problem with given time span
  tspan = (0.0, 1.0)
  ode = semidiscretize(semi, tspan);

  summary_callback = SummaryCallback()
  analysis_callback = AnalysisCallback(semi, interval=50)
  callbacks = CallbackSet(summary_callback, analysis_callback);

  # OrdinaryDiffEq's `solve` method evolves the solution in time and executes
  # the passed callbacks
  sol = solve(ode, Tsit5(), abstol=1.0e-6, reltol=1.0e-6,
              save_everystep=false, callback=callbacks);

  @test analysis_callback(sol).l2 ≈ [0.00029610274971929974, 5.573684084938363e-6]
end


# Clean up afterwards: delete Trixi output directory
@test_nowarn rm(outdir, recursive=true)

end # TreeMesh1D

end # module<|MERGE_RESOLUTION|>--- conflicted
+++ resolved
@@ -42,14 +42,11 @@
 
   # Shallow water
   include("test_tree_1d_shallowwater.jl")
-
-<<<<<<< HEAD
   # Two-layer Shallow Water
   include("test_tree_1d_shallowwater_twolayer.jl")
-=======
+
   # FDSBP methods on the TreeMesh
   include("test_tree_1d_fdsbp.jl")
->>>>>>> 707f7aa2
 end
 
 # Coverage test for all initial conditions
