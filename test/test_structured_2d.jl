--- conflicted
+++ resolved
@@ -238,17 +238,13 @@
     end
 end
 
-<<<<<<< HEAD
-  @trixi_testset "elixir_eulermulti_convergence_ec.jl" begin
-    @test_trixi_include(joinpath(EXAMPLES_DIR, "elixir_eulermulti_convergence_ec.jl"),
-      l2   = [1.5123651627525257e-5, 1.51236516273878e-5, 2.4544918394022538e-5, 5.904791661362391e-6, 1.1809583322724782e-5],
-      linf = [8.393471747591974e-5, 8.393471748258108e-5, 0.00015028562494778797, 3.504466610437795e-5, 7.00893322087559e-5])
-  end
-
-  @trixi_testset "elixir_euler_source_terms.jl" begin
-=======
+@trixi_testset "elixir_eulermulti_convergence_ec.jl" begin
+  @test_trixi_include(joinpath(EXAMPLES_DIR, "elixir_eulermulti_convergence_ec.jl"),
+    l2   = [1.5123651627525257e-5, 1.51236516273878e-5, 2.4544918394022538e-5, 5.904791661362391e-6, 1.1809583322724782e-5],
+    linf = [8.393471747591974e-5, 8.393471748258108e-5, 0.00015028562494778797, 3.504466610437795e-5, 7.00893322087559e-5])
+end
+
 @trixi_testset "elixir_euler_source_terms.jl" begin
->>>>>>> cb8181f6
     @test_trixi_include(joinpath(EXAMPLES_DIR, "elixir_euler_source_terms.jl"),
                         # Expected errors are exactly the same as with TreeMesh!
                         l2=[
