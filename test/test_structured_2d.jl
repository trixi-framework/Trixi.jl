module TestExamplesStructuredMesh2D

using Test
using Trixi

include("test_trixi.jl")

EXAMPLES_DIR = joinpath(examples_dir(), "structured_2d_dgsem")

# Start with a clean environment: remove Trixi.jl output directory if it exists
outdir = "out"
isdir(outdir) && rm(outdir, recursive = true)

@testset "StructuredMesh2D" begin
#! format: noindent

@trixi_testset "elixir_advection_basic.jl" begin
    @test_trixi_include(joinpath(EXAMPLES_DIR, "elixir_advection_basic.jl"),
                        # Expected errors are exactly the same as with TreeMesh!
                        l2=[8.311947673061856e-6],
                        linf=[6.627000273229378e-5])
    # Ensure that we do not have excessive memory allocations
    # (e.g., from type instabilities)
    @test_allocations(Trixi.rhs!, semi, sol, 1000)
end

@trixi_testset "elixir_advection_float32.jl" begin
    # Expected errors are taken from elixir_advection_basic.jl
    @test_trixi_include(joinpath(EXAMPLES_DIR, "elixir_advection_float32.jl"),
                        # Expected errors are taken from elixir_advection_basic.jl
                        l2=[Float32(8.311947673061856e-6)],
                        linf=[Float32(6.627000273229378e-5)],
                        RealT=Float32)
    # Ensure that we do not have excessive memory allocations
    # (e.g., from type instabilities)
    @test_allocations(Trixi.rhs!, semi, sol, 1000)
end

@trixi_testset "elixir_advection_coupled.jl" begin
    @test_trixi_include(joinpath(EXAMPLES_DIR, "elixir_advection_coupled.jl"),
                        l2=[
                            7.816742843336293e-6,
                            7.816742843340186e-6,
                            7.816742843025513e-6,
                            7.816742843061526e-6
                        ],
                        linf=[
                            6.314906965276812e-5,
                            6.314906965187994e-5,
                            6.31490696496595e-5,
                            6.314906965032563e-5
                        ])

    @testset "analysis_callback(sol) for AnalysisCallbackCoupled" begin
        errors = analysis_callback(sol)
        @test errors.l2≈[
            7.816742843336293e-6,
            7.816742843340186e-6,
            7.816742843025513e-6,
            7.816742843061526e-6
        ] rtol=1.0e-4
        @test errors.linf≈[
            6.314906965276812e-5,
            6.314906965187994e-5,
            6.31490696496595e-5,
            6.314906965032563e-5
        ] rtol=1.0e-4
        # Ensure that we do not have excessive memory allocations
        # (e.g., from type instabilities)
        @test_allocations(Trixi.rhs!, semi, sol, 1000)
    end

    # Test plotdata construction for coupled semidiscretization
    @test_nowarn pd = PlotData2D(sol)
end

@trixi_testset "elixir_advection_meshview.jl" begin
    @test_trixi_include(joinpath(EXAMPLES_DIR, "elixir_advection_meshview.jl"),
                        l2=[
                            8.311947673083206e-6,
                            8.311947673068427e-6
                        ],
                        linf=[
                            6.627000273318195e-5,
                            6.62700027264096e-5
                        ])

    @testset "analysis_callback(sol) for AnalysisCallbackCoupled" begin
        # Ensure that we do not have excessive memory allocations
        # (e.g., from type instabilities)
        @test_allocations(Trixi.rhs!, semi, sol, 1000)
    end
end

@trixi_testset "elixir_advection_meshview.jl with time-dependent CFL" begin
    @test_trixi_include(joinpath(EXAMPLES_DIR, "elixir_advection_meshview.jl"),
                        l2=[
                            8.311947673083206e-6,
                            8.311947673068427e-6
                        ],
                        linf=[
                            6.627000273318195e-5,
                            6.62700027264096e-5
                        ],
                        stepsize_callback=StepsizeCallback(cfl = x -> 1.6))

    @testset "analysis_callback(sol) for AnalysisCallbackCoupled" begin
        # Ensure that we do not have excessive memory allocations
        # (e.g., from type instabilities)
        @test_allocations(Trixi.rhs!, semi, sol, 1000)
    end
end

@trixi_testset "elixir_advection_extended.jl" begin
    @test_trixi_include(joinpath(EXAMPLES_DIR, "elixir_advection_extended.jl"),
                        l2=[4.220397559713772e-6],
                        linf=[3.477948874874848e-5])
    # Ensure that we do not have excessive memory allocations
    # (e.g., from type instabilities)
    @test_allocations(Trixi.rhs!, semi, sol, 1000)
end

@trixi_testset "elixir_advection_extended.jl with polydeg=4" begin
    @test_trixi_include(joinpath(EXAMPLES_DIR, "elixir_advection_extended.jl"),
                        l2=[5.32996976442737e-7],
                        linf=[4.1344662966569246e-6],
                        atol=1e-12, # required to make CI tests pass on macOS
                        cells_per_dimension=(16, 23),
                        polydeg=4,
                        cfl=1.4)
    # Ensure that we do not have excessive memory allocations
    # (e.g., from type instabilities)
    @test_allocations(Trixi.rhs!, semi, sol, 1000)
end

@testset "elixir_advection_rotated.jl" begin
    @trixi_testset "elixir_advection_rotated.jl with α = 0.0" begin
        @test_trixi_include(joinpath(EXAMPLES_DIR, "elixir_advection_rotated.jl"),
                            # Expected errors are exactly the same as in elixir_advection_basic!
                            l2=[8.311947673061856e-6],
                            linf=[6.627000273229378e-5],
                            alpha=0.0)
        # Ensure that we do not have excessive memory allocations
        # (e.g., from type instabilities)
        @test_allocations(Trixi.rhs!, semi, sol, 1000)
    end

    @trixi_testset "elixir_advection_rotated.jl with α = 0.1" begin
        @test_trixi_include(joinpath(EXAMPLES_DIR, "elixir_advection_rotated.jl"),
                            # Expected errors differ only slightly from elixir_advection_basic!
                            l2=[8.3122750550501e-6],
                            linf=[6.626802581322089e-5],
                            alpha=0.1)
        # Ensure that we do not have excessive memory allocations
        # (e.g., from type instabilities)
        @test_allocations(Trixi.rhs!, semi, sol, 1000)
    end

    @trixi_testset "elixir_advection_rotated.jl with α = 0.5 * pi" begin
        @test_trixi_include(joinpath(EXAMPLES_DIR, "elixir_advection_rotated.jl"),
                            # Expected errors are exactly the same as in elixir_advection_basic!
                            l2=[8.311947673061856e-6],
                            linf=[6.627000273229378e-5],
                            alpha=0.5 * pi)
        # Ensure that we do not have excessive memory allocations
        # (e.g., from type instabilities)
        @test_allocations(Trixi.rhs!, semi, sol, 1000)
    end
end

@trixi_testset "elixir_advection_parallelogram.jl" begin
    @test_trixi_include(joinpath(EXAMPLES_DIR, "elixir_advection_parallelogram.jl"),
                        # Expected errors are exactly the same as in elixir_advection_basic!
                        l2=[8.311947673061856e-6],
                        linf=[6.627000273229378e-5])
    # Ensure that we do not have excessive memory allocations
    # (e.g., from type instabilities)
    @test_allocations(Trixi.rhs!, semi, sol, 1000)
end

@trixi_testset "elixir_advection_waving_flag.jl" begin
    @test_trixi_include(joinpath(EXAMPLES_DIR, "elixir_advection_waving_flag.jl"),
                        l2=[0.00018553859900545866],
                        linf=[0.0016167719118129753])
    # Ensure that we do not have excessive memory allocations
    # (e.g., from type instabilities)
    @test_allocations(Trixi.rhs!, semi, sol, 1000)
end

@trixi_testset "elixir_advection_free_stream.jl" begin
    @test_trixi_include(joinpath(EXAMPLES_DIR, "elixir_advection_free_stream.jl"),
                        l2=[6.8925194184204476e-15],
                        linf=[9.903189379656396e-14])
    # Ensure that we do not have excessive memory allocations
    # (e.g., from type instabilities)
    @test_allocations(Trixi.rhs!, semi, sol, 1000)
end

@trixi_testset "elixir_advection_nonperiodic.jl" begin
    @test_trixi_include(joinpath(EXAMPLES_DIR, "elixir_advection_nonperiodic.jl"),
                        l2=[0.00025552740731641223],
                        linf=[0.007252625722805939])
    # Ensure that we do not have excessive memory allocations
    # (e.g., from type instabilities)
    @test_allocations(Trixi.rhs!, semi, sol, 1000)
end

@trixi_testset "elixir_advection_restart.jl" begin
    @test_trixi_include(joinpath(EXAMPLES_DIR, "elixir_advection_restart.jl"),
                        l2=[4.219208035582454e-6],
                        linf=[3.438434404412494e-5])
    # Ensure that we do not have excessive memory allocations
    # (e.g., from type instabilities)
    @test_allocations(Trixi.rhs!, semi, sol, 1000)
end

@trixi_testset "elixir_advection_restart.jl with waving flag mesh" begin
    @test_trixi_include(joinpath(EXAMPLES_DIR, "elixir_advection_restart.jl"),
                        l2=[0.00016265538265929818],
                        linf=[0.0015194252169410394],
                        rtol=5.0e-5, # Higher tolerance to make tests pass in CI (in particular with macOS)
                        elixir_file="elixir_advection_waving_flag.jl",
                        restart_file="restart_000000021.h5",)
    # Ensure that we do not have excessive memory allocations
    # (e.g., from type instabilities)
    @test_allocations(Trixi.rhs!, semi, sol, 1000)
end

@trixi_testset "elixir_advection_restart.jl with free stream mesh" begin
    @test_trixi_include(joinpath(EXAMPLES_DIR, "elixir_advection_restart.jl"),
                        l2=[7.841217436552029e-15],
                        linf=[1.0857981180834031e-13],
                        elixir_file="elixir_advection_free_stream.jl",
                        restart_file="restart_000000036.h5",)
    # Ensure that we do not have excessive memory allocations
    # (e.g., from type instabilities)
    @test_allocations(Trixi.rhs!, semi, sol, 1000)
end

@trixi_testset "elixir_euler_convergence_implicit_sparse_jacobian.jl" begin
    @test_trixi_include(joinpath(EXAMPLES_DIR,
                                 "elixir_euler_convergence_implicit_sparse_jacobian.jl"),
                        tspan=(0.0, 1.0),
                        l2=[
                            0.0025545032994393493,
                            0.0025848892135096136,
                            0.002585815262287367,
                            0.0031668773337869584
                        ],
                        linf=[
                            0.010367159504626189,
                            0.009326212633131492,
                            0.008372785091578683,
                            0.011242647117379434
                        ])
    # Ensure that we do not have excessive memory allocations
    # (e.g., from type instabilities)
    @test_allocations(Trixi.rhs!, semi_float_type, sol, 1000)
end

@trixi_testset "elixir_eulermulti_convergence_ec.jl" begin
    @test_trixi_include(joinpath(EXAMPLES_DIR, "elixir_eulermulti_convergence_ec.jl"),
                        l2=[
                            1.5123651627525257e-5,
                            1.51236516273878e-5,
                            2.4544918394022538e-5,
                            5.904791661362391e-6,
                            1.1809583322724782e-5
                        ],
                        linf=[
                            8.393471747591974e-5,
                            8.393471748258108e-5,
                            0.00015028562494778797,
                            3.504466610437795e-5,
                            7.00893322087559e-5
                        ])

    # Ensure that we do not have excessive memory allocations
    # (e.g., from type instabilities)
    @test_allocations(Trixi.rhs!, semi, sol, 1000)
end

@trixi_testset "elixir_eulermulti_blastwave_ec.jl with boundary_condition_slip_wall" begin
    @test_trixi_include(joinpath(EXAMPLES_DIR, "elixir_eulermulti_blastwave_ec.jl"),
                        l2=[
                            0.005884923780993405,
                            0.005815148890903912,
                            0.023438850211096113,
                            0.006254106697017372
                        ],
                        linf=[
                            0.24483047700349253,
                            0.13364458078315503,
                            0.38469398740194993,
                            0.1024647566986494
                        ],
                        tspan=(0.0, 0.001))
    # Ensure that we do not have excessive memory allocations
    # (e.g., from type instabilities)
    @test_allocations(Trixi.rhs!, semi, sol, 1000)
end

@trixi_testset "elixir_euler_convergence_wavingflag_IDP.jl" begin
    @test_trixi_include(joinpath(EXAMPLES_DIR,
                                 "elixir_euler_convergence_wavingflag_IDP.jl"),
                        l2=[
                            0.3398358793878119,
                            0.03398358793878129,
                            0.06796717587756244,
                            0.008495896984696072
                        ],
                        linf=[
                            0.8360446582060936,
                            0.08360446582060972,
                            0.16720893164122444,
                            0.02090111645397741
                        ],
                        tspan=(0.0, 0.5))
    # Ensure that we do not have excessive memory allocations
    # (e.g., from type instabilities)
    let
        t = sol.t[end]
        u_ode = sol.u[end]
        du_ode = similar(u_ode)
        # Larger values for allowed allocations due to usage of custom
        # integrator which are not *recorded* for the methods from
        # OrdinaryDiffEq.jl
        # Corresponding issue: https://github.com/trixi-framework/Trixi.jl/issues/1877
        @test (@allocated Trixi.rhs!(du_ode, u_ode, semi, t)) < 10000
    end
end

@trixi_testset "elixir_euler_convergence_wavingflag_MCL.jl" begin
    @test_trixi_include(joinpath(EXAMPLES_DIR,
                                 "elixir_euler_convergence_wavingflag_MCL.jl"),
                        l2=[
                            0.33983417649330827,
                            0.033983417649330924,
                            0.06796683529866161,
                            0.008495854412336827
                        ],
                        linf=[
                            0.8360446582068146,
                            0.083604465820679,
                            0.16720893164136671,
                            0.02090111645399162
                        ],
                        tspan=(0.0, 0.5))
    # Ensure that we do not have excessive memory allocations
    # (e.g., from type instabilities)
    let
        t = sol.t[end]
        u_ode = sol.u[end]
        du_ode = similar(u_ode)
        # Larger values for allowed allocations due to usage of custom
        # integrator which are not *recorded* for the methods from
        # OrdinaryDiffEq.jl
        # Corresponding issue: https://github.com/trixi-framework/Trixi.jl/issues/1877
        @test (@allocated Trixi.rhs!(du_ode, u_ode, semi, t)) < 10000
    end
end

@trixi_testset "elixir_euler_source_terms.jl" begin
    @test_trixi_include(joinpath(EXAMPLES_DIR, "elixir_euler_source_terms.jl"),
                        # Expected errors are exactly the same as with TreeMesh!
                        l2=[
                            9.321181253186009e-7,
                            1.4181210743438511e-6,
                            1.4181210743487851e-6,
                            4.824553091276693e-6
                        ],
                        linf=[
                            9.577246529612893e-6,
                            1.1707525976012434e-5,
                            1.1707525976456523e-5,
                            4.8869615580926506e-5
                        ])
    # Ensure that we do not have excessive memory allocations
    # (e.g., from type instabilities)
    @test_allocations(Trixi.rhs!, semi, sol, 1000)
end

@testset "elixir_euler_source_terms_rotated.jl" begin
    @trixi_testset "elixir_euler_source_terms_rotated.jl with α = 0.0" begin
        @test_trixi_include(joinpath(EXAMPLES_DIR,
                                     "elixir_euler_source_terms_rotated.jl"),
                            # Expected errors are exactly the same as in elixir_euler_source_terms!
                            l2=[
                                9.321181253186009e-7,
                                1.4181210743438511e-6,
                                1.4181210743487851e-6,
                                4.824553091276693e-6
                            ],
                            linf=[
                                9.577246529612893e-6,
                                1.1707525976012434e-5,
                                1.1707525976456523e-5,
                                4.8869615580926506e-5
                            ],
                            alpha=0.0)
        # Ensure that we do not have excessive memory allocations
        # (e.g., from type instabilities)
        @test_allocations(Trixi.rhs!, semi, sol, 1000)
    end

    @trixi_testset "elixir_euler_source_terms_rotated.jl with α = 0.1" begin
        @test_trixi_include(joinpath(EXAMPLES_DIR,
                                     "elixir_euler_source_terms_rotated.jl"),
                            # Expected errors differ only slightly from elixir_euler_source_terms!
                            l2=[
                                9.321188057029291e-7,
                                1.3195106906473365e-6,
                                1.510307360354032e-6,
                                4.82455408101712e-6
                            ],
                            linf=[
                                9.57723626271445e-6,
                                1.0480225511866337e-5,
                                1.2817828088262928e-5,
                                4.886962393513272e-5
                            ],
                            alpha=0.1)
        # Ensure that we do not have excessive memory allocations
        # (e.g., from type instabilities)
        @test_allocations(Trixi.rhs!, semi, sol, 1000)
    end

    @trixi_testset "elixir_euler_source_terms_rotated.jl with α = 0.2 * pi" begin
        @test_trixi_include(joinpath(EXAMPLES_DIR,
                                     "elixir_euler_source_terms_rotated.jl"),
                            # Expected errors differ only slightly from elixir_euler_source_terms!
                            l2=[
                                9.32127973957391e-7,
                                8.477824799744325e-7,
                                1.8175286311402784e-6,
                                4.824562453521076e-6
                            ],
                            linf=[
                                9.576898420737834e-6,
                                5.057704352218195e-6,
                                1.635260719945464e-5,
                                4.886978754825577e-5
                            ],
                            alpha=0.2 * pi)
        # Ensure that we do not have excessive memory allocations
        # (e.g., from type instabilities)
        @test_allocations(Trixi.rhs!, semi, sol, 1000)
    end

    @trixi_testset "elixir_euler_source_terms_rotated.jl with α = 0.5 * pi" begin
        @test_trixi_include(joinpath(EXAMPLES_DIR,
                                     "elixir_euler_source_terms_rotated.jl"),
                            # Expected errors are exactly the same as in elixir_euler_source_terms!
                            l2=[
                                9.321181253186009e-7,
                                1.4181210743438511e-6,
                                1.4181210743487851e-6,
                                4.824553091276693e-6
                            ],
                            linf=[
                                9.577246529612893e-6,
                                1.1707525976012434e-5,
                                1.1707525976456523e-5,
                                4.8869615580926506e-5
                            ],
                            alpha=0.5 * pi)
        # Ensure that we do not have excessive memory allocations
        # (e.g., from type instabilities)
        @test_allocations(Trixi.rhs!, semi, sol, 1000)
    end
end

@trixi_testset "elixir_euler_source_terms_parallelogram.jl" begin
    @test_trixi_include(joinpath(EXAMPLES_DIR,
                                 "elixir_euler_source_terms_parallelogram.jl"),
                        l2=[
                            1.1167802955144833e-5,
                            1.0805775514153104e-5,
                            1.953188337010932e-5,
                            5.5033856574857146e-5
                        ],
                        linf=[
                            8.297006495561199e-5,
                            8.663281475951301e-5,
                            0.00012264160606778596,
                            0.00041818802502024965
                        ])
    # Ensure that we do not have excessive memory allocations
    # (e.g., from type instabilities)
    @test_allocations(Trixi.rhs!, semi, sol, 1000)
end

@trixi_testset "elixir_euler_source_terms_sc_subcell.jl" begin
    @test_trixi_include(joinpath(EXAMPLES_DIR,
                                 "elixir_euler_source_terms_sc_subcell.jl"),
                        l2=[
                            0.008160130377504262,
                            0.008658251570413505,
                            0.009351904811521596,
                            0.027757011943600092
                        ],
                        linf=[
                            0.027225586655142298,
                            0.04073403227619998,
                            0.038194072596896333,
                            0.08080652842365987
                        ],
                        tspan=(0.0, 0.5))
    # Ensure that we do not have excessive memory allocations
    # (e.g., from type instabilities)
    let
        t = sol.t[end]
        u_ode = sol.u[end]
        du_ode = similar(u_ode)
        # Larger values for allowed allocations due to usage of custom
        # integrator which are not *recorded* for the methods from
        # OrdinaryDiffEq.jl
        # Corresponding issue: https://github.com/trixi-framework/Trixi.jl/issues/1877
        @test (@allocated Trixi.rhs!(du_ode, u_ode, semi, t)) < 10000
    end
end

@trixi_testset "elixir_euler_source_terms_waving_flag.jl" begin
    @test_trixi_include(joinpath(EXAMPLES_DIR,
                                 "elixir_euler_source_terms_waving_flag.jl"),
                        l2=[
                            2.991891317562739e-5,
                            3.6063177168283174e-5,
                            2.7082941743640572e-5,
                            0.00011414695350996946
                        ],
                        linf=[
                            0.0002437454930492855,
                            0.0003438936171968887,
                            0.00024217622945688078,
                            0.001266380414757684
                        ])
    # Ensure that we do not have excessive memory allocations
    # (e.g., from type instabilities)
    @test_allocations(Trixi.rhs!, semi, sol, 1000)
end

@trixi_testset "elixir_euler_free_stream.jl" begin
    @test_trixi_include(joinpath(EXAMPLES_DIR, "elixir_euler_free_stream.jl"),
                        l2=[
                            2.063350241405049e-15,
                            1.8571016296925367e-14,
                            3.1769447886391905e-14,
                            1.4104095258528071e-14
                        ],
                        linf=[
                            1.9539925233402755e-14,
                            2.9791447087035294e-13,
                            6.502853810985698e-13,
                            2.7000623958883807e-13
                        ],
                        atol=7.0e-13)
    # Ensure that we do not have excessive memory allocations
    # (e.g., from type instabilities)
    @test_allocations(Trixi.rhs!, semi, sol, 1000)
end

@trixi_testset "elixir_euler_free_stream_sc_subcell.jl" begin
    @test_trixi_include(joinpath(EXAMPLES_DIR,
                                 "elixir_euler_free_stream_sc_subcell.jl"),
                        l2=[
                            1.4663777294625118e-15,
                            2.320054900530864e-14,
                            3.487555722563465e-14,
                            2.008802099296406e-14
                        ],
                        linf=[
                            2.3092638912203256e-14,
                            2.0623780461193064e-13,
                            2.6795232699328153e-13,
                            2.362554596402333e-13
                        ],
                        atol=7.0e-13)
    # Ensure that we do not have excessive memory allocations
    # (e.g., from type instabilities)
    let
        t = sol.t[end]
        u_ode = sol.u[end]
        du_ode = similar(u_ode)
        # Larger values for allowed allocations due to usage of custom
        # integrator which are not *recorded* for the methods from
        # OrdinaryDiffEq.jl
        # Corresponding issue: https://github.com/trixi-framework/Trixi.jl/issues/1877
        @test (@allocated Trixi.rhs!(du_ode, u_ode, semi, t)) < 10000
    end
end

@trixi_testset "elixir_euler_free_stream_MCL.jl" begin
    @test_trixi_include(joinpath(EXAMPLES_DIR, "elixir_euler_free_stream_MCL.jl"),
                        l2=[
                            8.457600308458635e-16,
                            2.185478357408446e-14,
                            3.14987670823871e-14,
                            1.6817763381190492e-14
                        ],
                        linf=[
                            2.1316282072803006e-14,
                            2.0759782781709646e-13,
                            2.4705237855471296e-13,
                            2.255973186038318e-13
                        ],
                        atol=7.0e-13)
    # Ensure that we do not have excessive memory allocations
    # (e.g., from type instabilities)
    let
        t = sol.t[end]
        u_ode = sol.u[end]
        du_ode = similar(u_ode)
        # Larger values for allowed allocations due to usage of custom
        # integrator which are not *recorded* for the methods from
        # OrdinaryDiffEq.jl
        # Corresponding issue: https://github.com/trixi-framework/Trixi.jl/issues/1877
        @test (@allocated Trixi.rhs!(du_ode, u_ode, semi, t)) < 10000
    end
end

# Up to version 0.13.0, `max_abs_speed_naive` was used as the default wave speed estimate of
# `const flux_lax_friedrichs = FluxLaxFriedrichs(), i.e., `FluxLaxFriedrichs(max_abs_speed = max_abs_speed_naive)`.
# In the `StepsizeCallback`, though, the less diffusive `max_abs_speeds` is employed which is consistent with `max_abs_speed`.
# Thus, we exchanged in PR#2458 the default wave speed used in the LLF flux to `max_abs_speed`.
# To ensure that every example still runs we specify explicitly `FluxLaxFriedrichs(max_abs_speed_naive)`.
# We remark, however, that the now default `max_abs_speed` is in general recommended due to compliance with the
# `StepsizeCallback` (CFL-Condition) and less diffusion.
@trixi_testset "elixir_euler_free_stream.jl with FluxRotated(FluxLaxFriedrichs(max_abs_speed_naive))" begin
    @test_trixi_include(joinpath(EXAMPLES_DIR, "elixir_euler_free_stream.jl"),
                        surface_flux=FluxRotated(FluxLaxFriedrichs(max_abs_speed_naive)),
                        l2=[
                            2.063350241405049e-15,
                            1.8571016296925367e-14,
                            3.1769447886391905e-14,
                            1.4104095258528071e-14
                        ],
                        linf=[
                            1.9539925233402755e-14,
                            2.9791447087035294e-13,
                            6.502853810985698e-13,
                            2.7000623958883807e-13
                        ],
                        atol=7.0e-13)
    # Ensure that we do not have excessive memory allocations
    # (e.g., from type instabilities)
    @test_allocations(Trixi.rhs!, semi, sol, 1000)
end

@trixi_testset "elixir_euler_double_mach.jl" begin
    rm(joinpath("out", "alphas.txt"), force = true)
    @test_trixi_include(joinpath(EXAMPLES_DIR, "elixir_euler_double_mach.jl"),
                        l2=[
                            0.87417841433288,
                            6.669726935171785,
                            3.4980245896465387,
                            76.33557073534843
                        ],
                        linf=[
                            11.428353671462515,
                            142.73486852796972,
                            38.91639544578682,
                            1651.7541392659086
                        ],
                        initial_refinement_level=2,
                        tspan=(0.0, 0.05))
    # Test alphas.txt
    lines = readlines(joinpath("out", "alphas.txt"))
    @test lines[1] ==
          "# iter, simu_time, alpha_max, alpha_avg"
    @test startswith(lines[end], "193, 0.05, 1.0, 0.316")
    @test count(",", lines[end]) == 3
    @test !any(occursin.(r"NaN", lines)) && !any(occursin.(r"Inf", lines))
    # Ensure that we do not have excessive memory allocations
    # (e.g., from type instabilities)
    let
        t = sol.t[end]
        u_ode = sol.u[end]
        du_ode = similar(u_ode)
        # Larger values for allowed allocations due to usage of custom
        # integrator which are not *recorded* for the methods from
        # OrdinaryDiffEq.jl
        # Corresponding issue: https://github.com/trixi-framework/Trixi.jl/issues/1877
        @test (@allocated Trixi.rhs!(du_ode, u_ode, semi, t)) < 10000
    end
end

@trixi_testset "elixir_euler_double_mach_MCL.jl" begin
    rm(joinpath("out", "alphas_mean.txt"), force = true)
    rm(joinpath("out", "alphas_min.txt"), force = true)
    @test_trixi_include(joinpath(EXAMPLES_DIR, "elixir_euler_double_mach_MCL.jl"),
                        l2=[
                            0.8887316108902574,
                            6.644244699117507,
                            3.449004719354504,
                            76.27064751067829
                        ],
                        linf=[
                            11.047531144845593,
                            121.9664993888814,
                            35.74266955717666,
                            1370.2362649787694
                        ],
                        initial_refinement_level=2,
                        tspan=(0.0, 0.05))
    # Test alphas_mean.txt
    lines = readlines(joinpath("out", "alphas_mean.txt"))
    @test lines[1] ==
          "# iter, simu_time, alpha_min_rho, alpha_avg_rho, alpha_min_rho_v1, alpha_avg_rho_v1, alpha_min_rho_v2, alpha_avg_rho_v2, alpha_min_rho_e, alpha_avg_rho_e"
    @test startswith(lines[end], "191, 0.05, 3.70")
    @test count(",", lines[end]) == 9
    @test !any(occursin.(r"NaN", lines)) && !any(occursin.(r"Inf", lines))

    # Test alphas_min.txt
    lines = readlines(joinpath("out", "alphas_min.txt"))
    @test lines[1] ==
          "# iter, simu_time, alpha_min_rho, alpha_avg_rho, alpha_min_rho_v1, alpha_avg_rho_v1, alpha_min_rho_v2, alpha_avg_rho_v2, alpha_min_rho_e, alpha_avg_rho_e"
    @test startswith(lines[end], "191, 0.05, -0.0, 0.7216")
    @test count(",", lines[end]) == 9
    @test !any(occursin.(r"NaN", lines)) && !any(occursin.(r"Inf", lines))
    # Ensure that we do not have excessive memory allocations
    # (e.g., from type instabilities)
    let
        t = sol.t[end]
        u_ode = sol.u[end]
        du_ode = similar(u_ode)
        # Larger values for allowed allocations due to usage of custom
        # integrator which are not *recorded* for the methods from
        # OrdinaryDiffEq.jl
        # Corresponding issue: https://github.com/trixi-framework/Trixi.jl/issues/1877
        @test (@allocated Trixi.rhs!(du_ode, u_ode, semi, t)) < 10000
    end
end

@trixi_testset "elixir_euler_shock_upstream_sc_subcell.jl" begin
    @test_trixi_include(joinpath(EXAMPLES_DIR,
                                 "elixir_euler_shock_upstream_sc_subcell.jl"),
                        l2=[
                            1.2251169601680385,
                            1.1492245175358053,
                            1.6159494561956207,
                            11.595399424356522
                        ],
                        linf=[
                            5.510615373248864,
                            6.031732951057033,
                            7.75523532462757,
                            50.34978438323783
                        ],
                        cells_per_dimension=(4, 6),
                        tspan=(0.0, 0.5))
    # Ensure that we do not have excessive memory allocations
    # (e.g., from type instabilities)
    let
        t = sol.t[end]
        u_ode = sol.u[end]
        du_ode = similar(u_ode)
        # Larger values for allowed allocations due to usage of custom
        # integrator which are not *recorded* for the methods from
        # OrdinaryDiffEq.jl
        # Corresponding issue: https://github.com/trixi-framework/Trixi.jl/issues/1877
        @test (@allocated Trixi.rhs!(du_ode, u_ode, semi, t)) < 10000
    end
end

@trixi_testset "elixir_euler_shock_upstream_MCL.jl" begin
    @test_trixi_include(joinpath(EXAMPLES_DIR, "elixir_euler_shock_upstream_MCL.jl"),
                        l2=[
                            1.251060277251583,
                            1.113113246031922,
                            1.6514902305846646,
                            11.691342485806103
                        ],
                        linf=[
                            5.893750268397502,
                            5.620631940554678,
                            9.523570698421638,
                            50.004005679063496
                        ],
                        cells_per_dimension=(4, 6),
                        tspan=(0.0, 0.5))
    # Ensure that we do not have excessive memory allocations
    # (e.g., from type instabilities)
    let
        t = sol.t[end]
        u_ode = sol.u[end]
        du_ode = similar(u_ode)
        # Larger values for allowed allocations due to usage of custom
        # integrator which are not *recorded* for the methods from
        # OrdinaryDiffEq.jl
        # Corresponding issue: https://github.com/trixi-framework/Trixi.jl/issues/1877
        @test (@allocated Trixi.rhs!(du_ode, u_ode, semi, t)) < 10000
    end
end

@trixi_testset "elixir_euler_source_terms_nonperiodic.jl" begin
    @test_trixi_include(joinpath(EXAMPLES_DIR,
                                 "elixir_euler_source_terms_nonperiodic.jl"),
                        l2=[
                            2.259440511901724e-6,
                            2.3188881559075347e-6,
                            2.3188881559568146e-6,
                            6.332786324137878e-6
                        ],
                        linf=[
                            1.4987382622067003e-5,
                            1.918201192063762e-5,
                            1.918201192019353e-5,
                            6.052671713430158e-5
                        ])
    # Ensure that we do not have excessive memory allocations
    # (e.g., from type instabilities)
    @test_allocations(Trixi.rhs!, semi, sol, 1000)
end

@trixi_testset "elixir_euler_vortex_perk4.jl" begin
    @test_trixi_include(joinpath(EXAMPLES_DIR, "elixir_euler_vortex_perk4.jl"),
                        l2=[
                            0.0001846244731283424,
                            0.00042537910268029285,
                            0.0003724909264689687,
                            0.0026689613797051493
                        ],
                        linf=[
                            0.0025031072787504716,
                            0.009266316022570331,
                            0.009876399281272374,
                            0.0306915591360557
                        ])
    # Ensure that we do not have excessive memory allocations
    # (e.g., from type instabilities)
<<<<<<< HEAD
    let
        t = sol.t[end]
        u_ode = sol.u[end]
        du_ode = similar(u_ode)
        # Larger values for allowed allocations due to usage of custom
        # integrator which are not *recorded* for the methods from
        # OrdinaryDiffEq.jl
        # Corresponding issue: https://github.com/trixi-framework/Trixi.jl/issues/1877
        @test (@allocated Trixi.rhs!(du_ode, u_ode, semi, t)) < 8000
    end
=======
    # Larger values for allowed allocations due to usage of custom
    # integrator which are not *recorded* for the methods from
    # OrdinaryDiffEq.jl
    # Corresponding issue: https://github.com/trixi-framework/Trixi.jl/issues/1877
    @test_allocations(Trixi.rhs!, semi, sol, 8000)
>>>>>>> b15c6ea8
end

@trixi_testset "elixir_euler_ec.jl" begin
    @test_trixi_include(joinpath(EXAMPLES_DIR, "elixir_euler_ec.jl"),
                        l2=[
                            0.03774907669925568,
                            0.02845190575242045,
                            0.028262802829412605,
                            0.13785915638851698
                        ],
                        linf=[
                            0.3368296929764073,
                            0.27644083771519773,
                            0.27990039685141377,
                            1.1971436487402016
                        ],
                        tspan=(0.0, 0.3))
    # Ensure that we do not have excessive memory allocations
    # (e.g., from type instabilities)
    @test_allocations(Trixi.rhs!, semi, sol, 1000)
end

@trixi_testset "elixir_euler_sedov.jl" begin
    @test_trixi_include(joinpath(EXAMPLES_DIR, "elixir_euler_sedov.jl"),
                        l2=[
                            3.69856202e-01,
                            2.35242180e-01,
                            2.41444928e-01,
                            1.28807120e+00
                        ],
                        linf=[
                            1.82786223e+00,
                            1.30452904e+00,
                            1.40347257e+00,
                            6.21791658e+00
                        ],
                        tspan=(0.0, 0.3))
    # Ensure that we do not have excessive memory allocations
    # (e.g., from type instabilities)
    @test_allocations(Trixi.rhs!, semi, sol, 1000)
end

@trixi_testset "elixir_euler_sedov_blast_wave_sc_subcell.jl (local bounds)" begin
    @test_trixi_include(joinpath(EXAMPLES_DIR,
                                 "elixir_euler_sedov_blast_wave_sc_subcell.jl"),
                        l2=[
                            0.6403528328480915,
                            0.3068073114438902,
                            0.3140151910019577,
                            1.2977732581465693
                        ],
                        linf=[
                            2.239791987419344,
                            1.5580885989144924,
                            1.5392923786831547,
                            6.2729281824590855
                        ],
                        tspan=(0.0, 0.5))
    # Ensure that we do not have excessive memory allocations
    # (e.g., from type instabilities)
    # Larger values for allowed allocations due to usage of custom
    # integrator which are not *recorded* for the methods from
    # OrdinaryDiffEq.jl
    # Corresponding issue: https://github.com/trixi-framework/Trixi.jl/issues/1877
    @test_allocations(Trixi.rhs!, semi, sol, 10000)
end

@trixi_testset "elixir_euler_sedov_blast_wave_sc_subcell.jl (global bounds)" begin
    @test_trixi_include(joinpath(EXAMPLES_DIR,
                                 "elixir_euler_sedov_blast_wave_sc_subcell.jl"),
                        positivity_variables_cons=["rho"],
                        positivity_variables_nonlinear=[pressure],
                        local_twosided_variables_cons=[],
                        local_onesided_variables_nonlinear=[],
                        l2=[
                            0.7979084213982606,
                            0.3980284851419719,
                            0.4021949448633982,
                            1.2956482394747346
                        ],
                        linf=[
                            5.477809925838038,
                            3.7793130706228273,
                            3.2838862964081637,
                            6.316943647948965
                        ],
                        tspan=(0.0, 0.5))
    # Ensure that we do not have excessive memory allocations
    # (e.g., from type instabilities)
    # Larger values for allowed allocations due to usage of custom
    # integrator which are not *recorded* for the methods from
    # OrdinaryDiffEq.jl
    # Corresponding issue: https://github.com/trixi-framework/Trixi.jl/issues/1877
    @test_allocations(Trixi.rhs!, semi, sol, 10000)
end

@trixi_testset "elixir_euler_rayleigh_taylor_instability.jl" begin
    @test_trixi_include(joinpath(EXAMPLES_DIR,
                                 "elixir_euler_rayleigh_taylor_instability.jl"),
                        l2=[
                            0.06365630515019809, 0.007166887172039836,
                            0.0028787103533600804, 0.010247678008197966
                        ],
                        linf=[
                            0.47992143569849377, 0.02459548251933757,
                            0.02059810091623976, 0.0319077000843877
                        ],
                        cells_per_dimension=(8, 8),
                        tspan=(0.0, 0.3))
    # Ensure that we do not have excessive memory allocations
    # (e.g., from type instabilities)
    @test_allocations(Trixi.rhs!, semi, sol, 1000)
end

@trixi_testset "elixir_euler_warm_bubble.jl" begin
    @test_trixi_include(joinpath(EXAMPLES_DIR,
                                 "elixir_euler_warm_bubble.jl"),
                        l2=[
                            0.00019387402388722496,
                            0.03086514388623955,
                            0.04541427917165,
                            43.892826583444716
                        ],
                        linf=[
                            0.0015942305974430138,
                            0.17449778969139373,
                            0.3729704262394843,
                            307.6706958565337
                        ],
                        cells_per_dimension=(32, 16),
                        tspan=(0.0, 10.0))
    # Ensure that we do not have excessive memory allocations
    # (e.g., from type instabilities)
    @test_allocations(Trixi.rhs!, semi, sol, 100)
end

@trixi_testset "elixir_eulerpolytropic_convergence.jl" begin
    @test_trixi_include(joinpath(EXAMPLES_DIR, "elixir_eulerpolytropic_convergence.jl"),
                        l2=[
                            0.00166898321776379, 0.00259202637930991,
                            0.0032810744946276406
                        ],
                        linf=[
                            0.010994883201888683, 0.013309526619369905,
                            0.020080326611175536
                        ])
    # Ensure that we do not have excessive memory allocations
    # (e.g., from type instabilities)
    @test_allocations(Trixi.rhs!, semi, sol, 1000)
end

@trixi_testset "elixir_eulerpolytropic_convergence.jl with FluxHLL(min_max_speed_naive)" begin
    @test_trixi_include(joinpath(EXAMPLES_DIR,
                                 "elixir_eulerpolytropic_convergence.jl"),
                        solver=DGSEM(polydeg = 3,
                                     surface_flux = FluxHLL(min_max_speed_naive),
                                     volume_integral = VolumeIntegralFluxDifferencing(volume_flux)),
                        l2=[
                            0.001668882059653298, 0.002592168188567654,
                            0.0032809503514328307
                        ],
                        linf=[
                            0.01099467966437917, 0.013311978456333584,
                            0.020080117011337606
                        ])
    # Ensure that we do not have excessive memory allocations
    # (e.g., from type instabilities)
    @test_allocations(Trixi.rhs!, semi, sol, 1000)
end

@trixi_testset "elixir_eulerpolytropic_ec.jl" begin
    @test_trixi_include(joinpath(EXAMPLES_DIR, "elixir_eulerpolytropic_ec.jl"),
                        l2=[
                            0.03647890611450939,
                            0.025284915444045052,
                            0.025340697771609126
                        ],
                        linf=[
                            0.32516731565355583,
                            0.37509762516540046,
                            0.29812843284727336
                        ])
    # Ensure that we do not have excessive memory allocations
    # (e.g., from type instabilities)
    @test_allocations(Trixi.rhs!, semi, sol, 1000)
end

@trixi_testset "elixir_eulerpolytropic_isothermal_wave.jl" begin
    @test_trixi_include(joinpath(EXAMPLES_DIR,
                                 "elixir_eulerpolytropic_isothermal_wave.jl"),
                        l2=[
                            0.004998778512795407, 0.004998916021367992,
                            8.991558055435833e-17
                        ],
                        linf=[
                            0.010001103632831354, 0.010051165055185603,
                            7.60697457718599e-16
                        ])
    # Ensure that we do not have excessive memory allocations
    # (e.g., from type instabilities)
    @test_allocations(Trixi.rhs!, semi, sol, 1000)
end

@trixi_testset "elixir_eulerpolytropic_wave.jl" begin
    @test_trixi_include(joinpath(EXAMPLES_DIR, "elixir_eulerpolytropic_wave.jl"),
                        l2=[
                            0.23642871172548174, 0.2090519382039672,
                            8.778842676292274e-17
                        ],
                        linf=[
                            0.4852276879687425, 0.25327870807625175,
                            5.533921691832115e-16
                        ])
    # Ensure that we do not have excessive memory allocations
    # (e.g., from type instabilities)
    @test_allocations(Trixi.rhs!, semi, sol, 1000)
end

@trixi_testset "elixir_hypdiff_nonperiodic.jl" begin
    @test_trixi_include(joinpath(EXAMPLES_DIR, "elixir_hypdiff_nonperiodic.jl"),
                        l2=[0.8799744480157664, 0.8535008397034816, 0.7851383019164209],
                        linf=[1.0771947577311836, 1.9143913544309838, 2.149549109115789],
                        tspan=(0.0, 0.1),)
    # Ensure that we do not have excessive memory allocations
    # (e.g., from type instabilities)
    # Larger values for allowed allocations due to usage of custom
    # integrator which are not *recorded* for the methods from
    # OrdinaryDiffEq.jl
    # Corresponding issue: https://github.com/trixi-framework/Trixi.jl/issues/1877
    @test_allocations(Trixi.rhs!, semi, sol, 15000)
end

@trixi_testset "elixir_hypdiff_harmonic_nonperiodic.jl" begin
    @test_trixi_include(joinpath(EXAMPLES_DIR,
                                 "elixir_hypdiff_harmonic_nonperiodic.jl"),
                        l2=[
                            0.19357947606509474,
                            0.47041398037626814,
                            0.4704139803762686
                        ],
                        linf=[
                            0.35026352556630114,
                            0.8344372248051408,
                            0.8344372248051408
                        ],
                        tspan=(0.0, 0.1),)
    # Ensure that we do not have excessive memory allocations
    # (e.g., from type instabilities)
    @test_allocations(Trixi.rhs!, semi, sol, 1000)
end

@trixi_testset "elixir_mhd_ec.jl" begin
    @test_trixi_include(joinpath(EXAMPLES_DIR, "elixir_mhd_ec.jl"),
                        l2=[0.04937478399958968, 0.0611701500558669,
                            0.06099805934392425, 0.031551737882277144,
                            0.23191853685798858, 0.02476297013104899,
                            0.024482975007695532, 0.035440179203707095,
                            0.0016002328034991635],
                        linf=[0.24744671083295033, 0.2990591185187605,
                            0.3968520446251412, 0.2226544553988576,
                            0.9752669317263143, 0.12117894533967843,
                            0.12845218263379432, 0.17795590713819576,
                            0.0348517136607105],
                        tspan=(0.0, 0.3))
    # Ensure that we do not have excessive memory allocations
    # (e.g., from type instabilities)
    @test_allocations(Trixi.rhs!, semi, sol, 1000)
end

@trixi_testset "elixir_mhd_alfven_wave.jl" begin
    @test_trixi_include(joinpath(EXAMPLES_DIR, "elixir_mhd_alfven_wave.jl"),
                        l2=[0.028905589451357638, 0.006259570019325034,
                            0.005649791156739933, 0.0073272570974805004,
                            0.004890348793116962, 0.00720944138561451,
                            0.0069984328989438115, 0.006729800315219757,
                            0.004318314151888631],
                        linf=[0.17528323378978317, 0.06161030852803388,
                            0.0388335541348234, 0.052906440559080926,
                            0.0380036034027319, 0.04291841215471082,
                            0.03702743958268562, 0.04815794489066357,
                            0.0433064571343779],
                        tspan=(0.0, 1.0))
    # Ensure that we do not have excessive memory allocations
    # (e.g., from type instabilities)
    @test_allocations(Trixi.rhs!, semi, sol, 1000)
end

@trixi_testset "elixir_mhd_onion.jl" begin
    @test_trixi_include(joinpath(EXAMPLES_DIR, "elixir_mhd_onion.jl"),
                        l2=[0.00614563999392665, 0.04298975803343982,
                            0.009442309044853874, 0.0,
                            0.023466074865980138, 0.0037008480771081663,
                            0.006939946049331198, 0.0, 5.379545284544848e-7],
                        linf=[0.04033992113717799, 0.2507389500590966,
                            0.05597919737542288, 0.0,
                            0.14115256348718308, 0.01995761261479123,
                            0.038667260744994714, 0.0, 3.376777801961409e-6])
    # Ensure that we do not have excessive memory allocations
    # (e.g., from type instabilities)
    @test_allocations(Trixi.rhs!, semi, sol, 1000)
end

@trixi_testset "elixir_mhd_ec_shockcapturing.jl" begin
    @test_trixi_include(joinpath(EXAMPLES_DIR, "elixir_mhd_ec_shockcapturing.jl"),
                        l2=[0.03641928087745194, 0.04266672246194787,
                            0.042616743034675685,
                            0.025884076832341982,
                            0.16181640309885276, 0.017346521291731105,
                            0.017291600359415987, 0.026856207871456043,
                            0.0007448774124272682],
                        linf=[0.25144155032118376, 0.3288086335996786,
                            0.30532573631664345, 0.20990150465080706,
                            0.9929091025128138, 0.11053858971264774,
                            0.12578085409726314,
                            0.16283334251103732,
                            0.026146463886273865])
    # Ensure that we do not have excessive memory allocations
    # (e.g., from type instabilities)
    @test_allocations(Trixi.rhs!, semi, sol, 1000)
end

@trixi_testset "elixir_mhd_orszag_tang_sc_subcell.jl (local * symmetric)" begin
    @test_trixi_include(joinpath(EXAMPLES_DIR, "elixir_mhd_orszag_tang_sc_subcell.jl"),
                        l2=[
                            0.01971024989875626,
                            0.09104800714369102,
                            0.09850531236459953,
                            0.0,
                            0.11257300398205827,
                            0.0663796508325794,
                            0.1046810844992422,
                            0.0,
                            1.3771070897457708e-7
                        ],
                        linf=[
                            0.06892691571947851,
                            0.2359568430620927,
                            0.27708425716878604,
                            0.0,
                            0.32729450754783485,
                            0.16594293308909247,
                            0.28427225533782474,
                            0.0,
                            1.5760984369383474e-6
                        ],
                        tspan=(0.0, 0.025))
    # Ensure that we do not have excessive memory allocations
    # (e.g., from type instabilities)
    @test_allocations(Trixi.rhs!, semi, sol, 10000)
end

@trixi_testset "elixir_mhd_orszag_tang_sc_subcell.jl (local * jump)" begin
    @test_trixi_include(joinpath(EXAMPLES_DIR, "elixir_mhd_orszag_tang_sc_subcell.jl"),
                        l2=[
                            0.019710787852084945,
                            0.09104739316084506,
                            0.09850451818593346,
                            0.0,
                            0.11257089275762928,
                            0.0663755234418436,
                            0.10468586115056747,
                            0.0,
                            4.200881361783599e-6
                        ],
                        linf=[
                            0.06893188693406871,
                            0.23594610243501996,
                            0.2770924621975269,
                            0.0,
                            0.32731120349573106,
                            0.1659395971443428,
                            0.2842678645407109,
                            0.0,
                            2.6014507178710646e-5
                        ],
                        # Up to version 0.13.0, `max_abs_speed_naive` was used as the default wave speed estimate of
                        # `const flux_lax_friedrichs = FluxLaxFriedrichs(), i.e., `FluxLaxFriedrichs(max_abs_speed = max_abs_speed_naive)`.
                        # In the `StepsizeCallback`, though, the less diffusive `max_abs_speeds` is employed which is consistent with `max_abs_speed`.
                        # Thus, we exchanged in PR#2458 the default wave speed used in the LLF flux to `max_abs_speed`.
                        # To ensure that every example still runs we specify explicitly `FluxLaxFriedrichs(max_abs_speed_naive)`.
                        # We remark, however, that the now default `max_abs_speed` is in general recommended due to compliance with the
                        # `StepsizeCallback` (CFL-Condition) and less diffusion.
                        surface_flux=(FluxLaxFriedrichs(max_abs_speed_naive),
                                      flux_nonconservative_powell_local_jump),
                        volume_flux=(flux_central,
                                     flux_nonconservative_powell_local_jump),
                        tspan=(0.0, 0.025))
    # Ensure that we do not have excessive memory allocations
    # (e.g., from type instabilities)
    @test_allocations(Trixi.rhs!, semi, sol, 10000)
end

@trixi_testset "elixir_mhd_coupled.jl" begin
    @test_trixi_include(joinpath(EXAMPLES_DIR, "elixir_mhd_coupled.jl"),
                        l2=[
                            1.0743426976677776e-7,
                            5.941703122781545e-8,
                            6.373264854058786e-8,
                            1.0327320202980158e-7,
                            8.259193826511926e-8,
                            8.377839796183567e-8,
                            7.469434303577898e-8,
                            1.0770585130793933e-7,
                            8.735923402823923e-9,
                            1.0743426990741475e-7,
                            5.941703121622708e-8,
                            6.373264853185012e-8,
                            1.0327320202884373e-7,
                            8.259193828324533e-8,
                            8.377839796046157e-8,
                            7.469434302767398e-8,
                            1.077058513088068e-7,
                            8.735923400740853e-9
                        ],
                        linf=[
                            9.021023420485719e-7,
                            5.540360292766167e-7,
                            8.97403747285308e-7,
                            9.962467816537757e-7,
                            9.48702334468976e-7,
                            1.4284730157632097e-6,
                            5.317911039304235e-7,
                            9.92786089865083e-7,
                            3.4306731372516224e-8,
                            9.021023412714158e-7,
                            5.540360226014007e-7,
                            8.974037428166604e-7,
                            9.962467838325884e-7,
                            9.487023256982141e-7,
                            1.4284730160962766e-6,
                            5.317911003777098e-7,
                            9.92786092363085e-7,
                            3.430672968714232e-8
                        ])

    @testset "analysis_callback(sol) for AnalysisCallbackCoupled" begin
        errors = analysis_callback(sol)
        @test errors.l2≈[
            1.0743426976677776e-7,
            5.941703122781545e-8,
            6.373264854058786e-8,
            1.0327320202980158e-7,
            8.259193826511926e-8,
            8.377839796183567e-8,
            7.469434303577898e-8,
            1.0770585130793933e-7,
            8.735923402823923e-9,
            1.0743426990741475e-7,
            5.941703121622708e-8,
            6.373264853185012e-8,
            1.0327320202884373e-7,
            8.259193828324533e-8,
            8.377839796046157e-8,
            7.469434302767398e-8,
            1.077058513088068e-7,
            8.735923400740853e-9
        ] rtol=1.0e-4
        @test errors.linf≈[
            9.021023420485719e-7,
            5.540360292766167e-7,
            8.97403747285308e-7,
            9.962467816537757e-7,
            9.48702334468976e-7,
            1.4284730157632097e-6,
            5.317911039304235e-7,
            9.92786089865083e-7,
            3.4306731372516224e-8,
            9.021023412714158e-7,
            5.540360226014007e-7,
            8.974037428166604e-7,
            9.962467838325884e-7,
            9.487023256982141e-7,
            1.4284730160962766e-6,
            5.317911003777098e-7,
            9.92786092363085e-7,
            3.430672968714232e-8
        ] rtol=1.0e-4
        # Ensure that we do not have excessive memory allocations
        # (e.g., from type instabilities)
        @test_allocations(Trixi.rhs!, semi, sol, 1000)
    end
end

@trixi_testset "elixir_lbm_lid_driven_cavity.jl" begin
    @test_trixi_include(joinpath(EXAMPLES_DIR, "elixir_lbm_lid_driven_cavity.jl"),
                        l2=[
                            0.0013650620243296592,
                            0.00022198751341720896,
                            0.0012598874493852138,
                            0.0003717179135584138,
                            0.0004378131417115368,
                            0.0003981707758995024,
                            0.00025217328296435736,
                            0.00026487031088613346,
                            0.0004424433618470548
                        ],
                        linf=[
                            0.024202160934419875,
                            0.011909887052061488,
                            0.021787515301598115,
                            0.03618036838142735,
                            0.008017773116953682,
                            0.0068482058999433,
                            0.010286155761527443,
                            0.009919734282811003,
                            0.05568155678921127
                        ],
                        tspan=(0.0, 1.0))
    # Ensure that we do not have excessive memory allocations
    # (e.g., from type instabilities)
    @test_allocations(Trixi.rhs!, semi, sol, 1000)
end

@trixi_testset "elixir_lbm_eulerpolytropic_coupled.jl" begin
    @test_trixi_include(joinpath(EXAMPLES_DIR, "elixir_lbm_eulerpolytropic_coupled.jl"),
                        l2=[
                            0.004425408662988481,
                            0.004450324455480091,
                            6.443442487292444e-17,
                            0.0013646410236054789,
                            0.000492124768468392,
                            0.00035879680384107377,
                            0.0004921247684683822,
                            0.0003411602559013719,
                            8.969920096027091e-5,
                            8.969920096027404e-5,
                            0.00034116025590136945,
                            0.001968499073873568
                        ],
                        linf=[
                            0.009769926457488198,
                            0.009821015729172138,
                            3.313984464407251e-16,
                            0.003072464362545338,
                            0.001104208150516095,
                            0.000791310479149987,
                            0.0011042081505159979,
                            0.000768116090636338,
                            0.0001978276197874898,
                            0.00019782761978750715,
                            0.0007681160906363102,
                            0.0044168326020643245
                        ])

    @testset "analysis_callback(sol) for AnalysisCallbackCoupled" begin
        # Ensure that we do not have excessive memory allocations
        # (e.g., from type instabilities)
        @test_allocations(Trixi.rhs!, semi, sol, 1000)
    end
end
end

# Clean up afterwards: delete Trixi.jl output directory
@test_nowarn rm(outdir, recursive = true)

end # module<|MERGE_RESOLUTION|>--- conflicted
+++ resolved
@@ -318,16 +318,11 @@
                         tspan=(0.0, 0.5))
     # Ensure that we do not have excessive memory allocations
     # (e.g., from type instabilities)
-    let
-        t = sol.t[end]
-        u_ode = sol.u[end]
-        du_ode = similar(u_ode)
-        # Larger values for allowed allocations due to usage of custom
-        # integrator which are not *recorded* for the methods from
-        # OrdinaryDiffEq.jl
-        # Corresponding issue: https://github.com/trixi-framework/Trixi.jl/issues/1877
-        @test (@allocated Trixi.rhs!(du_ode, u_ode, semi, t)) < 10000
-    end
+    # Larger values for allowed allocations due to usage of custom
+    # integrator which are not *recorded* for the methods from
+    # OrdinaryDiffEq.jl
+    # Corresponding issue: https://github.com/trixi-framework/Trixi.jl/issues/1877
+    @test_allocations(Trixi.rhs!, semi, sol, 10000)
 end
 
 @trixi_testset "elixir_euler_convergence_wavingflag_MCL.jl" begin
@@ -348,16 +343,11 @@
                         tspan=(0.0, 0.5))
     # Ensure that we do not have excessive memory allocations
     # (e.g., from type instabilities)
-    let
-        t = sol.t[end]
-        u_ode = sol.u[end]
-        du_ode = similar(u_ode)
-        # Larger values for allowed allocations due to usage of custom
-        # integrator which are not *recorded* for the methods from
-        # OrdinaryDiffEq.jl
-        # Corresponding issue: https://github.com/trixi-framework/Trixi.jl/issues/1877
-        @test (@allocated Trixi.rhs!(du_ode, u_ode, semi, t)) < 10000
-    end
+    # Larger values for allowed allocations due to usage of custom
+    # integrator which are not *recorded* for the methods from
+    # OrdinaryDiffEq.jl
+    # Corresponding issue: https://github.com/trixi-framework/Trixi.jl/issues/1877
+    @test_allocations(Trixi.rhs!, semi, sol, 10000)
 end
 
 @trixi_testset "elixir_euler_source_terms.jl" begin
@@ -508,16 +498,11 @@
                         tspan=(0.0, 0.5))
     # Ensure that we do not have excessive memory allocations
     # (e.g., from type instabilities)
-    let
-        t = sol.t[end]
-        u_ode = sol.u[end]
-        du_ode = similar(u_ode)
-        # Larger values for allowed allocations due to usage of custom
-        # integrator which are not *recorded* for the methods from
-        # OrdinaryDiffEq.jl
-        # Corresponding issue: https://github.com/trixi-framework/Trixi.jl/issues/1877
-        @test (@allocated Trixi.rhs!(du_ode, u_ode, semi, t)) < 10000
-    end
+    # Larger values for allowed allocations due to usage of custom
+    # integrator which are not *recorded* for the methods from
+    # OrdinaryDiffEq.jl
+    # Corresponding issue: https://github.com/trixi-framework/Trixi.jl/issues/1877
+    @test_allocations(Trixi.rhs!, semi, sol, 10000)
 end
 
 @trixi_testset "elixir_euler_source_terms_waving_flag.jl" begin
@@ -578,16 +563,11 @@
                         atol=7.0e-13)
     # Ensure that we do not have excessive memory allocations
     # (e.g., from type instabilities)
-    let
-        t = sol.t[end]
-        u_ode = sol.u[end]
-        du_ode = similar(u_ode)
-        # Larger values for allowed allocations due to usage of custom
-        # integrator which are not *recorded* for the methods from
-        # OrdinaryDiffEq.jl
-        # Corresponding issue: https://github.com/trixi-framework/Trixi.jl/issues/1877
-        @test (@allocated Trixi.rhs!(du_ode, u_ode, semi, t)) < 10000
-    end
+    # Larger values for allowed allocations due to usage of custom
+    # integrator which are not *recorded* for the methods from
+    # OrdinaryDiffEq.jl
+    # Corresponding issue: https://github.com/trixi-framework/Trixi.jl/issues/1877
+    @test_allocations(Trixi.rhs!, semi, sol, 10000)
 end
 
 @trixi_testset "elixir_euler_free_stream_MCL.jl" begin
@@ -607,16 +587,11 @@
                         atol=7.0e-13)
     # Ensure that we do not have excessive memory allocations
     # (e.g., from type instabilities)
-    let
-        t = sol.t[end]
-        u_ode = sol.u[end]
-        du_ode = similar(u_ode)
-        # Larger values for allowed allocations due to usage of custom
-        # integrator which are not *recorded* for the methods from
-        # OrdinaryDiffEq.jl
-        # Corresponding issue: https://github.com/trixi-framework/Trixi.jl/issues/1877
-        @test (@allocated Trixi.rhs!(du_ode, u_ode, semi, t)) < 10000
-    end
+    # Larger values for allowed allocations due to usage of custom
+    # integrator which are not *recorded* for the methods from
+    # OrdinaryDiffEq.jl
+    # Corresponding issue: https://github.com/trixi-framework/Trixi.jl/issues/1877
+    @test_allocations(Trixi.rhs!, semi, sol, 10000)
 end
 
 # Up to version 0.13.0, `max_abs_speed_naive` was used as the default wave speed estimate of
@@ -673,16 +648,11 @@
     @test !any(occursin.(r"NaN", lines)) && !any(occursin.(r"Inf", lines))
     # Ensure that we do not have excessive memory allocations
     # (e.g., from type instabilities)
-    let
-        t = sol.t[end]
-        u_ode = sol.u[end]
-        du_ode = similar(u_ode)
-        # Larger values for allowed allocations due to usage of custom
-        # integrator which are not *recorded* for the methods from
-        # OrdinaryDiffEq.jl
-        # Corresponding issue: https://github.com/trixi-framework/Trixi.jl/issues/1877
-        @test (@allocated Trixi.rhs!(du_ode, u_ode, semi, t)) < 10000
-    end
+    # Larger values for allowed allocations due to usage of custom
+    # integrator which are not *recorded* for the methods from
+    # OrdinaryDiffEq.jl
+    # Corresponding issue: https://github.com/trixi-framework/Trixi.jl/issues/1877
+    @test_allocations(Trixi.rhs!, semi, sol, 10000)
 end
 
 @trixi_testset "elixir_euler_double_mach_MCL.jl" begin
@@ -720,16 +690,11 @@
     @test !any(occursin.(r"NaN", lines)) && !any(occursin.(r"Inf", lines))
     # Ensure that we do not have excessive memory allocations
     # (e.g., from type instabilities)
-    let
-        t = sol.t[end]
-        u_ode = sol.u[end]
-        du_ode = similar(u_ode)
-        # Larger values for allowed allocations due to usage of custom
-        # integrator which are not *recorded* for the methods from
-        # OrdinaryDiffEq.jl
-        # Corresponding issue: https://github.com/trixi-framework/Trixi.jl/issues/1877
-        @test (@allocated Trixi.rhs!(du_ode, u_ode, semi, t)) < 10000
-    end
+    # Larger values for allowed allocations due to usage of custom
+    # integrator which are not *recorded* for the methods from
+    # OrdinaryDiffEq.jl
+    # Corresponding issue: https://github.com/trixi-framework/Trixi.jl/issues/1877
+    @test_allocations(Trixi.rhs!, semi, sol, 10000)
 end
 
 @trixi_testset "elixir_euler_shock_upstream_sc_subcell.jl" begin
@@ -751,16 +716,11 @@
                         tspan=(0.0, 0.5))
     # Ensure that we do not have excessive memory allocations
     # (e.g., from type instabilities)
-    let
-        t = sol.t[end]
-        u_ode = sol.u[end]
-        du_ode = similar(u_ode)
-        # Larger values for allowed allocations due to usage of custom
-        # integrator which are not *recorded* for the methods from
-        # OrdinaryDiffEq.jl
-        # Corresponding issue: https://github.com/trixi-framework/Trixi.jl/issues/1877
-        @test (@allocated Trixi.rhs!(du_ode, u_ode, semi, t)) < 10000
-    end
+    # Larger values for allowed allocations due to usage of custom
+    # integrator which are not *recorded* for the methods from
+    # OrdinaryDiffEq.jl
+    # Corresponding issue: https://github.com/trixi-framework/Trixi.jl/issues/1877
+    @test_allocations(Trixi.rhs!, semi, sol, 10000)
 end
 
 @trixi_testset "elixir_euler_shock_upstream_MCL.jl" begin
@@ -781,16 +741,11 @@
                         tspan=(0.0, 0.5))
     # Ensure that we do not have excessive memory allocations
     # (e.g., from type instabilities)
-    let
-        t = sol.t[end]
-        u_ode = sol.u[end]
-        du_ode = similar(u_ode)
-        # Larger values for allowed allocations due to usage of custom
-        # integrator which are not *recorded* for the methods from
-        # OrdinaryDiffEq.jl
-        # Corresponding issue: https://github.com/trixi-framework/Trixi.jl/issues/1877
-        @test (@allocated Trixi.rhs!(du_ode, u_ode, semi, t)) < 10000
-    end
+    # Larger values for allowed allocations due to usage of custom
+    # integrator which are not *recorded* for the methods from
+    # OrdinaryDiffEq.jl
+    # Corresponding issue: https://github.com/trixi-framework/Trixi.jl/issues/1877
+    @test_allocations(Trixi.rhs!, semi, sol, 10000)
 end
 
 @trixi_testset "elixir_euler_source_terms_nonperiodic.jl" begin
@@ -829,24 +784,11 @@
                         ])
     # Ensure that we do not have excessive memory allocations
     # (e.g., from type instabilities)
-<<<<<<< HEAD
-    let
-        t = sol.t[end]
-        u_ode = sol.u[end]
-        du_ode = similar(u_ode)
-        # Larger values for allowed allocations due to usage of custom
-        # integrator which are not *recorded* for the methods from
-        # OrdinaryDiffEq.jl
-        # Corresponding issue: https://github.com/trixi-framework/Trixi.jl/issues/1877
-        @test (@allocated Trixi.rhs!(du_ode, u_ode, semi, t)) < 8000
-    end
-=======
     # Larger values for allowed allocations due to usage of custom
     # integrator which are not *recorded* for the methods from
     # OrdinaryDiffEq.jl
     # Corresponding issue: https://github.com/trixi-framework/Trixi.jl/issues/1877
     @test_allocations(Trixi.rhs!, semi, sol, 8000)
->>>>>>> b15c6ea8
 end
 
 @trixi_testset "elixir_euler_ec.jl" begin
