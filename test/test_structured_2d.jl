--- conflicted
+++ resolved
@@ -255,16 +255,7 @@
                         ])
     # Ensure that we do not have excessive memory allocations
     # (e.g., from type instabilities)
-<<<<<<< HEAD
-    let
-        t = sol.t[end]
-        u_ode = sol.u[end]
-        du_ode = similar(u_ode)
-        @test (@allocated Trixi.rhs!(du_ode, u_ode, semi, t)) < 1000
-    end
-=======
     @test_allocations(Trixi.rhs!, semi_float_type, sol, 1000)
->>>>>>> e942c5b1
 end
 
 @trixi_testset "elixir_eulermulti_convergence_ec.jl" begin
