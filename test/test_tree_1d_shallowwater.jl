module TestExamples1DShallowWater

# TODO: TrixiShallowWater: move any wet/dry tests to new package

using Test
using Trixi

include("test_trixi.jl")

EXAMPLES_DIR = pkgdir(Trixi, "examples", "tree_1d_dgsem")

@testset "Shallow Water" begin
  @trixi_testset "elixir_shallowwater_ec.jl" begin
    @test_trixi_include(joinpath(EXAMPLES_DIR, "elixir_shallowwater_ec.jl"),
      l2   = [0.244729018751225, 0.8583565222389505, 0.07330427577586297],
      linf = [2.1635021283528504, 3.8717508164234453, 1.7711213427919539],
      tspan = (0.0, 0.25))
  end

  @trixi_testset "elixir_shallowwater_ec.jl with initial_condition_weak_blast_wave" begin
    @test_trixi_include(joinpath(EXAMPLES_DIR, "elixir_shallowwater_ec.jl"),
      l2   = [0.39464782107209717, 2.03880864210846, 4.1623084150546725e-10],
      linf = [0.778905801278281, 3.2409883402608273, 7.419800190922032e-10],
      initial_condition=initial_condition_weak_blast_wave,
      tspan = (0.0, 0.25))
  end

  @trixi_testset "elixir_shallowwater_well_balanced.jl" begin
    @test_trixi_include(joinpath(EXAMPLES_DIR, "elixir_shallowwater_well_balanced.jl"),
      l2   = [0.10416666834254829, 1.4352935256803184e-14, 0.10416666834254838],
      linf = [1.9999999999999996, 3.248036646353028e-14, 2.0],
      tspan = (0.0, 0.25))
  end

  @trixi_testset "elixir_shallowwater_well_balanced.jl with FluxHydrostaticReconstruction" begin
    @test_trixi_include(joinpath(EXAMPLES_DIR, "elixir_shallowwater_well_balanced.jl"),
      l2   = [0.10416666834254835, 1.1891029971551825e-14, 0.10416666834254838],
      linf = [2.0000000000000018, 2.4019608337954543e-14, 2.0],
      surface_flux=(FluxHydrostaticReconstruction(flux_lax_friedrichs, hydrostatic_reconstruction_audusse_etal), flux_nonconservative_audusse_etal),
      tspan = (0.0, 0.25))
  end

<<<<<<< HEAD
  @trixi_testset "elixir_shallowwater_well_balanced.jl with flux_nonconservative_ersing_etal" begin
    @test_trixi_include(joinpath(EXAMPLES_DIR, "elixir_shallowwater_well_balanced.jl"),
      l2   = [0.10416666834254838, 1.6657566141935285e-14, 0.10416666834254838], 
      linf = [2.0000000000000004, 3.0610625110157164e-14, 2.0],
      surface_flux = (flux_wintermeyer_etal, flux_nonconservative_ersing_etal),
      volume_flux  = (flux_wintermeyer_etal, flux_nonconservative_ersing_etal),
=======
  @trixi_testset "elixir_shallowwater_well_balanced_wet_dry.jl with FluxHydrostaticReconstruction" begin
    @test_trixi_include(joinpath(EXAMPLES_DIR, "elixir_shallowwater_well_balanced_wet_dry.jl"),
      l2   = [0.00965787167169024, 5.345454081916856e-14, 0.03857583749209928],
      linf = [0.4999999999998892, 2.2447689894899726e-13, 1.9999999999999714],
>>>>>>> ddf08927
      tspan = (0.0, 0.25))
  end

  @trixi_testset "elixir_shallowwater_source_terms.jl" begin
    @test_trixi_include(joinpath(EXAMPLES_DIR, "elixir_shallowwater_source_terms.jl"),
      l2   = [0.0022363707373868713, 0.01576799981934617, 4.436491725585346e-5],
      linf = [0.00893601803417754, 0.05939797350246456, 9.098379777405796e-5],
      tspan = (0.0, 0.025))
  end

  @trixi_testset "elixir_shallowwater_source_terms.jl with flux_hll" begin
    @test_trixi_include(joinpath(EXAMPLES_DIR, "elixir_shallowwater_source_terms.jl"),
      l2   = [0.0022758146627220154, 0.015864082886204556, 4.436491725585346e-5],
      linf = [0.008457195427364006, 0.057201667446161064, 9.098379777405796e-5],
      tspan = (0.0, 0.025), surface_flux=(flux_hll, flux_nonconservative_fjordholm_etal))
  end

  @trixi_testset "elixir_shallowwater_source_terms.jl with flux_nonconservative_ersing_etal" begin
    @test_trixi_include(joinpath(EXAMPLES_DIR, "elixir_shallowwater_source_terms.jl"),
    l2   = [0.005774284062933275, 0.017408601639513584, 4.43649172561843e-5], 
    linf = [0.01639116193303547, 0.05102877460799604, 9.098379777450205e-5],
      surface_flux = (flux_wintermeyer_etal, flux_nonconservative_ersing_etal),
      volume_flux  = (flux_wintermeyer_etal, flux_nonconservative_ersing_etal),
      tspan = (0.0, 0.025))
  end

  @trixi_testset "elixir_shallowwater_source_terms_dirichlet.jl" begin
    @test_trixi_include(joinpath(EXAMPLES_DIR, "elixir_shallowwater_source_terms_dirichlet.jl"),
      l2   = [0.0022851099219788917, 0.01560453773635554, 4.43649172558535e-5],
      linf = [0.008934615705174398, 0.059403169140869405, 9.098379777405796e-5],
      tspan = (0.0, 0.025))
  end

  @trixi_testset "elixir_shallowwater_source_terms_dirichlet.jl with FluxHydrostaticReconstruction" begin
    @test_trixi_include(joinpath(EXAMPLES_DIR, "elixir_shallowwater_source_terms_dirichlet.jl"),
      l2   = [0.0022956052733432287, 0.015540053559855601, 4.43649172558535e-5],
      linf = [0.008460440313118323, 0.05720939349382359, 9.098379777405796e-5],
      surface_flux=(FluxHydrostaticReconstruction(flux_hll, hydrostatic_reconstruction_audusse_etal), flux_nonconservative_audusse_etal),
      tspan = (0.0, 0.025))
  end

  @trixi_testset "elixir_shallowwater_well_balanced_nonperiodic.jl with Dirichlet boundary" begin
    @test_trixi_include(joinpath(EXAMPLES_DIR, "elixir_shallowwater_well_balanced_nonperiodic.jl"),
      l2   = [1.725964362045055e-8, 5.0427180314307505e-16, 1.7259643530442137e-8],
      linf = [3.844551077492042e-8, 3.469453422316143e-15, 3.844551077492042e-8],
      tspan = (0.0, 0.25))
  end

  @trixi_testset "elixir_shallowwater_well_balanced_nonperiodic.jl with wall boundary" begin
    @test_trixi_include(joinpath(EXAMPLES_DIR, "elixir_shallowwater_well_balanced_nonperiodic.jl"),
      l2   = [1.7259643614361866e-8, 3.5519018243195145e-16, 1.7259643530442137e-8],
      linf = [3.844551010878661e-8, 9.846474508971374e-16, 3.844551077492042e-8],
      tspan = (0.0, 0.25),
      boundary_condition = boundary_condition_slip_wall)
  end

  @trixi_testset "elixir_shallowwater_shock_capturing.jl" begin
    @test_trixi_include(joinpath(EXAMPLES_DIR, "elixir_shallowwater_shock_capturing.jl"),
      l2   = [0.07424140641160326, 0.2148642632748155, 0.0372579849000542],
      linf = [1.1209754279344226, 1.3230788645853582, 0.8646939843534251],
      tspan = (0.0, 0.05))
  end

  @trixi_testset "elixir_shallowwater_beach.jl" begin
    @test_trixi_include(joinpath(EXAMPLES_DIR, "elixir_shallowwater_beach.jl"),
      l2   = [0.17979210479598923, 1.2377495706611434, 6.289818963361573e-8],
      linf = [0.845938394800688, 3.3740800777086575, 4.4541473087633676e-7],
      tspan = (0.0, 0.05))
  end

  @trixi_testset "elixir_shallowwater_parabolic_bowl.jl" begin
    @test_trixi_include(joinpath(EXAMPLES_DIR, "elixir_shallowwater_parabolic_bowl.jl"),
      l2   = [8.965981683033589e-5, 1.8565707397810857e-5, 4.1043039226164336e-17],
      linf = [0.00041080213807871235, 0.00014823261488938177, 2.220446049250313e-16],
      tspan = (0.0, 0.05))
  end
end

end # module<|MERGE_RESOLUTION|>--- conflicted
+++ resolved
@@ -40,19 +40,19 @@
       tspan = (0.0, 0.25))
   end
 
-<<<<<<< HEAD
   @trixi_testset "elixir_shallowwater_well_balanced.jl with flux_nonconservative_ersing_etal" begin
     @test_trixi_include(joinpath(EXAMPLES_DIR, "elixir_shallowwater_well_balanced.jl"),
       l2   = [0.10416666834254838, 1.6657566141935285e-14, 0.10416666834254838], 
       linf = [2.0000000000000004, 3.0610625110157164e-14, 2.0],
       surface_flux = (flux_wintermeyer_etal, flux_nonconservative_ersing_etal),
       volume_flux  = (flux_wintermeyer_etal, flux_nonconservative_ersing_etal),
-=======
+      tspan = (0.0, 0.25))
+  end
+
   @trixi_testset "elixir_shallowwater_well_balanced_wet_dry.jl with FluxHydrostaticReconstruction" begin
     @test_trixi_include(joinpath(EXAMPLES_DIR, "elixir_shallowwater_well_balanced_wet_dry.jl"),
       l2   = [0.00965787167169024, 5.345454081916856e-14, 0.03857583749209928],
       linf = [0.4999999999998892, 2.2447689894899726e-13, 1.9999999999999714],
->>>>>>> ddf08927
       tspan = (0.0, 0.25))
   end
 
