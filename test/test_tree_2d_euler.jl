--- conflicted
+++ resolved
@@ -445,7 +445,6 @@
     end
 end
 
-<<<<<<< HEAD
 @trixi_testset "elixir_euler_blast_wave_sc_subcell.jl" begin
     @test_trixi_include(joinpath(EXAMPLES_DIR, "elixir_euler_blast_wave_sc_subcell.jl"),
                         l2=[
@@ -473,6 +472,34 @@
     end
 end
 
+@trixi_testset "elixir_euler_blast_wave_sc_subcell_nonperiodic.jl" begin
+    @test_trixi_include(joinpath(EXAMPLES_DIR,
+                                 "elixir_euler_blast_wave_sc_subcell_nonperiodic.jl"),
+                        l2=[
+                            0.3517507570120483,
+                            0.19252291020146015,
+                            0.19249751956580294,
+                            0.618717827188004,
+                        ],
+                        linf=[
+                            1.6699566795772216,
+                            1.3608007992899402,
+                            1.361864507190922,
+                            2.44022884092527,
+                        ],
+                        tspan=(0.0, 0.5),
+                        initial_refinement_level=4,
+                        coverage_override=(maxiters = 6,))
+    # Ensure that we do not have excessive memory allocations
+    # (e.g., from type instabilities)
+    let
+        t = sol.t[end]
+        u_ode = sol.u[end]
+        du_ode = similar(u_ode)
+        @test (@allocated Trixi.rhs!(du_ode, u_ode, semi, t)) < 15000
+    end
+end
+
 @trixi_testset "elixir_euler_blast_wave_MCL.jl" begin
     @test_trixi_include(joinpath(EXAMPLES_DIR, "elixir_euler_blast_wave_MCL.jl"),
                         l2=[
@@ -486,22 +513,6 @@
                             1.1313232952582144,
                             1.1308868661560831,
                             2.4962119219206,
-=======
-@trixi_testset "elixir_euler_blast_wave_sc_subcell_nonperiodic.jl" begin
-    @test_trixi_include(joinpath(EXAMPLES_DIR,
-                                 "elixir_euler_blast_wave_sc_subcell_nonperiodic.jl"),
-                        l2=[
-                            0.3517507570120483,
-                            0.19252291020146015,
-                            0.19249751956580294,
-                            0.618717827188004,
-                        ],
-                        linf=[
-                            1.6699566795772216,
-                            1.3608007992899402,
-                            1.361864507190922,
-                            2.44022884092527,
->>>>>>> 5e815309
                         ],
                         tspan=(0.0, 0.5),
                         initial_refinement_level=4,
@@ -539,34 +550,6 @@
         u_ode = sol.u[end]
         du_ode = similar(u_ode)
         @test (@allocated Trixi.rhs!(du_ode, u_ode, semi, t)) < 1000
-    end
-end
-
-@trixi_testset "elixir_euler_sedov_blast_wave_sc_subcell.jl" begin
-    @test_trixi_include(joinpath(EXAMPLES_DIR,
-                                 "elixir_euler_sedov_blast_wave_sc_subcell.jl"),
-                        l2=[
-                            0.4328635350273501,
-                            0.15011135840723572,
-                            0.15011135840723572,
-                            0.616129927549474,
-                        ],
-                        linf=[
-                            1.6145297181778906,
-                            0.8614006163026988,
-                            0.8614006163026972,
-                            6.450225090647602,
-                        ],
-                        tspan=(0.0, 1.0),
-                        initial_refinement_level=4,
-                        coverage_override=(maxiters = 6,))
-    # Ensure that we do not have excessive memory allocations
-    # (e.g., from type instabilities)
-    let
-        t = sol.t[end]
-        u_ode = sol.u[end]
-        du_ode = similar(u_ode)
-        @test (@allocated Trixi.rhs!(du_ode, u_ode, semi, t)) < 15000
     end
 end
 
