module TestExamples2DEuler

using Test
using Trixi

include("test_trixi.jl")

# pathof(Trixi) returns /path/to/Trixi/src/Trixi.jl, dirname gives the parent directory
EXAMPLES_DIR = joinpath(pathof(Trixi) |> dirname |> dirname, "examples", "tree_2d_dgsem")

@testset "Compressible Euler" begin
  @trixi_testset "elixir_euler_source_terms.jl" begin
    @test_trixi_include(joinpath(EXAMPLES_DIR, "elixir_euler_source_terms.jl"),
      l2   = [9.321181253186009e-7, 1.4181210743438511e-6, 1.4181210743487851e-6, 4.824553091276693e-6],
      linf = [9.577246529612893e-6, 1.1707525976012434e-5, 1.1707525976456523e-5, 4.8869615580926506e-5])
  end

  @trixi_testset "elixir_euler_convergence_pure_fv.jl" begin
    @test_trixi_include(joinpath(EXAMPLES_DIR, "elixir_euler_convergence_pure_fv.jl"),
      l2   = [0.026440292358506527, 0.013245905852168414, 0.013245905852168479, 0.03912520302609374],
      linf = [0.042130817806361964, 0.022685499230187034, 0.022685499230187922, 0.06999771202145322])
  end

  @trixi_testset "elixir_euler_density_wave.jl" begin
    @test_trixi_include(joinpath(EXAMPLES_DIR, "elixir_euler_density_wave.jl"),
      l2   = [0.0010600778457964775, 0.00010600778457634275, 0.00021201556915872665, 2.650194614399671e-5],
      linf = [0.006614198043413566, 0.0006614198043973507, 0.001322839608837334, 0.000165354951256802],
      tspan = (0.0, 0.5))
  end

  @trixi_testset "elixir_euler_source_terms_nonperiodic.jl" begin
    @test_trixi_include(joinpath(EXAMPLES_DIR, "elixir_euler_source_terms_nonperiodic.jl"),
      l2   = [2.259440511766445e-6, 2.318888155713922e-6, 2.3188881557894307e-6, 6.3327863238858925e-6],
      linf = [1.498738264560373e-5, 1.9182011928187137e-5, 1.918201192685487e-5, 6.0526717141407005e-5])
  end

  @trixi_testset "elixir_euler_ec.jl" begin
    @test_trixi_include(joinpath(EXAMPLES_DIR, "elixir_euler_ec.jl"),
      l2   = [0.061751715597716854, 0.05018223615408711, 0.05018989446443463, 0.225871559730513],
      linf = [0.29347582879608825, 0.31081249232844693, 0.3107380389947736, 1.0540358049885143])
  end

  @trixi_testset "elixir_euler_ec.jl with flux_kennedy_gruber" begin
    @test_trixi_include(joinpath(EXAMPLES_DIR, "elixir_euler_ec.jl"),
      l2   = [0.03481471610306124, 0.027694280613944234, 0.027697905866996532, 0.12932052501462554],
      linf = [0.31052098400669004, 0.3481295959664616, 0.34807152194137336, 1.1044947556170719],
      maxiters = 10,
      surface_flux = flux_kennedy_gruber,
      volume_flux = flux_kennedy_gruber)
  end

  @trixi_testset "elixir_euler_ec.jl with flux_chandrashekar" begin
    @test_trixi_include(joinpath(EXAMPLES_DIR, "elixir_euler_ec.jl"),
      l2   = [0.03481122603050542, 0.027662840593087695, 0.027665658732350273, 0.12927455860656786],
      linf = [0.3110089578739834, 0.34888111987218107, 0.3488278669826813, 1.1056349046774305],
      maxiters = 10,
      surface_flux = flux_chandrashekar,
      volume_flux = flux_chandrashekar)
  end

  @trixi_testset "elixir_euler_shockcapturing.jl" begin
    @test_trixi_include(joinpath(EXAMPLES_DIR, "elixir_euler_shockcapturing.jl"),
      l2   = [0.05380629130119074, 0.04696798008325309, 0.04697067787841479, 0.19687382235494968],
      linf = [0.18527440131928286, 0.2404798030563736, 0.23269573860381076, 0.6874012187446894])
  end

  @trixi_testset "elixir_euler_shockcapturing_subcell.jl" begin
    @test_trixi_include(joinpath(EXAMPLES_DIR, "elixir_euler_shockcapturing_subcell.jl"),
      l2   = [0.05279461354314492, 0.045989178414492675, 0.04598740128933962, 0.19301796760176929],
      linf = [0.18653503138166105, 0.23196626025079317, 0.23205043616292115, 0.6911505364900443])
  end

  @trixi_testset "elixir_euler_blast_wave.jl" begin
    @test_trixi_include(joinpath(EXAMPLES_DIR, "elixir_euler_blast_wave.jl"),
      l2   = [0.14170569763947993, 0.11647068900798814, 0.11647072556898294, 0.3391989213659599],
      linf = [1.6544204510794196, 1.35194638484646, 1.3519463848472744, 1.831228461662809],
      maxiters = 30)
  end

  @trixi_testset "elixir_euler_blast_wave_neuralnetwork_perssonperaire.jl" begin
    @test_trixi_include(joinpath(EXAMPLES_DIR, "elixir_euler_blast_wave_neuralnetwork_perssonperaire.jl"),
      l2   = [0.4758794741390833, 0.21045415565179362, 0.21045325630191866, 0.7022517958549878],
      linf = [1.710832148442441, 0.9711663578827681, 0.9703787873632452, 2.9619758810532653],
      initial_refinement_level = 4,
      maxiters = 50)
  end

  @trixi_testset "elixir_euler_blast_wave_neuralnetwork_rayhesthaven.jl" begin
    @test_trixi_include(joinpath(EXAMPLES_DIR, "elixir_euler_blast_wave_neuralnetwork_rayhesthaven.jl"),
      l2   = [0.472445774440313, 0.2090782039442978, 0.20885558673697927, 0.700569533591275],
      linf = [1.7066492792835155, 0.9856122336679919, 0.9784316656930644, 2.9372978989672873],
      initial_refinement_level = 4,
      maxiters = 50)
  end

  @trixi_testset "elixir_euler_blast_wave_neuralnetwork_rayhesthaven.jl with mortars" begin
    @test_trixi_include(joinpath(EXAMPLES_DIR, "elixir_euler_blast_wave_neuralnetwork_rayhesthaven.jl"),
      l2   = [0.016486406327766923, 0.03097329879894433, 0.03101012918167401, 0.15157175775429868],
      linf = [0.27688647744873407, 0.5653724536715139, 0.565695523611447, 2.513047611639946],
      refinement_patches=(
          (type="box", coordinates_min=(-0.25, -0.25), coordinates_max=(0.25, 0.25)),
          (type="box", coordinates_min=(-0.125, -0.125), coordinates_max=(0.125, 0.125)),),
      initial_refinement_level = 4,
      maxiters = 5)
  end

  @trixi_testset "elixir_euler_blast_wave_neuralnetwork_cnn.jl" begin
    @test_trixi_include(joinpath(EXAMPLES_DIR, "elixir_euler_blast_wave_neuralnetwork_cnn.jl"),
      l2   = [0.4795795496408325, 0.2125148972465021, 0.21311260934645868, 0.7033388737692883],
      linf = [1.8295385992182336, 0.9687795218482794, 0.9616033072376108, 2.9513245978047133],
      initial_refinement_level = 4,
      maxiters = 50,
      rtol = 1.0e-7)
  end

  @trixi_testset "elixir_euler_blast_wave_pure_fv.jl" begin
    @test_trixi_include(joinpath(EXAMPLES_DIR, "elixir_euler_blast_wave_pure_fv.jl"),
      l2   = [0.39957047631960346, 0.21006912294983154, 0.21006903549932, 0.6280328163981136],
      linf = [2.20417889887697, 1.5487238480003327, 1.5486788679247812, 2.4656795949035857],
      tspan = (0.0, 0.5),
      # Let this test run longer to cover some lines in flux_hllc
      coverage_override = (maxiters=10^5, tspan=(0.0, 0.1)))
  end

  @trixi_testset "elixir_euler_blast_wave_amr.jl" begin
    @test_trixi_include(joinpath(EXAMPLES_DIR, "elixir_euler_blast_wave_amr.jl"),
      l2   = [0.6835576416907511, 0.2839963955262972, 0.28399565983676, 0.7229447806293277],
      linf = [3.0969614882801393, 1.7967947300740248, 1.7967508302506658, 3.040149575567518],
      tspan = (0.0, 1.0),
      coverage_override = (maxiters=6,))
  end

  @trixi_testset "elixir_euler_blast_wave_sc_subcell.jl" begin
    @test_trixi_include(joinpath(EXAMPLES_DIR, "elixir_euler_blast_wave_sc_subcell.jl"),
      l2   = [0.35190218236276916, 0.1932735857321866, 0.1932566034003023, 0.6193245526148682],
      linf = [1.6865111411650586, 1.3647962470261445, 1.363807717209087, 2.443080751122044],
      tspan = (0.0, 0.5),
      initial_refinement_level = 4,
      coverage_override = (maxiters=6,))
  end

  @trixi_testset "elixir_euler_sedov_blast_wave.jl" begin
    @test_trixi_include(joinpath(EXAMPLES_DIR, "elixir_euler_sedov_blast_wave.jl"),
      l2   = [0.4866953770742574, 0.1673477470091984, 0.16734774700934, 0.6184367248923149],
      linf = [2.6724832723962053, 1.2916089288910635, 1.2916089289001427, 6.474699399394252],
      tspan = (0.0, 1.0),
      coverage_override = (maxiters=6,))
  end

  @trixi_testset "elixir_euler_sedov_blast_wave_neuralnetwork_perssonperaire.jl" begin
    @test_trixi_include(joinpath(EXAMPLES_DIR, "elixir_euler_sedov_blast_wave_neuralnetwork_perssonperaire.jl"),
      l2   = [0.0845430093623868, 0.09271459184623232, 0.09271459184623232, 0.4377291875101709],
      linf = [1.3608553480069898, 1.6822884847136004, 1.6822884847135997, 4.220147414536653],
      maxiters = 30,
      coverage_override = (maxiters=6,))
  end

  @trixi_testset "elixir_euler_positivity.jl" begin
    @test_trixi_include(joinpath(EXAMPLES_DIR, "elixir_euler_positivity.jl"),
      l2   = [0.48862067511841695, 0.16787541578869494, 0.16787541578869422, 0.6184319933114926],
      linf = [2.6766520821013002, 1.2910938760258996, 1.2910938760258899, 6.473385481404865],
      tspan = (0.0, 1.0),
      coverage_override = (maxiters=3,))
  end

  @trixi_testset "elixir_euler_positivity_sc_subcell.jl" begin
    @test_trixi_include(joinpath(EXAMPLES_DIR, "elixir_euler_positivity_sc_subcell.jl"),
      l2   = [0.49171288879147707, 0.16540604409411028, 0.165403281995138, 0.6346743704341865],
      linf = [2.523187390223829, 1.1676864180461144, 1.1676912091995713, 6.469768610580735],
      tspan = (0.0, 1.0),
      initial_refinement_level=5,
      coverage_override = (maxiters=3,))
  end

  @trixi_testset "elixir_euler_blob_mortar.jl" begin
    @test_trixi_include(joinpath(EXAMPLES_DIR, "elixir_euler_blob_mortar.jl"),
      l2   = [0.22271619518391986, 0.6284824759323494, 0.24864213447943648, 2.9591811489995474],
      linf = [9.15245400430106, 24.96562810334389, 10.388109127032374, 101.20581544156934],
      tspan = (0.0, 0.5))
  end

  @trixi_testset "elixir_euler_blob_amr.jl" begin
    @test_trixi_include(joinpath(EXAMPLES_DIR, "elixir_euler_blob_amr.jl"),
      l2   = [0.2086261501910662, 1.2118352377894666, 0.10255333189606497, 5.296238138639236],
      linf = [14.829071984498198, 74.12967742435727, 6.863554388300223, 303.58813147491134],
      tspan = (0.0, 0.12),
      # Let this test run longer to cover the ControllerThreeLevelCombined lines
      coverage_override = (maxiters=10^5,))
  end

<<<<<<< HEAD
  @trixi_testset "elixir_euler_blob_sc_subcell.jl" begin
    @test_trixi_include(joinpath(EXAMPLES_DIR, "elixir_euler_blob_sc_subcell.jl"),
      l2   = [0.23649189278780317, 0.6993516078054665, 0.24313747935314953, 3.071644108599621],
      linf = [7.850214101046176, 21.245196819766562, 10.004355873576252, 76.18578781492629],
      tspan = (0.0, 0.5),
      initial_refinement_level=5)
=======
  @trixi_testset "elixir_euler_kelvin_helmholtz_instability_fjordholm_etal.jl" begin
    @test_trixi_include(joinpath(EXAMPLES_DIR, "elixir_euler_kelvin_helmholtz_instability_fjordholm_etal.jl"),
      l2   = [0.1057230211245312, 0.10621112311257341, 0.07260957505339989, 0.11178239111065721],
      linf = [2.998719417992662, 2.1400285015556166, 1.1569648700415078, 1.8922492268110913],
      tspan = (0.0, 0.1))
>>>>>>> 2de47c0c
  end

  @trixi_testset "elixir_euler_kelvin_helmholtz_instability.jl" begin
    @test_trixi_include(joinpath(EXAMPLES_DIR, "elixir_euler_kelvin_helmholtz_instability.jl"),
      l2   = [0.055691508271624536, 0.032986009333751655, 0.05224390923711999, 0.08009536362771563],
      linf = [0.24043622527087494, 0.1660878796929941, 0.12355946691711608, 0.2694290787257758],
      tspan = (0.0, 0.2))
  end

  @trixi_testset "elixir_euler_kelvin_helmholtz_instability_amr.jl" begin
    @test_trixi_include(joinpath(EXAMPLES_DIR, "elixir_euler_kelvin_helmholtz_instability_amr.jl"),
      l2   = [0.05569452733654995, 0.033107109983417926, 0.05223609622852158, 0.08007777597488817],
      linf = [0.2535807803900303, 0.17397028249895308, 0.12321616095649354, 0.269046666668995],
      tspan = (0.0, 0.2),
      coverage_override = (maxiters=2,))
  end

  @trixi_testset "elixir_euler_kelvin_helmholtz_instability_sc_subcell.jl" begin
    @test_trixi_include(joinpath(EXAMPLES_DIR, "elixir_euler_kelvin_helmholtz_instability_sc_subcell.jl"),
      l2   = [0.05570314908537475, 0.03298722583361271, 0.052244709734327016, 0.08011559032847568],
      linf = [0.24091015067867505, 0.166018978319328, 0.12356154832726032, 0.26951669929779953],
      tspan = (0.0, 0.2),
      initial_refinement_level=5,
      coverage_override = (maxiters=2,))
  end

  @trixi_testset "elixir_euler_kelvin_helmholtz_instability_amr_neuralnetwork_perssonperaire.jl" begin
    @test_trixi_include(joinpath(EXAMPLES_DIR, "elixir_euler_kelvin_helmholtz_instability_amr_neuralnetwork_perssonperaire.jl"),
      # This stuff is experimental and annoying to test. In the future, we plan
      # to move it to another repository. Thus, we save developer time right now
      # and do not run these tests anymore.
      # l2   = [0.0009823702998067061, 0.004943231496200673, 0.0048604522073091815, 0.00496983530893294],
      # linf = [0.00855717053383187, 0.02087422420794427, 0.017121993783086185, 0.02720703869972585],
      maxiters = 30,
      coverage_override = (maxiters=2,))
  end

  @trixi_testset "elixir_euler_colliding_flow.jl" begin
    @test_trixi_include(joinpath(EXAMPLES_DIR, "elixir_euler_colliding_flow.jl"),
      l2   = [0.007237139090503349, 0.044887582765386916, 1.0453570959003603e-6, 0.6627307840935432],
      linf = [0.19437260992446315, 0.5554343646648533, 5.943891455255412e-5, 15.188919846360125],
      tspan = (0.0, 0.1))
  end

  @trixi_testset "elixir_euler_colliding_flow_amr.jl" begin
    @test_trixi_include(joinpath(EXAMPLES_DIR, "elixir_euler_colliding_flow_amr.jl"),
      l2   = [0.006768801432802192, 0.032184992228603666, 6.923887797276484e-7, 0.6784222932398366],
      linf = [0.2508663007713608, 0.4097017076529792, 0.0003528986458217968, 22.435474993016918],
      tspan = (0.0, 0.1),
      coverage_override = (maxiters=2,))
  end

  @trixi_testset "elixir_euler_colliding_flow_sc_subcell.jl" begin
    @test_trixi_include(joinpath(EXAMPLES_DIR, "elixir_euler_colliding_flow_sc_subcell.jl"),
      l2   = [0.006567503201406924, 0.045494701197468755, 1.5604684539276876e-6, 0.624781570252251],
      linf = [0.1448916669656563, 0.5279925643783724, 8.77139846451784e-5, 12.03029820002121],
      tspan = (0.0, 0.1),
      coverage_override = (maxiters=2,))
  end

  @trixi_testset "elixir_euler_astro_jet_amr.jl" begin
    @test_trixi_include(joinpath(EXAMPLES_DIR, "elixir_euler_astro_jet_amr.jl"),
      l2   = [0.011338365293662804, 10.09743543555765, 0.00392429463200361, 4031.7811487690506],
      linf = [3.3178633141984193, 2993.6445033486402, 8.031723414357423, 1.1918867260293828e6],
      tspan = (0.0, 1.0e-7),
      coverage_override = (maxiters=6,))
  end

  @trixi_testset "elixir_euler_astro_jet_subcell_restart.jl" begin
    @test_trixi_include(joinpath(EXAMPLES_DIR, "elixir_euler_astro_jet_subcell_restart.jl"),
      l2   = [0.442412359159042, 353.54254537346463, 14.195423442065804, 138996.0083518854],
      linf = [7.729364707886681, 5819.848679298194, 659.5925327100372, 2.1869838429080946e6],
      tspan = (2.5e-6, 1.0e-4),
      coverage_override = (maxiters=6,))
  end

  @trixi_testset "elixir_euler_vortex.jl" begin
    @test_trixi_include(joinpath(EXAMPLES_DIR, "elixir_euler_vortex.jl"),
      l2   = [3.53375983916925e-6, 0.0032123259330577325, 0.00321232443824996, 0.004547280616310348],
      linf = [7.719164482999918e-5, 0.030543222729985442, 0.0304822911023237, 0.042888536761282126])
  end

  @trixi_testset "elixir_euler_vortex_mortar.jl" begin
    @test_trixi_include(joinpath(EXAMPLES_DIR, "elixir_euler_vortex_mortar.jl"),
      # Expected errors are exactly the same as in the parallel test!
      l2   = [2.110390460364181e-6, 2.7230027429598542e-5, 3.657273339760332e-5, 8.735519818394382e-5],
      linf = [5.9743882399154735e-5, 0.000731856753784843, 0.0007915976735435315, 0.0022215051634404404])
  end

  @trixi_testset "elixir_euler_vortex_mortar_split.jl" begin
    @test_trixi_include(joinpath(EXAMPLES_DIR, "elixir_euler_vortex_mortar_split.jl"),
      l2   = [2.1104708260273183e-6, 2.7351867233787183e-5, 3.657480146175434e-5, 8.762994487073319e-5],
      linf = [5.9784376802540784e-5, 0.0007362412469449353, 0.0007903523992238703, 0.0022167215782289418])
  end

  @trixi_testset "elixir_euler_vortex_shockcapturing.jl" begin
    @test_trixi_include(joinpath(EXAMPLES_DIR, "elixir_euler_vortex_shockcapturing.jl"),
      l2   = [3.7412276700966986e-6, 5.4150680347525463e-5, 5.415287159571093e-5, 0.0001542834620109727],
      linf = [8.473507257800161e-5, 0.0009317864493174621, 0.0009371841830909666, 0.0030735931384739956])
  end

  @trixi_testset "elixir_euler_vortex_mortar_shockcapturing.jl" begin
    @test_trixi_include(joinpath(EXAMPLES_DIR, "elixir_euler_vortex_mortar_shockcapturing.jl"),
      l2   = [2.1106705938658844e-6, 2.73520503434512e-5, 3.6574899482028756e-5, 8.763675702381447e-5],
      linf = [5.9783989705297635e-5, 0.000736247574993687, 0.0007903506762051427, 0.002216704220305843])
  end

  @trixi_testset "elixir_euler_vortex_amr.jl" begin
    @test_trixi_include(joinpath(EXAMPLES_DIR, "elixir_euler_vortex_amr.jl"),
      # Expected errors are exactly the same as in the parallel test!
      l2   = [2.120552206480055e-6, 0.003281541473561042, 0.003280625257336616, 0.004645872821313438],
      linf = [4.500266027052113e-5, 0.031765399304366726, 0.03179340562764421, 0.04563622772500864],
      # Let this test run longer to cover some lines in the AMR indicator
      coverage_override = (maxiters=10^5, tspan=(0.0, 10.5)))
  end

  @trixi_testset "elixir_euler_ec.jl with boundary_condition_slip_wall" begin
    @test_trixi_include(joinpath(EXAMPLES_DIR, "elixir_euler_ec.jl"),
      l2   = [0.03341239373099515, 0.026673245711492915, 0.026678871434568822, 0.12397486476145089],
      linf = [0.3290981764688339, 0.3812055782309788, 0.3812041851225023, 1.168251216556933],
      periodicity = false, boundary_conditions = boundary_condition_slip_wall,
      cfl = 0.3, tspan = (0.0, 0.1)) # this test is sensitive to the CFL factor
  end
end

# Coverage test for all initial conditions
@testset "Compressible Euler: Tests for initial conditions" begin
  @trixi_testset "elixir_euler_vortex.jl one step with initial_condition_constant" begin
    @test_trixi_include(joinpath(EXAMPLES_DIR, "elixir_euler_vortex.jl"),
      l2   = [1.1790213022362371e-16, 8.580657423476384e-17, 1.3082387431804115e-16, 1.6182739965672862e-15],
      linf = [3.3306690738754696e-16, 2.220446049250313e-16, 5.273559366969494e-16, 3.552713678800501e-15],
      maxiters = 1,
      initial_condition = initial_condition_constant)
  end

  @trixi_testset "elixir_euler_sedov_blast_wave.jl one step" begin
    @test_trixi_include(joinpath(EXAMPLES_DIR, "elixir_euler_sedov_blast_wave.jl"),
      l2   = [0.0021196114178949396, 0.010703549234544042, 0.01070354923454404, 0.10719124037195142],
      linf = [0.11987270645890724, 0.7468615461136827, 0.7468615461136827, 3.910689155287799],
      maxiters=1)
  end
end

end # module<|MERGE_RESOLUTION|>--- conflicted
+++ resolved
@@ -188,20 +188,19 @@
       coverage_override = (maxiters=10^5,))
   end
 
-<<<<<<< HEAD
   @trixi_testset "elixir_euler_blob_sc_subcell.jl" begin
     @test_trixi_include(joinpath(EXAMPLES_DIR, "elixir_euler_blob_sc_subcell.jl"),
       l2   = [0.23649189278780317, 0.6993516078054665, 0.24313747935314953, 3.071644108599621],
       linf = [7.850214101046176, 21.245196819766562, 10.004355873576252, 76.18578781492629],
       tspan = (0.0, 0.5),
       initial_refinement_level=5)
-=======
+  end
+
   @trixi_testset "elixir_euler_kelvin_helmholtz_instability_fjordholm_etal.jl" begin
     @test_trixi_include(joinpath(EXAMPLES_DIR, "elixir_euler_kelvin_helmholtz_instability_fjordholm_etal.jl"),
       l2   = [0.1057230211245312, 0.10621112311257341, 0.07260957505339989, 0.11178239111065721],
       linf = [2.998719417992662, 2.1400285015556166, 1.1569648700415078, 1.8922492268110913],
       tspan = (0.0, 0.1))
->>>>>>> 2de47c0c
   end
 
   @trixi_testset "elixir_euler_kelvin_helmholtz_instability.jl" begin
