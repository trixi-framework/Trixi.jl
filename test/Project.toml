--- conflicted
+++ resolved
@@ -29,12 +29,8 @@
 FFMPEG = "0.4"
 ForwardDiff = "0.10.24"
 LinearAlgebra = "1"
-<<<<<<< HEAD
 MPI = "0.20.6"
-=======
-MPI = "0.20"
 NLsolve = "4.5.1"
->>>>>>> 82437ed9
 OrdinaryDiffEq = "6.49.1"
 Plots = "1.19"
 Printf = "1"
