[deps]
Aqua = "4c88cf16-eb10-579e-8560-4a9242c79595"
CairoMakie = "13f3f980-e62b-5c42-98c6-ff1f3baf88f0"
Downloads = "f43a241f-c20a-4ad4-852c-f6b1247861c6"
ForwardDiff = "f6369f11-7733-5829-9624-2563aa707210"
LinearAlgebra = "37e2e46d-f89d-539d-b4ee-838fcccc9c8e"
MPI = "da04e1cc-30fd-572f-bb4f-1f8673147195"
OrdinaryDiffEq = "1dea7af3-3e70-54e6-95c3-0bf5283fa5ed"
Plots = "91a5bcdd-55d7-5caf-9e0b-520d859cae80"
Printf = "de0858da-6303-5e67-8744-51eddeeeb8d7"
Random = "9a3f8284-a2c9-5f02-9a11-845980a1fd5c"
Test = "8dfed614-e22c-5e08-85e1-65c5234f0b40"

[compat]
Aqua = "0.7"
CairoMakie = "0.6, 0.7, 0.8, 0.9, 0.10"
<<<<<<< HEAD
=======
Downloads = "1"
>>>>>>> b1b300ee
ForwardDiff = "0.10"
LinearAlgebra = "1"
MPI = "0.20"
OrdinaryDiffEq = "6.49.1"
Plots = "1.16"
Printf = "1"
Random = "1"
Test = "1"

[preferences.OrdinaryDiffEq]
PrecompileAutoSpecialize = false
PrecompileAutoSwitch = false
PrecompileDefaultSpecialize = false
PrecompileFunctionWrapperSpecialize = false
PrecompileLowStorage = false
PrecompileNoSpecialize = false
PrecompileNonStiff = false
PrecompileStiff = false<|MERGE_RESOLUTION|>--- conflicted
+++ resolved
@@ -14,10 +14,6 @@
 [compat]
 Aqua = "0.7"
 CairoMakie = "0.6, 0.7, 0.8, 0.9, 0.10"
-<<<<<<< HEAD
-=======
-Downloads = "1"
->>>>>>> b1b300ee
 ForwardDiff = "0.10"
 LinearAlgebra = "1"
 MPI = "0.20"
