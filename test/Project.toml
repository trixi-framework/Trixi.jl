[deps]
Accessors = "7d9f7c33-5ae7-4f3b-8dc6-eff91059b697"
ADTypes = "47edcb42-4c32-4615-8424-f2b9edc5f35b"
Adapt = "79e6a3ab-5dfb-504d-930d-738a2a938a0e"
Aqua = "4c88cf16-eb10-579e-8560-4a9242c79595"
CUDA = "052768ef-5323-5732-b1bb-66c8b64840ba"
CairoMakie = "13f3f980-e62b-5c42-98c6-ff1f3baf88f0"
Convex = "f65535da-76fb-5f13-bab9-19810c17039a"
DelimitedFiles = "8bb1440f-4735-579b-a4ab-409b98df4dab"
DoubleFloats = "497a8b3b-efae-58df-a0af-a86822472b78"
Downloads = "f43a241f-c20a-4ad4-852c-f6b1247861c6"
ECOS = "e2685f51-7e38-5353-a97d-a921fd2c8199"
ExplicitImports = "7d51a73a-1435-4ff3-83d9-f097790105c7"
FiniteDiff = "6a86dc24-6348-571c-b903-95158fe2bd41"
ForwardDiff = "f6369f11-7733-5829-9624-2563aa707210"
Krylov = "ba0b0d4f-ebba-5204-a429-3ac8c609bfb7"
LinearAlgebra = "37e2e46d-f89d-539d-b4ee-838fcccc9c8e"
LinearSolve = "7ed4a6bd-45f5-4d41-b270-4a48e9bafcae"
MPI = "da04e1cc-30fd-572f-bb4f-1f8673147195"
NLsolve = "2774e3e8-f4cf-5e23-947b-6d7e65073b56"
OrdinaryDiffEqBDF = "6ad6398a-0878-4a85-9266-38940aa047c8"
OrdinaryDiffEqCore = "bbf590c4-e513-4bbe-9b18-05decba2e5d8"
OrdinaryDiffEqFeagin = "101fe9f7-ebb6-4678-b671-3a81e7194747"
OrdinaryDiffEqHighOrderRK = "d28bc4f8-55e1-4f49-af69-84c1a99f0f58"
OrdinaryDiffEqLowOrderRK = "1344f307-1e59-4825-a18e-ace9aa3fa4c6"
OrdinaryDiffEqLowStorageRK = "b0944070-b475-4768-8dec-fb6eb410534d"
OrdinaryDiffEqSDIRK = "2d112036-d095-4a1e-ab9a-08536f3ecdbf"
OrdinaryDiffEqSSPRK = "669c94d9-1f4b-4b64-b377-1aa079aa2388"
OrdinaryDiffEqTsit5 = "b1df2697-797e-41e3-8120-5422d3b24e4a"
Plots = "91a5bcdd-55d7-5caf-9e0b-520d859cae80"
Printf = "de0858da-6303-5e67-8744-51eddeeeb8d7"
Quadmath = "be4d8f0f-7fa4-5f49-b795-2f01399ab2dd"
Random = "9a3f8284-a2c9-5f02-9a11-845980a1fd5c"
SciMLBase = "0bca4576-84f4-4d90-8ffe-ffa030f20462"
SciMLOperators = "c0aeaf25-5076-4817-a8d5-81caf7dfa961"
SparseArrays = "2f01184e-e22b-5df5-ae63-d93ebab69eaf"
SparseConnectivityTracer = "9f842d2f-2579-4b1d-911e-f412cf18a3f5"
SparseMatrixColorings = "0a514795-09f3-496d-8182-132a7b665d35"
StableRNGs = "860ef19b-820b-49d6-a774-d7a799459cd3"
Test = "8dfed614-e22c-5e08-85e1-65c5234f0b40"
TrixiTest = "0a316866-cbd0-4425-8bcb-08103b2c1f26"

[compat]
<<<<<<< HEAD
Accessors = "0.1.36"
ADTypes = "1.11"
Adapt = "4"
=======
ADTypes = "1.14"
Adapt = "4.1"
>>>>>>> edde7246
Aqua = "0.8"
CUDA = "5.8.2"
CairoMakie = "0.12, 0.13, 0.14, 0.15"
Convex = "0.16"
DelimitedFiles = "1"
DoubleFloats = "1.4.0"
Downloads = "1"
ECOS = "1.1.2"
ExplicitImports = "1.0.1"
FiniteDiff = "2.27.0"
ForwardDiff = "0.10.36, 1"
Krylov = "0.10"
LinearAlgebra = "1"
LinearSolve = "3.13"
MPI = "0.20.22"
NLsolve = "4.5.1"
OrdinaryDiffEqBDF = "1.1"
OrdinaryDiffEqCore = "1.26, 2"
OrdinaryDiffEqFeagin = "1"
OrdinaryDiffEqHighOrderRK = "1.1"
OrdinaryDiffEqLowOrderRK = "1.2"
OrdinaryDiffEqLowStorageRK = "1.2"
OrdinaryDiffEqSDIRK = "1.1"
OrdinaryDiffEqSSPRK = "1.2"
OrdinaryDiffEqTsit5 = "1.1"
Plots = "1.38.9"
Printf = "1"
Quadmath = "0.5.10"
Random = "1"
SciMLBase = "2.92.0"
SciMLOperators = "1"
SparseArrays = "1"
SparseConnectivityTracer = "1.0.1"
SparseMatrixColorings = "0.4.21"
StableRNGs = "1.0.2"
Test = "1"
TrixiTest = "0.2.1"<|MERGE_RESOLUTION|>--- conflicted
+++ resolved
@@ -41,14 +41,9 @@
 TrixiTest = "0a316866-cbd0-4425-8bcb-08103b2c1f26"
 
 [compat]
-<<<<<<< HEAD
 Accessors = "0.1.36"
-ADTypes = "1.11"
-Adapt = "4"
-=======
 ADTypes = "1.14"
 Adapt = "4.1"
->>>>>>> edde7246
 Aqua = "0.8"
 CUDA = "5.8.2"
 CairoMakie = "0.12, 0.13, 0.14, 0.15"
