module TestExamplesP4estMesh2D

using Test
using Trixi

include("test_trixi.jl")

EXAMPLES_DIR = joinpath(examples_dir(), "p4est_2d_dgsem")

# Start with a clean environment: remove Trixi.jl output directory if it exists
outdir = "out"
isdir(outdir) && rm(outdir, recursive = true)

@testset "P4estMesh2D" begin
#! format: noindent

@trixi_testset "elixir_advection_basic.jl" begin
    @test_trixi_include(joinpath(EXAMPLES_DIR, "elixir_advection_basic.jl"),
                        # Expected errors are exactly the same as with TreeMesh!
                        l2=[8.311947673061856e-6],
                        linf=[6.627000273229378e-5])
    # Ensure that we do not have excessive memory allocations
    # (e.g., from type instabilities)
    let
        t = sol.t[end]
        u_ode = sol.u[end]
        du_ode = similar(u_ode)
        @test (@allocated Trixi.rhs!(du_ode, u_ode, semi, t)) < 1000
    end
    semi32 = Trixi.trixi_adapt(Array, Float32, semi)
    @test real(semi32.solver) == Float32
    @test real(semi32.solver.basis) == Float32
    @test real(semi32.solver.mortar) == Float32
    # TODO: remake ignores the mesh itself as well
    @test real(semi32.mesh) == Float64
end

@trixi_testset "elixir_advection_basic.jl (Float32)" begin
    @test_trixi_include(joinpath(EXAMPLES_DIR, "elixir_advection_basic_gpu.jl"),
                        # Expected errors are exactly the same as with TreeMesh!
                        l2=[Float32(8.311947673061856e-6)],
                        linf=[Float32(6.627000273229378e-5)],
                        RealT=Float32,
                        real_type=Float32)
    # Ensure that we do not have excessive memory allocations
    # (e.g., from type instabilities)
    let
        t = sol.t[end]
        u_ode = sol.u[end]
        du_ode = similar(u_ode)
        @test_broken (@allocated Trixi.rhs!(du_ode, u_ode, semi, t)) < 1000
    end
    @test real(ode.p.solver) == Float32
    @test real(ode.p.solver.basis) == Float32
    @test real(ode.p.solver.mortar) == Float32
    # TODO: remake ignores the mesh itself as well
    @test real(ode.p.mesh) == Float64
end

@trixi_testset "elixir_advection_nonconforming_flag.jl" begin
    @test_trixi_include(joinpath(EXAMPLES_DIR,
                                 "elixir_advection_nonconforming_flag.jl"),
                        l2=[3.198940059144588e-5],
                        linf=[0.00030636069494005547])
    # Ensure that we do not have excessive memory allocations
    # (e.g., from type instabilities)
    let
        t = sol.t[end]
        u_ode = sol.u[end]
        du_ode = similar(u_ode)
        @test (@allocated Trixi.rhs!(du_ode, u_ode, semi, t)) < 1000
    end
end

@trixi_testset "elixir_advection_unstructured_flag.jl" begin
    @test_trixi_include(joinpath(EXAMPLES_DIR, "elixir_advection_unstructured_flag.jl"),
                        l2=[0.0005379687442422346],
                        linf=[0.007438525029884735])
    # Ensure that we do not have excessive memory allocations
    # (e.g., from type instabilities)
    let
        t = sol.t[end]
        u_ode = sol.u[end]
        du_ode = similar(u_ode)
        @test (@allocated Trixi.rhs!(du_ode, u_ode, semi, t)) < 1000
    end
end

@trixi_testset "elixir_advection_amr_solution_independent.jl" begin
    @test_trixi_include(joinpath(EXAMPLES_DIR,
                                 "elixir_advection_amr_solution_independent.jl"),
                        # Expected errors are exactly the same as with StructuredMesh!
                        l2=[4.949660644033807e-5],
                        linf=[0.0004867846262313763],)
    # Ensure that we do not have excessive memory allocations
    # (e.g., from type instabilities)
    let
        t = sol.t[end]
        u_ode = sol.u[end]
        du_ode = similar(u_ode)
        @test (@allocated Trixi.rhs!(du_ode, u_ode, semi, t)) < 1000
    end
end

@trixi_testset "elixir_advection_amr_unstructured_flag.jl" begin
    @test_trixi_include(joinpath(EXAMPLES_DIR,
                                 "elixir_advection_amr_unstructured_flag.jl"),
                        l2=[0.0012808538770535593],
                        linf=[0.01752690016659812],)
    # Ensure that we do not have excessive memory allocations
    # (e.g., from type instabilities)
    let
        t = sol.t[end]
        u_ode = sol.u[end]
        du_ode = similar(u_ode)
        @test (@allocated Trixi.rhs!(du_ode, u_ode, semi, t)) < 1000
    end
end

@trixi_testset "elixir_advection_restart.jl" begin
    @test_trixi_include(joinpath(EXAMPLES_DIR, "elixir_advection_restart.jl"),
                        l2=[4.507575525876275e-6],
                        linf=[6.21489667023134e-5],)
    # Ensure that we do not have excessive memory allocations
    # (e.g., from type instabilities)
    let
        t = sol.t[end]
        u_ode = sol.u[end]
        du_ode = similar(u_ode)
        @test (@allocated Trixi.rhs!(du_ode, u_ode, semi, t)) < 1000
    end
end

@trixi_testset "elixir_advection_restart_amr.jl" begin
    @test_trixi_include(joinpath(EXAMPLES_DIR, "elixir_advection_restart_amr.jl"),
                        l2=[2.869137983727866e-6],
                        linf=[3.8353423270964804e-5],)
    # Ensure that we do not have excessive memory allocations
    # (e.g., from type instabilities)
    let
        t = sol.t[end]
        u_ode = sol.u[end]
        du_ode = similar(u_ode)
        @test (@allocated Trixi.rhs!(du_ode, u_ode, semi, t)) < 1000
    end
end

@trixi_testset "elixir_advection_meshview.jl" begin
    @test_trixi_include(joinpath(EXAMPLES_DIR, "elixir_advection_meshview.jl"),
                        l2=[0.00013773915040249946],
                        linf=[0.0010140184322192658])
    # Ensure that we do not have excessive memory allocations
    # (e.g., from type instabilities)
    let
        t = sol.t[end]
        u_ode = sol.u[end]
        du_ode = similar(u_ode)
        @test (@allocated Trixi.rhs!(du_ode, u_ode, semi, t)) < 1000
    end

    # Ensure we cover the calculation of the node coordinates
    node_coordinates = typeof(parent_mesh.tree_node_coordinates)(undef, 2,
                                                                 ntuple(_ -> length(parent_mesh.nodes),
                                                                        2)...,
                                                                 length(mesh.cell_ids))
    result = Trixi.calc_node_coordinates!(node_coordinates, mesh, parent_mesh.nodes)
    @test parent_mesh.tree_node_coordinates == result

    # Load the mesh file for code coverage.
    loaded_mesh = Trixi.load_mesh_serial(joinpath("out", "mesh.h5"); n_cells_max = 0,
                                         RealT = typeof(parent_mesh).parameters[3])
end

@trixi_testset "elixir_advection_basic.jl" begin
    @test_trixi_include(joinpath(EXAMPLES_DIR, "elixir_advection_basic.jl"),
                        # Expected errors are exactly the same as with P4estMeshView!
                        l2=[0.00013773915040249946],
                        linf=[0.0010140184322192658],
                        initial_refinement_level=0)
    # Ensure that we do not have excessive memory allocations
    # (e.g., from type instabilities)
    let
        t = sol.t[end]
        u_ode = sol.u[end]
        du_ode = similar(u_ode)
        @test (@allocated Trixi.rhs!(du_ode, u_ode, semi, t)) < 1000
    end
end

@trixi_testset "elixir_euler_source_terms_nonconforming_unstructured_flag.jl" begin
    @test_trixi_include(joinpath(EXAMPLES_DIR,
                                 "elixir_euler_source_terms_nonconforming_unstructured_flag.jl"),
                        l2=[
                            0.0034516244508588046,
                            0.0023420334036925493,
                            0.0024261923964557187,
                            0.004731710454271893
                        ],
                        linf=[
                            0.04155789011775046,
                            0.024772109862748914,
                            0.03759938693042297,
                            0.08039824959535657
                        ])
    # Ensure that we do not have excessive memory allocations
    # (e.g., from type instabilities)
    let
        t = sol.t[end]
        u_ode = sol.u[end]
        du_ode = similar(u_ode)
        @test (@allocated Trixi.rhs!(du_ode, u_ode, semi, t)) < 1000
    end
end

@trixi_testset "elixir_euler_free_stream.jl" begin
    @test_trixi_include(joinpath(EXAMPLES_DIR, "elixir_euler_free_stream.jl"),
                        l2=[
                            2.063350241405049e-15,
                            1.8571016296925367e-14,
                            3.1769447886391905e-14,
                            1.4104095258528071e-14
                        ],
                        linf=[1.9539925233402755e-14, 2e-12, 4.8e-12, 4e-12],
                        atol=2.0e-12,)
    # Ensure that we do not have excessive memory allocations
    # (e.g., from type instabilities)
    let
        t = sol.t[end]
        u_ode = sol.u[end]
        du_ode = similar(u_ode)
        @test (@allocated Trixi.rhs!(du_ode, u_ode, semi, t)) < 1000
    end
end

@trixi_testset "elixir_euler_free_stream_hybrid_mesh.jl" begin
    @test_trixi_include(joinpath(EXAMPLES_DIR,
                                 "elixir_euler_free_stream_hybrid_mesh.jl"),
                        l2=[
                            1.0174922714929637e-15,
                            5.053352600778435e-15,
                            7.358169131303026e-15,
                            5.999843977180112e-15
                        ],
                        linf=[
                            4.440892098500626e-15,
                            2.6117996654306808e-14,
                            4.246603069191224e-14,
                            5.861977570020827e-14
                        ],
                        atol=2.0e-12,)
    # Ensure that we do not have excessive memory allocations
    # (e.g., from type instabilities)
    let
        t = sol.t[end]
        u_ode = sol.u[end]
        du_ode = similar(u_ode)
        @test (@allocated Trixi.rhs!(du_ode, u_ode, semi, t)) < 1000
    end
end

@trixi_testset "elixir_euler_shockcapturing_ec.jl" begin
    @test_trixi_include(joinpath(EXAMPLES_DIR, "elixir_euler_shockcapturing_ec.jl"),
                        l2=[
                            9.53984675e-02,
                            1.05633455e-01,
                            1.05636158e-01,
                            3.50747237e-01
                        ],
                        linf=[
                            2.94357464e-01,
                            4.07893014e-01,
                            3.97334516e-01,
                            1.08142520e+00
                        ],
                        tspan=(0.0, 1.0))
    # Ensure that we do not have excessive memory allocations
    # (e.g., from type instabilities)
    let
        t = sol.t[end]
        u_ode = sol.u[end]
        du_ode = similar(u_ode)
        @test (@allocated Trixi.rhs!(du_ode, u_ode, semi, t)) < 1000
    end
end

@trixi_testset "elixir_euler_shockcapturing_ec.jl (flux_chandrashekar)" begin
    @test_trixi_include(joinpath(EXAMPLES_DIR, "elixir_euler_shockcapturing_ec.jl"),
                        l2=[
                            0.09527896382082567,
                            0.10557894830184737,
                            0.10559379376154387,
                            0.3503791205165925
                        ],
                        linf=[
                            0.2733486454092644,
                            0.3877283966722886,
                            0.38650482703821426,
                            1.0053712251056308
                        ],
                        tspan=(0.0, 1.0),
                        volume_flux=flux_chandrashekar)
    # Ensure that we do not have excessive memory allocations
    # (e.g., from type instabilities)
    let
        t = sol.t[end]
        u_ode = sol.u[end]
        du_ode = similar(u_ode)
        @test (@allocated Trixi.rhs!(du_ode, u_ode, semi, t)) < 1000
    end
end

@trixi_testset "elixir_euler_shockcapturing_ec_float32.jl" begin
    @test_trixi_include(joinpath(EXAMPLES_DIR,
                                 "elixir_euler_shockcapturing_ec_float32.jl"),
                        l2=[
                            0.09539953f0,
                            0.10563527f0,
                            0.105637245f0,
                            0.3507514f0
                        ],
                        linf=[
                            0.2930063f0,
                            0.4079147f0,
                            0.3972956f0,
                            1.0764117f0
                        ],
                        tspan=(0.0f0, 1.0f0),
                        rtol=10 * sqrt(eps(Float32)), # to make CI pass
                        RealT=Float32)
    # Ensure that we do not have excessive memory allocations
    # (e.g., from type instabilities)
    let
        t = sol.t[end]
        u_ode = sol.u[end]
        du_ode = similar(u_ode)
        @test (@allocated Trixi.rhs!(du_ode, u_ode, semi, t)) < 1000
    end
end

@trixi_testset "elixir_euler_sedov.jl" begin
    @test_trixi_include(joinpath(EXAMPLES_DIR, "elixir_euler_sedov.jl"),
                        l2=[
                            3.76149952e-01,
                            2.46970327e-01,
                            2.46970327e-01,
                            1.28889042e+00
                        ],
                        linf=[
                            1.22139001e+00,
                            1.17742626e+00,
                            1.17742626e+00,
                            6.20638482e+00
                        ],
                        tspan=(0.0, 0.3))
    # Ensure that we do not have excessive memory allocations
    # (e.g., from type instabilities)
    let
        t = sol.t[end]
        u_ode = sol.u[end]
        du_ode = similar(u_ode)
        @test (@allocated Trixi.rhs!(du_ode, u_ode, semi, t)) < 1000
    end
end

@trixi_testset "elixir_euler_sedov_blast_wave_sc_subcell.jl" begin
    @test_trixi_include(joinpath(EXAMPLES_DIR,
                                 "elixir_euler_sedov_blast_wave_sc_subcell.jl"),
                        l2=[
                            0.4573787784168518,
                            0.28520972760728397,
                            0.28527281808006966,
                            1.2881460122982442
                        ],
                        linf=[
                            1.644411040701827,
                            1.6743368119653912,
                            1.6760847977977988,
                            6.268843623142863
                        ],
                        tspan=(0.0, 0.3))
    # Ensure that we do not have excessive memory allocations
    # (e.g., from type instabilities)
    let
        t = sol.t[end]
        u_ode = sol.u[end]
        du_ode = similar(u_ode)
        # Larger values for allowed allocations due to usage of custom
        # integrator which are not *recorded* for the methods from
        # OrdinaryDiffEq.jl
        # Corresponding issue: https://github.com/trixi-framework/Trixi.jl/issues/1877
        @test (@allocated Trixi.rhs!(du_ode, u_ode, semi, t)) < 15000
    end

    # Test `resize!`
    ode_alg = Trixi.SimpleSSPRK33(stage_callbacks = stage_callbacks)
    integrator = Trixi.init(ode, ode_alg, dt = 42.0, callback = callbacks)
<<<<<<< HEAD
=======

>>>>>>> cba534bc
    resize!(integrator, 42)
    @test length(integrator.u) == 42
    @test length(integrator.du) == 42
    @test length(integrator.u_tmp) == 42
<<<<<<< HEAD
=======

    # Test `resize!` for non `VolumeIntegralSubcellLimiting`
    let
        solver = DGSEM(basis, surface_flux)
        semi = SemidiscretizationHyperbolic(mesh, equations, initial_condition, solver)

        ode = semidiscretize(semi, tspan)
        ode_alg = Trixi.SimpleSSPRK33(stage_callbacks = (;))
        callbacks = CallbackSet(summary_callback)
        integrator = Trixi.init(ode, ode_alg, dt = 11.0, callback = callbacks)

        resize!(integrator, 4711)
        @test length(integrator.u) == 4711
        @test length(integrator.du) == 4711
        @test length(integrator.u_tmp) == 4711
    end
>>>>>>> cba534bc
end

@trixi_testset "elixir_euler_sedov.jl with HLLC Flux" begin
    @test_trixi_include(joinpath(EXAMPLES_DIR, "elixir_euler_sedov.jl"),
                        l2=[
                            0.4229948321239887,
                            0.2559038337457483,
                            0.2559038337457484,
                            1.2990046683564136
                        ],
                        linf=[
                            1.4989357969730492,
                            1.325456585141623,
                            1.3254565851416251,
                            6.331283015053501
                        ],
                        surface_flux=flux_hllc,
                        tspan=(0.0, 0.3))
    # Ensure that we do not have excessive memory allocations
    # (e.g., from type instabilities)
    let
        t = sol.t[end]
        u_ode = sol.u[end]
        du_ode = similar(u_ode)
        @test (@allocated Trixi.rhs!(du_ode, u_ode, semi, t)) < 1000
    end
end

@trixi_testset "elixir_euler_sedov.jl (HLLE)" begin
    @test_trixi_include(joinpath(EXAMPLES_DIR, "elixir_euler_sedov.jl"),
                        l2=[
                            0.40853279043747015,
                            0.25356771650524296,
                            0.2535677165052422,
                            1.2984601729572691
                        ],
                        linf=[
                            1.3840909333784284,
                            1.3077772519086124,
                            1.3077772519086157,
                            6.298798630968632
                        ],
                        surface_flux=flux_hlle,
                        tspan=(0.0, 0.3))
    # Ensure that we do not have excessive memory allocations
    # (e.g., from type instabilities)
    let
        t = sol.t[end]
        u_ode = sol.u[end]
        du_ode = similar(u_ode)
        @test (@allocated Trixi.rhs!(du_ode, u_ode, semi, t)) < 1000
    end
end

@trixi_testset "elixir_euler_blast_wave_amr.jl" begin
    @test_trixi_include(joinpath(EXAMPLES_DIR, "elixir_euler_blast_wave_amr.jl"),
                        l2=[
                            0.6321850210104147,
                            0.38691446170269167,
                            0.3868695626809587,
                            1.0657553825683956
                        ],
                        linf=[
                            2.7602280007469666,
                            2.3265993814913672,
                            2.3258078438689673,
                            2.1577683028925416
                        ],
                        tspan=(0.0, 0.3),)
    # Ensure that we do not have excessive memory allocations
    # (e.g., from type instabilities)
    let
        t = sol.t[end]
        u_ode = sol.u[end]
        du_ode = similar(u_ode)
        @test (@allocated Trixi.rhs!(du_ode, u_ode, semi, t)) < 1000
    end
end

@trixi_testset "elixir_euler_wall_bc_amr.jl" begin
    @test_trixi_include(joinpath(EXAMPLES_DIR, "elixir_euler_wall_bc_amr.jl"),
                        l2=[
                            0.02026685991647352,
                            0.017467584076280237,
                            0.011378371604813321,
                            0.05138942558296091
                        ],
                        linf=[
                            0.35924402060711524,
                            0.32068389566068806,
                            0.2361141752119986,
                            0.9289840057748628
                        ],
                        tspan=(0.0, 0.15))
    # Ensure that we do not have excessive memory allocations
    # (e.g., from type instabilities)
    let
        t = sol.t[end]
        u_ode = sol.u[end]
        du_ode = similar(u_ode)
        @test (@allocated Trixi.rhs!(du_ode, u_ode, semi, t)) < 1000
    end
end

@trixi_testset "elixir_euler_forward_step_amr.jl" begin
    @test_trixi_include(joinpath(EXAMPLES_DIR, "elixir_euler_forward_step_amr.jl"),
                        l2=[
                            0.004191480950848891,
                            0.003781298410569231,
                            0.0013470418422981045,
                            0.03262817609394949
                        ],
                        linf=[
                            2.0581500751947113,
                            2.2051301367971288,
                            3.8502467979250254,
                            17.750333649853616
                        ],
                        tspan=(0.0, 0.0001),
                        rtol=1.0e-7,)
    # Ensure that we do not have excessive memory allocations
    # (e.g., from type instabilities)
    let
        t = sol.t[end]
        u_ode = sol.u[end]
        du_ode = similar(u_ode)
        @test (@allocated Trixi.rhs!(du_ode, u_ode, semi, t)) < 1000
    end
end

@trixi_testset "elixir_euler_double_mach_amr.jl" begin
    @test_trixi_include(joinpath(EXAMPLES_DIR, "elixir_euler_double_mach_amr.jl"),
                        l2=[
                            0.051359355290192046,
                            0.4266034859911273,
                            0.2438304855475594,
                            4.11487176105527
                        ],
                        linf=[
                            6.902000373057003,
                            53.95714139820832,
                            24.241610279839758,
                            561.0630401858057
                        ],
                        tspan=(0.0, 0.0001),)
    # Ensure that we do not have excessive memory allocations
    # (e.g., from type instabilities)
    let
        t = sol.t[end]
        u_ode = sol.u[end]
        du_ode = similar(u_ode)
        @test (@allocated Trixi.rhs!(du_ode, u_ode, semi, t)) < 1000
    end
end

@trixi_testset "elixir_euler_supersonic_cylinder.jl" begin
    @test_trixi_include(joinpath(EXAMPLES_DIR, "elixir_euler_supersonic_cylinder.jl"),
                        l2=[
                            0.02676082999794676,
                            0.05110830068968181,
                            0.03205164257040607,
                            0.1965981012724311
                        ],
                        linf=[
                            3.6830683476364476,
                            4.284442685012427,
                            6.857777546171545,
                            31.749285097390576
                        ],
                        tspan=(0.0, 0.001),)
    # Ensure that we do not have excessive memory allocations
    # (e.g., from type instabilities)
    let
        t = sol.t[end]
        u_ode = sol.u[end]
        du_ode = similar(u_ode)
        @test (@allocated Trixi.rhs!(du_ode, u_ode, semi, t)) < 1000
    end
end

@trixi_testset "elixir_euler_supersonic_cylinder_sc_subcell.jl" begin
    @test_trixi_include(joinpath(EXAMPLES_DIR,
                                 "elixir_euler_supersonic_cylinder_sc_subcell.jl"),
                        l2=[
                            0.11085870166618325,
                            0.23309905989870722,
                            0.13505351590735631,
                            0.7932047512585592
                        ],
                        linf=[
                            2.9808773737943564,
                            4.209364526217892,
                            6.265341002817672,
                            24.077904874883338
                        ],
                        tspan=(0.0, 0.02),
                        atol=1e-7)
    # Ensure that we do not have excessive memory allocations
    # (e.g., from type instabilities)
    let
        t = sol.t[end]
        u_ode = sol.u[end]
        du_ode = similar(u_ode)
        # Larger values for allowed allocations due to usage of custom
        # integrator which are not *recorded* for the methods from
        # OrdinaryDiffEq.jl
        # Corresponding issue: https://github.com/trixi-framework/Trixi.jl/issues/1877
        @test (@allocated Trixi.rhs!(du_ode, u_ode, semi, t)) < 15000
    end
end

@trixi_testset "elixir_euler_NACA6412airfoil_mach2.jl" begin
    @test_trixi_include(joinpath(EXAMPLES_DIR, "elixir_euler_NACA6412airfoil_mach2.jl"),
                        l2=[
                            0.19107654776276498, 0.3545913719444839,
                            0.18492730895077583, 0.817927213517244
                        ],
                        linf=[
                            2.5397624311491946, 2.7075156425517917, 2.200980534211764,
                            9.031153939238115
                        ],
                        tspan=(0.0, 0.1))
    # Ensure that we do not have excessive memory allocations
    # (e.g., from type instabilities)
    let
        t = sol.t[end]
        u_ode = sol.u[end]
        du_ode = similar(u_ode)
        @test (@allocated Trixi.rhs!(du_ode, u_ode, semi, t)) < 1000
    end
end

@trixi_testset "elixir_eulergravity_convergence.jl" begin
    @test_trixi_include(joinpath(EXAMPLES_DIR, "elixir_eulergravity_convergence.jl"),
                        l2=[
                            0.00024871265138964204,
                            0.0003370077102132591,
                            0.0003370077102131964,
                            0.0007231525513793697
                        ],
                        linf=[
                            0.0015813032944647087,
                            0.0020494288423820173,
                            0.0020494288423824614,
                            0.004793821195083758
                        ],
                        tspan=(0.0, 0.1))
    # Ensure that we do not have excessive memory allocations
    # (e.g., from type instabilities)
    let
        t = sol.t[end]
        u_ode = sol.u[end]
        du_ode = similar(u_ode)
        @test (@allocated Trixi.rhs!(du_ode, u_ode, semi, t)) < 1000
    end
end

@trixi_testset "elixir_mhd_alfven_wave.jl" begin
    @test_trixi_include(joinpath(EXAMPLES_DIR, "elixir_mhd_alfven_wave.jl"),
                        l2=[1.0513414461545583e-5, 1.0517900957166411e-6,
                            1.0517900957304043e-6, 1.511816606372376e-6,
                            1.0443997728645063e-6, 7.879639064990798e-7,
                            7.879639065049896e-7, 1.0628631669056271e-6,
                            4.3382328912336153e-7],
                        linf=[4.255466285174592e-5, 1.0029706745823264e-5,
                            1.0029706747467781e-5, 1.2122265939010224e-5,
                            5.4791097160444835e-6, 5.18922042269665e-6,
                            5.189220422141538e-6, 9.552667261422676e-6,
                            1.4237578427628152e-6])
    # Ensure that we do not have excessive memory allocations
    # (e.g., from type instabilities)
    let
        t = sol.t[end]
        u_ode = sol.u[end]
        du_ode = similar(u_ode)
        @test (@allocated Trixi.rhs!(du_ode, u_ode, semi, t)) < 1000
    end
end

@trixi_testset "elixir_mhd_alfven_wave_nonconforming.jl" begin
    @test_trixi_include(joinpath(EXAMPLES_DIR,
                                 "elixir_mhd_alfven_wave_nonconforming.jl"),
                        l2=[
                            0.0322570437144848,
                            0.03598284801272945,
                            0.03562228071357411,
                            0.05288641880143085,
                            0.040752873778199326,
                            0.04207276835260492,
                            0.04171391252403866,
                            0.05289242879893149,
                            0.0016038935411812223
                        ],
                        linf=[
                            0.175984910510666,
                            0.13999726708245439,
                            0.13336032728399658,
                            0.21248359539637798,
                            0.133294808938885,
                            0.17934684696413217,
                            0.1831567822932948,
                            0.21575881133569155,
                            0.01967917976620703
                        ],
                        tspan=(0.0, 0.25))
    # Ensure that we do not have excessive memory allocations
    # (e.g., from type instabilities)
    let
        t = sol.t[end]
        u_ode = sol.u[end]
        du_ode = similar(u_ode)
        @test (@allocated Trixi.rhs!(du_ode, u_ode, semi, t)) < 1000
    end
end

@trixi_testset "elixir_mhd_rotor.jl" begin
    @test_trixi_include(joinpath(EXAMPLES_DIR, "elixir_mhd_rotor.jl"),
                        l2=[0.4551839744017604, 0.8917986079085971, 0.832474072904728,
                            0.0,
                            0.98015167453983, 0.10475978783943254,
                            0.15551175906375883,
                            0.0,
                            2.026208477271868e-5],
                        linf=[10.19496728149964, 18.23726813972206,
                            10.04367783820621,
                            0.0,
                            19.63022306543678, 1.3952679820406384, 1.8716515525771589,
                            0.0,
                            0.0017266639582675424],
                        tspan=(0.0, 0.02))
    # Ensure that we do not have excessive memory allocations
    # (e.g., from type instabilities)
    let
        t = sol.t[end]
        u_ode = sol.u[end]
        du_ode = similar(u_ode)
        @test (@allocated Trixi.rhs!(du_ode, u_ode, semi, t)) < 1000
    end
end

@trixi_testset "elixir_mhd_rotor_cfl_ramp.jl" begin
    @test_trixi_include(joinpath(EXAMPLES_DIR, "elixir_mhd_rotor_cfl_ramp.jl"),
                        l2=[
                            0.45519051169507474,
                            0.8917985468745363,
                            0.8324681609772325,
                            0.0,
                            0.9801426190285389,
                            0.10476233464125001,
                            0.15551270692826116,
                            0.0,
                            2.0201603821472296e-5
                        ],
                        linf=[
                            10.196786739705292,
                            18.267539012179128,
                            10.046104290498878,
                            0.0,
                            19.668302849210974,
                            1.395022093528294,
                            1.8717844606331189,
                            0.0,
                            0.001651262488701531
                        ],
                        tspan=(0.0, 0.02))
    # Ensure that we do not have excessive memory allocations
    # (e.g., from type instabilities)
    let
        t = sol.t[end]
        u_ode = sol.u[end]
        du_ode = similar(u_ode)
        @test (@allocated Trixi.rhs!(du_ode, u_ode, semi, t)) < 1000
    end
end

@trixi_testset "elixir_linearizedeuler_gaussian_source.jl" begin
    @test_trixi_include(joinpath(EXAMPLES_DIR,
                                 "elixir_linearizedeuler_gaussian_source.jl"),
                        l2=[
                            0.006047938590548741,
                            0.0040953286019907035,
                            0.004222698522497298,
                            0.006269492499336128
                        ],
                        linf=[
                            0.06386175207349379,
                            0.0378926444850457,
                            0.041759728067967065,
                            0.06430136016259067
                        ])
    # Ensure that we do not have excessive memory allocations
    # (e.g., from type instabilities)
    let
        t = sol.t[end]
        u_ode = sol.u[end]
        du_ode = similar(u_ode)
        @test (@allocated Trixi.rhs!(du_ode, u_ode, semi, t)) < 1000
    end
end

@trixi_testset "elixir_euler_subsonic_cylinder.jl" begin
    @test_trixi_include(joinpath(EXAMPLES_DIR, "elixir_euler_subsonic_cylinder.jl"),
                        l2=[
                            0.00011914390523852561,
                            0.00010776028621724485,
                            6.139954358305467e-5,
                            0.0003067693731825959
                        ],
                        linf=[
                            0.1653075586200805,
                            0.1868437275544909,
                            0.09772818519679008,
                            0.4311796171737692
                        ], tspan=(0.0, 0.001))
    # Ensure that we do not have excessive memory allocations
    # (e.g., from type instabilities)
    let
        t = sol.t[end]
        u_ode = sol.u[end]
        du_ode = similar(u_ode)
        @test (@allocated Trixi.rhs!(du_ode, u_ode, semi, t)) < 1000
    end

    u_ode = copy(sol.u[end])
    du_ode = zero(u_ode) # Just a placeholder in this case

    u = Trixi.wrap_array(u_ode, semi)
    du = Trixi.wrap_array(du_ode, semi)
    drag = Trixi.analyze(drag_coefficient, du, u, tspan[2], mesh, equations, solver,
                         semi.cache, semi)
    lift = Trixi.analyze(lift_coefficient, du, u, tspan[2], mesh, equations, solver,
                         semi.cache, semi)

    @test isapprox(lift, -6.501138753497174e-15, atol = 1e-13)
    @test isapprox(drag, 2.588589856781827, atol = 1e-13)
end

# Forces computation test in an AMR code
@trixi_testset "elixir_euler_NACA0012airfoil_mach085.jl" begin
    @test_trixi_include(joinpath(EXAMPLES_DIR,
                                 "elixir_euler_NACA0012airfoil_mach085.jl"),
                        l2=[
                            5.56114097044427e-7, 6.62284247153255e-6,
                            1.0823259724601275e-5, 0.000659804574787503
                        ],
                        linf=[
                            0.002157589754528455, 0.039163189253511164,
                            0.038386804399707625, 2.6685831417913914
                        ],
                        amr_interval=1,
                        base_level=0, med_level=1, max_level=1,
                        tspan=(0.0, 0.0001),
                        adapt_initial_condition=false,
                        adapt_initial_condition_only_refine=false,)

    # Ensure that we do not have excessive memory allocations
    # (e.g., from type instabilities)
    let
        t = sol.t[end]
        u_ode = sol.u[end]
        du_ode = similar(u_ode)
        @test (@allocated Trixi.rhs!(du_ode, u_ode, semi, t)) < 1000
    end

    u_ode = copy(sol.u[end])
    du_ode = zero(u_ode) # Just a placeholder in this case

    u = Trixi.wrap_array(u_ode, semi)
    du = Trixi.wrap_array(du_ode, semi)
    drag = Trixi.analyze(drag_coefficient, du, u, tspan[2], mesh, equations, solver,
                         semi.cache, semi)
    lift = Trixi.analyze(lift_coefficient, du, u, tspan[2], mesh, equations, solver,
                         semi.cache, semi)

    @test isapprox(lift, 0.029094009322876882, atol = 1e-13)
    @test isapprox(drag, 0.13579200776643238, atol = 1e-13)
end

@trixi_testset "elixir_euler_blast_wave_pure_fv.jl" begin
    @test_trixi_include(joinpath(pkgdir(Trixi, "examples", "tree_2d_dgsem"),
                                 "elixir_euler_blast_wave_pure_fv.jl"),
                        l2=[
                            0.39957047631960346,
                            0.21006912294983154,
                            0.21006903549932,
                            0.6280328163981136
                        ],
                        linf=[
                            2.20417889887697,
                            1.5487238480003327,
                            1.5486788679247812,
                            2.4656795949035857
                        ],
                        tspan=(0.0, 0.5),
                        mesh=P4estMesh((64, 64), polydeg = 3,
                                       coordinates_min = (-2.0, -2.0),
                                       coordinates_max = (2.0, 2.0)))
    # Ensure that we do not have excessive memory allocations
    # (e.g., from type instabilities)
    let
        t = sol.t[end]
        u_ode = sol.u[end]
        du_ode = similar(u_ode)
        @test (@allocated Trixi.rhs!(du_ode, u_ode, semi, t)) < 1000
    end
end

@trixi_testset "elixir_euler_weak_blast_wave_amr.jl" begin
    @test_trixi_include(joinpath(EXAMPLES_DIR, "elixir_euler_weak_blast_wave_amr.jl"),
                        l2=[
                            0.11134260363848127,
                            0.11752357091804219,
                            0.11829112104640764,
                            0.7557891142955036
                        ],
                        linf=[
                            0.5728647031475109,
                            0.8353132977670252,
                            0.8266797080712205,
                            3.9792506230548317
                        ],
                        tspan=(0.0, 0.1),)
    # Ensure that we do not have excessive memory allocations
    # (e.g., from type instabilities)
    let
        t = sol.t[end]
        u_ode = sol.u[end]
        du_ode = similar(u_ode)
        @test (@allocated Trixi.rhs!(du_ode, u_ode, semi, t)) < 1000
    end
    # Check for conservation
    state_integrals = Trixi.integrate(sol.u[2], semi)
    initial_state_integrals = analysis_callback.affect!.initial_state_integrals

    @test isapprox(state_integrals[1], initial_state_integrals[1], atol = 1e-13)
    @test isapprox(state_integrals[2], initial_state_integrals[2], atol = 1e-13)
    @test isapprox(state_integrals[3], initial_state_integrals[3], atol = 1e-13)
    @test isapprox(state_integrals[4], initial_state_integrals[4], atol = 1e-13)
end

@trixi_testset "elixir_euler_SD7003airfoil.jl" begin
    @test_trixi_include(joinpath(examples_dir(), "p4est_2d_dgsem",
                                 "elixir_navierstokes_SD7003airfoil.jl"),
                        semi=SemidiscretizationHyperbolic(mesh, equations,
                                                          initial_condition, solver;
                                                          boundary_conditions = boundary_conditions_hyp),
                        analysis_callback=AnalysisCallback(semi,
                                                           interval = analysis_interval,
                                                           output_directory = "out",
                                                           save_analysis = true),
                        l2=[
                            9.316117984455285e-5,
                            4.539266936628966e-5,
                            8.381576796590632e-5,
                            0.00023437941500203496
                        ],
                        linf=[
                            0.31274105032407307,
                            0.2793016762668701,
                            0.22256470161743136,
                            0.7906704256076251
                        ],
                        tspan=(0.0, 5e-3))
    # Ensure that we do not have excessive memory allocations
    # (e.g., from type instabilities)
    let
        t = sol.t[end]
        u_ode = sol.u[end]
        du_ode = similar(u_ode)
        @test (@allocated Trixi.rhs!(du_ode, u_ode, semi, t)) < 1000
    end
end

@trixi_testset "elixir_euler_density_wave_tracers.jl" begin
    @test_trixi_include(joinpath(examples_dir(), "p4est_2d_dgsem",
                                 "elixir_euler_density_wave_tracers.jl"),
                        l2=[
                            0.0012704690524147188,
                            0.00012704690527390463,
                            0.00025409381047976197,
                            3.17617263147723e-5,
                            0.0527467468452892,
                            0.052788143280791185
                        ],
                        linf=[
                            0.0071511674295154926,
                            0.0007151167435655859,
                            0.0014302334865533006,
                            0.00017877918656949987,
                            0.2247919517756231,
                            0.2779841048041337
                        ])
    # Ensure that we do not have excessive memory allocations
    # (e.g., from type instabilities)
    let
        t = sol.t[end]
        u_ode = sol.u[end]
        du_ode = similar(u_ode)
        @test (@allocated Trixi.rhs!(du_ode, u_ode, semi, t)) < 1000
    end
end
end

# Clean up afterwards: delete Trixi.jl output directory
@test_nowarn rm(outdir, recursive = true)

end # module<|MERGE_RESOLUTION|>--- conflicted
+++ resolved
@@ -394,16 +394,10 @@
     # Test `resize!`
     ode_alg = Trixi.SimpleSSPRK33(stage_callbacks = stage_callbacks)
     integrator = Trixi.init(ode, ode_alg, dt = 42.0, callback = callbacks)
-<<<<<<< HEAD
-=======
-
->>>>>>> cba534bc
     resize!(integrator, 42)
     @test length(integrator.u) == 42
     @test length(integrator.du) == 42
     @test length(integrator.u_tmp) == 42
-<<<<<<< HEAD
-=======
 
     # Test `resize!` for non `VolumeIntegralSubcellLimiting`
     let
@@ -420,7 +414,6 @@
         @test length(integrator.du) == 4711
         @test length(integrator.u_tmp) == 4711
     end
->>>>>>> cba534bc
 end
 
 @trixi_testset "elixir_euler_sedov.jl with HLLC Flux" begin
