module TestExamplesP4estMesh2D

using Test
using Trixi

include("test_trixi.jl")

EXAMPLES_DIR = joinpath(examples_dir(), "p4est_2d_dgsem")

# Start with a clean environment: remove Trixi.jl output directory if it exists
outdir = "out"
isdir(outdir) && rm(outdir, recursive = true)

@testset "P4estMesh2D" begin
#! format: noindent

@trixi_testset "elixir_advection_basic.jl" begin
    @test_trixi_include(joinpath(EXAMPLES_DIR, "elixir_advection_basic.jl"),
                        # Expected errors are exactly the same as with TreeMesh!
                        l2=[8.311947673061856e-6],
                        linf=[6.627000273229378e-5])
    # Ensure that we do not have excessive memory allocations
    # (e.g., from type instabilities)
    let
        t = sol.t[end]
        u_ode = sol.u[end]
        du_ode = similar(u_ode)
        @test (@allocated Trixi.rhs!(du_ode, u_ode, semi, t)) < 1000
    end
    semi32 = Trixi.trixi_adapt(Array, Float32, semi)
    @test real(semi32.solver) == Float32
    @test real(semi32.solver.basis) == Float32
    @test real(semi32.solver.mortar) == Float32
    # TODO: remake ignores the mesh itself as well
    @test real(semi32.mesh) == Float64
end

@trixi_testset "elixir_advection_basic.jl (Float32)" begin
    @test_trixi_include(joinpath(EXAMPLES_DIR, "elixir_advection_basic_gpu.jl"),
                        # Expected errors are exactly the same as with TreeMesh!
                        l2=[Float32(8.311947673061856e-6)],
                        linf=[Float32(6.627000273229378e-5)],
                        RealT=Float32,
                        real_type=Float32)
    # Ensure that we do not have excessive memory allocations
    # (e.g., from type instabilities)
    let
        t = sol.t[end]
        u_ode = sol.u[end]
        du_ode = similar(u_ode)
        @test_broken (@allocated Trixi.rhs!(du_ode, u_ode, semi, t)) < 1000
    end
    @test real(ode.p.solver) == Float32
    @test real(ode.p.solver.basis) == Float32
    @test real(ode.p.solver.mortar) == Float32
    # TODO: remake ignores the mesh itself as well
    @test real(ode.p.mesh) == Float64
end

@trixi_testset "elixir_advection_nonconforming_flag.jl" begin
    @test_trixi_include(joinpath(EXAMPLES_DIR,
                                 "elixir_advection_nonconforming_flag.jl"),
                        l2=[3.198940059144588e-5],
                        linf=[0.00030636069494005547])
    # Ensure that we do not have excessive memory allocations
    # (e.g., from type instabilities)
    let
        t = sol.t[end]
        u_ode = sol.u[end]
        du_ode = similar(u_ode)
        @test (@allocated Trixi.rhs!(du_ode, u_ode, semi, t)) < 1000
    end
end

@trixi_testset "elixir_advection_unstructured_flag.jl" begin
    @test_trixi_include(joinpath(EXAMPLES_DIR, "elixir_advection_unstructured_flag.jl"),
                        l2=[0.0005379687442422346],
                        linf=[0.007438525029884735])
    # Ensure that we do not have excessive memory allocations
    # (e.g., from type instabilities)
    let
        t = sol.t[end]
        u_ode = sol.u[end]
        du_ode = similar(u_ode)
        @test (@allocated Trixi.rhs!(du_ode, u_ode, semi, t)) < 1000
    end
end

@trixi_testset "elixir_advection_amr_solution_independent.jl" begin
    @test_trixi_include(joinpath(EXAMPLES_DIR,
                                 "elixir_advection_amr_solution_independent.jl"),
                        # Expected errors are exactly the same as with StructuredMesh!
                        l2=[4.949660644033807e-5],
                        linf=[0.0004867846262313763])
    # Ensure that we do not have excessive memory allocations
    # (e.g., from type instabilities)
    let
        t = sol.t[end]
        u_ode = sol.u[end]
        du_ode = similar(u_ode)
        @test (@allocated Trixi.rhs!(du_ode, u_ode, semi, t)) < 1000
    end
end

@trixi_testset "elixir_advection_amr_unstructured_flag.jl" begin
    @test_trixi_include(joinpath(EXAMPLES_DIR,
                                 "elixir_advection_amr_unstructured_flag.jl"),
                        l2=[0.0012808538770535593],
                        linf=[0.01752690016659812])
    # Ensure that we do not have excessive memory allocations
    # (e.g., from type instabilities)
    let
        t = sol.t[end]
        u_ode = sol.u[end]
        du_ode = similar(u_ode)
        @test (@allocated Trixi.rhs!(du_ode, u_ode, semi, t)) < 1000
    end
end

@trixi_testset "elixir_advection_restart.jl" begin
    @test_trixi_include(joinpath(EXAMPLES_DIR, "elixir_advection_restart.jl"),
                        l2=[4.507575525876275e-6],
                        linf=[6.21489667023134e-5])
    # Ensure that we do not have excessive memory allocations
    # (e.g., from type instabilities)
    let
        t = sol.t[end]
        u_ode = sol.u[end]
        du_ode = similar(u_ode)
        @test (@allocated Trixi.rhs!(du_ode, u_ode, semi, t)) < 1000
    end
end

@trixi_testset "elixir_advection_restart_amr.jl" begin
    @test_trixi_include(joinpath(EXAMPLES_DIR, "elixir_advection_restart_amr.jl"),
                        l2=[2.869137983727866e-6],
                        linf=[3.8353423270964804e-5])
    # Ensure that we do not have excessive memory allocations
    # (e.g., from type instabilities)
    let
        t = sol.t[end]
        u_ode = sol.u[end]
        du_ode = similar(u_ode)
        @test (@allocated Trixi.rhs!(du_ode, u_ode, semi, t)) < 1000
    end
end

@trixi_testset "elixir_advection_meshview.jl" begin
    @test_trixi_include(joinpath(EXAMPLES_DIR, "elixir_advection_meshview.jl"),
                        l2=[0.00013773915040249946],
                        linf=[0.0010140184322192658])
    # Ensure that we do not have excessive memory allocations
    # (e.g., from type instabilities)
    let
        t = sol.t[end]
        u_ode = sol.u[end]
        du_ode = similar(u_ode)
        @test (@allocated Trixi.rhs!(du_ode, u_ode, semi, t)) < 1000
    end

    # Ensure we cover the calculation of the node coordinates
    node_coordinates = typeof(parent_mesh.tree_node_coordinates)(undef, 2,
                                                                 ntuple(_ -> length(parent_mesh.nodes),
                                                                        2)...,
                                                                 length(mesh.cell_ids))
    result = Trixi.calc_node_coordinates!(node_coordinates, mesh, parent_mesh.nodes)
    @test parent_mesh.tree_node_coordinates == result

    # Load the mesh file for code coverage.
    loaded_mesh = Trixi.load_mesh_serial(joinpath("out", "mesh.h5"); n_cells_max = 0,
                                         RealT = typeof(parent_mesh).parameters[3])
end

@trixi_testset "elixir_advection_basic.jl" begin
    @test_trixi_include(joinpath(EXAMPLES_DIR, "elixir_advection_basic.jl"),
                        # Expected errors are exactly the same as with P4estMeshView!
                        l2=[0.00013773915040249946],
                        linf=[0.0010140184322192658],
                        initial_refinement_level=0)
    # Ensure that we do not have excessive memory allocations
    # (e.g., from type instabilities)
    let
        t = sol.t[end]
        u_ode = sol.u[end]
        du_ode = similar(u_ode)
        @test (@allocated Trixi.rhs!(du_ode, u_ode, semi, t)) < 1000
    end
end

@trixi_testset "elixir_euler_subsonic_constant.jl" begin
    @test_trixi_include(joinpath(EXAMPLES_DIR,
                                 "elixir_euler_subsonic_constant.jl"),
                        l2=[
                            9.268884363640194e-14,
                            1.0689589615395477e-13,
                            1.0408994850535984e-13,
                            1.7032684855598177e-13
                        ],
                        linf=[
                            1.6986412276764895e-13,
                            2.2503592098759465e-12,
                            1.7696906239744284e-12,
                            3.623767952376511e-13
                        ],
                        initial_refinement_level=7,
                        tspan=(0.0, 0.1))
    # Ensure that we do not have excessive memory allocations
    # (e.g., from type instabilities)
    let
        t = sol.t[end]
        u_ode = sol.u[end]
        du_ode = similar(u_ode)
        @test (@allocated Trixi.rhs!(du_ode, u_ode, semi, t)) < 1000
    end
end

@trixi_testset "elixir_euler_source_terms_nonconforming_unstructured_flag.jl" begin
    @test_trixi_include(joinpath(EXAMPLES_DIR,
                                 "elixir_euler_source_terms_nonconforming_unstructured_flag.jl"),
                        l2=[
                            0.0034516244508588046,
                            0.0023420334036925493,
                            0.0024261923964557187,
                            0.004731710454271893
                        ],
                        linf=[
                            0.04155789011775046,
                            0.024772109862748914,
                            0.03759938693042297,
                            0.08039824959535657
                        ])
    # Ensure that we do not have excessive memory allocations
    # (e.g., from type instabilities)
    let
        t = sol.t[end]
        u_ode = sol.u[end]
        du_ode = similar(u_ode)
        @test (@allocated Trixi.rhs!(du_ode, u_ode, semi, t)) < 1000
    end
end

@trixi_testset "elixir_euler_free_stream.jl" begin
    @test_trixi_include(joinpath(EXAMPLES_DIR, "elixir_euler_free_stream.jl"),
                        l2=[
                            2.063350241405049e-15,
                            1.8571016296925367e-14,
                            3.1769447886391905e-14,
                            1.4104095258528071e-14
                        ],
                        linf=[1.9539925233402755e-14, 2e-12, 4.8e-12, 4e-12],
                        atol=2.0e-12,)
    # Ensure that we do not have excessive memory allocations
    # (e.g., from type instabilities)
    let
        t = sol.t[end]
        u_ode = sol.u[end]
        du_ode = similar(u_ode)
        @test (@allocated Trixi.rhs!(du_ode, u_ode, semi, t)) < 1000
    end
end

@trixi_testset "elixir_euler_free_stream_hybrid_mesh.jl" begin
    @test_trixi_include(joinpath(EXAMPLES_DIR,
                                 "elixir_euler_free_stream_hybrid_mesh.jl"),
                        l2=[
                            1.0174922714929637e-15,
                            5.053352600778435e-15,
                            7.358169131303026e-15,
                            5.999843977180112e-15
                        ],
                        linf=[
                            4.440892098500626e-15,
                            2.6117996654306808e-14,
                            4.246603069191224e-14,
                            5.861977570020827e-14
                        ],
                        atol=2.0e-12,)
    # Ensure that we do not have excessive memory allocations
    # (e.g., from type instabilities)
    let
        t = sol.t[end]
        u_ode = sol.u[end]
        du_ode = similar(u_ode)
        @test (@allocated Trixi.rhs!(du_ode, u_ode, semi, t)) < 1000
    end
end

@trixi_testset "elixir_euler_free_stream_sc_subcell.jl" begin
    @test_trixi_include(joinpath(EXAMPLES_DIR,
                                 "elixir_euler_free_stream_sc_subcell.jl"),
                        l2=[
                            1.4663777294625118e-15,
                            2.320054900530864e-14,
                            3.487555722563465e-14,
                            2.008802099296406e-14
                        ],
                        linf=[
                            2.3092638912203256e-14,
                            2.0623780461193064e-13,
                            2.6795232699328153e-13,
                            2.362554596402333e-13
                        ],
                        atol=2.0e-12,)
    # Ensure that we do not have excessive memory allocations
    # (e.g., from type instabilities)
    let
        t = sol.t[end]
        u_ode = sol.u[end]
        du_ode = similar(u_ode)
        # Larger values for allowed allocations due to usage of custom
        # integrator which are not *recorded* for the methods from
        # OrdinaryDiffEq.jl
        # Corresponding issue: https://github.com/trixi-framework/Trixi.jl/issues/1877
        @test (@allocated Trixi.rhs!(du_ode, u_ode, semi, t)) < 15000
    end
end

@trixi_testset "elixir_euler_free_stream_MCL.jl" begin
    @test_trixi_include(joinpath(EXAMPLES_DIR, "elixir_euler_free_stream_MCL.jl"),
                        l2=[
                            1.5395023651392628e-16,
                            5.707276922805213e-15,
                            6.656058585297407e-15,
                            5.171129126439075e-15
                        ],
                        linf=[
                            2.886579864025407e-15,
                            5.384581669432009e-14,
                            9.997558336749535e-14,
                            6.217248937900877e-14
                        ],
                        trees_per_dimension=(8, 8),
                        atol=2.0e-12,)
    # Ensure that we do not have excessive memory allocations
    # (e.g., from type instabilities)
    let
        t = sol.t[end]
        u_ode = sol.u[end]
        du_ode = similar(u_ode)
        # Larger values for allowed allocations due to usage of custom
        # integrator which are not *recorded* for the methods from
        # OrdinaryDiffEq.jl
        # Corresponding issue: https://github.com/trixi-framework/Trixi.jl/issues/1877
        @test (@allocated Trixi.rhs!(du_ode, u_ode, semi, t)) < 15000
    end
end

@trixi_testset "elixir_euler_shockcapturing_ec.jl" begin
    @test_trixi_include(joinpath(EXAMPLES_DIR, "elixir_euler_shockcapturing_ec.jl"),
                        l2=[
                            9.53984675e-02,
                            1.05633455e-01,
                            1.05636158e-01,
                            3.50747237e-01
                        ],
                        linf=[
                            2.94357464e-01,
                            4.07893014e-01,
                            3.97334516e-01,
                            1.08142520e+00
                        ],
                        tspan=(0.0, 1.0))
    # Ensure that we do not have excessive memory allocations
    # (e.g., from type instabilities)
    let
        t = sol.t[end]
        u_ode = sol.u[end]
        du_ode = similar(u_ode)
        @test (@allocated Trixi.rhs!(du_ode, u_ode, semi, t)) < 1000
    end
end

@trixi_testset "elixir_euler_shockcapturing_ec.jl (flux_chandrashekar)" begin
    @test_trixi_include(joinpath(EXAMPLES_DIR, "elixir_euler_shockcapturing_ec.jl"),
                        l2=[
                            0.09527896382082567,
                            0.10557894830184737,
                            0.10559379376154387,
                            0.3503791205165925
                        ],
                        linf=[
                            0.2733486454092644,
                            0.3877283966722886,
                            0.38650482703821426,
                            1.0053712251056308
                        ],
                        tspan=(0.0, 1.0),
                        volume_flux=flux_chandrashekar)
    # Ensure that we do not have excessive memory allocations
    # (e.g., from type instabilities)
    let
        t = sol.t[end]
        u_ode = sol.u[end]
        du_ode = similar(u_ode)
        @test (@allocated Trixi.rhs!(du_ode, u_ode, semi, t)) < 1000
    end
end

@trixi_testset "elixir_euler_shockcapturing_ec_float32.jl" begin
    @test_trixi_include(joinpath(EXAMPLES_DIR,
                                 "elixir_euler_shockcapturing_ec_float32.jl"),
                        l2=[
                            0.09539953f0,
                            0.10563527f0,
                            0.105637245f0,
                            0.3507514f0
                        ],
                        linf=[
                            0.2930063f0,
                            0.4079147f0,
                            0.3972956f0,
                            1.0764117f0
                        ],
                        tspan=(0.0f0, 1.0f0),
                        rtol=10 * sqrt(eps(Float32)), # to make CI pass
                        RealT=Float32)
    # Ensure that we do not have excessive memory allocations
    # (e.g., from type instabilities)
    let
        t = sol.t[end]
        u_ode = sol.u[end]
        du_ode = similar(u_ode)
        @test (@allocated Trixi.rhs!(du_ode, u_ode, semi, t)) < 1000
    end
end

@trixi_testset "elixir_euler_sedov.jl" begin
    @test_trixi_include(joinpath(EXAMPLES_DIR, "elixir_euler_sedov.jl"),
                        l2=[
                            3.76149952e-01,
                            2.46970327e-01,
                            2.46970327e-01,
                            1.28889042e+00
                        ],
                        linf=[
                            1.22139001e+00,
                            1.17742626e+00,
                            1.17742626e+00,
                            6.20638482e+00
                        ],
                        tspan=(0.0, 0.3))
    # Ensure that we do not have excessive memory allocations
    # (e.g., from type instabilities)
    let
        t = sol.t[end]
        u_ode = sol.u[end]
        du_ode = similar(u_ode)
        @test (@allocated Trixi.rhs!(du_ode, u_ode, semi, t)) < 1000
    end
end

@trixi_testset "elixir_euler_sedov_blast_wave_sc_subcell.jl" begin
<<<<<<< HEAD
    rm(joinpath("out", "alphas.txt"), force = true)
=======
    using Trixi: Trixi, DGSEM, SemidiscretizationHyperbolic, semidiscretize, CallbackSet
>>>>>>> 891c906d
    @test_trixi_include(joinpath(EXAMPLES_DIR,
                                 "elixir_euler_sedov_blast_wave_sc_subcell.jl"),
                        l2=[
                            0.4573787784168518,
                            0.28520972760728397,
                            0.28527281808006966,
                            1.2881460122982442
                        ],
                        linf=[
                            1.644411040701827,
                            1.6743368119653912,
                            1.6760847977977988,
                            6.268843623142863
                        ],
                        tspan=(0.0, 0.3))
    # Test alphas.txt
    lines = readlines(joinpath("out", "alphas.txt"))
    @test lines[1] ==
          "# iter, simu_time, alpha_max, alpha_avg"
    @test startswith(lines[end], "85, 0.3, 1.0, 0.57771")
    @test count(",", lines[end]) == 3
    @test !any(occursin.(r"NaN", lines)) && !any(occursin.(r"Inf", lines))
    # Ensure that we do not have excessive memory allocations
    # (e.g., from type instabilities)
    let
        t = sol.t[end]
        u_ode = sol.u[end]
        du_ode = similar(u_ode)
        # Larger values for allowed allocations due to usage of custom
        # integrator which are not *recorded* for the methods from
        # OrdinaryDiffEq.jl
        # Corresponding issue: https://github.com/trixi-framework/Trixi.jl/issues/1877
        @test (@allocated Trixi.rhs!(du_ode, u_ode, semi, t)) < 15000
    end

    # Test `resize!`
    ode_alg = Trixi.SimpleSSPRK33(stage_callbacks = stage_callbacks)
    integrator = Trixi.init(ode, ode_alg, dt = 42.0, callback = callbacks)

    resize!(integrator, 42)
    @test length(integrator.u) == 42
    @test length(integrator.du) == 42
    @test length(integrator.u_tmp) == 42

    # Test `resize!` for non `VolumeIntegralSubcellLimiting`
    let
        solver = DGSEM(basis, surface_flux)
        semi = SemidiscretizationHyperbolic(mesh, equations, initial_condition, solver)

        ode = semidiscretize(semi, tspan)
        ode_alg = Trixi.SimpleSSPRK33(stage_callbacks = (;))
        callbacks = CallbackSet(summary_callback)
        integrator = Trixi.init(ode, ode_alg, dt = 11.0, callback = callbacks)

        resize!(integrator, 4711)
        @test length(integrator.u) == 4711
        @test length(integrator.du) == 4711
        @test length(integrator.u_tmp) == 4711
    end
end

@trixi_testset "elixir_euler_sedov.jl with HLLC Flux" begin
    @test_trixi_include(joinpath(EXAMPLES_DIR, "elixir_euler_sedov.jl"),
                        l2=[
                            0.4229948321239887,
                            0.2559038337457483,
                            0.2559038337457484,
                            1.2990046683564136
                        ],
                        linf=[
                            1.4989357969730492,
                            1.325456585141623,
                            1.3254565851416251,
                            6.331283015053501
                        ],
                        surface_flux=flux_hllc,
                        tspan=(0.0, 0.3))
    # Ensure that we do not have excessive memory allocations
    # (e.g., from type instabilities)
    let
        t = sol.t[end]
        u_ode = sol.u[end]
        du_ode = similar(u_ode)
        @test (@allocated Trixi.rhs!(du_ode, u_ode, semi, t)) < 1000
    end
end

@trixi_testset "elixir_euler_sedov.jl (HLLE)" begin
    @test_trixi_include(joinpath(EXAMPLES_DIR, "elixir_euler_sedov.jl"),
                        l2=[
                            0.40853279043747015,
                            0.25356771650524296,
                            0.2535677165052422,
                            1.2984601729572691
                        ],
                        linf=[
                            1.3840909333784284,
                            1.3077772519086124,
                            1.3077772519086157,
                            6.298798630968632
                        ],
                        surface_flux=flux_hlle,
                        tspan=(0.0, 0.3))
    # Ensure that we do not have excessive memory allocations
    # (e.g., from type instabilities)
    let
        t = sol.t[end]
        u_ode = sol.u[end]
        du_ode = similar(u_ode)
        @test (@allocated Trixi.rhs!(du_ode, u_ode, semi, t)) < 1000
    end
end

@trixi_testset "elixir_euler_blast_wave_amr.jl" begin
    @test_trixi_include(joinpath(EXAMPLES_DIR, "elixir_euler_blast_wave_amr.jl"),
                        l2=[
                            0.6321850210104147,
                            0.38691446170269167,
                            0.3868695626809587,
                            1.0657553825683956
                        ],
                        linf=[
                            2.7602280007469666,
                            2.3265993814913672,
                            2.3258078438689673,
                            2.1577683028925416
                        ],
                        tspan=(0.0, 0.3),)
    # Ensure that we do not have excessive memory allocations
    # (e.g., from type instabilities)
    let
        t = sol.t[end]
        u_ode = sol.u[end]
        du_ode = similar(u_ode)
        @test (@allocated Trixi.rhs!(du_ode, u_ode, semi, t)) < 1000
    end
end

@trixi_testset "elixir_euler_wall_bc_amr.jl" begin
    @test_trixi_include(joinpath(EXAMPLES_DIR, "elixir_euler_wall_bc_amr.jl"),
                        l2=[
                            0.02026685991647352,
                            0.017467584076280237,
                            0.011378371604813321,
                            0.05138942558296091
                        ],
                        linf=[
                            0.35924402060711524,
                            0.32068389566068806,
                            0.2361141752119986,
                            0.9289840057748628
                        ],
                        tspan=(0.0, 0.15))
    # Ensure that we do not have excessive memory allocations
    # (e.g., from type instabilities)
    let
        t = sol.t[end]
        u_ode = sol.u[end]
        du_ode = similar(u_ode)
        @test (@allocated Trixi.rhs!(du_ode, u_ode, semi, t)) < 1000
    end
end

@trixi_testset "elixir_euler_forward_step_amr.jl" begin
    @test_trixi_include(joinpath(EXAMPLES_DIR, "elixir_euler_forward_step_amr.jl"),
                        l2=[
                            0.004191480950848891,
                            0.003781298410569231,
                            0.0013470418422981045,
                            0.03262817609394949
                        ],
                        linf=[
                            2.0581500751947113,
                            2.2051301367971288,
                            3.8502467979250254,
                            17.750333649853616
                        ],
                        tspan=(0.0, 0.0001),
                        rtol=1.0e-7,)
    # Ensure that we do not have excessive memory allocations
    # (e.g., from type instabilities)
    let
        t = sol.t[end]
        u_ode = sol.u[end]
        du_ode = similar(u_ode)
        @test (@allocated Trixi.rhs!(du_ode, u_ode, semi, t)) < 1000
    end
end

@trixi_testset "elixir_euler_double_mach_amr.jl" begin
    @test_trixi_include(joinpath(EXAMPLES_DIR, "elixir_euler_double_mach_amr.jl"),
                        l2=[
                            0.051359355290192046,
                            0.4266034859911273,
                            0.2438304855475594,
                            4.11487176105527
                        ],
                        linf=[
                            6.902000373057003,
                            53.95714139820832,
                            24.241610279839758,
                            561.0630401858057
                        ],
                        tspan=(0.0, 0.0001),)
    # Ensure that we do not have excessive memory allocations
    # (e.g., from type instabilities)
    let
        t = sol.t[end]
        u_ode = sol.u[end]
        du_ode = similar(u_ode)
        @test (@allocated Trixi.rhs!(du_ode, u_ode, semi, t)) < 1000
    end
end

@trixi_testset "elixir_euler_double_mach.jl" begin
    @test_trixi_include(joinpath(EXAMPLES_DIR, "elixir_euler_double_mach.jl"),
                        l2=[
                            0.8741784143331414,
                            6.669726935141086,
                            3.4980245896042237,
                            76.33557073504075
                        ],
                        linf=[
                            11.428353668952052,
                            142.73486850872337,
                            38.91639544604301,
                            1651.7541390872523
                        ],
                        initial_refinement_level=1,
                        tspan=(0.0, 0.05))
    # Ensure that we do not have excessive memory allocations
    # (e.g., from type instabilities)
    let
        t = sol.t[end]
        u_ode = sol.u[end]
        du_ode = similar(u_ode)
        # Larger values for allowed allocations due to usage of custom
        # integrator which are not *recorded* for the methods from
        # OrdinaryDiffEq.jl
        # Corresponding issue: https://github.com/trixi-framework/Trixi.jl/issues/1877
        @test (@allocated Trixi.rhs!(du_ode, u_ode, semi, t)) < 15000
    end
end

@trixi_testset "elixir_euler_double_mach_MCL.jl" begin
    @test_trixi_include(joinpath(EXAMPLES_DIR, "elixir_euler_double_mach_MCL.jl"),
                        l2=[
                            0.8887316275665462,
                            6.644244953884147,
                            3.449004719784639,
                            76.2706476520857
                        ],
                        linf=[
                            11.047531178706233,
                            121.96650277677288,
                            35.74266968217143,
                            1370.2362955295687
                        ],
                        initial_refinement_level=1,
                        tspan=(0.0, 0.05))
    # Ensure that we do not have excessive memory allocations
    # (e.g., from type instabilities)
    let
        t = sol.t[end]
        u_ode = sol.u[end]
        du_ode = similar(u_ode)
        # Larger values for allowed allocations due to usage of custom
        # integrator which are not *recorded* for the methods from
        # OrdinaryDiffEq.jl
        # Corresponding issue: https://github.com/trixi-framework/Trixi.jl/issues/1877
        @test (@allocated Trixi.rhs!(du_ode, u_ode, semi, t)) < 15000
    end
end

@trixi_testset "elixir_euler_supersonic_cylinder.jl" begin
    @test_trixi_include(joinpath(EXAMPLES_DIR, "elixir_euler_supersonic_cylinder.jl"),
                        l2=[
                            0.02676082999794676,
                            0.05110830068968181,
                            0.03205164257040607,
                            0.1965981012724311
                        ],
                        linf=[
                            3.6830683476364476,
                            4.284442685012427,
                            6.857777546171545,
                            31.749285097390576
                        ],
                        tspan=(0.0, 0.001),)
    # Ensure that we do not have excessive memory allocations
    # (e.g., from type instabilities)
    let
        t = sol.t[end]
        u_ode = sol.u[end]
        du_ode = similar(u_ode)
        @test (@allocated Trixi.rhs!(du_ode, u_ode, semi, t)) < 1000
    end
end

@trixi_testset "elixir_euler_supersonic_cylinder_sc_subcell.jl" begin
    @test_trixi_include(joinpath(EXAMPLES_DIR,
                                 "elixir_euler_supersonic_cylinder_sc_subcell.jl"),
                        l2=[
                            0.11085869686488965,
                            0.23309903629883755,
                            0.13505351590735631,
                            0.7932047196189057
                        ],
                        linf=[
                            2.9808773737943564,
                            4.209364526217892,
                            6.265341002817672,
                            24.077904874883338
                        ],
                        tspan=(0.0, 0.02),
                        atol=1e-7)
    # Ensure that we do not have excessive memory allocations
    # (e.g., from type instabilities)
    let
        t = sol.t[end]
        u_ode = sol.u[end]
        du_ode = similar(u_ode)
        # Larger values for allowed allocations due to usage of custom
        # integrator which are not *recorded* for the methods from
        # OrdinaryDiffEq.jl
        # Corresponding issue: https://github.com/trixi-framework/Trixi.jl/issues/1877
        @test (@allocated Trixi.rhs!(du_ode, u_ode, semi, t)) < 15000
    end
end

@trixi_testset "elixir_euler_supersonic_cylinder_MCL.jl" begin
    @test_trixi_include(joinpath(EXAMPLES_DIR,
                                 "elixir_euler_supersonic_cylinder_MCL.jl"),
                        l2=[
                            0.01719185099537115,
                            0.037755715231922615,
                            0.018219844214522288,
                            0.1211329583241979
                        ],
                        linf=[
                            1.36377851955985337,
                            2.886724226405783,
                            2.271954486109792,
                            9.900660307619413
                        ],
                        tspan=(0.0, 0.001))
    # Ensure that we do not have excessive memory allocations
    # (e.g., from type instabilities)
    let
        t = sol.t[end]
        u_ode = sol.u[end]
        du_ode = similar(u_ode)
        # Larger values for allowed allocations due to usage of custom
        # integrator which are not *recorded* for the methods from
        # OrdinaryDiffEq.jl
        # Corresponding issue: https://github.com/trixi-framework/Trixi.jl/issues/1877
        @test (@allocated Trixi.rhs!(du_ode, u_ode, semi, t)) < 15000
    end
end

@trixi_testset "elixir_euler_NACA6412airfoil_mach2.jl" begin
    @test_trixi_include(joinpath(EXAMPLES_DIR, "elixir_euler_NACA6412airfoil_mach2.jl"),
                        l2=[
                            0.19107654776276498, 0.3545913719444839,
                            0.18492730895077583, 0.817927213517244
                        ],
                        linf=[
                            2.5397624311491946, 2.7075156425517917, 2.200980534211764,
                            9.031153939238115
                        ],
                        tspan=(0.0, 0.1))
    # Ensure that we do not have excessive memory allocations
    # (e.g., from type instabilities)
    let
        t = sol.t[end]
        u_ode = sol.u[end]
        du_ode = similar(u_ode)
        @test (@allocated Trixi.rhs!(du_ode, u_ode, semi, t)) < 1000
    end
end

@trixi_testset "elixir_eulergravity_convergence.jl" begin
    @test_trixi_include(joinpath(EXAMPLES_DIR, "elixir_eulergravity_convergence.jl"),
                        l2=[
                            0.00024871265138964204,
                            0.0003370077102132591,
                            0.0003370077102131964,
                            0.0007231525513793697
                        ],
                        linf=[
                            0.0015813032944647087,
                            0.0020494288423820173,
                            0.0020494288423824614,
                            0.004793821195083758
                        ],
                        tspan=(0.0, 0.1))
    # Ensure that we do not have excessive memory allocations
    # (e.g., from type instabilities)
    let
        t = sol.t[end]
        u_ode = sol.u[end]
        du_ode = similar(u_ode)
        @test (@allocated Trixi.rhs!(du_ode, u_ode, semi, t)) < 1000
    end
end

@trixi_testset "elixir_mhd_alfven_wave.jl" begin
    @test_trixi_include(joinpath(EXAMPLES_DIR, "elixir_mhd_alfven_wave.jl"),
                        l2=[1.0513414461545583e-5, 1.0517900957166411e-6,
                            1.0517900957304043e-6, 1.511816606372376e-6,
                            1.0443997728645063e-6, 7.879639064990798e-7,
                            7.879639065049896e-7, 1.0628631669056271e-6,
                            4.3382328912336153e-7],
                        linf=[4.255466285174592e-5, 1.0029706745823264e-5,
                            1.0029706747467781e-5, 1.2122265939010224e-5,
                            5.4791097160444835e-6, 5.18922042269665e-6,
                            5.189220422141538e-6, 9.552667261422676e-6,
                            1.4237578427628152e-6])
    # Ensure that we do not have excessive memory allocations
    # (e.g., from type instabilities)
    let
        t = sol.t[end]
        u_ode = sol.u[end]
        du_ode = similar(u_ode)
        @test (@allocated Trixi.rhs!(du_ode, u_ode, semi, t)) < 1000
    end
end

@trixi_testset "elixir_mhd_alfven_wave_nonconforming.jl" begin
    @test_trixi_include(joinpath(EXAMPLES_DIR,
                                 "elixir_mhd_alfven_wave_nonconforming.jl"),
                        l2=[
                            0.0322570437144848,
                            0.03598284801272945,
                            0.03562228071357411,
                            0.05288641880143085,
                            0.040752873778199326,
                            0.04207276835260492,
                            0.04171391252403866,
                            0.05289242879893149,
                            0.0016038935411812223
                        ],
                        linf=[
                            0.175984910510666,
                            0.13999726708245439,
                            0.13336032728399658,
                            0.21248359539637798,
                            0.133294808938885,
                            0.17934684696413217,
                            0.1831567822932948,
                            0.21575881133569155,
                            0.01967917976620703
                        ],
                        tspan=(0.0, 0.25))
    # Ensure that we do not have excessive memory allocations
    # (e.g., from type instabilities)
    let
        t = sol.t[end]
        u_ode = sol.u[end]
        du_ode = similar(u_ode)
        @test (@allocated Trixi.rhs!(du_ode, u_ode, semi, t)) < 1000
    end
end

@trixi_testset "elixir_mhd_rotor.jl" begin
    @test_trixi_include(joinpath(EXAMPLES_DIR, "elixir_mhd_rotor.jl"),
                        l2=[0.4551839744017604, 0.8917986079085971, 0.832474072904728,
                            0.0,
                            0.98015167453983, 0.10475978783943254,
                            0.15551175906375883,
                            0.0,
                            2.026208477271868e-5],
                        linf=[10.19496728149964, 18.23726813972206,
                            10.04367783820621,
                            0.0,
                            19.63022306543678, 1.3952679820406384, 1.8716515525771589,
                            0.0,
                            0.0017266639582675424],
                        tspan=(0.0, 0.02))
    # Ensure that we do not have excessive memory allocations
    # (e.g., from type instabilities)
    let
        t = sol.t[end]
        u_ode = sol.u[end]
        du_ode = similar(u_ode)
        @test (@allocated Trixi.rhs!(du_ode, u_ode, semi, t)) < 1000
    end
end

@trixi_testset "elixir_mhd_rotor_cfl_ramp.jl" begin
    @test_trixi_include(joinpath(EXAMPLES_DIR, "elixir_mhd_rotor_cfl_ramp.jl"),
                        l2=[
                            0.45519051169507474,
                            0.8917985468745363,
                            0.8324681609772325,
                            0.0,
                            0.9801426190285389,
                            0.10476233464125001,
                            0.15551270692826116,
                            0.0,
                            2.0201603821472296e-5
                        ],
                        linf=[
                            10.196786739705292,
                            18.267539012179128,
                            10.046104290498878,
                            0.0,
                            19.668302849210974,
                            1.395022093528294,
                            1.8717844606331189,
                            0.0,
                            0.001651262488701531
                        ],
                        tspan=(0.0, 0.02))
    # Ensure that we do not have excessive memory allocations
    # (e.g., from type instabilities)
    let
        t = sol.t[end]
        u_ode = sol.u[end]
        du_ode = similar(u_ode)
        @test (@allocated Trixi.rhs!(du_ode, u_ode, semi, t)) < 1000
    end
end

@trixi_testset "elixir_linearizedeuler_gaussian_source.jl" begin
    @test_trixi_include(joinpath(EXAMPLES_DIR,
                                 "elixir_linearizedeuler_gaussian_source.jl"),
                        l2=[
                            0.006047938590548741,
                            0.0040953286019907035,
                            0.004222698522497298,
                            0.006269492499336128
                        ],
                        linf=[
                            0.06386175207349379,
                            0.0378926444850457,
                            0.041759728067967065,
                            0.06430136016259067
                        ])
    # Ensure that we do not have excessive memory allocations
    # (e.g., from type instabilities)
    let
        t = sol.t[end]
        u_ode = sol.u[end]
        du_ode = similar(u_ode)
        @test (@allocated Trixi.rhs!(du_ode, u_ode, semi, t)) < 1000
    end
end

@trixi_testset "elixir_euler_subsonic_cylinder.jl" begin
    @test_trixi_include(joinpath(EXAMPLES_DIR, "elixir_euler_subsonic_cylinder.jl"),
                        l2=[
                            0.00011914390523852561,
                            0.00010776028621724485,
                            6.139954358305467e-5,
                            0.0003067693731825959
                        ],
                        linf=[
                            0.1653075586200805,
                            0.1868437275544909,
                            0.09772818519679008,
                            0.4311796171737692
                        ], tspan=(0.0, 0.001))
    # Ensure that we do not have excessive memory allocations
    # (e.g., from type instabilities)
    let
        t = sol.t[end]
        u_ode = sol.u[end]
        du_ode = similar(u_ode)
        @test (@allocated Trixi.rhs!(du_ode, u_ode, semi, t)) < 1000
    end

    u_ode = copy(sol.u[end])
    du_ode = zero(u_ode) # Just a placeholder in this case

    u = Trixi.wrap_array(u_ode, semi)
    du = Trixi.wrap_array(du_ode, semi)
    drag = Trixi.analyze(drag_coefficient, du, u, tspan[2], mesh, equations, solver,
                         semi.cache, semi)
    lift = Trixi.analyze(lift_coefficient, du, u, tspan[2], mesh, equations, solver,
                         semi.cache, semi)

    @test isapprox(lift, -6.501138753497174e-15, atol = 1e-13)
    @test isapprox(drag, 2.588589856781827, atol = 1e-13)
end

# Forces computation test in an AMR code
@trixi_testset "elixir_euler_NACA0012airfoil_mach085.jl" begin
    @test_trixi_include(joinpath(EXAMPLES_DIR,
                                 "elixir_euler_NACA0012airfoil_mach085.jl"),
                        l2=[
                            5.56114097044427e-7, 6.62284247153255e-6,
                            1.0823259724601275e-5, 0.000659804574787503
                        ],
                        linf=[
                            0.002157589754528455, 0.039163189253511164,
                            0.038386804399707625, 2.6685831417913914
                        ],
                        amr_interval=1,
                        base_level=0, med_level=1, max_level=1,
                        tspan=(0.0, 0.0001),
                        adapt_initial_condition=false,
                        adapt_initial_condition_only_refine=false,)

    # Ensure that we do not have excessive memory allocations
    # (e.g., from type instabilities)
    let
        t = sol.t[end]
        u_ode = sol.u[end]
        du_ode = similar(u_ode)
        @test (@allocated Trixi.rhs!(du_ode, u_ode, semi, t)) < 1000
    end

    u_ode = copy(sol.u[end])
    du_ode = zero(u_ode) # Just a placeholder in this case

    u = Trixi.wrap_array(u_ode, semi)
    du = Trixi.wrap_array(du_ode, semi)
    drag = Trixi.analyze(drag_coefficient, du, u, tspan[2], mesh, equations, solver,
                         semi.cache, semi)
    lift = Trixi.analyze(lift_coefficient, du, u, tspan[2], mesh, equations, solver,
                         semi.cache, semi)

    @test isapprox(lift, 0.029094009322876882, atol = 1e-13)
    @test isapprox(drag, 0.13579200776643238, atol = 1e-13)
end

@trixi_testset "elixir_euler_blast_wave_pure_fv.jl" begin
    using Trixi: Trixi
    @test_trixi_include(joinpath(pkgdir(Trixi, "examples", "tree_2d_dgsem"),
                                 "elixir_euler_blast_wave_pure_fv.jl"),
                        l2=[
                            0.39957047631960346,
                            0.21006912294983154,
                            0.21006903549932,
                            0.6280328163981136
                        ],
                        linf=[
                            2.20417889887697,
                            1.5487238480003327,
                            1.5486788679247812,
                            2.4656795949035857
                        ],
                        tspan=(0.0, 0.5),
                        mesh=P4estMesh((64, 64), polydeg = 3,
                                       coordinates_min = (-2.0, -2.0),
                                       coordinates_max = (2.0, 2.0)))
    # Ensure that we do not have excessive memory allocations
    # (e.g., from type instabilities)
    let
        t = sol.t[end]
        u_ode = sol.u[end]
        du_ode = similar(u_ode)
        @test (@allocated Trixi.rhs!(du_ode, u_ode, semi, t)) < 1000
    end
end

@trixi_testset "elixir_euler_weak_blast_wave_amr.jl" begin
    @test_trixi_include(joinpath(EXAMPLES_DIR, "elixir_euler_weak_blast_wave_amr.jl"),
                        l2=[
                            0.11134260363848127,
                            0.11752357091804219,
                            0.11829112104640764,
                            0.7557891142955036
                        ],
                        linf=[
                            0.5728647031475109,
                            0.8353132977670252,
                            0.8266797080712205,
                            3.9792506230548317
                        ],
                        tspan=(0.0, 0.1),)
    # Ensure that we do not have excessive memory allocations
    # (e.g., from type instabilities)
    let
        t = sol.t[end]
        u_ode = sol.u[end]
        du_ode = similar(u_ode)
        @test (@allocated Trixi.rhs!(du_ode, u_ode, semi, t)) < 1000
    end
    # Check for conservation
    state_integrals = Trixi.integrate(sol.u[2], semi)
    initial_state_integrals = analysis_callback.affect!.initial_state_integrals

    @test isapprox(state_integrals[1], initial_state_integrals[1], atol = 1e-13)
    @test isapprox(state_integrals[2], initial_state_integrals[2], atol = 1e-13)
    @test isapprox(state_integrals[3], initial_state_integrals[3], atol = 1e-13)
    @test isapprox(state_integrals[4], initial_state_integrals[4], atol = 1e-13)
end

@trixi_testset "elixir_euler_SD7003airfoil.jl" begin
    using Trixi: SemidiscretizationHyperbolic, AnalysisCallback
    @test_trixi_include(joinpath(EXAMPLES_DIR, "elixir_navierstokes_SD7003airfoil.jl"),
                        semi=SemidiscretizationHyperbolic(mesh, equations,
                                                          initial_condition, solver;
                                                          boundary_conditions = boundary_conditions_hyp),
                        analysis_callback=AnalysisCallback(semi,
                                                           interval = analysis_interval,
                                                           output_directory = "out",
                                                           save_analysis = true),
                        l2=[
                            9.316117984455285e-5,
                            4.539266936628966e-5,
                            8.381576796590632e-5,
                            0.00023437941500203496
                        ],
                        linf=[
                            0.31274105032407307,
                            0.2793016762668701,
                            0.22256470161743136,
                            0.7906704256076251
                        ],
                        tspan=(0.0, 5e-3))
    # Ensure that we do not have excessive memory allocations
    # (e.g., from type instabilities)
    let
        t = sol.t[end]
        u_ode = sol.u[end]
        du_ode = similar(u_ode)
        @test (@allocated Trixi.rhs!(du_ode, u_ode, semi, t)) < 1000
    end
end

@trixi_testset "elixir_euler_density_wave_tracers.jl" begin
    @test_trixi_include(joinpath(EXAMPLES_DIR, "elixir_euler_density_wave_tracers.jl"),
                        l2=[
                            0.0012704690524147188,
                            0.00012704690527390463,
                            0.00025409381047976197,
                            3.17617263147723e-5,
                            0.0527467468452892,
                            0.052788143280791185
                        ],
                        linf=[
                            0.0071511674295154926,
                            0.0007151167435655859,
                            0.0014302334865533006,
                            0.00017877918656949987,
                            0.2247919517756231,
                            0.2779841048041337
                        ])
    # Ensure that we do not have excessive memory allocations
    # (e.g., from type instabilities)
    let
        t = sol.t[end]
        u_ode = sol.u[end]
        du_ode = similar(u_ode)
        @test (@allocated Trixi.rhs!(du_ode, u_ode, semi, t)) < 1000
    end
end

@trixi_testset "elixir_euler_cylinder_bowshock_mach3.jl" begin
    @test_trixi_include(joinpath(EXAMPLES_DIR,
                                 "elixir_euler_cylinder_bowshock_mach3.jl"),
                        tspan=(0.0, 1e-3),
                        l2=[
                            0.03787745781612722,
                            0.03339276348608649,
                            0.05301001151898993,
                            0.2868802674001281
                        ],
                        linf=[
                            2.5347156069842978,
                            2.6657123832452414,
                            3.786891603220761,
                            21.305497055838977
                        ])
    # Ensure that we do not have excessive memory allocations
    # (e.g., from type instabilities)
    let
        t = sol.t[end]
        u_ode = sol.u[end]
        du_ode = similar(u_ode)
        @test (@allocated Trixi.rhs!(du_ode, u_ode, semi, t)) < 1000
    end
end
end

# Clean up afterwards: delete Trixi.jl output directory
@test_nowarn rm(outdir, recursive = true)

end # module<|MERGE_RESOLUTION|>--- conflicted
+++ resolved
@@ -450,11 +450,8 @@
 end
 
 @trixi_testset "elixir_euler_sedov_blast_wave_sc_subcell.jl" begin
-<<<<<<< HEAD
+    using Trixi: Trixi, DGSEM, SemidiscretizationHyperbolic, semidiscretize, CallbackSet
     rm(joinpath("out", "alphas.txt"), force = true)
-=======
-    using Trixi: Trixi, DGSEM, SemidiscretizationHyperbolic, semidiscretize, CallbackSet
->>>>>>> 891c906d
     @test_trixi_include(joinpath(EXAMPLES_DIR,
                                  "elixir_euler_sedov_blast_wave_sc_subcell.jl"),
                         l2=[
