module TestExamplesP4estMesh2D

using Test
using Trixi

include("test_trixi.jl")

EXAMPLES_DIR = joinpath(examples_dir(), "p4est_2d_dgsem")

# Start with a clean environment: remove Trixi.jl output directory if it exists
outdir = "out"
isdir(outdir) && rm(outdir, recursive = true)

@testset "P4estMesh2D" begin
#! format: noindent

@trixi_testset "elixir_advection_basic.jl" begin
    @test_trixi_include(joinpath(EXAMPLES_DIR, "elixir_advection_basic.jl"),
                        # Expected errors are exactly the same as with TreeMesh!
                        l2=[8.311947673061856e-6],
                        linf=[6.627000273229378e-5])
    # Ensure that we do not have excessive memory allocations
    # (e.g., from type instabilities)
    let
        t = sol.t[end]
        u_ode = sol.u[end]
        du_ode = similar(u_ode)
        @test (@allocated Trixi.rhs!(du_ode, u_ode, semi, t)) < 1000
    end
    semi32 = Trixi.trixi_adapt(Array, Float32, semi)
    @test real(semi32.solver) == Float32
    @test real(semi32.solver.basis) == Float32
    @test real(semi32.solver.mortar) == Float32
    # TODO: remake ignores the mesh itself as well
    @test real(semi32.mesh) == Float64
end

@trixi_testset "elixir_advection_basic.jl (Float32)" begin
<<<<<<< HEAD
    @test_trixi_include(joinpath(EXAMPLES_DIR, "elixir_advection_basic.jl"),
=======
    @test_trixi_include(joinpath(EXAMPLES_DIR, "elixir_advection_basic_gpu.jl"),
>>>>>>> 80f711dd
                        # Expected errors are exactly the same as with TreeMesh!
                        l2=[Float32(8.311947673061856e-6)],
                        linf=[Float32(6.627000273229378e-5)],
                        RealT=Float32,
                        real_type=Float32)
    # Ensure that we do not have excessive memory allocations
    # (e.g., from type instabilities)
    let
        t = sol.t[end]
        u_ode = sol.u[end]
        du_ode = similar(u_ode)
        @test_broken (@allocated Trixi.rhs!(du_ode, u_ode, semi, t)) < 1000
    end
    @test real(ode.p.solver) == Float32
    @test real(ode.p.solver.basis) == Float32
    @test real(ode.p.solver.mortar) == Float32
    # TODO: remake ignores the mesh itself as well
    @test real(ode.p.mesh) == Float64
end

@trixi_testset "elixir_advection_nonconforming_flag.jl" begin
    @test_trixi_include(joinpath(EXAMPLES_DIR,
                                 "elixir_advection_nonconforming_flag.jl"),
                        l2=[3.198940059144588e-5],
                        linf=[0.00030636069494005547])
    # Ensure that we do not have excessive memory allocations
    # (e.g., from type instabilities)
    let
        t = sol.t[end]
        u_ode = sol.u[end]
        du_ode = similar(u_ode)
        @test (@allocated Trixi.rhs!(du_ode, u_ode, semi, t)) < 1000
    end
end

@trixi_testset "elixir_advection_unstructured_flag.jl" begin
    @test_trixi_include(joinpath(EXAMPLES_DIR, "elixir_advection_unstructured_flag.jl"),
                        l2=[0.0005379687442422346],
                        linf=[0.007438525029884735])
    # Ensure that we do not have excessive memory allocations
    # (e.g., from type instabilities)
    let
        t = sol.t[end]
        u_ode = sol.u[end]
        du_ode = similar(u_ode)
        @test (@allocated Trixi.rhs!(du_ode, u_ode, semi, t)) < 1000
    end
end

@trixi_testset "elixir_advection_amr_solution_independent.jl" begin
    @test_trixi_include(joinpath(EXAMPLES_DIR,
                                 "elixir_advection_amr_solution_independent.jl"),
                        # Expected errors are exactly the same as with StructuredMesh!
                        l2=[4.949660644033807e-5],
                        linf=[0.0004867846262313763])
    # Ensure that we do not have excessive memory allocations
    # (e.g., from type instabilities)
    let
        t = sol.t[end]
        u_ode = sol.u[end]
        du_ode = similar(u_ode)
        @test (@allocated Trixi.rhs!(du_ode, u_ode, semi, t)) < 1000
    end
end

@trixi_testset "elixir_advection_amr_unstructured_flag.jl" begin
    @test_trixi_include(joinpath(EXAMPLES_DIR,
                                 "elixir_advection_amr_unstructured_flag.jl"),
                        l2=[0.0012808538770535593],
                        linf=[0.01752690016659812])
    # Ensure that we do not have excessive memory allocations
    # (e.g., from type instabilities)
    let
        t = sol.t[end]
        u_ode = sol.u[end]
        du_ode = similar(u_ode)
        @test (@allocated Trixi.rhs!(du_ode, u_ode, semi, t)) < 1000
    end
end

@trixi_testset "elixir_advection_restart.jl" begin
    @test_trixi_include(joinpath(EXAMPLES_DIR, "elixir_advection_restart.jl"),
                        l2=[4.507575525876275e-6],
                        linf=[6.21489667023134e-5])
    # Ensure that we do not have excessive memory allocations
    # (e.g., from type instabilities)
    let
        t = sol.t[end]
        u_ode = sol.u[end]
        du_ode = similar(u_ode)
        @test (@allocated Trixi.rhs!(du_ode, u_ode, semi, t)) < 1000
    end
end

@trixi_testset "elixir_advection_restart_amr.jl" begin
    @test_trixi_include(joinpath(EXAMPLES_DIR, "elixir_advection_restart_amr.jl"),
                        l2=[2.869137983727866e-6],
                        linf=[3.8353423270964804e-5])
    # Ensure that we do not have excessive memory allocations
    # (e.g., from type instabilities)
    let
        t = sol.t[end]
        u_ode = sol.u[end]
        du_ode = similar(u_ode)
        @test (@allocated Trixi.rhs!(du_ode, u_ode, semi, t)) < 1000
    end
end

@trixi_testset "elixir_advection_meshview.jl" begin
    @test_trixi_include(joinpath(EXAMPLES_DIR, "elixir_advection_meshview.jl"),
                        l2=[0.00013773915040249946],
                        linf=[0.0010140184322192658])
    # Ensure that we do not have excessive memory allocations
    # (e.g., from type instabilities)
    let
        t = sol.t[end]
        u_ode = sol.u[end]
        du_ode = similar(u_ode)
        @test (@allocated Trixi.rhs!(du_ode, u_ode, semi, t)) < 1000
    end

    # Ensure we cover the calculation of the node coordinates
    node_coordinates = typeof(parent_mesh.tree_node_coordinates)(undef, 2,
                                                                 ntuple(_ -> length(parent_mesh.nodes),
                                                                        2)...,
                                                                 length(mesh.cell_ids))
    result = Trixi.calc_node_coordinates!(node_coordinates, mesh, parent_mesh.nodes)
    @test parent_mesh.tree_node_coordinates == result

    # Load the mesh file for code coverage.
    loaded_mesh = Trixi.load_mesh_serial(joinpath("out", "mesh.h5"); n_cells_max = 0,
                                         RealT = typeof(parent_mesh).parameters[3])
end

@trixi_testset "elixir_advection_basic.jl" begin
    @test_trixi_include(joinpath(EXAMPLES_DIR, "elixir_advection_basic.jl"),
                        # Expected errors are exactly the same as with P4estMeshView!
                        l2=[0.00013773915040249946],
                        linf=[0.0010140184322192658],
                        initial_refinement_level=0)
    # Ensure that we do not have excessive memory allocations
    # (e.g., from type instabilities)
    let
        t = sol.t[end]
        u_ode = sol.u[end]
        du_ode = similar(u_ode)
        @test (@allocated Trixi.rhs!(du_ode, u_ode, semi, t)) < 1000
    end
end

@trixi_testset "elixir_euler_source_terms_nonconforming_unstructured_flag.jl" begin
    @test_trixi_include(joinpath(EXAMPLES_DIR,
                                 "elixir_euler_source_terms_nonconforming_unstructured_flag.jl"),
                        l2=[
                            0.0034516244508588046,
                            0.0023420334036925493,
                            0.0024261923964557187,
                            0.004731710454271893
                        ],
                        linf=[
                            0.04155789011775046,
                            0.024772109862748914,
                            0.03759938693042297,
                            0.08039824959535657
                        ])
    # Ensure that we do not have excessive memory allocations
    # (e.g., from type instabilities)
    let
        t = sol.t[end]
        u_ode = sol.u[end]
        du_ode = similar(u_ode)
        @test (@allocated Trixi.rhs!(du_ode, u_ode, semi, t)) < 1000
    end
end

@trixi_testset "elixir_euler_free_stream.jl" begin
    @test_trixi_include(joinpath(EXAMPLES_DIR, "elixir_euler_free_stream.jl"),
                        l2=[
                            2.063350241405049e-15,
                            1.8571016296925367e-14,
                            3.1769447886391905e-14,
                            1.4104095258528071e-14
                        ],
                        linf=[1.9539925233402755e-14, 2e-12, 4.8e-12, 4e-12],
                        atol=2.0e-12,)
    # Ensure that we do not have excessive memory allocations
    # (e.g., from type instabilities)
    let
        t = sol.t[end]
        u_ode = sol.u[end]
        du_ode = similar(u_ode)
        @test (@allocated Trixi.rhs!(du_ode, u_ode, semi, t)) < 1000
    end
end

@trixi_testset "elixir_euler_free_stream_hybrid_mesh.jl" begin
    @test_trixi_include(joinpath(EXAMPLES_DIR,
                                 "elixir_euler_free_stream_hybrid_mesh.jl"),
                        l2=[
                            1.0174922714929637e-15,
                            5.053352600778435e-15,
                            7.358169131303026e-15,
                            5.999843977180112e-15
                        ],
                        linf=[
                            4.440892098500626e-15,
                            2.6117996654306808e-14,
                            4.246603069191224e-14,
                            5.861977570020827e-14
                        ],
                        atol=2.0e-12,)
    # Ensure that we do not have excessive memory allocations
    # (e.g., from type instabilities)
    let
        t = sol.t[end]
        u_ode = sol.u[end]
        du_ode = similar(u_ode)
        @test (@allocated Trixi.rhs!(du_ode, u_ode, semi, t)) < 1000
    end
end

@trixi_testset "elixir_euler_shockcapturing_ec.jl" begin
    @test_trixi_include(joinpath(EXAMPLES_DIR, "elixir_euler_shockcapturing_ec.jl"),
                        l2=[
                            9.53984675e-02,
                            1.05633455e-01,
                            1.05636158e-01,
                            3.50747237e-01
                        ],
                        linf=[
                            2.94357464e-01,
                            4.07893014e-01,
                            3.97334516e-01,
                            1.08142520e+00
                        ],
                        tspan=(0.0, 1.0))
    # Ensure that we do not have excessive memory allocations
    # (e.g., from type instabilities)
    let
        t = sol.t[end]
        u_ode = sol.u[end]
        du_ode = similar(u_ode)
        @test (@allocated Trixi.rhs!(du_ode, u_ode, semi, t)) < 1000
    end
end

@trixi_testset "elixir_euler_shockcapturing_ec.jl (flux_chandrashekar)" begin
    @test_trixi_include(joinpath(EXAMPLES_DIR, "elixir_euler_shockcapturing_ec.jl"),
                        l2=[
                            0.09527896382082567,
                            0.10557894830184737,
                            0.10559379376154387,
                            0.3503791205165925
                        ],
                        linf=[
                            0.2733486454092644,
                            0.3877283966722886,
                            0.38650482703821426,
                            1.0053712251056308
                        ],
                        tspan=(0.0, 1.0),
                        volume_flux=flux_chandrashekar)
    # Ensure that we do not have excessive memory allocations
    # (e.g., from type instabilities)
    let
        t = sol.t[end]
        u_ode = sol.u[end]
        du_ode = similar(u_ode)
        @test (@allocated Trixi.rhs!(du_ode, u_ode, semi, t)) < 1000
    end
end

@trixi_testset "elixir_euler_shockcapturing_ec_float32.jl" begin
    @test_trixi_include(joinpath(EXAMPLES_DIR,
                                 "elixir_euler_shockcapturing_ec_float32.jl"),
                        l2=[
                            0.09539953f0,
                            0.10563527f0,
                            0.105637245f0,
                            0.3507514f0
                        ],
                        linf=[
                            0.2930063f0,
                            0.4079147f0,
                            0.3972956f0,
                            1.0764117f0
                        ],
                        tspan=(0.0f0, 1.0f0),
                        rtol=10 * sqrt(eps(Float32)), # to make CI pass
                        RealT=Float32)
    # Ensure that we do not have excessive memory allocations
    # (e.g., from type instabilities)
    let
        t = sol.t[end]
        u_ode = sol.u[end]
        du_ode = similar(u_ode)
        @test (@allocated Trixi.rhs!(du_ode, u_ode, semi, t)) < 1000
    end
end

@trixi_testset "elixir_euler_sedov.jl" begin
    @test_trixi_include(joinpath(EXAMPLES_DIR, "elixir_euler_sedov.jl"),
                        l2=[
                            3.76149952e-01,
                            2.46970327e-01,
                            2.46970327e-01,
                            1.28889042e+00
                        ],
                        linf=[
                            1.22139001e+00,
                            1.17742626e+00,
                            1.17742626e+00,
                            6.20638482e+00
                        ],
                        tspan=(0.0, 0.3))
    # Ensure that we do not have excessive memory allocations
    # (e.g., from type instabilities)
    let
        t = sol.t[end]
        u_ode = sol.u[end]
        du_ode = similar(u_ode)
        @test (@allocated Trixi.rhs!(du_ode, u_ode, semi, t)) < 1000
    end
end

@trixi_testset "elixir_euler_sedov_blast_wave_sc_subcell.jl" begin
    @test_trixi_include(joinpath(EXAMPLES_DIR,
                                 "elixir_euler_sedov_blast_wave_sc_subcell.jl"),
                        l2=[
                            0.4573787784168518,
                            0.28520972760728397,
                            0.28527281808006966,
                            1.2881460122982442
                        ],
                        linf=[
                            1.644411040701827,
                            1.6743368119653912,
                            1.6760847977977988,
                            6.268843623142863
                        ],
                        tspan=(0.0, 0.3))
    # Ensure that we do not have excessive memory allocations
    # (e.g., from type instabilities)
    let
        t = sol.t[end]
        u_ode = sol.u[end]
        du_ode = similar(u_ode)
        # Larger values for allowed allocations due to usage of custom
        # integrator which are not *recorded* for the methods from
        # OrdinaryDiffEq.jl
        # Corresponding issue: https://github.com/trixi-framework/Trixi.jl/issues/1877
        @test (@allocated Trixi.rhs!(du_ode, u_ode, semi, t)) < 15000
    end

    # Test `resize!`
    ode_alg = Trixi.SimpleSSPRK33(stage_callbacks = stage_callbacks)
    integrator = Trixi.init(ode, ode_alg, dt = 42.0, callback = callbacks)

    resize!(integrator, 42)
    @test length(integrator.u) == 42
    @test length(integrator.du) == 42
    @test length(integrator.u_tmp) == 42

    # Test `resize!` for non `VolumeIntegralSubcellLimiting`
    let
        solver = DGSEM(basis, surface_flux)
        semi = SemidiscretizationHyperbolic(mesh, equations, initial_condition, solver)

        ode = semidiscretize(semi, tspan)
        ode_alg = Trixi.SimpleSSPRK33(stage_callbacks = (;))
        callbacks = CallbackSet(summary_callback)
        integrator = Trixi.init(ode, ode_alg, dt = 11.0, callback = callbacks)

        resize!(integrator, 4711)
        @test length(integrator.u) == 4711
        @test length(integrator.du) == 4711
        @test length(integrator.u_tmp) == 4711
    end
end

@trixi_testset "elixir_euler_sedov.jl with HLLC Flux" begin
    @test_trixi_include(joinpath(EXAMPLES_DIR, "elixir_euler_sedov.jl"),
                        l2=[
                            0.4229948321239887,
                            0.2559038337457483,
                            0.2559038337457484,
                            1.2990046683564136
                        ],
                        linf=[
                            1.4989357969730492,
                            1.325456585141623,
                            1.3254565851416251,
                            6.331283015053501
                        ],
                        surface_flux=flux_hllc,
                        tspan=(0.0, 0.3))
    # Ensure that we do not have excessive memory allocations
    # (e.g., from type instabilities)
    let
        t = sol.t[end]
        u_ode = sol.u[end]
        du_ode = similar(u_ode)
        @test (@allocated Trixi.rhs!(du_ode, u_ode, semi, t)) < 1000
    end
end

@trixi_testset "elixir_euler_sedov.jl (HLLE)" begin
    @test_trixi_include(joinpath(EXAMPLES_DIR, "elixir_euler_sedov.jl"),
                        l2=[
                            0.40853279043747015,
                            0.25356771650524296,
                            0.2535677165052422,
                            1.2984601729572691
                        ],
                        linf=[
                            1.3840909333784284,
                            1.3077772519086124,
                            1.3077772519086157,
                            6.298798630968632
                        ],
                        surface_flux=flux_hlle,
                        tspan=(0.0, 0.3))
    # Ensure that we do not have excessive memory allocations
    # (e.g., from type instabilities)
    let
        t = sol.t[end]
        u_ode = sol.u[end]
        du_ode = similar(u_ode)
        @test (@allocated Trixi.rhs!(du_ode, u_ode, semi, t)) < 1000
    end
end

@trixi_testset "elixir_euler_blast_wave_amr.jl" begin
    @test_trixi_include(joinpath(EXAMPLES_DIR, "elixir_euler_blast_wave_amr.jl"),
                        l2=[
                            0.6321850210104147,
                            0.38691446170269167,
                            0.3868695626809587,
                            1.0657553825683956
                        ],
                        linf=[
                            2.7602280007469666,
                            2.3265993814913672,
                            2.3258078438689673,
                            2.1577683028925416
                        ],
                        tspan=(0.0, 0.3),)
    # Ensure that we do not have excessive memory allocations
    # (e.g., from type instabilities)
    let
        t = sol.t[end]
        u_ode = sol.u[end]
        du_ode = similar(u_ode)
        @test (@allocated Trixi.rhs!(du_ode, u_ode, semi, t)) < 1000
    end
end

@trixi_testset "elixir_euler_wall_bc_amr.jl" begin
    @test_trixi_include(joinpath(EXAMPLES_DIR, "elixir_euler_wall_bc_amr.jl"),
                        l2=[
                            0.02026685991647352,
                            0.017467584076280237,
                            0.011378371604813321,
                            0.05138942558296091
                        ],
                        linf=[
                            0.35924402060711524,
                            0.32068389566068806,
                            0.2361141752119986,
                            0.9289840057748628
                        ],
                        tspan=(0.0, 0.15))
    # Ensure that we do not have excessive memory allocations
    # (e.g., from type instabilities)
    let
        t = sol.t[end]
        u_ode = sol.u[end]
        du_ode = similar(u_ode)
        @test (@allocated Trixi.rhs!(du_ode, u_ode, semi, t)) < 1000
    end
end

@trixi_testset "elixir_euler_forward_step_amr.jl" begin
    @test_trixi_include(joinpath(EXAMPLES_DIR, "elixir_euler_forward_step_amr.jl"),
                        l2=[
                            0.004191480950848891,
                            0.003781298410569231,
                            0.0013470418422981045,
                            0.03262817609394949
                        ],
                        linf=[
                            2.0581500751947113,
                            2.2051301367971288,
                            3.8502467979250254,
                            17.750333649853616
                        ],
                        tspan=(0.0, 0.0001),
                        rtol=1.0e-7,)
    # Ensure that we do not have excessive memory allocations
    # (e.g., from type instabilities)
    let
        t = sol.t[end]
        u_ode = sol.u[end]
        du_ode = similar(u_ode)
        @test (@allocated Trixi.rhs!(du_ode, u_ode, semi, t)) < 1000
    end
end

@trixi_testset "elixir_euler_double_mach_amr.jl" begin
    @test_trixi_include(joinpath(EXAMPLES_DIR, "elixir_euler_double_mach_amr.jl"),
                        l2=[
                            0.051359355290192046,
                            0.4266034859911273,
                            0.2438304855475594,
                            4.11487176105527
                        ],
                        linf=[
                            6.902000373057003,
                            53.95714139820832,
                            24.241610279839758,
                            561.0630401858057
                        ],
                        tspan=(0.0, 0.0001),)
    # Ensure that we do not have excessive memory allocations
    # (e.g., from type instabilities)
    let
        t = sol.t[end]
        u_ode = sol.u[end]
        du_ode = similar(u_ode)
        @test (@allocated Trixi.rhs!(du_ode, u_ode, semi, t)) < 1000
    end
end

@trixi_testset "elixir_euler_supersonic_cylinder.jl" begin
    @test_trixi_include(joinpath(EXAMPLES_DIR, "elixir_euler_supersonic_cylinder.jl"),
                        l2=[
                            0.02676082999794676,
                            0.05110830068968181,
                            0.03205164257040607,
                            0.1965981012724311
                        ],
                        linf=[
                            3.6830683476364476,
                            4.284442685012427,
                            6.857777546171545,
                            31.749285097390576
                        ],
                        tspan=(0.0, 0.001),)
    # Ensure that we do not have excessive memory allocations
    # (e.g., from type instabilities)
    let
        t = sol.t[end]
        u_ode = sol.u[end]
        du_ode = similar(u_ode)
        @test (@allocated Trixi.rhs!(du_ode, u_ode, semi, t)) < 1000
    end
end

@trixi_testset "elixir_euler_supersonic_cylinder_sc_subcell.jl" begin
    @test_trixi_include(joinpath(EXAMPLES_DIR,
                                 "elixir_euler_supersonic_cylinder_sc_subcell.jl"),
                        l2=[
                            0.11085870166618325,
                            0.23309905989870722,
                            0.13505351590735631,
                            0.7932047512585592
                        ],
                        linf=[
                            2.9808773737943564,
                            4.209364526217892,
                            6.265341002817672,
                            24.077904874883338
                        ],
                        tspan=(0.0, 0.02),
                        atol=1e-7)
    # Ensure that we do not have excessive memory allocations
    # (e.g., from type instabilities)
    let
        t = sol.t[end]
        u_ode = sol.u[end]
        du_ode = similar(u_ode)
        # Larger values for allowed allocations due to usage of custom
        # integrator which are not *recorded* for the methods from
        # OrdinaryDiffEq.jl
        # Corresponding issue: https://github.com/trixi-framework/Trixi.jl/issues/1877
        @test (@allocated Trixi.rhs!(du_ode, u_ode, semi, t)) < 15000
    end
end

@trixi_testset "elixir_euler_NACA6412airfoil_mach2.jl" begin
    @test_trixi_include(joinpath(EXAMPLES_DIR, "elixir_euler_NACA6412airfoil_mach2.jl"),
                        l2=[
                            0.19107654776276498, 0.3545913719444839,
                            0.18492730895077583, 0.817927213517244
                        ],
                        linf=[
                            2.5397624311491946, 2.7075156425517917, 2.200980534211764,
                            9.031153939238115
                        ],
                        tspan=(0.0, 0.1))
    # Ensure that we do not have excessive memory allocations
    # (e.g., from type instabilities)
    let
        t = sol.t[end]
        u_ode = sol.u[end]
        du_ode = similar(u_ode)
        @test (@allocated Trixi.rhs!(du_ode, u_ode, semi, t)) < 1000
    end
end

@trixi_testset "elixir_eulergravity_convergence.jl" begin
    @test_trixi_include(joinpath(EXAMPLES_DIR, "elixir_eulergravity_convergence.jl"),
                        l2=[
                            0.00024871265138964204,
                            0.0003370077102132591,
                            0.0003370077102131964,
                            0.0007231525513793697
                        ],
                        linf=[
                            0.0015813032944647087,
                            0.0020494288423820173,
                            0.0020494288423824614,
                            0.004793821195083758
                        ],
                        tspan=(0.0, 0.1))
    # Ensure that we do not have excessive memory allocations
    # (e.g., from type instabilities)
    let
        t = sol.t[end]
        u_ode = sol.u[end]
        du_ode = similar(u_ode)
        @test (@allocated Trixi.rhs!(du_ode, u_ode, semi, t)) < 1000
    end
end

@trixi_testset "elixir_mhd_alfven_wave.jl" begin
    @test_trixi_include(joinpath(EXAMPLES_DIR, "elixir_mhd_alfven_wave.jl"),
                        l2=[1.0513414461545583e-5, 1.0517900957166411e-6,
                            1.0517900957304043e-6, 1.511816606372376e-6,
                            1.0443997728645063e-6, 7.879639064990798e-7,
                            7.879639065049896e-7, 1.0628631669056271e-6,
                            4.3382328912336153e-7],
                        linf=[4.255466285174592e-5, 1.0029706745823264e-5,
                            1.0029706747467781e-5, 1.2122265939010224e-5,
                            5.4791097160444835e-6, 5.18922042269665e-6,
                            5.189220422141538e-6, 9.552667261422676e-6,
                            1.4237578427628152e-6])
    # Ensure that we do not have excessive memory allocations
    # (e.g., from type instabilities)
    let
        t = sol.t[end]
        u_ode = sol.u[end]
        du_ode = similar(u_ode)
        @test (@allocated Trixi.rhs!(du_ode, u_ode, semi, t)) < 1000
    end
end

@trixi_testset "elixir_mhd_alfven_wave_nonconforming.jl" begin
    @test_trixi_include(joinpath(EXAMPLES_DIR,
                                 "elixir_mhd_alfven_wave_nonconforming.jl"),
                        l2=[
                            0.0322570437144848,
                            0.03598284801272945,
                            0.03562228071357411,
                            0.05288641880143085,
                            0.040752873778199326,
                            0.04207276835260492,
                            0.04171391252403866,
                            0.05289242879893149,
                            0.0016038935411812223
                        ],
                        linf=[
                            0.175984910510666,
                            0.13999726708245439,
                            0.13336032728399658,
                            0.21248359539637798,
                            0.133294808938885,
                            0.17934684696413217,
                            0.1831567822932948,
                            0.21575881133569155,
                            0.01967917976620703
                        ],
                        tspan=(0.0, 0.25))
    # Ensure that we do not have excessive memory allocations
    # (e.g., from type instabilities)
    let
        t = sol.t[end]
        u_ode = sol.u[end]
        du_ode = similar(u_ode)
        @test (@allocated Trixi.rhs!(du_ode, u_ode, semi, t)) < 1000
    end
end

@trixi_testset "elixir_mhd_rotor.jl" begin
    @test_trixi_include(joinpath(EXAMPLES_DIR, "elixir_mhd_rotor.jl"),
                        l2=[0.4551839744017604, 0.8917986079085971, 0.832474072904728,
                            0.0,
                            0.98015167453983, 0.10475978783943254,
                            0.15551175906375883,
                            0.0,
                            2.026208477271868e-5],
                        linf=[10.19496728149964, 18.23726813972206,
                            10.04367783820621,
                            0.0,
                            19.63022306543678, 1.3952679820406384, 1.8716515525771589,
                            0.0,
                            0.0017266639582675424],
                        tspan=(0.0, 0.02))
    # Ensure that we do not have excessive memory allocations
    # (e.g., from type instabilities)
    let
        t = sol.t[end]
        u_ode = sol.u[end]
        du_ode = similar(u_ode)
        @test (@allocated Trixi.rhs!(du_ode, u_ode, semi, t)) < 1000
    end
end

@trixi_testset "elixir_mhd_rotor_cfl_ramp.jl" begin
    @test_trixi_include(joinpath(EXAMPLES_DIR, "elixir_mhd_rotor_cfl_ramp.jl"),
                        l2=[
                            0.45519051169507474,
                            0.8917985468745363,
                            0.8324681609772325,
                            0.0,
                            0.9801426190285389,
                            0.10476233464125001,
                            0.15551270692826116,
                            0.0,
                            2.0201603821472296e-5
                        ],
                        linf=[
                            10.196786739705292,
                            18.267539012179128,
                            10.046104290498878,
                            0.0,
                            19.668302849210974,
                            1.395022093528294,
                            1.8717844606331189,
                            0.0,
                            0.001651262488701531
                        ],
                        tspan=(0.0, 0.02))
    # Ensure that we do not have excessive memory allocations
    # (e.g., from type instabilities)
    let
        t = sol.t[end]
        u_ode = sol.u[end]
        du_ode = similar(u_ode)
        @test (@allocated Trixi.rhs!(du_ode, u_ode, semi, t)) < 1000
    end
end

@trixi_testset "elixir_linearizedeuler_gaussian_source.jl" begin
    @test_trixi_include(joinpath(EXAMPLES_DIR,
                                 "elixir_linearizedeuler_gaussian_source.jl"),
                        l2=[
                            0.006047938590548741,
                            0.0040953286019907035,
                            0.004222698522497298,
                            0.006269492499336128
                        ],
                        linf=[
                            0.06386175207349379,
                            0.0378926444850457,
                            0.041759728067967065,
                            0.06430136016259067
                        ])
    # Ensure that we do not have excessive memory allocations
    # (e.g., from type instabilities)
    let
        t = sol.t[end]
        u_ode = sol.u[end]
        du_ode = similar(u_ode)
        @test (@allocated Trixi.rhs!(du_ode, u_ode, semi, t)) < 1000
    end
end

@trixi_testset "elixir_euler_subsonic_cylinder.jl" begin
    @test_trixi_include(joinpath(EXAMPLES_DIR, "elixir_euler_subsonic_cylinder.jl"),
                        l2=[
                            0.00011914390523852561,
                            0.00010776028621724485,
                            6.139954358305467e-5,
                            0.0003067693731825959
                        ],
                        linf=[
                            0.1653075586200805,
                            0.1868437275544909,
                            0.09772818519679008,
                            0.4311796171737692
                        ], tspan=(0.0, 0.001))
    # Ensure that we do not have excessive memory allocations
    # (e.g., from type instabilities)
    let
        t = sol.t[end]
        u_ode = sol.u[end]
        du_ode = similar(u_ode)
        @test (@allocated Trixi.rhs!(du_ode, u_ode, semi, t)) < 1000
    end

    u_ode = copy(sol.u[end])
    du_ode = zero(u_ode) # Just a placeholder in this case

    u = Trixi.wrap_array(u_ode, semi)
    du = Trixi.wrap_array(du_ode, semi)
    drag = Trixi.analyze(drag_coefficient, du, u, tspan[2], mesh, equations, solver,
                         semi.cache, semi)
    lift = Trixi.analyze(lift_coefficient, du, u, tspan[2], mesh, equations, solver,
                         semi.cache, semi)

    @test isapprox(lift, -6.501138753497174e-15, atol = 1e-13)
    @test isapprox(drag, 2.588589856781827, atol = 1e-13)
end

# Forces computation test in an AMR code
@trixi_testset "elixir_euler_NACA0012airfoil_mach085.jl" begin
    @test_trixi_include(joinpath(EXAMPLES_DIR,
                                 "elixir_euler_NACA0012airfoil_mach085.jl"),
                        l2=[
                            5.56114097044427e-7, 6.62284247153255e-6,
                            1.0823259724601275e-5, 0.000659804574787503
                        ],
                        linf=[
                            0.002157589754528455, 0.039163189253511164,
                            0.038386804399707625, 2.6685831417913914
                        ],
                        amr_interval=1,
                        base_level=0, med_level=1, max_level=1,
                        tspan=(0.0, 0.0001),
                        adapt_initial_condition=false,
                        adapt_initial_condition_only_refine=false,)

    # Ensure that we do not have excessive memory allocations
    # (e.g., from type instabilities)
    let
        t = sol.t[end]
        u_ode = sol.u[end]
        du_ode = similar(u_ode)
        @test (@allocated Trixi.rhs!(du_ode, u_ode, semi, t)) < 1000
    end

    u_ode = copy(sol.u[end])
    du_ode = zero(u_ode) # Just a placeholder in this case

    u = Trixi.wrap_array(u_ode, semi)
    du = Trixi.wrap_array(du_ode, semi)
    drag = Trixi.analyze(drag_coefficient, du, u, tspan[2], mesh, equations, solver,
                         semi.cache, semi)
    lift = Trixi.analyze(lift_coefficient, du, u, tspan[2], mesh, equations, solver,
                         semi.cache, semi)

    @test isapprox(lift, 0.029094009322876882, atol = 1e-13)
    @test isapprox(drag, 0.13579200776643238, atol = 1e-13)
end

@trixi_testset "elixir_euler_blast_wave_pure_fv.jl" begin
    @test_trixi_include(joinpath(pkgdir(Trixi, "examples", "tree_2d_dgsem"),
                                 "elixir_euler_blast_wave_pure_fv.jl"),
                        l2=[
                            0.39957047631960346,
                            0.21006912294983154,
                            0.21006903549932,
                            0.6280328163981136
                        ],
                        linf=[
                            2.20417889887697,
                            1.5487238480003327,
                            1.5486788679247812,
                            2.4656795949035857
                        ],
                        tspan=(0.0, 0.5),
                        mesh=P4estMesh((64, 64), polydeg = 3,
                                       coordinates_min = (-2.0, -2.0),
                                       coordinates_max = (2.0, 2.0)))
    # Ensure that we do not have excessive memory allocations
    # (e.g., from type instabilities)
    let
        t = sol.t[end]
        u_ode = sol.u[end]
        du_ode = similar(u_ode)
        @test (@allocated Trixi.rhs!(du_ode, u_ode, semi, t)) < 1000
    end
end

@trixi_testset "elixir_euler_weak_blast_wave_amr.jl" begin
    @test_trixi_include(joinpath(EXAMPLES_DIR, "elixir_euler_weak_blast_wave_amr.jl"),
                        l2=[
                            0.11134260363848127,
                            0.11752357091804219,
                            0.11829112104640764,
                            0.7557891142955036
                        ],
                        linf=[
                            0.5728647031475109,
                            0.8353132977670252,
                            0.8266797080712205,
                            3.9792506230548317
                        ],
                        tspan=(0.0, 0.1),)
    # Ensure that we do not have excessive memory allocations
    # (e.g., from type instabilities)
    let
        t = sol.t[end]
        u_ode = sol.u[end]
        du_ode = similar(u_ode)
        @test (@allocated Trixi.rhs!(du_ode, u_ode, semi, t)) < 1000
    end
    # Check for conservation
    state_integrals = Trixi.integrate(sol.u[2], semi)
    initial_state_integrals = analysis_callback.affect!.initial_state_integrals

    @test isapprox(state_integrals[1], initial_state_integrals[1], atol = 1e-13)
    @test isapprox(state_integrals[2], initial_state_integrals[2], atol = 1e-13)
    @test isapprox(state_integrals[3], initial_state_integrals[3], atol = 1e-13)
    @test isapprox(state_integrals[4], initial_state_integrals[4], atol = 1e-13)
end

@trixi_testset "elixir_euler_SD7003airfoil.jl" begin
    @test_trixi_include(joinpath(examples_dir(), "p4est_2d_dgsem",
                                 "elixir_navierstokes_SD7003airfoil.jl"),
                        semi=SemidiscretizationHyperbolic(mesh, equations,
                                                          initial_condition, solver;
                                                          boundary_conditions = boundary_conditions_hyp),
                        analysis_callback=AnalysisCallback(semi,
                                                           interval = analysis_interval,
                                                           output_directory = "out",
                                                           save_analysis = true),
                        l2=[
                            9.316117984455285e-5,
                            4.539266936628966e-5,
                            8.381576796590632e-5,
                            0.00023437941500203496
                        ],
                        linf=[
                            0.31274105032407307,
                            0.2793016762668701,
                            0.22256470161743136,
                            0.7906704256076251
                        ],
                        tspan=(0.0, 5e-3))
    # Ensure that we do not have excessive memory allocations
    # (e.g., from type instabilities)
    let
        t = sol.t[end]
        u_ode = sol.u[end]
        du_ode = similar(u_ode)
        @test (@allocated Trixi.rhs!(du_ode, u_ode, semi, t)) < 1000
    end
end

@trixi_testset "elixir_euler_density_wave_tracers.jl" begin
    @test_trixi_include(joinpath(examples_dir(), "p4est_2d_dgsem",
                                 "elixir_euler_density_wave_tracers.jl"),
                        l2=[
                            0.0012704690524147188,
                            0.00012704690527390463,
                            0.00025409381047976197,
                            3.17617263147723e-5,
                            0.0527467468452892,
                            0.052788143280791185
                        ],
                        linf=[
                            0.0071511674295154926,
                            0.0007151167435655859,
                            0.0014302334865533006,
                            0.00017877918656949987,
                            0.2247919517756231,
                            0.2779841048041337
                        ])
    # Ensure that we do not have excessive memory allocations
    # (e.g., from type instabilities)
    let
        t = sol.t[end]
        u_ode = sol.u[end]
        du_ode = similar(u_ode)
        @test (@allocated Trixi.rhs!(du_ode, u_ode, semi, t)) < 1000
    end
end

@trixi_testset "elixir_euler_cylinder_bowshock_mach3.jl" begin
    @test_trixi_include(joinpath(examples_dir(), "p4est_2d_dgsem",
                                 "elixir_euler_cylinder_bowshock_mach3.jl"),
                        tspan=(0.0, 1e-3),
                        l2=[
                            0.03787745781612722,
                            0.03339276348608649,
                            0.05301001151898993,
                            0.2868802674001281
                        ],
                        linf=[
                            2.5347156069842978,
                            2.6657123832452414,
                            3.786891603220761,
                            21.305497055838977
                        ])
    # Ensure that we do not have excessive memory allocations
    # (e.g., from type instabilities)
    let
        t = sol.t[end]
        u_ode = sol.u[end]
        du_ode = similar(u_ode)
        @test (@allocated Trixi.rhs!(du_ode, u_ode, semi, t)) < 1000
    end
end
end

# Clean up afterwards: delete Trixi.jl output directory
@test_nowarn rm(outdir, recursive = true)

end # module<|MERGE_RESOLUTION|>--- conflicted
+++ resolved
@@ -36,11 +36,7 @@
 end
 
 @trixi_testset "elixir_advection_basic.jl (Float32)" begin
-<<<<<<< HEAD
-    @test_trixi_include(joinpath(EXAMPLES_DIR, "elixir_advection_basic.jl"),
-=======
     @test_trixi_include(joinpath(EXAMPLES_DIR, "elixir_advection_basic_gpu.jl"),
->>>>>>> 80f711dd
                         # Expected errors are exactly the same as with TreeMesh!
                         l2=[Float32(8.311947673061856e-6)],
                         linf=[Float32(6.627000273229378e-5)],
