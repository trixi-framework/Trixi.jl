module TestExamplesP4estMesh2D

using Test
using Trixi

include("test_trixi.jl")

EXAMPLES_DIR = joinpath(examples_dir(), "p4est_2d_dgsem")

# Start with a clean environment: remove Trixi.jl output directory if it exists
outdir = "out"
isdir(outdir) && rm(outdir, recursive = true)

@testset "P4estMesh2D" begin
#! format: noindent

@trixi_testset "elixir_advection_basic.jl" begin
    @test_trixi_include(joinpath(EXAMPLES_DIR, "elixir_advection_basic.jl"),
                        # Expected errors are exactly the same as with TreeMesh!
                        l2=[8.311947673061856e-6],
                        linf=[6.627000273229378e-5])
    # Ensure that we do not have excessive memory allocations
    # (e.g., from type instabilities)
    let
        t = sol.t[end]
        u_ode = sol.u[end]
        du_ode = similar(u_ode)
        @test (@allocated Trixi.rhs!(du_ode, u_ode, semi, t)) < 1000
    end
end

@trixi_testset "elixir_advection_nonconforming_flag.jl" begin
    @test_trixi_include(joinpath(EXAMPLES_DIR,
                                 "elixir_advection_nonconforming_flag.jl"),
                        l2=[3.198940059144588e-5],
                        linf=[0.00030636069494005547])
    # Ensure that we do not have excessive memory allocations
    # (e.g., from type instabilities)
    let
        t = sol.t[end]
        u_ode = sol.u[end]
        du_ode = similar(u_ode)
        @test (@allocated Trixi.rhs!(du_ode, u_ode, semi, t)) < 1000
    end
end

@trixi_testset "elixir_advection_unstructured_flag.jl" begin
    @test_trixi_include(joinpath(EXAMPLES_DIR, "elixir_advection_unstructured_flag.jl"),
                        l2=[0.0005379687442422346],
                        linf=[0.007438525029884735])
    # Ensure that we do not have excessive memory allocations
    # (e.g., from type instabilities)
    let
        t = sol.t[end]
        u_ode = sol.u[end]
        du_ode = similar(u_ode)
        @test (@allocated Trixi.rhs!(du_ode, u_ode, semi, t)) < 1000
    end
end

@trixi_testset "elixir_advection_amr_solution_independent.jl" begin
    @test_trixi_include(joinpath(EXAMPLES_DIR,
                                 "elixir_advection_amr_solution_independent.jl"),
                        # Expected errors are exactly the same as with StructuredMesh!
                        l2=[4.949660644033807e-5],
                        linf=[0.0004867846262313763],
                        coverage_override=(maxiters = 6,))
    # Ensure that we do not have excessive memory allocations
    # (e.g., from type instabilities)
    let
        t = sol.t[end]
        u_ode = sol.u[end]
        du_ode = similar(u_ode)
        @test (@allocated Trixi.rhs!(du_ode, u_ode, semi, t)) < 1000
    end
end

@trixi_testset "elixir_advection_amr_unstructured_flag.jl" begin
    @test_trixi_include(joinpath(EXAMPLES_DIR,
                                 "elixir_advection_amr_unstructured_flag.jl"),
                        l2=[0.0012766060609964525],
                        linf=[0.01750280631586159],
                        coverage_override=(maxiters = 6,))
    # Ensure that we do not have excessive memory allocations
    # (e.g., from type instabilities)
    let
        t = sol.t[end]
        u_ode = sol.u[end]
        du_ode = similar(u_ode)
        @test (@allocated Trixi.rhs!(du_ode, u_ode, semi, t)) < 1000
    end
end

@trixi_testset "elixir_advection_restart.jl" begin
    @test_trixi_include(joinpath(EXAMPLES_DIR, "elixir_advection_restart.jl"),
                        l2=[4.507575525876275e-6],
                        linf=[6.21489667023134e-5],
                        # With the default `maxiters = 1` in coverage tests,
                        # there would be no time steps after the restart.
                        coverage_override=(maxiters = 25,))
    # Ensure that we do not have excessive memory allocations
    # (e.g., from type instabilities)
    let
        t = sol.t[end]
        u_ode = sol.u[end]
        du_ode = similar(u_ode)
        @test (@allocated Trixi.rhs!(du_ode, u_ode, semi, t)) < 1000
    end
end

@trixi_testset "elixir_advection_restart_amr.jl" begin
    @test_trixi_include(joinpath(EXAMPLES_DIR, "elixir_advection_restart_amr.jl"),
                        l2=[2.869137983727866e-6],
                        linf=[3.8353423270964804e-5],
                        # With the default `maxiters = 1` in coverage tests,
                        # there would be no time steps after the restart.
                        coverage_override=(maxiters = 25,))
    # Ensure that we do not have excessive memory allocations
    # (e.g., from type instabilities)
    let
        t = sol.t[end]
        u_ode = sol.u[end]
        du_ode = similar(u_ode)
        @test (@allocated Trixi.rhs!(du_ode, u_ode, semi, t)) < 1000
    end
end

@trixi_testset "elixir_euler_source_terms_nonconforming_unstructured_flag.jl" begin
    @test_trixi_include(joinpath(EXAMPLES_DIR,
                                 "elixir_euler_source_terms_nonconforming_unstructured_flag.jl"),
                        l2=[
                            0.0034516244508588046,
                            0.0023420334036925493,
                            0.0024261923964557187,
                            0.004731710454271893,
                        ],
                        linf=[
                            0.04155789011775046,
                            0.024772109862748914,
                            0.03759938693042297,
                            0.08039824959535657,
                        ])
    # Ensure that we do not have excessive memory allocations
    # (e.g., from type instabilities)
    let
        t = sol.t[end]
        u_ode = sol.u[end]
        du_ode = similar(u_ode)
        @test (@allocated Trixi.rhs!(du_ode, u_ode, semi, t)) < 1000
    end
end

@trixi_testset "elixir_euler_free_stream.jl" begin
    @test_trixi_include(joinpath(EXAMPLES_DIR, "elixir_euler_free_stream.jl"),
                        l2=[
                            2.063350241405049e-15,
                            1.8571016296925367e-14,
                            3.1769447886391905e-14,
                            1.4104095258528071e-14,
                        ],
                        linf=[1.9539925233402755e-14, 2e-12, 4.8e-12, 4e-12],
                        atol=2.0e-12,)
    # Ensure that we do not have excessive memory allocations
    # (e.g., from type instabilities)
    let
        t = sol.t[end]
        u_ode = sol.u[end]
        du_ode = similar(u_ode)
        @test (@allocated Trixi.rhs!(du_ode, u_ode, semi, t)) < 1000
    end
end

@trixi_testset "elixir_euler_shockcapturing_ec.jl" begin
    @test_trixi_include(joinpath(EXAMPLES_DIR, "elixir_euler_shockcapturing_ec.jl"),
                        l2=[
                            9.53984675e-02,
                            1.05633455e-01,
                            1.05636158e-01,
                            3.50747237e-01,
                        ],
                        linf=[
                            2.94357464e-01,
                            4.07893014e-01,
                            3.97334516e-01,
                            1.08142520e+00,
                        ],
                        tspan=(0.0, 1.0))
    # Ensure that we do not have excessive memory allocations
    # (e.g., from type instabilities)
    let
        t = sol.t[end]
        u_ode = sol.u[end]
        du_ode = similar(u_ode)
        @test (@allocated Trixi.rhs!(du_ode, u_ode, semi, t)) < 1000
    end
end

@trixi_testset "elixir_euler_shockcapturing_ec.jl (flux_chandrashekar)" begin
    @test_trixi_include(joinpath(EXAMPLES_DIR, "elixir_euler_shockcapturing_ec.jl"),
                        l2=[
                            0.09527896382082567,
                            0.10557894830184737,
                            0.10559379376154387,
                            0.3503791205165925,
                        ],
                        linf=[
                            0.2733486454092644,
                            0.3877283966722886,
                            0.38650482703821426,
                            1.0053712251056308,
                        ],
                        tspan=(0.0, 1.0),
                        volume_flux=flux_chandrashekar)
    # Ensure that we do not have excessive memory allocations
    # (e.g., from type instabilities)
    let
        t = sol.t[end]
        u_ode = sol.u[end]
        du_ode = similar(u_ode)
        @test (@allocated Trixi.rhs!(du_ode, u_ode, semi, t)) < 1000
    end
end

@trixi_testset "elixir_euler_sedov.jl" begin
    @test_trixi_include(joinpath(EXAMPLES_DIR, "elixir_euler_sedov.jl"),
                        l2=[
                            3.76149952e-01,
                            2.46970327e-01,
                            2.46970327e-01,
                            1.28889042e+00,
                        ],
                        linf=[
                            1.22139001e+00,
                            1.17742626e+00,
                            1.17742626e+00,
                            6.20638482e+00,
                        ],
                        tspan=(0.0, 0.3))
    # Ensure that we do not have excessive memory allocations
    # (e.g., from type instabilities)
    let
        t = sol.t[end]
        u_ode = sol.u[end]
        du_ode = similar(u_ode)
        @test (@allocated Trixi.rhs!(du_ode, u_ode, semi, t)) < 1000
    end
end

@trixi_testset "elixir_euler_sedov.jl with HLLC Flux" begin
    @test_trixi_include(joinpath(EXAMPLES_DIR, "elixir_euler_sedov.jl"),
                        l2=[
                            0.4229948321239887,
                            0.2559038337457483,
                            0.2559038337457484,
                            1.2990046683564136,
                        ],
                        linf=[
                            1.4989357969730492,
                            1.325456585141623,
                            1.3254565851416251,
                            6.331283015053501,
                        ],
                        surface_flux=flux_hllc,
                        tspan=(0.0, 0.3))
    # Ensure that we do not have excessive memory allocations
    # (e.g., from type instabilities)
    let
        t = sol.t[end]
        u_ode = sol.u[end]
        du_ode = similar(u_ode)
        @test (@allocated Trixi.rhs!(du_ode, u_ode, semi, t)) < 1000
    end
end

@trixi_testset "elixir_euler_sedov.jl (HLLE)" begin
    @test_trixi_include(joinpath(EXAMPLES_DIR, "elixir_euler_sedov.jl"),
                        l2=[
                            0.40853279043747015,
                            0.25356771650524296,
                            0.2535677165052422,
                            1.2984601729572691,
                        ],
                        linf=[
                            1.3840909333784284,
                            1.3077772519086124,
                            1.3077772519086157,
                            6.298798630968632,
                        ],
                        surface_flux=flux_hlle,
                        tspan=(0.0, 0.3))
    # Ensure that we do not have excessive memory allocations
    # (e.g., from type instabilities)
    let
        t = sol.t[end]
        u_ode = sol.u[end]
        du_ode = similar(u_ode)
        @test (@allocated Trixi.rhs!(du_ode, u_ode, semi, t)) < 1000
    end
end

@trixi_testset "elixir_euler_blast_wave_amr.jl" begin
    @test_trixi_include(joinpath(EXAMPLES_DIR, "elixir_euler_blast_wave_amr.jl"),
                        l2=[
                            6.32183914e-01,
                            3.86914231e-01,
                            3.86869171e-01,
                            1.06575688e+00,
                        ],
                        linf=[
                            2.76020890e+00,
                            2.32659890e+00,
                            2.32580837e+00,
                            2.15778188e+00,
                        ],
                        tspan=(0.0, 0.3),
                        coverage_override=(maxiters = 6,))
    # Ensure that we do not have excessive memory allocations
    # (e.g., from type instabilities)
    let
        t = sol.t[end]
        u_ode = sol.u[end]
        du_ode = similar(u_ode)
        @test (@allocated Trixi.rhs!(du_ode, u_ode, semi, t)) < 1000
    end
end

@trixi_testset "elixir_euler_wall_bc_amr.jl" begin
    @test_trixi_include(joinpath(EXAMPLES_DIR, "elixir_euler_wall_bc_amr.jl"),
                        l2=[
                            0.020291447969983396,
                            0.017479614254319948,
                            0.011387644425613437,
                            0.0514420126021293,
                        ],
                        linf=[
                            0.3582779022370579,
                            0.32073537890751663,
                            0.221818049107692,
                            0.9209559420400415,
                        ],
                        tspan=(0.0, 0.15))
    # Ensure that we do not have excessive memory allocations
    # (e.g., from type instabilities)
    let
        t = sol.t[end]
        u_ode = sol.u[end]
        du_ode = similar(u_ode)
        @test (@allocated Trixi.rhs!(du_ode, u_ode, semi, t)) < 1000
    end
end

@trixi_testset "elixir_euler_forward_step_amr.jl" begin
    @test_trixi_include(joinpath(EXAMPLES_DIR, "elixir_euler_forward_step_amr.jl"),
                        l2=[
                            0.004194875320833303,
                            0.003785140699353966,
                            0.0013696609105790351,
                            0.03265268616046424,
                        ],
                        linf=[
                            2.0585399781442852,
                            2.213428805506876,
                            3.862362410419163,
                            17.75187237459251,
                        ],
                        tspan=(0.0, 0.0001),
                        rtol=1.0e-7,
                        skip_coverage=true)
    if @isdefined sol # Skipped in coverage run
        # Ensure that we do not have excessive memory allocations
        # (e.g., from type instabilities)
        let
            t = sol.t[end]
            u_ode = sol.u[end]
            du_ode = similar(u_ode)
            @test (@allocated Trixi.rhs!(du_ode, u_ode, semi, t)) < 1000
        end
    end
end

@trixi_testset "elixir_euler_double_mach_amr.jl" begin
    @test_trixi_include(joinpath(EXAMPLES_DIR, "elixir_euler_double_mach_amr.jl"),
                        l2=[
                            0.051359355290192046,
                            0.4266034859911273,
                            0.2438304855475594,
                            4.11487176105527,
                        ],
                        linf=[
                            6.902000373057003,
                            53.95714139820832,
                            24.241610279839758,
                            561.0630401858057,
                        ],
                        tspan=(0.0, 0.0001),
                        skip_coverage=true)
    if @isdefined sol # Skipped in coverage run
        # Ensure that we do not have excessive memory allocations
        # (e.g., from type instabilities)
        let
            t = sol.t[end]
            u_ode = sol.u[end]
            du_ode = similar(u_ode)
            @test (@allocated Trixi.rhs!(du_ode, u_ode, semi, t)) < 1000
        end
    end
end

@trixi_testset "elixir_euler_supersonic_cylinder.jl" begin
    @test_trixi_include(joinpath(EXAMPLES_DIR, "elixir_euler_supersonic_cylinder.jl"),
                        l2=[
                            0.026798021911954406,
                            0.05118546368109259,
                            0.03206703583774831,
                            0.19680026567208672,
                        ],
                        linf=[
                            3.653905721692421,
                            4.285035711361009,
                            6.8544353186357645,
                            31.748244912257533,
                        ],
                        tspan=(0.0, 0.001),
                        skip_coverage=true)
    if @isdefined sol # Skipped in coverage run
        # Ensure that we do not have excessive memory allocations
        # (e.g., from type instabilities)
        let
            t = sol.t[end]
            u_ode = sol.u[end]
            du_ode = similar(u_ode)
            @test (@allocated Trixi.rhs!(du_ode, u_ode, semi, t)) < 1000
        end
    end
end

<<<<<<< HEAD
@trixi_testset "elixir_euler_cubed_sphere_shell.jl" begin
    @test_trixi_include(joinpath(EXAMPLES_DIR, "elixir_euler_cubed_sphere_shell.jl"),
                        l2=[
                            0.005386774714265701, 0.0053034549371091975,
                            0.0009984808604061753, 0.0, 0.0011482642682649322,
                        ],
                        linf=[
                            0.05757879060005222, 0.05734888774521418,
                            0.0099936366211697, 0.0, 0.021317676978318545,
                        ],
                        tspan=(0.0, 0.01),
                        skip_coverage=true)
    if @isdefined sol # Skipped in coverage run
        # Ensure that we do not have excessive memory allocations
        # (e.g., from type instabilities)
        let
            t = sol.t[end]
            u_ode = sol.u[end]
            du_ode = similar(u_ode)
            @test (@allocated Trixi.rhs!(du_ode, u_ode, semi, t)) < 1000
        end
=======
@trixi_testset "elixir_euler_NACA6412airfoil_mach2.jl" begin
    @test_trixi_include(joinpath(EXAMPLES_DIR, "elixir_euler_NACA6412airfoil_mach2.jl"),
                        l2=[
                            0.19107654776276498, 0.3545913719444839,
                            0.18492730895077583, 0.817927213517244,
                        ],
                        linf=[
                            2.5397624311491946, 2.7075156425517917, 2.200980534211764,
                            9.031153939238115,
                        ],
                        tspan=(0.0, 0.1))
    # Ensure that we do not have excessive memory allocations
    # (e.g., from type instabilities)
    let
        t = sol.t[end]
        u_ode = sol.u[end]
        du_ode = similar(u_ode)
        @test (@allocated Trixi.rhs!(du_ode, u_ode, semi, t)) < 1000
>>>>>>> 79fc319f
    end
end

@trixi_testset "elixir_eulergravity_convergence.jl" begin
    @test_trixi_include(joinpath(EXAMPLES_DIR, "elixir_eulergravity_convergence.jl"),
                        l2=[
                            0.00024871265138964204,
                            0.0003370077102132591,
                            0.0003370077102131964,
                            0.0007231525513793697,
                        ],
                        linf=[
                            0.0015813032944647087,
                            0.0020494288423820173,
                            0.0020494288423824614,
                            0.004793821195083758,
                        ],
                        tspan=(0.0, 0.1))
    # Ensure that we do not have excessive memory allocations
    # (e.g., from type instabilities)
    let
        t = sol.t[end]
        u_ode = sol.u[end]
        du_ode = similar(u_ode)
        @test (@allocated Trixi.rhs!(du_ode, u_ode, semi, t)) < 1000
    end
end

@trixi_testset "elixir_shallowwater_source_terms.jl" begin
    @test_trixi_include(joinpath(EXAMPLES_DIR, "elixir_shallowwater_source_terms.jl"),
                        l2=[
                            9.168126407325352e-5,
                            0.0009795410115453788,
                            0.002546408320320785,
                            3.941189812642317e-6,
                        ],
                        linf=[
                            0.0009903782521019089,
                            0.0059752684687262025,
                            0.010941106525454103,
                            1.2129488214718265e-5,
                        ],
                        tspan=(0.0, 0.1))
    # Ensure that we do not have excessive memory allocations
    # (e.g., from type instabilities)
    let
        t = sol.t[end]
        u_ode = sol.u[end]
        du_ode = similar(u_ode)
        @test (@allocated Trixi.rhs!(du_ode, u_ode, semi, t)) < 1000
    end
end

@trixi_testset "elixir_mhd_alfven_wave.jl" begin
    @test_trixi_include(joinpath(EXAMPLES_DIR, "elixir_mhd_alfven_wave.jl"),
                        l2=[1.0513414461545583e-5, 1.0517900957166411e-6,
                            1.0517900957304043e-6, 1.511816606372376e-6,
                            1.0443997728645063e-6, 7.879639064990798e-7,
                            7.879639065049896e-7, 1.0628631669056271e-6,
                            4.3382328912336153e-7],
                        linf=[4.255466285174592e-5, 1.0029706745823264e-5,
                            1.0029706747467781e-5, 1.2122265939010224e-5,
                            5.4791097160444835e-6, 5.18922042269665e-6,
                            5.189220422141538e-6, 9.552667261422676e-6,
                            1.4237578427628152e-6])
    # Ensure that we do not have excessive memory allocations
    # (e.g., from type instabilities)
    let
        t = sol.t[end]
        u_ode = sol.u[end]
        du_ode = similar(u_ode)
        @test (@allocated Trixi.rhs!(du_ode, u_ode, semi, t)) < 1000
    end
end

@trixi_testset "elixir_mhd_rotor.jl" begin
    @test_trixi_include(joinpath(EXAMPLES_DIR, "elixir_mhd_rotor.jl"),
                        l2=[0.4552084651735862, 0.8918048264575757, 0.832471223081887,
                            0.0,
                            0.9801264164951583, 0.10475690769435382, 0.1555132409149897,
                            0.0,
                            2.0597079362763556e-5],
                        linf=[10.194181233788775, 18.25472397868819, 10.031307436191334,
                            0.0,
                            19.647239392277378, 1.3938810140985936, 1.8724965294853084,
                            0.0,
                            0.0016290067532561904],
                        tspan=(0.0, 0.02))
    # Ensure that we do not have excessive memory allocations
    # (e.g., from type instabilities)
    let
        t = sol.t[end]
        u_ode = sol.u[end]
        du_ode = similar(u_ode)
        @test (@allocated Trixi.rhs!(du_ode, u_ode, semi, t)) < 1000
    end
end

@trixi_testset "elixir_linearizedeuler_gaussian_source.jl" begin
    @test_trixi_include(joinpath(EXAMPLES_DIR,
                                 "elixir_linearizedeuler_gaussian_source.jl"),
                        l2=[
                            0.006047938590548741,
                            0.0040953286019907035,
                            0.004222698522497298,
                            0.006269492499336128,
                        ],
                        linf=[
                            0.06386175207349379,
                            0.0378926444850457,
                            0.041759728067967065,
                            0.06430136016259067,
                        ])
    # Ensure that we do not have excessive memory allocations
    # (e.g., from type instabilities)
    let
        t = sol.t[end]
        u_ode = sol.u[end]
        du_ode = similar(u_ode)
        @test (@allocated Trixi.rhs!(du_ode, u_ode, semi, t)) < 1000
    end
end

@trixi_testset "elixir_euler_subsonic_cylinder.jl" begin
    @test_trixi_include(joinpath(EXAMPLES_DIR, "elixir_euler_subsonic_cylinder.jl"),
                        l2=[
                            0.00011914390523852561,
                            0.00010776028621724485,
                            6.139954358305467e-5,
                            0.0003067693731825959,
                        ],
                        linf=[
                            0.1653075586200805,
                            0.1868437275544909,
                            0.09772818519679008,
                            0.4311796171737692,
                        ], tspan=(0.0, 0.001))
    # Ensure that we do not have excessive memory allocations
    # (e.g., from type instabilities)
    let
        t = sol.t[end]
        u_ode = sol.u[end]
        du_ode = similar(u_ode)
        @test (@allocated Trixi.rhs!(du_ode, u_ode, semi, t)) < 1000
    end

    u_ode = copy(sol.u[end])
    du_ode = zero(u_ode) # Just a placeholder in this case

    u = Trixi.wrap_array(u_ode, semi)
    du = Trixi.wrap_array(du_ode, semi)
    drag = Trixi.analyze(drag_coefficient, du, u, tspan[2], mesh, equations, solver,
                         semi.cache, semi)
    lift = Trixi.analyze(lift_coefficient, du, u, tspan[2], mesh, equations, solver,
                         semi.cache, semi)

    @test isapprox(lift, -6.501138753497174e-15, atol = 1e-13)
    @test isapprox(drag, 2.588589856781827, atol = 1e-13)
end

# Forces computation test in an AMR code
@trixi_testset "elixir_euler_NACA0012airfoil_mach085.jl" begin
    @test_trixi_include(joinpath(EXAMPLES_DIR,
                                 "elixir_euler_NACA0012airfoil_mach085.jl"),
                        l2=[
                            5.634402680811982e-7, 6.748066107517321e-6,
                            1.091879472416885e-5, 0.0006686372064029146,
                        ],
                        linf=[
                            0.0021456247890772823, 0.03957142889488085,
                            0.03832024233032798, 2.6628739573358495,
                        ],
                        amr_interval=1,
                        base_level=0, med_level=1, max_level=1,
                        tspan=(0.0, 0.0001),
                        adapt_initial_condition=false,
                        adapt_initial_condition_only_refine=false,
                        # With the default `maxiters = 1` in coverage tests,
                        # the values for `drag` and `lift` below would differ.
                        coverage_override=(maxiters = 100_000,))

    # Ensure that we do not have excessive memory allocations
    # (e.g., from type instabilities)
    let
        t = sol.t[end]
        u_ode = sol.u[end]
        du_ode = similar(u_ode)
        @test (@allocated Trixi.rhs!(du_ode, u_ode, semi, t)) < 1000
    end

    u_ode = copy(sol.u[end])
    du_ode = zero(u_ode) # Just a placeholder in this case

    u = Trixi.wrap_array(u_ode, semi)
    du = Trixi.wrap_array(du_ode, semi)
    drag = Trixi.analyze(drag_coefficient, du, u, tspan[2], mesh, equations, solver,
                         semi.cache, semi)
    lift = Trixi.analyze(lift_coefficient, du, u, tspan[2], mesh, equations, solver,
                         semi.cache, semi)

    @test isapprox(lift, 0.029076443678087403, atol = 1e-13)
    @test isapprox(drag, 0.13564720009197903, atol = 1e-13)
end
end

# Clean up afterwards: delete Trixi.jl output directory
@test_nowarn rm(outdir, recursive = true)

end # module<|MERGE_RESOLUTION|>--- conflicted
+++ resolved
@@ -434,7 +434,6 @@
     end
 end
 
-<<<<<<< HEAD
 @trixi_testset "elixir_euler_cubed_sphere_shell.jl" begin
     @test_trixi_include(joinpath(EXAMPLES_DIR, "elixir_euler_cubed_sphere_shell.jl"),
                         l2=[
@@ -456,7 +455,9 @@
             du_ode = similar(u_ode)
             @test (@allocated Trixi.rhs!(du_ode, u_ode, semi, t)) < 1000
         end
-=======
+    end
+end
+
 @trixi_testset "elixir_euler_NACA6412airfoil_mach2.jl" begin
     @test_trixi_include(joinpath(EXAMPLES_DIR, "elixir_euler_NACA6412airfoil_mach2.jl"),
                         l2=[
@@ -475,7 +476,6 @@
         u_ode = sol.u[end]
         du_ode = similar(u_ode)
         @test (@allocated Trixi.rhs!(du_ode, u_ode, semi, t)) < 1000
->>>>>>> 79fc319f
     end
 end
 
