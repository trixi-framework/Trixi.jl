--- conflicted
+++ resolved
@@ -12,8 +12,9 @@
 isdir(outdir) && rm(outdir, recursive = true)
 
 @testset "P4estMesh2D" begin
-<<<<<<< HEAD
-  @trixi_testset "elixir_advection_basic.jl" begin
+#! format: noindent
+
+@trixi_testset "elixir_advection_basic.jl" begin
     @test_trixi_include(joinpath(EXAMPLES_DIR, "elixir_advection_basic.jl"),
       # Expected errors are exactly the same as with TreeMesh!
       l2   = [8.311947673061856e-6],
@@ -170,480 +171,6 @@
 #      l2 = [0.006047938590548741, 0.0040953286019907035, 0.004222698522497298, 0.006269492499336128],
 #      linf = [0.06386175207349379, 0.0378926444850457, 0.041759728067967065, 0.06430136016259067])
 #  end
-=======
-#! format: noindent
-
-@trixi_testset "elixir_advection_basic.jl" begin
-    @test_trixi_include(joinpath(EXAMPLES_DIR, "elixir_advection_basic.jl"),
-                        # Expected errors are exactly the same as with TreeMesh!
-                        l2=[8.311947673061856e-6],
-                        linf=[6.627000273229378e-5])
-    # Ensure that we do not have excessive memory allocations
-    # (e.g., from type instabilities)
-    let
-        t = sol.t[end]
-        u_ode = sol.u[end]
-        du_ode = similar(u_ode)
-        @test (@allocated Trixi.rhs!(du_ode, u_ode, semi, t)) < 1000
-    end
-end
-
-@trixi_testset "elixir_advection_nonconforming_flag.jl" begin
-    @test_trixi_include(joinpath(EXAMPLES_DIR,
-                                 "elixir_advection_nonconforming_flag.jl"),
-                        l2=[3.198940059144588e-5],
-                        linf=[0.00030636069494005547])
-    # Ensure that we do not have excessive memory allocations
-    # (e.g., from type instabilities)
-    let
-        t = sol.t[end]
-        u_ode = sol.u[end]
-        du_ode = similar(u_ode)
-        @test (@allocated Trixi.rhs!(du_ode, u_ode, semi, t)) < 1000
-    end
-end
-
-@trixi_testset "elixir_advection_unstructured_flag.jl" begin
-    @test_trixi_include(joinpath(EXAMPLES_DIR, "elixir_advection_unstructured_flag.jl"),
-                        l2=[0.0005379687442422346],
-                        linf=[0.007438525029884735])
-    # Ensure that we do not have excessive memory allocations
-    # (e.g., from type instabilities)
-    let
-        t = sol.t[end]
-        u_ode = sol.u[end]
-        du_ode = similar(u_ode)
-        @test (@allocated Trixi.rhs!(du_ode, u_ode, semi, t)) < 1000
-    end
-end
-
-@trixi_testset "elixir_advection_amr_solution_independent.jl" begin
-    @test_trixi_include(joinpath(EXAMPLES_DIR,
-                                 "elixir_advection_amr_solution_independent.jl"),
-                        # Expected errors are exactly the same as with StructuredMesh!
-                        l2=[4.949660644033807e-5],
-                        linf=[0.0004867846262313763],
-                        coverage_override=(maxiters = 6,))
-    # Ensure that we do not have excessive memory allocations
-    # (e.g., from type instabilities)
-    let
-        t = sol.t[end]
-        u_ode = sol.u[end]
-        du_ode = similar(u_ode)
-        @test (@allocated Trixi.rhs!(du_ode, u_ode, semi, t)) < 1000
-    end
-end
-
-@trixi_testset "elixir_advection_amr_unstructured_flag.jl" begin
-    @test_trixi_include(joinpath(EXAMPLES_DIR,
-                                 "elixir_advection_amr_unstructured_flag.jl"),
-                        l2=[0.0012766060609964525],
-                        linf=[0.01750280631586159],
-                        coverage_override=(maxiters = 6,))
-    # Ensure that we do not have excessive memory allocations
-    # (e.g., from type instabilities)
-    let
-        t = sol.t[end]
-        u_ode = sol.u[end]
-        du_ode = similar(u_ode)
-        @test (@allocated Trixi.rhs!(du_ode, u_ode, semi, t)) < 1000
-    end
-end
-
-@trixi_testset "elixir_advection_restart.jl" begin
-    @test_trixi_include(joinpath(EXAMPLES_DIR, "elixir_advection_restart.jl"),
-                        l2=[4.507575525876275e-6],
-                        linf=[6.21489667023134e-5],
-                        # With the default `maxiters = 1` in coverage tests,
-                        # there would be no time steps after the restart.
-                        coverage_override=(maxiters = 100_000,))
-    # Ensure that we do not have excessive memory allocations
-    # (e.g., from type instabilities)
-    let
-        t = sol.t[end]
-        u_ode = sol.u[end]
-        du_ode = similar(u_ode)
-        @test (@allocated Trixi.rhs!(du_ode, u_ode, semi, t)) < 1000
-    end
-end
-
-@trixi_testset "elixir_euler_source_terms_nonconforming_unstructured_flag.jl" begin
-    @test_trixi_include(joinpath(EXAMPLES_DIR,
-                                 "elixir_euler_source_terms_nonconforming_unstructured_flag.jl"),
-                        l2=[
-                            0.0034516244508588046,
-                            0.0023420334036925493,
-                            0.0024261923964557187,
-                            0.004731710454271893,
-                        ],
-                        linf=[
-                            0.04155789011775046,
-                            0.024772109862748914,
-                            0.03759938693042297,
-                            0.08039824959535657,
-                        ])
-    # Ensure that we do not have excessive memory allocations
-    # (e.g., from type instabilities)
-    let
-        t = sol.t[end]
-        u_ode = sol.u[end]
-        du_ode = similar(u_ode)
-        @test (@allocated Trixi.rhs!(du_ode, u_ode, semi, t)) < 1000
-    end
-end
-
-@trixi_testset "elixir_euler_free_stream.jl" begin
-    @test_trixi_include(joinpath(EXAMPLES_DIR, "elixir_euler_free_stream.jl"),
-                        l2=[
-                            2.063350241405049e-15,
-                            1.8571016296925367e-14,
-                            3.1769447886391905e-14,
-                            1.4104095258528071e-14,
-                        ],
-                        linf=[1.9539925233402755e-14, 2e-12, 4.8e-12, 4e-12],
-                        atol=2.0e-12,)
-    # Ensure that we do not have excessive memory allocations
-    # (e.g., from type instabilities)
-    let
-        t = sol.t[end]
-        u_ode = sol.u[end]
-        du_ode = similar(u_ode)
-        @test (@allocated Trixi.rhs!(du_ode, u_ode, semi, t)) < 1000
-    end
-end
-
-@trixi_testset "elixir_euler_shockcapturing_ec.jl" begin
-    @test_trixi_include(joinpath(EXAMPLES_DIR, "elixir_euler_shockcapturing_ec.jl"),
-                        l2=[
-                            9.53984675e-02,
-                            1.05633455e-01,
-                            1.05636158e-01,
-                            3.50747237e-01,
-                        ],
-                        linf=[
-                            2.94357464e-01,
-                            4.07893014e-01,
-                            3.97334516e-01,
-                            1.08142520e+00,
-                        ],
-                        tspan=(0.0, 1.0))
-    # Ensure that we do not have excessive memory allocations
-    # (e.g., from type instabilities)
-    let
-        t = sol.t[end]
-        u_ode = sol.u[end]
-        du_ode = similar(u_ode)
-        @test (@allocated Trixi.rhs!(du_ode, u_ode, semi, t)) < 1000
-    end
-end
-
-@trixi_testset "elixir_euler_sedov.jl" begin
-    @test_trixi_include(joinpath(EXAMPLES_DIR, "elixir_euler_sedov.jl"),
-                        l2=[
-                            3.76149952e-01,
-                            2.46970327e-01,
-                            2.46970327e-01,
-                            1.28889042e+00,
-                        ],
-                        linf=[
-                            1.22139001e+00,
-                            1.17742626e+00,
-                            1.17742626e+00,
-                            6.20638482e+00,
-                        ],
-                        tspan=(0.0, 0.3))
-    # Ensure that we do not have excessive memory allocations
-    # (e.g., from type instabilities)
-    let
-        t = sol.t[end]
-        u_ode = sol.u[end]
-        du_ode = similar(u_ode)
-        @test (@allocated Trixi.rhs!(du_ode, u_ode, semi, t)) < 1000
-    end
-end
-
-@trixi_testset "elixir_euler_sedov.jl (HLLE)" begin
-    @test_trixi_include(joinpath(EXAMPLES_DIR, "elixir_euler_sedov.jl"),
-                        l2=[
-                            0.40853279043747015,
-                            0.25356771650524296,
-                            0.2535677165052422,
-                            1.2984601729572691,
-                        ],
-                        linf=[
-                            1.3840909333784284,
-                            1.3077772519086124,
-                            1.3077772519086157,
-                            6.298798630968632,
-                        ],
-                        surface_flux=flux_hlle,
-                        tspan=(0.0, 0.3))
-    # Ensure that we do not have excessive memory allocations
-    # (e.g., from type instabilities)
-    let
-        t = sol.t[end]
-        u_ode = sol.u[end]
-        du_ode = similar(u_ode)
-        @test (@allocated Trixi.rhs!(du_ode, u_ode, semi, t)) < 1000
-    end
-end
-
-@trixi_testset "elixir_euler_blast_wave_amr.jl" begin
-    @test_trixi_include(joinpath(EXAMPLES_DIR, "elixir_euler_blast_wave_amr.jl"),
-                        l2=[
-                            6.32183914e-01,
-                            3.86914231e-01,
-                            3.86869171e-01,
-                            1.06575688e+00,
-                        ],
-                        linf=[
-                            2.76020890e+00,
-                            2.32659890e+00,
-                            2.32580837e+00,
-                            2.15778188e+00,
-                        ],
-                        tspan=(0.0, 0.3),
-                        coverage_override=(maxiters = 6,))
-    # Ensure that we do not have excessive memory allocations
-    # (e.g., from type instabilities)
-    let
-        t = sol.t[end]
-        u_ode = sol.u[end]
-        du_ode = similar(u_ode)
-        @test (@allocated Trixi.rhs!(du_ode, u_ode, semi, t)) < 1000
-    end
-end
-
-@trixi_testset "elixir_euler_wall_bc_amr.jl" begin
-    @test_trixi_include(joinpath(EXAMPLES_DIR, "elixir_euler_wall_bc_amr.jl"),
-                        l2=[
-                            0.020291447969983396,
-                            0.017479614254319948,
-                            0.011387644425613437,
-                            0.0514420126021293,
-                        ],
-                        linf=[
-                            0.3582779022370579,
-                            0.32073537890751663,
-                            0.221818049107692,
-                            0.9209559420400415,
-                        ],
-                        tspan=(0.0, 0.15))
-    # Ensure that we do not have excessive memory allocations
-    # (e.g., from type instabilities)
-    let
-        t = sol.t[end]
-        u_ode = sol.u[end]
-        du_ode = similar(u_ode)
-        @test (@allocated Trixi.rhs!(du_ode, u_ode, semi, t)) < 1000
-    end
-end
-
-@trixi_testset "elixir_euler_forward_step_amr.jl" begin
-    @test_trixi_include(joinpath(EXAMPLES_DIR, "elixir_euler_forward_step_amr.jl"),
-                        l2=[
-                            0.004194875320833303,
-                            0.003785140699353966,
-                            0.0013696609105790351,
-                            0.03265268616046424,
-                        ],
-                        linf=[
-                            2.0585399781442852,
-                            2.213428805506876,
-                            3.862362410419163,
-                            17.75187237459251,
-                        ],
-                        tspan=(0.0, 0.0001),
-                        rtol=1.0e-7,
-                        skip_coverage=true)
-    if @isdefined sol # Skipped in coverage run
-        # Ensure that we do not have excessive memory allocations
-        # (e.g., from type instabilities)
-        let
-            t = sol.t[end]
-            u_ode = sol.u[end]
-            du_ode = similar(u_ode)
-            @test (@allocated Trixi.rhs!(du_ode, u_ode, semi, t)) < 1000
-        end
-    end
-end
-
-@trixi_testset "elixir_euler_double_mach_amr.jl" begin
-    @test_trixi_include(joinpath(EXAMPLES_DIR, "elixir_euler_double_mach_amr.jl"),
-                        l2=[
-                            0.051359355290192046,
-                            0.4266034859911273,
-                            0.2438304855475594,
-                            4.11487176105527,
-                        ],
-                        linf=[
-                            6.902000373057003,
-                            53.95714139820832,
-                            24.241610279839758,
-                            561.0630401858057,
-                        ],
-                        tspan=(0.0, 0.0001),
-                        skip_coverage=true)
-    if @isdefined sol # Skipped in coverage run
-        # Ensure that we do not have excessive memory allocations
-        # (e.g., from type instabilities)
-        let
-            t = sol.t[end]
-            u_ode = sol.u[end]
-            du_ode = similar(u_ode)
-            @test (@allocated Trixi.rhs!(du_ode, u_ode, semi, t)) < 1000
-        end
-    end
-end
-
-@trixi_testset "elixir_euler_supersonic_cylinder.jl" begin
-    @test_trixi_include(joinpath(EXAMPLES_DIR, "elixir_euler_supersonic_cylinder.jl"),
-                        l2=[
-                            0.026798021911954406,
-                            0.05118546368109259,
-                            0.03206703583774831,
-                            0.19680026567208672,
-                        ],
-                        linf=[
-                            3.653905721692421,
-                            4.285035711361009,
-                            6.8544353186357645,
-                            31.748244912257533,
-                        ],
-                        tspan=(0.0, 0.001),
-                        skip_coverage=true)
-    if @isdefined sol # Skipped in coverage run
-        # Ensure that we do not have excessive memory allocations
-        # (e.g., from type instabilities)
-        let
-            t = sol.t[end]
-            u_ode = sol.u[end]
-            du_ode = similar(u_ode)
-            @test (@allocated Trixi.rhs!(du_ode, u_ode, semi, t)) < 1000
-        end
-    end
-end
-
-@trixi_testset "elixir_eulergravity_convergence.jl" begin
-    @test_trixi_include(joinpath(EXAMPLES_DIR, "elixir_eulergravity_convergence.jl"),
-                        l2=[
-                            0.00024871265138964204,
-                            0.0003370077102132591,
-                            0.0003370077102131964,
-                            0.0007231525513793697,
-                        ],
-                        linf=[
-                            0.0015813032944647087,
-                            0.0020494288423820173,
-                            0.0020494288423824614,
-                            0.004793821195083758,
-                        ],
-                        tspan=(0.0, 0.1))
-    # Ensure that we do not have excessive memory allocations
-    # (e.g., from type instabilities)
-    let
-        t = sol.t[end]
-        u_ode = sol.u[end]
-        du_ode = similar(u_ode)
-        @test (@allocated Trixi.rhs!(du_ode, u_ode, semi, t)) < 1000
-    end
-end
-
-@trixi_testset "elixir_shallowwater_source_terms.jl" begin
-    @test_trixi_include(joinpath(EXAMPLES_DIR, "elixir_shallowwater_source_terms.jl"),
-                        l2=[
-                            9.168126407325352e-5,
-                            0.0009795410115453788,
-                            0.002546408320320785,
-                            3.941189812642317e-6,
-                        ],
-                        linf=[
-                            0.0009903782521019089,
-                            0.0059752684687262025,
-                            0.010941106525454103,
-                            1.2129488214718265e-5,
-                        ],
-                        tspan=(0.0, 0.1))
-    # Ensure that we do not have excessive memory allocations
-    # (e.g., from type instabilities)
-    let
-        t = sol.t[end]
-        u_ode = sol.u[end]
-        du_ode = similar(u_ode)
-        @test (@allocated Trixi.rhs!(du_ode, u_ode, semi, t)) < 1000
-    end
-end
-
-@trixi_testset "elixir_mhd_alfven_wave.jl" begin
-    @test_trixi_include(joinpath(EXAMPLES_DIR, "elixir_mhd_alfven_wave.jl"),
-                        l2=[1.0513414461545583e-5, 1.0517900957166411e-6,
-                            1.0517900957304043e-6, 1.511816606372376e-6,
-                            1.0443997728645063e-6, 7.879639064990798e-7,
-                            7.879639065049896e-7, 1.0628631669056271e-6,
-                            4.3382328912336153e-7],
-                        linf=[4.255466285174592e-5, 1.0029706745823264e-5,
-                            1.0029706747467781e-5, 1.2122265939010224e-5,
-                            5.4791097160444835e-6, 5.18922042269665e-6,
-                            5.189220422141538e-6, 9.552667261422676e-6,
-                            1.4237578427628152e-6])
-    # Ensure that we do not have excessive memory allocations
-    # (e.g., from type instabilities)
-    let
-        t = sol.t[end]
-        u_ode = sol.u[end]
-        du_ode = similar(u_ode)
-        @test (@allocated Trixi.rhs!(du_ode, u_ode, semi, t)) < 1000
-    end
-end
-
-@trixi_testset "elixir_mhd_rotor.jl" begin
-    @test_trixi_include(joinpath(EXAMPLES_DIR, "elixir_mhd_rotor.jl"),
-                        l2=[0.4552084651735862, 0.8918048264575757, 0.832471223081887,
-                            0.0,
-                            0.9801264164951583, 0.10475690769435382, 0.1555132409149897,
-                            0.0,
-                            2.0597079362763556e-5],
-                        linf=[10.194181233788775, 18.25472397868819, 10.031307436191334,
-                            0.0,
-                            19.647239392277378, 1.3938810140985936, 1.8724965294853084,
-                            0.0,
-                            0.0016290067532561904],
-                        tspan=(0.0, 0.02))
-    # Ensure that we do not have excessive memory allocations
-    # (e.g., from type instabilities)
-    let
-        t = sol.t[end]
-        u_ode = sol.u[end]
-        du_ode = similar(u_ode)
-        @test (@allocated Trixi.rhs!(du_ode, u_ode, semi, t)) < 1000
-    end
-end
-
-@trixi_testset "elixir_linearizedeuler_gaussian_source.jl" begin
-    @test_trixi_include(joinpath(EXAMPLES_DIR,
-                                 "elixir_linearizedeuler_gaussian_source.jl"),
-                        l2=[
-                            0.006047938590548741,
-                            0.0040953286019907035,
-                            0.004222698522497298,
-                            0.006269492499336128,
-                        ],
-                        linf=[
-                            0.06386175207349379,
-                            0.0378926444850457,
-                            0.041759728067967065,
-                            0.06430136016259067,
-                        ])
-    # Ensure that we do not have excessive memory allocations
-    # (e.g., from type instabilities)
-    let
-        t = sol.t[end]
-        u_ode = sol.u[end]
-        du_ode = similar(u_ode)
-        @test (@allocated Trixi.rhs!(du_ode, u_ode, semi, t)) < 1000
-    end
-end
->>>>>>> 5c08cf4a
 end
 
 # Clean up afterwards: delete Trixi.jl output directory
