module TestExamples1DAdvection

using Test
using Trixi

include("test_trixi.jl")

EXAMPLES_DIR = pkgdir(Trixi, "examples", "tree_1d_dgsem")

@testset "Linear scalar advection" begin
#! format: noindent

@trixi_testset "elixir_advection_basic.jl" begin
    @test_trixi_include(joinpath(EXAMPLES_DIR, "elixir_advection_basic.jl"),
                        l2=[6.0388296447998465e-6],
                        linf=[3.217887726258972e-5])
    # Ensure that we do not have excessive memory allocations
    # (e.g., from type instabilities)
    let
        t = sol.t[end]
        u_ode = sol.u[end]
        du_ode = similar(u_ode)
        @test (@allocated Trixi.rhs!(du_ode, u_ode, semi, t)) < 1000
    end
end

@trixi_testset "elixir_advection_amr.jl" begin
    @test_trixi_include(joinpath(EXAMPLES_DIR, "elixir_advection_amr.jl"),
                        l2=[0.3540206249507417],
                        linf=[0.9999896603382347],
                        coverage_override=(maxiters = 6,))
    # Ensure that we do not have excessive memory allocations
    # (e.g., from type instabilities)
    let
        t = sol.t[end]
        u_ode = sol.u[end]
        du_ode = similar(u_ode)
        @test (@allocated Trixi.rhs!(du_ode, u_ode, semi, t)) < 1000
    end
end

@trixi_testset "elixir_advection_amr_nonperiodic.jl" begin
    @test_trixi_include(joinpath(EXAMPLES_DIR, "elixir_advection_amr_nonperiodic.jl"),
                        l2=[4.283508859843524e-6],
                        linf=[3.235356127918171e-5],
                        coverage_override=(maxiters = 6,))
    # Ensure that we do not have excessive memory allocations
    # (e.g., from type instabilities)
    let
        t = sol.t[end]
        u_ode = sol.u[end]
        du_ode = similar(u_ode)
        @test (@allocated Trixi.rhs!(du_ode, u_ode, semi, t)) < 1000
    end
end

@trixi_testset "elixir_advection_basic.jl (No errors)" begin
    @test_trixi_include(joinpath(EXAMPLES_DIR, "elixir_advection_basic.jl"),
                        analysis_callback=AnalysisCallback(semi, interval = 42,
                                                           analysis_errors = Symbol[]))
    # Ensure that we do not have excessive memory allocations
    # (e.g., from type instabilities)
    let
        t = sol.t[end]
        u_ode = sol.u[end]
        du_ode = similar(u_ode)
        @test (@allocated Trixi.rhs!(du_ode, u_ode, semi, t)) < 1000
    end
end

@trixi_testset "elixir_advection_finite_volume.jl" begin
    @test_trixi_include(joinpath(EXAMPLES_DIR, "elixir_advection_finite_volume.jl"),
                        l2=[0.011662300515980219],
                        linf=[0.01647256923710194])
    # Ensure that we do not have excessive memory allocations
    # (e.g., from type instabilities)
    let
        t = sol.t[end]
        u_ode = sol.u[end]
        du_ode = similar(u_ode)
        @test (@allocated Trixi.rhs!(du_ode, u_ode, semi, t)) < 1000
    end
end

@trixi_testset "elixir_advection_perk2.jl" begin
    @test_trixi_include(joinpath(EXAMPLES_DIR, "elixir_advection_perk2.jl"),
                        l2=[0.014139242834192841],
                        linf=[0.01999756655819429])
    # Ensure that we do not have excessive memory allocations
    # (e.g., from type instabilities)
    let
        t = sol.t[end]
        u_ode = sol.u[end]
        du_ode = similar(u_ode)
        @test (@allocated Trixi.rhs!(du_ode, u_ode, semi, t)) < 8000
    end
end

# Testing the second-order paired explicit Runge-Kutta (PERK) method without stepsize callback
@trixi_testset "elixir_advection_perk2.jl(fixed time step)" begin
    @test_trixi_include(joinpath(EXAMPLES_DIR, "elixir_advection_perk2.jl"),
                        dt=2.0e-3,
                        tspan=(0.0, 20.0),
<<<<<<< HEAD
                        save_solution=SaveSolutionCallback(dt = 0.1 + 1.0e-8),
                        callbacks=CallbackSet(summary_callback, save_solution,
                                              analysis_callback, alive_callback),
=======
                        callbacks=CallbackSet(summary_callback, analysis_callback,
                                              alive_callback),
>>>>>>> eb1a05e8
                        l2=[9.886273701409754e-6],
                        linf=[3.729460562740261e-5])
    # Ensure that we do not have excessive memory allocations
    # (e.g., from type instabilities)
    let
        t = sol.t[end]
        u_ode = sol.u[end]
        du_ode = similar(u_ode)
        @test (@allocated Trixi.rhs!(du_ode, u_ode, semi, t)) < 8000
    end
end
end

end # module<|MERGE_RESOLUTION|>--- conflicted
+++ resolved
@@ -101,14 +101,9 @@
     @test_trixi_include(joinpath(EXAMPLES_DIR, "elixir_advection_perk2.jl"),
                         dt=2.0e-3,
                         tspan=(0.0, 20.0),
-<<<<<<< HEAD
                         save_solution=SaveSolutionCallback(dt = 0.1 + 1.0e-8),
                         callbacks=CallbackSet(summary_callback, save_solution,
                                               analysis_callback, alive_callback),
-=======
-                        callbacks=CallbackSet(summary_callback, analysis_callback,
-                                              alive_callback),
->>>>>>> eb1a05e8
                         l2=[9.886273701409754e-6],
                         linf=[3.729460562740261e-5])
     # Ensure that we do not have excessive memory allocations
