--- conflicted
+++ resolved
@@ -201,17 +201,6 @@
 @trixi_testset "elixir_euler_weak_blast_er.jl" begin
     @test_trixi_include(joinpath(EXAMPLES_DIR,
                                  "elixir_euler_weak_blast_er.jl"),
-<<<<<<< HEAD
-                        l2=[
-                            0.1199630838410077,
-                            0.15621960583175515,
-                            0.44836353019484665
-                        ],
-                        linf=[
-                            0.22555469972567477,
-                            0.29412938937656014,
-                            0.8558237244455067
-=======
                         analysis_interval=100,
                         l2=[0.1199630838410044,
                             0.1562196058317499,
@@ -220,7 +209,6 @@
                             0.2255546997256792,
                             0.29412938937652194,
                             0.8558237244455227
->>>>>>> 6b0f7256
                         ])
     # Larger values for allowed allocations due to usage of custom
     # integrator which are not *recorded* for the methods from
