module TestExamplesStructuredMesh1D

using Test
using Trixi

include("test_trixi.jl")

EXAMPLES_DIR = joinpath(examples_dir(), "structured_1d_dgsem")

# Start with a clean environment: remove Trixi.jl output directory if it exists
outdir = "out"
isdir(outdir) && rm(outdir, recursive = true)

@testset "StructuredMesh1D" begin
#! format: noindent

@trixi_testset "elixir_advection_basic.jl" begin
    @test_trixi_include(joinpath(EXAMPLES_DIR, "elixir_advection_basic.jl"),
                        # Expected errors are exactly the same as with TreeMesh!
                        l2=[6.0388296447998465e-6],
                        linf=[3.217887726258972e-5])
    # Ensure that we do not have excessive memory allocations
    # (e.g., from type instabilities)
    @test_allocations(Trixi.rhs!, semi, sol, 1000)
end

@trixi_testset "elixir_advection_nonperiodic.jl" begin
    @test_trixi_include(joinpath(EXAMPLES_DIR, "elixir_advection_nonperiodic.jl"),
                        l2=[5.641921365468918e-5],
                        linf=[0.00021049780975179733])
    # Ensure that we do not have excessive memory allocations
    # (e.g., from type instabilities)
    @test_allocations(Trixi.rhs!, semi, sol, 1000)
end

@trixi_testset "elixir_advection_shockcapturing.jl" begin
    @test_trixi_include(joinpath(EXAMPLES_DIR, "elixir_advection_shockcapturing.jl"),
                        l2=[0.08015029105233593],
                        linf=[0.610709468736576],
                        atol=1.0e-5)
    # Ensure that we do not have excessive memory allocations
    # (e.g., from type instabilities)
    @test_allocations(Trixi.rhs!, semi, sol, 1000)
end

@trixi_testset "elixir_advection_float128.jl" begin
    using Quadmath: Float128
    @test_trixi_include(joinpath(EXAMPLES_DIR, "elixir_advection_float128.jl"),
                        l2=Float128[6.49879312655540217059228636803492411e-09],
                        linf=Float128[5.35548407857266390181158920649552284e-08])
    # Ensure that we do not have excessive memory allocations
    # (e.g., from type instabilities)
    @test_allocations(Trixi.rhs!, semi, sol, 1000)
end

# Testing the third-order paired explicit Runge-Kutta (PERK) method with its optimal CFL number
@trixi_testset "elixir_burgers_perk3.jl" begin
    @test_trixi_include(joinpath(EXAMPLES_DIR, "elixir_burgers_perk3.jl"),
                        l2=[3.8156922097242205e-6],
                        linf=[2.1962957979626552e-5],
                        atol=1.0e-6)
    # Ensure that we do not have excessive memory allocations
    # (e.g., from type instabilities)
    @test_allocations(Trixi.rhs!, semi, sol, 8000)

    # Test `resize!`
    integrator = Trixi.init(ode, ode_algorithm, dt = 42.0, callback = callbacks)
    resize!(integrator, 42)
    @test length(integrator.u) == 42
    @test length(integrator.du) == 42
    @test length(integrator.u_tmp) == 42
    @test length(integrator.k1) == 42
    @test length(integrator.kS1) == 42
end

# Testing the third-order paired explicit Runge-Kutta (PERK) method without stepsize callback
@trixi_testset "elixir_burgers_perk3.jl(fixed time step)" begin
    @test_trixi_include(joinpath(EXAMPLES_DIR, "elixir_burgers_perk3.jl"),
                        dt=2.0e-3,
                        tspan=(0.0, 2.0),
                        save_solution=SaveSolutionCallback(dt = 0.1 + 1.0e-8), # Adding a small epsilon to avoid floating-point precision issues
                        callbacks=CallbackSet(summary_callback, save_solution,
                                              analysis_callback, alive_callback),
                        l2=[5.726144824784944e-7],
                        linf=[3.43073006914274e-6])
    # Ensure that we do not have excessive memory allocations
    # (e.g., from type instabilities)
    @test_allocations(Trixi.rhs!, semi, sol, 8000)
end

@trixi_testset "elixir_euler_sedov.jl" begin
    @test_trixi_include(joinpath(EXAMPLES_DIR, "elixir_euler_sedov.jl"),
                        l2=[3.67478226e-01, 3.49491179e-01, 8.08910759e-01],
                        linf=[1.58971947e+00, 1.59812384e+00, 1.94732969e+00],
                        tspan=(0.0, 0.3))
    # Ensure that we do not have excessive memory allocations
    # (e.g., from type instabilities)
    @test_allocations(Trixi.rhs!, semi, sol, 1000)
end

@trixi_testset "elixir_euler_sedov_hll_davis.jl" begin
    @test_trixi_include(joinpath(EXAMPLES_DIR, "elixir_euler_sedov.jl"),
                        l2=[1.278661029299215, 0.0663853410742763, 0.9585741943783386],
                        linf=[
                            3.1661064228547255,
                            0.16256363944708607,
                            2.667676158812806
                        ],
                        tspan=(0.0, 12.5),
                        surface_flux=FluxHLL(min_max_speed_davis))
    # Ensure that we do not have excessive memory allocations
    # (e.g., from type instabilities)
    @test_allocations(Trixi.rhs!, semi, sol, 1000)
end

@trixi_testset "elixir_euler_source_terms.jl" begin
    @test_trixi_include(joinpath(EXAMPLES_DIR, "elixir_euler_source_terms.jl"),
                        # Expected errors are exactly the same as with TreeMesh!
                        l2=[
                            2.2527950196212703e-8,
                            1.8187357193835156e-8,
                            7.705669939973104e-8
                        ],
                        linf=[
                            1.6205433861493646e-7,
                            1.465427772462391e-7,
                            5.372255111879554e-7
                        ])
    # Ensure that we do not have excessive memory allocations
    # (e.g., from type instabilities)
    @test_allocations(Trixi.rhs!, semi, sol, 1000)
end

@trixi_testset "elixir_euler_source_terms_nonperiodic.jl" begin
    @test_trixi_include(joinpath(EXAMPLES_DIR,
                                 "elixir_euler_source_terms_nonperiodic.jl"),
                        l2=[
                            3.8099996914101204e-6,
                            1.6745575717106341e-6,
                            7.732189531480852e-6
                        ],
                        linf=[
                            1.2971473393186272e-5,
                            9.270328934274374e-6,
                            3.092514399671842e-5
                        ])
    # Ensure that we do not have excessive memory allocations
    # (e.g., from type instabilities)
    @test_allocations(Trixi.rhs!, semi, sol, 1000)
end

@trixi_testset "elixir_euler_source_terms_nonperiodic_fvO2.jl" begin
    @test_trixi_include(joinpath(EXAMPLES_DIR,
                                 "elixir_euler_source_terms_nonperiodic_fvO2.jl"),
                        l2=[
                            0.0005159476609077155,
                            0.000649450399792432,
                            0.0010602371635625239
                        ],
                        linf=[
                            0.0017927309507015377,
                            0.001662532939591621,
                            0.004580416775184837
                        ])
    # Ensure that we do not have excessive memory allocations
    # (e.g., from type instabilities)
<<<<<<< HEAD
    let
        t = sol.t[end]
        u_ode = sol.u[end]
        du_ode = similar(u_ode)
        @test (@allocated Trixi.rhs!(du_ode, u_ode, semi, t)) < 1000
    end
=======
    @test_allocations(Trixi.rhs!, semi, sol, 1000)
>>>>>>> 7c2378fc

    # Test/cover `:compact` printing
    show(IOContext(IOBuffer(), :compact => true), MIME"text/plain"(), volume_integral)
end

@trixi_testset "elixir_euler_weak_blast_er.jl" begin
    @test_trixi_include(joinpath(EXAMPLES_DIR,
                                 "elixir_euler_weak_blast_er.jl"),
                        analysis_interval=100,
                        l2=[0.1199630838410044,
                            0.1562196058317499,
                            0.44836353019483344],
                        linf=[
                            0.2255546997256792,
                            0.29412938937652194,
                            0.8558237244455227
                        ])
    # Larger values for allowed allocations due to usage of custom
    # integrator which are not *recorded* for the methods from
    # OrdinaryDiffEq.jl
    # Corresponding issue: https://github.com/trixi-framework/Trixi.jl/issues/1877
    @test_allocations(Trixi.rhs!, semi, sol, 15_000)

    # test both short and long printing formats
    @test_nowarn show(relaxation_solver)
    println()
    @test_nowarn println(relaxation_solver)
    println()
    @test_nowarn display(relaxation_solver)
    # Test `:compact` printing
    show(IOContext(IOBuffer(), :compact => true), MIME"text/plain"(), relaxation_solver)
end

@trixi_testset "elixir_linearizedeuler_characteristic_system.jl" begin
    @test_trixi_include(joinpath(EXAMPLES_DIR,
                                 "elixir_linearizedeuler_characteristic_system.jl"),
                        l2=[2.9318078842789714e-6, 0.0, 0.0],
                        linf=[4.291208715723194e-5, 0.0, 0.0])
    # Ensure that we do not have excessive memory allocations
    # (e.g., from type instabilities)
    @test_allocations(Trixi.rhs!, semi, sol, 1000)
end

@trixi_testset "elixir_traffic_flow_lwr_greenlight.jl" begin
    @test_trixi_include(joinpath(EXAMPLES_DIR,
                                 "elixir_traffic_flow_lwr_greenlight.jl"),
                        l2=[0.2005523261652845],
                        linf=[0.5052827913468407])
    # Ensure that we do not have excessive memory allocations
    # (e.g., from type instabilities)
    @test_allocations(Trixi.rhs!, semi, sol, 1000)
end

@trixi_testset "elixir_euler_convergence_pure_fv.jl" begin
    using Trixi: Trixi
    @test_trixi_include(joinpath(pkgdir(Trixi, "examples", "tree_1d_dgsem"),
                                 "elixir_euler_convergence_pure_fv.jl"),
                        mesh=StructuredMesh(16, (0.0,), (2.0,)),
                        l2=[
                            0.019355699748523896,
                            0.022326984561234497,
                            0.02523665947241734
                        ],
                        linf=[
                            0.02895961127645519,
                            0.03293442484199227,
                            0.04246098278632804
                        ])
    # Ensure that we do not have excessive memory allocations
    # (e.g., from type instabilities)
    @test_allocations(Trixi.rhs!, semi, sol, 1000)
end
end

# Clean up afterwards: delete Trixi.jl output directory
@test_nowarn rm(outdir, recursive = true)

end # module<|MERGE_RESOLUTION|>--- conflicted
+++ resolved
@@ -164,16 +164,7 @@
                         ])
     # Ensure that we do not have excessive memory allocations
     # (e.g., from type instabilities)
-<<<<<<< HEAD
-    let
-        t = sol.t[end]
-        u_ode = sol.u[end]
-        du_ode = similar(u_ode)
-        @test (@allocated Trixi.rhs!(du_ode, u_ode, semi, t)) < 1000
-    end
-=======
-    @test_allocations(Trixi.rhs!, semi, sol, 1000)
->>>>>>> 7c2378fc
+    @test_allocations(Trixi.rhs!, semi, sol, 1000)
 
     # Test/cover `:compact` printing
     show(IOContext(IOBuffer(), :compact => true), MIME"text/plain"(), volume_integral)
