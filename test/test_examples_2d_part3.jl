--- conflicted
+++ resolved
@@ -25,13 +25,11 @@
   # Unstructured curved mesh
   include("test_examples_2d_unstructured_quad.jl")
 
-<<<<<<< HEAD
+  # P4estMesh
+  include("test_examples_2d_p4est.jl")
+
   # FDSBP methods on the TreeMesh
   include("test_tree_2d_fdsbp.jl")
-=======
-  # P4estMesh
-  include("test_examples_2d_p4est.jl")
->>>>>>> 7374f633
 end
 
 # Clean up afterwards: delete Trixi output directory
