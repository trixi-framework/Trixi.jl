module TestType

using Test
using Trixi

include("test_trixi.jl")

# Start with a clean environment: remove Trixi.jl output directory if it exists
outdir = "out"
isdir(outdir) && rm(outdir, recursive = true)

# Run unit tests for various equations
@testset "Test Type Stability" begin
    @timed_testset "mean values" begin
        for RealT1 in (Float32, Float64), RealT2 in (Float32, Float64)
            RealT = promote_type(RealT1, RealT2)
            @test typeof(@inferred Trixi.ln_mean(RealT1(1), RealT2(2))) == RealT
            @test typeof(@inferred Trixi.inv_ln_mean(RealT1(1), RealT2(2))) == RealT
            for RealT3 in (Float32, Float64)
                RealT = promote_type(RealT1, RealT2, RealT3)
                @test typeof(@inferred Trixi.stolarsky_mean(RealT1(1), RealT2(2),
                                                            RealT3(3))) ==
                      RealT
            end
        end
    end

    @timed_testset "TreeMesh & SerialTree type consistence" begin
        for RealT in (Float32, Float64)
            coordinates_min = -convert(RealT, 1)
            coordinates_max = convert(RealT, 1)

            mesh = TreeMesh(coordinates_min, coordinates_max,
                            initial_refinement_level = 6,
                            n_cells_max = 30_000,
                            RealT = RealT)

            @test typeof(@inferred Trixi.total_volume(mesh)) == RealT

            coordinates_min = (-convert(RealT, 42), -convert(RealT, 42))
            coordinates_max = (convert(RealT, 42), convert(RealT, 42))

            mesh = TreeMesh(coordinates_min, coordinates_max,
                            initial_refinement_level = 5,
                            n_cells_max = 30_000,
                            RealT = RealT)

            @test typeof(@inferred Trixi.total_volume(mesh)) == RealT

            coordinates_min = (-convert(RealT, pi), -convert(RealT, pi),
                               -convert(RealT, pi))
            coordinates_max = (convert(RealT, pi), convert(RealT, pi),
                               convert(RealT, pi))

            mesh = TreeMesh(coordinates_min, coordinates_max,
                            initial_refinement_level = 4,
                            n_cells_max = 30_000,
                            RealT = RealT)

            @test typeof(@inferred Trixi.total_volume(mesh)) == RealT
        end
    end

    @timed_testset "Acoustic Perturbation 2D" begin
        for RealT in (Float32, Float64)
            v_mean_global = (zero(RealT), zero(RealT))
            c_mean_global = one(RealT)
            rho_mean_global = one(RealT)
            equations = @inferred AcousticPerturbationEquations2D(v_mean_global,
                                                                  c_mean_global,
                                                                  rho_mean_global)

            x = SVector(zero(RealT), zero(RealT))
            t = zero(RealT)
            u = u_ll = u_rr = u_inner = SVector(one(RealT), one(RealT), one(RealT),
                                                one(RealT),
                                                one(RealT),
                                                one(RealT), one(RealT))
            orientations = [1, 2]
            directions = [1, 2, 3, 4]
            normal_direction = SVector(one(RealT), zero(RealT))

            surface_flux_function = flux_lax_friedrichs
            dissipation = DissipationLocalLaxFriedrichs()

            @test eltype(@inferred initial_condition_constant(x, t, equations)) == RealT
            @test eltype(@inferred initial_condition_convergence_test(x, t, equations)) ==
                  RealT
            @test eltype(@inferred initial_condition_gauss(x, t, equations)) == RealT

            @test eltype(@inferred source_terms_convergence_test(u, x, t, equations)) ==
                  RealT
            @test eltype(@inferred source_terms_convergence_test(u, x, t, equations)) ==
                  RealT

            for orientation in orientations
                for direction in directions
                    @test eltype(@inferred boundary_condition_wall(u_inner, orientation,
                                                                   direction, x, t,
                                                                   surface_flux_function,
                                                                   equations)) == RealT
                end
            end
            @test eltype(@inferred boundary_condition_slip_wall(u_inner,
                                                                normal_direction, x, t,
                                                                surface_flux_function,
                                                                equations)) ==
                  RealT

            @test eltype(@inferred flux(u, normal_direction, equations)) == RealT
            @test typeof(@inferred max_abs_speed_naive(u_ll, u_rr, normal_direction,
                                                       equations)) ==
                  RealT
            @test eltype(@inferred dissipation(u_ll, u_rr, normal_direction, equations)) ==
                  RealT

            for orientation in orientations
                @test eltype(@inferred flux(u, orientation, equations)) == RealT
                @test typeof(@inferred max_abs_speed_naive(u_ll, u_rr, orientation,
                                                           equations)) ==
                      RealT
                @test eltype(@inferred dissipation(u_ll, u_rr, orientation, equations)) ==
                      RealT
            end

            @test eltype(@inferred Trixi.max_abs_speeds(u, equations)) == RealT
            @test eltype(@inferred cons2prim(u, equations)) == RealT
            @test eltype(@inferred prim2cons(u, equations)) == RealT
            @test eltype(@inferred cons2entropy(u, equations)) == RealT
        end
    end

    @timed_testset "Compressible Euler 1D" begin
        for RealT in (Float32, Float64)
            # set gamma = 2 for the coupling convergence test
            equations = @inferred CompressibleEulerEquations1D(RealT(2))

            x = SVector(zero(RealT))
            t = zero(RealT)
            u = u_ll = u_rr = u_inner = cons = SVector(one(RealT), one(RealT), one(RealT))
            orientation = 1
            directions = [1, 2]

            surface_flux_function = flux_lax_friedrichs

            @test eltype(@inferred initial_condition_constant(x, t, equations)) == RealT
            @test eltype(@inferred initial_condition_convergence_test(x, t, equations)) ==
                  RealT
            @test eltype(@inferred initial_condition_density_wave(x, t, equations)) == RealT
            @test eltype(@inferred initial_condition_weak_blast_wave(x, t, equations)) ==
                  RealT
            @test eltype(@inferred initial_condition_eoc_test_coupled_euler_gravity(x, t,
                                                                                    equations)) ==
                  RealT

            @test eltype(@inferred source_terms_convergence_test(u, x, t, equations)) ==
                  RealT

            for direction in directions
                @test eltype(@inferred boundary_condition_slip_wall(u_inner, orientation,
                                                                    direction,
                                                                    x, t,
                                                                    surface_flux_function,
                                                                    equations)) ==
                      RealT
            end

            @test eltype(@inferred flux(u, orientation, equations)) == RealT
            @test eltype(@inferred flux_shima_etal(u_ll, u_rr, orientation, equations)) ==
                  RealT
            @test eltype(@inferred flux_kennedy_gruber(u_ll, u_rr, orientation, equations)) ==
                  RealT
            @test eltype(@inferred flux_hllc(u_ll, u_rr, orientation, equations)) == RealT
            @test eltype(@inferred flux_chandrashekar(u_ll, u_rr, orientation,
                                                      equations)) ==
                  RealT
            @test eltype(@inferred flux_ranocha(u_ll, u_rr, orientation, equations)) ==
                  RealT

            @test eltype(eltype(@inferred splitting_steger_warming(u, orientation,
                                                                   equations))) ==
                  RealT
            @test eltype(eltype(@inferred splitting_vanleer_haenel(u, orientation,
                                                                   equations))) ==
                  RealT
            @test eltype(eltype(@inferred splitting_coirier_vanleer(u, orientation,
                                                                    equations))) ==
                  RealT

            @test typeof(@inferred max_abs_speed_naive(u_ll, u_rr, orientation, equations)) ==
                  RealT
            @test eltype(@inferred min_max_speed_naive(u_ll, u_rr, orientation, equations)) ==
                  RealT
            @test eltype(@inferred min_max_speed_davis(u_ll, u_rr, orientation, equations)) ==
                  RealT
            @test eltype(@inferred min_max_speed_einfeldt(u_ll, u_rr, orientation,
                                                          equations)) ==
                  RealT

            @test eltype(@inferred Trixi.max_abs_speeds(u, equations)) == RealT
            @test eltype(@inferred cons2prim(u, equations)) == RealT
            @test eltype(@inferred prim2cons(u, equations)) == RealT
            @test eltype(@inferred cons2entropy(u, equations)) == RealT
            @test eltype(@inferred entropy2cons(u, equations)) == RealT
            @test typeof(@inferred density(u, equations)) == RealT
            @test typeof(@inferred velocity(u, equations)) == RealT
            @test typeof(@inferred pressure(u, equations)) == RealT
            @test typeof(@inferred density_pressure(u, equations)) == RealT
            @test typeof(@inferred entropy(cons, equations)) == RealT
            @test typeof(@inferred energy_internal(cons, equations)) == RealT
        end
    end

    @timed_testset "Compressible Euler 2D" begin
        for RealT in (Float32, Float64)
            # set gamma = 2 for the coupling convergence test
            equations = @inferred CompressibleEulerEquations2D(RealT(2))

            x = SVector(zero(RealT), zero(RealT))
            t = zero(RealT)
            u = u_ll = u_rr = u_inner = cons = SVector(one(RealT), one(RealT), one(RealT),
                                                       one(RealT))
            orientations = [1, 2]
            directions = [1, 2, 3, 4]
            normal_direction = SVector(one(RealT), zero(RealT))

            surface_flux_function = flux_lax_friedrichs
            flux_lmars = FluxLMARS(340)

            @test eltype(@inferred initial_condition_constant(x, t, equations)) == RealT
            @test eltype(@inferred initial_condition_convergence_test(x, t, equations)) ==
                  RealT
            @test eltype(@inferred initial_condition_density_wave(x, t, equations)) == RealT
            @test eltype(@inferred initial_condition_weak_blast_wave(x, t, equations)) ==
                  RealT
            @test eltype(@inferred initial_condition_eoc_test_coupled_euler_gravity(x, t,
                                                                                    equations)) ==
                  RealT

            @test eltype(@inferred source_terms_convergence_test(u, x, t, equations)) ==
                  RealT
            @test eltype(@inferred source_terms_eoc_test_coupled_euler_gravity(u, x, t,
                                                                               equations)) ==
                  RealT
            @test eltype(@inferred source_terms_eoc_test_euler(u, x, t, equations)) ==
                  RealT

            for orientation in orientations
                for direction in directions
                    @test eltype(@inferred boundary_condition_slip_wall(u_inner,
                                                                        orientation,
                                                                        direction, x, t,
                                                                        surface_flux_function,
                                                                        equations)) == RealT
                end
            end

            @test eltype(@inferred velocity(u, normal_direction, equations)) == RealT
            @test eltype(@inferred flux(u, normal_direction, equations)) == RealT
            @test eltype(@inferred flux_shima_etal(u_ll, u_rr, normal_direction, equations)) ==
                  RealT
            @test eltype(@inferred flux_kennedy_gruber(u_ll, u_rr, normal_direction,
                                                       equations)) ==
                  RealT
            @test eltype(@inferred flux_lmars(u_ll, u_rr, normal_direction, equations)) ==
                  RealT
            @test eltype(@inferred flux_hllc(u_ll, u_rr, normal_direction, equations)) ==
                  RealT
            @test eltype(@inferred flux_chandrashekar(u_ll, u_rr, normal_direction,
                                                      equations)) ==
                  RealT
            @test eltype(@inferred flux_ranocha(u_ll, u_rr, normal_direction,
                                                equations)) == RealT

            @test eltype(eltype(@inferred splitting_drikakis_tsangaris(u, normal_direction,
                                                                       equations))) == RealT
            @test eltype(eltype(@inferred splitting_vanleer_haenel(u, normal_direction,
                                                                   equations))) ==
                  RealT
            @test eltype(eltype(@inferred splitting_lax_friedrichs(u, normal_direction,
                                                                   equations))) ==
                  RealT

            @test typeof(@inferred max_abs_speed_naive(u_ll, u_rr, normal_direction,
                                                       equations)) ==
                  RealT
            @test eltype(@inferred min_max_speed_naive(u_ll, u_rr, normal_direction,
                                                       equations)) ==
                  RealT
            @test eltype(@inferred min_max_speed_davis(u_ll, u_rr, normal_direction,
                                                       equations)) ==
                  RealT
            @test eltype(@inferred min_max_speed_einfeldt(u_ll, u_rr, normal_direction,
                                                          equations)) ==
                  RealT

            for orientation in orientations
                @test eltype(@inferred velocity(u, orientation, equations)) == RealT
                @test eltype(@inferred flux(u, orientation, equations)) == RealT
                @test eltype(@inferred flux_shima_etal(u_ll, u_rr, orientation, equations)) ==
                      RealT
                @test eltype(@inferred flux_kennedy_gruber(u_ll, u_rr, orientation,
                                                           equations)) ==
                      RealT
                @test eltype(@inferred flux_lmars(u_ll, u_rr, orientation, equations)) ==
                      RealT
                @test eltype(@inferred flux_hllc(u_ll, u_rr, orientation, equations)) ==
                      RealT
                @test eltype(@inferred flux_chandrashekar(u_ll, u_rr, orientation,
                                                          equations)) ==
                      RealT
                @test eltype(@inferred flux_ranocha(u_ll, u_rr, orientation, equations)) ==
                      RealT

                @test eltype(eltype(@inferred splitting_steger_warming(u, orientation,
                                                                       equations))) ==
                      RealT
                @test eltype(eltype(@inferred splitting_drikakis_tsangaris(u, orientation,
                                                                           equations))) ==
                      RealT
                @test eltype(eltype(@inferred splitting_vanleer_haenel(u, orientation,
                                                                       equations))) ==
                      RealT
                @test eltype(eltype(@inferred splitting_lax_friedrichs(u, orientation,
                                                                       equations))) ==
                      RealT

                @test typeof(@inferred max_abs_speed_naive(u_ll, u_rr, orientation,
                                                           equations)) ==
                      RealT
                @test eltype(@inferred min_max_speed_naive(u_ll, u_rr, orientation,
                                                           equations)) ==
                      RealT
                @test eltype(@inferred min_max_speed_davis(u_ll, u_rr, orientation,
                                                           equations)) ==
                      RealT
                @test eltype(@inferred min_max_speed_einfeldt(u_ll, u_rr, orientation,
                                                              equations)) ==
                      RealT
            end

            @test eltype(@inferred velocity(u, equations)) == RealT
            @test eltype(@inferred Trixi.max_abs_speeds(u, equations)) == RealT
            @test eltype(@inferred cons2prim(u, equations)) == RealT
            @test eltype(@inferred prim2cons(u, equations)) == RealT
            @test eltype(@inferred cons2entropy(u, equations)) == RealT
            @test eltype(@inferred entropy2cons(u, equations)) == RealT
            @test eltype(@inferred Trixi.cons2entropy_guermond_etal(u, equations)) == RealT
            @test typeof(@inferred Trixi.entropy_guermond_etal(u, equations)) == RealT
            @test typeof(@inferred density(u, equations)) == RealT
            @test typeof(@inferred pressure(u, equations)) == RealT
            @test typeof(@inferred density_pressure(u, equations)) == RealT
            @test typeof(@inferred entropy(cons, equations)) == RealT
            @test typeof(@inferred Trixi.entropy_math(cons, equations)) == RealT
            @test typeof(@inferred Trixi.entropy_thermodynamic(cons, equations)) == RealT
            @test typeof(@inferred energy_internal(cons, equations)) == RealT

            @test eltype(@inferred Trixi.gradient_conservative(pressure, u, equations)) ==
                  RealT
            @test eltype(@inferred Trixi.gradient_conservative(Trixi.entropy_math, u,
                                                               equations)) == RealT
            @test eltype(@inferred Trixi.gradient_conservative(Trixi.entropy_guermond_etal,
                                                               u,
                                                               equations)) == RealT
        end
    end

    @timed_testset "Compressible Euler 3D" begin
        for RealT in (Float32, Float64)
            # set gamma = 2 for the coupling convergence test
            equations = @inferred CompressibleEulerEquations3D(RealT(2))

            x = SVector(zero(RealT), zero(RealT), zero(RealT))
            t = zero(RealT)
            u = u_ll = u_rr = u_inner = cons = SVector(one(RealT), one(RealT), one(RealT),
                                                       one(RealT), one(RealT))
            orientations = [1, 2, 3]
            directions = [1, 2, 3, 4, 5, 6]
            normal_direction = SVector(one(RealT), zero(RealT), zero(RealT))

            surface_flux_function = flux_lax_friedrichs
            flux_lmars = FluxLMARS(340)

            @test eltype(@inferred initial_condition_constant(x, t, equations)) == RealT
            @test eltype(@inferred initial_condition_convergence_test(x, t, equations)) ==
                  RealT
            @test eltype(@inferred initial_condition_weak_blast_wave(x, t, equations)) ==
                  RealT
            @test eltype(@inferred initial_condition_eoc_test_coupled_euler_gravity(x, t,
                                                                                    equations)) ==
                  RealT

            @test eltype(@inferred source_terms_convergence_test(u, x, t, equations)) ==
                  RealT
            @test eltype(@inferred source_terms_eoc_test_coupled_euler_gravity(u, x, t,
                                                                               equations)) ==
                  RealT
            @test eltype(@inferred source_terms_eoc_test_euler(u, x, t, equations)) == RealT

            for orientation in orientations
                for direction in directions
                    @test eltype(@inferred boundary_condition_slip_wall(u_inner,
                                                                        orientation,
                                                                        direction, x, t,
                                                                        surface_flux_function,
                                                                        equations)) == RealT
                end
            end

            @test eltype(@inferred velocity(u, normal_direction, equations)) == RealT
            @test eltype(@inferred flux(u, normal_direction, equations)) == RealT
            @test eltype(@inferred flux_shima_etal(u_ll, u_rr, normal_direction, equations)) ==
                  RealT
            @test eltype(@inferred flux_kennedy_gruber(u_ll, u_rr, normal_direction,
                                                       equations)) == RealT
            @test eltype(@inferred flux_lmars(u_ll, u_rr, normal_direction, equations)) ==
                  RealT
            @test eltype(@inferred flux_hllc(u_ll, u_rr, normal_direction, equations)) ==
                  RealT
            @test eltype(@inferred flux_chandrashekar(u_ll, u_rr, normal_direction,
                                                      equations)) == RealT
            @test eltype(@inferred flux_ranocha(u_ll, u_rr, normal_direction,
                                                equations)) == RealT

            @test typeof(@inferred max_abs_speed_naive(u_ll, u_rr, normal_direction,
                                                       equations)) ==
                  RealT
            @test eltype(@inferred min_max_speed_naive(u_ll, u_rr, normal_direction,
                                                       equations)) == RealT
            @test eltype(@inferred min_max_speed_davis(u_ll, u_rr, normal_direction,
                                                       equations)) == RealT
            @test eltype(@inferred min_max_speed_einfeldt(u_ll, u_rr, normal_direction,
                                                          equations)) == RealT

            for orientation in orientations
                @test eltype(@inferred velocity(u, orientation, equations)) == RealT
                @test eltype(@inferred flux(u, orientation, equations)) == RealT
                @test eltype(@inferred flux_shima_etal(u_ll, u_rr, orientation, equations)) ==
                      RealT
                @test eltype(@inferred flux_kennedy_gruber(u_ll, u_rr, orientation,
                                                           equations)) ==
                      RealT
                @test eltype(@inferred flux_lmars(u_ll, u_rr, orientation, equations)) ==
                      RealT
                @test eltype(@inferred flux_hllc(u_ll, u_rr, orientation, equations)) ==
                      RealT
                @test eltype(@inferred flux_chandrashekar(u_ll, u_rr, orientation,
                                                          equations)) == RealT
                @test eltype(@inferred flux_ranocha(u_ll, u_rr, orientation, equations)) ==
                      RealT

                @test eltype(eltype(@inferred splitting_steger_warming(u, orientation,
                                                                       equations))) ==
                      RealT

                @test typeof(@inferred max_abs_speed_naive(u_ll, u_rr, orientation,
                                                           equations)) == RealT
                @test eltype(@inferred min_max_speed_naive(u_ll, u_rr, orientation,
                                                           equations)) == RealT
                @test eltype(@inferred min_max_speed_davis(u_ll, u_rr, orientation,
                                                           equations)) == RealT
                @test eltype(@inferred min_max_speed_einfeldt(u_ll, u_rr, orientation,
                                                              equations)) == RealT
            end

            @test eltype(@inferred velocity(u, equations)) == RealT
            @test eltype(@inferred Trixi.max_abs_speeds(u, equations)) == RealT
            @test eltype(@inferred cons2prim(u, equations)) == RealT
            @test eltype(@inferred prim2cons(u, equations)) == RealT
            @test eltype(@inferred cons2entropy(u, equations)) == RealT
            @test eltype(@inferred entropy2cons(u, equations)) == RealT
            @test typeof(@inferred density(u, equations)) == RealT
            @test typeof(@inferred pressure(u, equations)) == RealT
            @test typeof(@inferred density_pressure(u, equations)) == RealT
            @test typeof(@inferred entropy(cons, equations)) == RealT
            @test typeof(@inferred Trixi.entropy_math(cons, equations)) == RealT
            @test typeof(@inferred Trixi.entropy_thermodynamic(cons, equations)) == RealT
            @test typeof(@inferred energy_internal(cons, equations)) == RealT
        end
    end

    @timed_testset "Compressible Euler Multicomponent 1D" begin
        for RealT in (Float32, Float64)
            gammas = (RealT(1.4), RealT(1.4))
            gas_constants = (RealT(0.4), RealT(0.4))
            equations = @inferred CompressibleEulerMulticomponentEquations1D(gammas = gammas,
                                                                             gas_constants = gas_constants)

            x = SVector(zero(RealT))
            t = zero(RealT)
            u = u_ll = u_rr = SVector(one(RealT), one(RealT), one(RealT), one(RealT))
            orientation = 1

            @test eltype(@inferred initial_condition_convergence_test(x, t, equations)) ==
                  RealT
            @test eltype(@inferred initial_condition_weak_blast_wave(x, t, equations)) ==
                  RealT

            @test eltype(@inferred source_terms_convergence_test(u, x, t, equations)) ==
                  RealT

            @test eltype(@inferred velocity(u, equations)) == RealT
            @test eltype(@inferred flux(u, orientation, equations)) == RealT
            @test eltype(@inferred flux_chandrashekar(u_ll, u_rr, orientation,
                                                      equations)) == RealT
            @test eltype(@inferred flux_ranocha(u_ll, u_rr, orientation, equations)) ==
                  RealT

            @test typeof(@inferred max_abs_speed_naive(u_ll, u_rr, orientation, equations)) ==
                  RealT
            @test eltype(@inferred Trixi.max_abs_speeds(u, equations)) == RealT
            @test eltype(@inferred cons2prim(u, equations)) == RealT
            @test eltype(@inferred prim2cons(u, equations)) == RealT
            @test eltype(@inferred cons2entropy(u, equations)) == RealT
            @test eltype(@inferred entropy2cons(u, equations)) == RealT
            @test typeof(@inferred Trixi.total_entropy(u, equations)) == RealT
            @test typeof(@inferred Trixi.temperature(u, equations)) == RealT
            @test typeof(@inferred Trixi.totalgamma(u, equations)) == RealT
            @test typeof(@inferred density(u, equations)) == RealT
            @test typeof(@inferred pressure(u, equations)) == RealT
        end
    end

    @timed_testset "Compressible Euler Multicomponent 2D" begin
        for RealT in (Float32, Float64)
            gammas = (RealT(1.4), RealT(1.4))
            gas_constants = (RealT(0.4), RealT(0.4))
            equations = @inferred CompressibleEulerMulticomponentEquations2D(gammas = gammas,
                                                                             gas_constants = gas_constants)

            x = SVector(zero(RealT), zero(RealT))
            t = zero(RealT)
            u = u_ll = u_rr = SVector(one(RealT), one(RealT), one(RealT), one(RealT),
                                      one(RealT))
            orientations = [1, 2]
            normal_direction = SVector(one(RealT), zero(RealT))

            @test eltype(@inferred initial_condition_convergence_test(x, t, equations)) ==
                  RealT
            @test eltype(@inferred initial_condition_weak_blast_wave(x, t, equations)) ==
                  RealT

            @test eltype(@inferred source_terms_convergence_test(u, x, t, equations)) ==
                  RealT

            @test eltype(@inferred velocity(u, normal_direction, equations)) == RealT
            @test eltype(@inferred flux(u, normal_direction, equations)) == RealT
            @test eltype(@inferred flux_ranocha(u_ll, u_rr, normal_direction,
                                                equations)) == RealT

            for orientation in orientations
                @test eltype(@inferred velocity(u, orientation, equations)) == RealT
                @test eltype(@inferred flux(u, orientation, equations)) == RealT
                @test eltype(@inferred flux_chandrashekar(u_ll, u_rr, orientation,
                                                          equations)) == RealT
                @test eltype(@inferred flux_ranocha(u_ll, u_rr, orientation, equations)) ==
                      RealT

                @test typeof(@inferred max_abs_speed_naive(u_ll, u_rr, orientation,
                                                           equations)) ==
                      RealT
            end

            @test eltype(@inferred velocity(u, equations)) == RealT
            @test eltype(@inferred Trixi.max_abs_speeds(u, equations)) == RealT
            @test eltype(@inferred cons2prim(u, equations)) == RealT
            @test eltype(@inferred prim2cons(u, equations)) == RealT
            @test eltype(@inferred cons2entropy(u, equations)) == RealT
            @test eltype(@inferred entropy2cons(u, equations)) == RealT
            @test typeof(@inferred Trixi.total_entropy(u, equations)) == RealT
            @test typeof(@inferred Trixi.temperature(u, equations)) == RealT
            @test typeof(@inferred Trixi.totalgamma(u, equations)) == RealT
            @test typeof(@inferred density(u, equations)) == RealT
            @test typeof(@inferred density_pressure(u, equations)) == RealT
        end
    end

    @timed_testset "Compressible Euler Quasi 1D" begin
        for RealT in (Float32, Float64)
            equations = @inferred CompressibleEulerEquationsQuasi1D(RealT(1.4))

            x = SVector(zero(RealT))
            t = zero(RealT)
            u = u_ll = u_rr = SVector(one(RealT), one(RealT), one(RealT), one(RealT))
            orientation = 1
            normal_direction = normal_ll = normal_rr = SVector(one(RealT))

            @test eltype(@inferred initial_condition_convergence_test(x, t, equations)) ==
                  RealT
            @test eltype(@inferred source_terms_convergence_test(u, x, t, equations)) ==
                  RealT

            @test eltype(@inferred flux(u, orientation, equations)) == RealT
            @test eltype(@inferred flux_nonconservative_chan_etal(u_ll, u_rr, orientation,
                                                                  equations)) == RealT
            @test eltype(@inferred flux_nonconservative_chan_etal(u_ll, u_rr,
                                                                  normal_direction,
                                                                  equations)) ==
                  RealT
            @test eltype(@inferred flux_nonconservative_chan_etal(u_ll, u_rr, normal_ll,
                                                                  normal_rr, equations)) ==
                  RealT
            @test eltype(@inferred flux_chan_etal(u_ll, u_rr, orientation, equations)) ==
                  RealT

            @test typeof(@inferred max_abs_speed_naive(u_ll, u_rr, orientation, equations)) ==
                  RealT
            @test eltype(@inferred Trixi.max_abs_speeds(u, equations)) == RealT
            @test eltype(@inferred cons2prim(u, equations)) == RealT
            @test eltype(@inferred prim2cons(u, equations)) == RealT
            @test eltype(@inferred cons2entropy(u, equations)) == RealT
            @test typeof(@inferred entropy(u, equations)) == RealT
            @test typeof(@inferred density(u, equations)) == RealT
            @test typeof(@inferred pressure(u, equations)) == RealT
            @test typeof(@inferred density_pressure(u, equations)) == RealT
        end
    end

    @timed_testset "Compressible Navier Stokes Diffusion 1D" begin
        for RealT in (Float32, Float64)
            equations = @inferred CompressibleEulerEquations1D(RealT(1.4))
            prandtl_number = RealT(0.72)
            mu = RealT(0.01)
            equations_parabolic_primitive = @inferred CompressibleNavierStokesDiffusion1D(equations,
                                                                                          mu = mu,
                                                                                          Prandtl = prandtl_number,
                                                                                          gradient_variables = GradientVariablesPrimitive())
            equations_parabolic_entropy = @inferred CompressibleNavierStokesDiffusion1D(equations,
                                                                                        mu = mu,
                                                                                        Prandtl = prandtl_number,
                                                                                        gradient_variables = GradientVariablesEntropy())

            x = SVector(zero(RealT))
            t = zero(RealT)
            u = u_inner = u_transformed = flux_inner = SVector(one(RealT), zero(RealT),
                                                               zero(RealT))
            orientation = 1
            directions = [1, 2]
            gradients = SVector(RealT(0.1), RealT(0.1), RealT(0.1))

            operator_gradient = Trixi.Gradient()
            operator_divergence = Trixi.Divergence()

            # For BC tests
            function initial_condition_navier_stokes_convergence_test(x, t, equations)
                RealT_local = eltype(x)
                A = 0.5f0
                c = 2

                pi_x = convert(RealT_local, pi) * x[1]
                pi_t = convert(RealT_local, pi) * t

                rho = c + A * cos(pi_x) * cos(pi_t)
                v1 = log(x[1] + 2) * (1 - exp(-A * (x[1] - 1))) * cos(pi_t)
                p = rho^2

                return prim2cons(SVector(rho, v1, p), equations)
            end

            for equations_parabolic in (equations_parabolic_primitive,
                                        equations_parabolic_entropy)
                @test eltype(@inferred flux(u, gradients, orientation, equations_parabolic)) ==
                      RealT

                @test eltype(@inferred cons2prim(u, equations_parabolic)) == RealT
                @test eltype(@inferred prim2cons(u, equations_parabolic)) == RealT
                @test eltype(@inferred cons2entropy(u, equations_parabolic)) == RealT
                @test eltype(@inferred entropy2cons(u, equations_parabolic)) == RealT
                @test typeof(@inferred Trixi.temperature(u, equations_parabolic)) == RealT

                @test eltype(@inferred Trixi.convert_transformed_to_primitive(u_transformed,
                                                                              equations_parabolic)) ==
                      RealT
                @test eltype(@inferred Trixi.convert_derivative_to_primitive(u, gradients,
                                                                             equations_parabolic)) ==
                      RealT

                # For BC tests
                velocity_bc_left_right = NoSlip((x, t, equations) -> initial_condition_navier_stokes_convergence_test(x,
                                                                                                                      t,
                                                                                                                      equations)[2])
                heat_bc_left = Isothermal((x, t, equations) -> Trixi.temperature(initial_condition_navier_stokes_convergence_test(x,
                                                                                                                                  t,
                                                                                                                                  equations),
                                                                                 equations_parabolic))
                heat_bc_right = Adiabatic((x, t, equations) -> oftype(t, 0))

                boundary_condition_left = BoundaryConditionNavierStokesWall(velocity_bc_left_right,
                                                                            heat_bc_left)
                boundary_condition_right = BoundaryConditionNavierStokesWall(velocity_bc_left_right,
                                                                             heat_bc_right)
                # BC tests
                for direction in directions
                    @test eltype(@inferred boundary_condition_right(flux_inner, u_inner,
                                                                    orientation, direction,
                                                                    x,
                                                                    t, operator_gradient,
                                                                    equations_parabolic)) ==
                          RealT
                    @test eltype(@inferred boundary_condition_right(flux_inner, u_inner,
                                                                    orientation, direction,
                                                                    x,
                                                                    t, operator_divergence,
                                                                    equations_parabolic)) ==
                          RealT
                    @test eltype(@inferred boundary_condition_left(flux_inner, u_inner,
                                                                   orientation, direction,
                                                                   x,
                                                                   t, operator_gradient,
                                                                   equations_parabolic)) ==
                          RealT
                    @test eltype(@inferred boundary_condition_left(flux_inner, u_inner,
                                                                   orientation, direction,
                                                                   x,
                                                                   t, operator_divergence,
                                                                   equations_parabolic)) ==
                          RealT
                end
            end
        end
    end

    @timed_testset "Compressible Navier Stokes Diffusion 2D" begin
        for RealT in (Float32, Float64)
            equations = @inferred CompressibleEulerEquations2D(RealT(1.4))
            prandtl_number = RealT(0.72)
            mu = RealT(0.01)
            equations_parabolic_primitive = @inferred CompressibleNavierStokesDiffusion2D(equations,
                                                                                          mu = mu,
                                                                                          Prandtl = prandtl_number,
                                                                                          gradient_variables = GradientVariablesPrimitive())
            equations_parabolic_entropy = @inferred CompressibleNavierStokesDiffusion2D(equations,
                                                                                        mu = mu,
                                                                                        Prandtl = prandtl_number,
                                                                                        gradient_variables = GradientVariablesEntropy())

            x = SVector(zero(RealT), zero(RealT))
            t = zero(RealT)
            u = w_inner = u_transformed = flux_inner = normal = SVector(one(RealT),
                                                                        zero(RealT),
                                                                        zero(RealT),
                                                                        zero(RealT))
            orientations = [1, 2]
            gradient = SVector(RealT(0.1), RealT(0.1), RealT(0.1), RealT(0.1))
            gradients = SVector(gradient, gradient)

            operator_gradient = Trixi.Gradient()
            operator_divergence = Trixi.Divergence()

            # For BC tests
            function initial_condition_navier_stokes_convergence_test(x, t, equations)
                RealT_local = eltype(x)
                A = 0.5f0
                c = 2

                pi_x = convert(RealT_local, pi) * x[1]
                pi_y = convert(RealT_local, pi) * x[2]
                pi_t = convert(RealT_local, pi) * t

                rho = c + A * sin(pi_x) * cos(pi_y) * cos(pi_t)
                v1 = sin(pi_x) * log(x[2] + 2) * (1 - exp(-A * (x[2] - 1))) * cos(pi_t)
                v2 = v1
                p = rho^2

                return prim2cons(SVector(rho, v1, v2, p), equations)
            end

            for equations_parabolic in (equations_parabolic_primitive,
                                        equations_parabolic_entropy)
                for orientation in orientations
                    @test eltype(@inferred flux(u, gradients, orientation,
                                                equations_parabolic)) == RealT
                end

                @test eltype(@inferred cons2prim(u, equations_parabolic)) == RealT
                @test eltype(@inferred prim2cons(u, equations_parabolic)) == RealT
                @test eltype(@inferred cons2entropy(u, equations_parabolic)) == RealT
                @test eltype(@inferred entropy2cons(u, equations_parabolic)) == RealT
                @test typeof(@inferred Trixi.temperature(u, equations_parabolic)) == RealT
                @test typeof(@inferred Trixi.enstrophy(u, gradients, equations_parabolic)) ==
                      RealT
                @test typeof(@inferred Trixi.vorticity(u, gradients, equations_parabolic)) ==
                      RealT

                @test eltype(@inferred Trixi.convert_transformed_to_primitive(u_transformed,
                                                                              equations_parabolic)) ==
                      RealT
                @test eltype(@inferred Trixi.convert_derivative_to_primitive(u, gradient,
                                                                             equations_parabolic)) ==
                      RealT

                # For BC tests
                velocity_bc_left_right = NoSlip((x, t, equations) -> initial_condition_navier_stokes_convergence_test(x,
                                                                                                                      t,
                                                                                                                      equations)[2:3])
                heat_bc_left = Isothermal((x, t, equations) -> Trixi.temperature(initial_condition_navier_stokes_convergence_test(x,
                                                                                                                                  t,
                                                                                                                                  equations),
                                                                                 equations_parabolic))
                heat_bc_right = Adiabatic((x, t, equations) -> oftype(t, 0))

                boundary_condition_left = BoundaryConditionNavierStokesWall(velocity_bc_left_right,
                                                                            heat_bc_left)
                boundary_condition_right = BoundaryConditionNavierStokesWall(velocity_bc_left_right,
                                                                             heat_bc_right)

                # BC tests
                @test eltype(@inferred boundary_condition_right(flux_inner, w_inner,
                                                                normal,
                                                                x,
                                                                t,
                                                                operator_gradient,
                                                                equations_parabolic)) ==
                      RealT
                @test eltype(@inferred boundary_condition_right(flux_inner, w_inner,
                                                                normal,
                                                                x,
                                                                t,
                                                                operator_divergence,
                                                                equations_parabolic)) ==
                      RealT
                @test eltype(@inferred boundary_condition_left(flux_inner, w_inner,
                                                               normal,
                                                               x,
                                                               t, operator_gradient,
                                                               equations_parabolic)) ==
                      RealT
                @test eltype(@inferred boundary_condition_left(flux_inner, w_inner,
                                                               normal,
                                                               x,
                                                               t, operator_divergence,
                                                               equations_parabolic)) ==
                      RealT
            end
        end
    end

    @timed_testset "Compressible Navier Stokes Diffusion 3D" begin
        for RealT in (Float32, Float64)
            equations = @inferred CompressibleEulerEquations3D(RealT(1.4))
            prandtl_number = RealT(0.72)
            mu = RealT(0.01)
            equations_parabolic_primitive = @inferred CompressibleNavierStokesDiffusion3D(equations,
                                                                                          mu = mu,
                                                                                          Prandtl = prandtl_number,
                                                                                          gradient_variables = GradientVariablesPrimitive())
            equations_parabolic_entropy = @inferred CompressibleNavierStokesDiffusion3D(equations,
                                                                                        mu = mu,
                                                                                        Prandtl = prandtl_number,
                                                                                        gradient_variables = GradientVariablesEntropy())

            x = SVector(zero(RealT), zero(RealT), zero(RealT))
            t = zero(RealT)
            u = w_inner = u_transformed = flux_inner = normal = SVector(one(RealT),
                                                                        zero(RealT),
                                                                        zero(RealT),
                                                                        zero(RealT),
                                                                        zero(RealT))
            orientations = [1, 2, 3]
            gradient = SVector(RealT(0.1), RealT(0.1), RealT(0.1), RealT(0.1), RealT(0.1))
            gradients = SVector(gradient, gradient, gradient)

            operator_gradient = Trixi.Gradient()
            operator_divergence = Trixi.Divergence()

            # For BC tests
            function initial_condition_navier_stokes_convergence_test(x, t, equations)
                RealT_local = eltype(x)
                c = 2
                A1 = 0.5f0
                A2 = 1
                A3 = 0.5f0

                pi_x = convert(RealT_local, pi) * x[1]
                pi_y = convert(RealT_local, pi) * x[2]
                pi_z = convert(RealT_local, pi) * x[3]
                pi_t = convert(RealT_local, pi) * t

                rho = c + A1 * sin(pi_x) * cos(pi_y) * sin(pi_z) * cos(pi_t)
                v1 = A2 * sin(pi_x) * log(x[2] + 2) * (1 - exp(-A3 * (x[2] - 1))) *
                     sin(pi_z) * cos(pi_t)
                v2 = v1
                v3 = v1
                p = rho^2

                return prim2cons(SVector(rho, v1, v2, v3, p), equations)
            end

            for equations_parabolic in (equations_parabolic_primitive,
                                        equations_parabolic_entropy)
                for orientation in orientations
                    @test eltype(@inferred flux(u, gradients, orientation,
                                                equations_parabolic)) == RealT
                end

                @test eltype(@inferred cons2prim(u, equations_parabolic)) == RealT
                @test eltype(@inferred prim2cons(u, equations_parabolic)) == RealT
                @test eltype(@inferred cons2entropy(u, equations_parabolic)) == RealT
                @test eltype(@inferred entropy2cons(u, equations_parabolic)) == RealT
                @test typeof(@inferred Trixi.temperature(u, equations_parabolic)) == RealT
                @test typeof(@inferred Trixi.enstrophy(u, gradients, equations_parabolic)) ==
                      RealT
                @test eltype(@inferred Trixi.vorticity(u, gradients, equations_parabolic)) ==
                      RealT

                @test eltype(@inferred Trixi.convert_transformed_to_primitive(u_transformed,
                                                                              equations_parabolic)) ==
                      RealT
                @test eltype(@inferred Trixi.convert_derivative_to_primitive(u, gradient,
                                                                             equations_parabolic)) ==
                      RealT

                # For BC tests
                velocity_bc_left_right = NoSlip((x, t, equations) -> initial_condition_navier_stokes_convergence_test(x,
                                                                                                                      t,
                                                                                                                      equations)[2:4])
                heat_bc_left = Isothermal((x, t, equations) -> Trixi.temperature(initial_condition_navier_stokes_convergence_test(x,
                                                                                                                                  t,
                                                                                                                                  equations),
                                                                                 equations_parabolic))
                heat_bc_right = Adiabatic((x, t, equations) -> oftype(t, 0))

                boundary_condition_left = BoundaryConditionNavierStokesWall(velocity_bc_left_right,
                                                                            heat_bc_left)
                boundary_condition_right = BoundaryConditionNavierStokesWall(velocity_bc_left_right,
                                                                             heat_bc_right)

                # BC tests
                @test eltype(@inferred boundary_condition_right(flux_inner, w_inner,
                                                                normal,
                                                                x,
                                                                t,
                                                                operator_gradient,
                                                                equations_parabolic)) ==
                      RealT
                @test eltype(@inferred boundary_condition_right(flux_inner, w_inner,
                                                                normal,
                                                                x,
                                                                t,
                                                                operator_divergence,
                                                                equations_parabolic)) ==
                      RealT
                @test eltype(@inferred boundary_condition_left(flux_inner, w_inner,
                                                               normal,
                                                               x,
                                                               t, operator_gradient,
                                                               equations_parabolic)) ==
                      RealT
                @test eltype(@inferred boundary_condition_left(flux_inner, w_inner,
                                                               normal,
                                                               x,
                                                               t, operator_divergence,
                                                               equations_parabolic)) ==
                      RealT
            end
        end
    end

    @timed_testset "Hyperbolic Diffusion 1D" begin
        for RealT in (Float32, Float64)
            nu = one(RealT)
            Lr = RealT(inv(2pi))
            equations = @inferred HyperbolicDiffusionEquations1D(nu = nu, Lr = Lr)

            x = SVector(zero(RealT))
            t = zero(RealT)
            u = du = u_ll = u_rr = u_inner = SVector(one(RealT), one(RealT))
            orientation = 1
            directions = [1, 2]

            surface_flux_function = flux_lax_friedrichs

            @test typeof(@inferred Trixi.residual_steady_state(du, equations)) == RealT
            @test eltype(@inferred initial_condition_poisson_nonperiodic(x, t, equations)) ==
                  RealT
            @test eltype(@inferred source_terms_poisson_nonperiodic(u, x, t, equations)) ==
                  RealT
            @test eltype(@inferred source_terms_harmonic(u, x, t, equations)) == RealT
            @test eltype(@inferred Trixi.initial_condition_eoc_test_coupled_euler_gravity(x,
                                                                                          t,
                                                                                          equations)) ==
                  RealT

            for direction in directions
                @test eltype(@inferred boundary_condition_poisson_nonperiodic(u_inner,
                                                                              orientation,
                                                                              direction,
                                                                              x, t,
                                                                              surface_flux_function,
                                                                              equations)) ==
                      RealT
            end

            @test eltype(@inferred flux(u, orientation, equations)) == RealT

            @test typeof(@inferred max_abs_speed_naive(u_ll, u_rr, orientation,
                                                       equations)) == RealT
            @test eltype(@inferred Trixi.max_abs_speeds(equations)) == RealT
            @test eltype(@inferred cons2prim(u, equations)) == RealT
            @test eltype(@inferred cons2entropy(u, equations)) == RealT
            @test typeof(@inferred entropy(u, equations)) == RealT
            @test typeof(@inferred energy_total(u, equations)) == RealT
        end
    end

    @timed_testset "Hyperbolic Diffusion 2D" begin
        for RealT in (Float32, Float64)
            nu = one(RealT)
            Lr = RealT(inv(2pi))
            equations = @inferred HyperbolicDiffusionEquations2D(nu = nu, Lr = Lr)

            x = SVector(zero(RealT), zero(RealT))
            t = zero(RealT)
            u = du = u_ll = u_rr = u_inner = SVector(one(RealT), one(RealT), one(RealT))
            orientations = [1, 2]
            directions = [1, 2, 3, 4]
            normal_direction = SVector(one(RealT), zero(RealT))

            surface_flux_function = flux_lax_friedrichs

            @test typeof(@inferred Trixi.residual_steady_state(du, equations)) == RealT
            @test eltype(@inferred initial_condition_poisson_nonperiodic(x, t, equations)) ==
                  RealT
            @test eltype(@inferred source_terms_poisson_nonperiodic(u, x, t, equations)) ==
                  RealT
            @test eltype(@inferred source_terms_harmonic(u, x, t, equations)) == RealT
            @test eltype(@inferred Trixi.initial_condition_eoc_test_coupled_euler_gravity(x,
                                                                                          t,
                                                                                          equations)) ==
                  RealT

            for orientation in orientations
                for direction in directions
                    @test eltype(@inferred boundary_condition_poisson_nonperiodic(u_inner,
                                                                                  orientation,
                                                                                  direction,
                                                                                  x, t,
                                                                                  surface_flux_function,
                                                                                  equations)) ==
                          RealT
                end
            end

            @test eltype(@inferred flux(u, normal_direction, equations)) == RealT
            @test eltype(@inferred flux_godunov(u_ll, u_rr, normal_direction, equations)) ==
                  RealT

            @test typeof(@inferred max_abs_speed_naive(u_ll, u_rr, normal_direction,
                                                       equations)) == RealT

            for orientation in orientations
                @test eltype(@inferred flux(u, orientation, equations)) == RealT
                @test eltype(@inferred flux_godunov(u_ll, u_rr, orientation,
                                                    equations)) == RealT

                @test typeof(@inferred max_abs_speed_naive(u_ll, u_rr, orientation,
                                                           equations)) == RealT
            end

            @test eltype(@inferred Trixi.max_abs_speeds(equations)) == RealT
            @test eltype(@inferred cons2prim(u, equations)) == RealT
            @test eltype(@inferred cons2entropy(u, equations)) == RealT
            @test typeof(@inferred entropy(u, equations)) == RealT
            @test typeof(@inferred energy_total(u, equations)) == RealT
        end
    end

    @timed_testset "Hyperbolic Diffusion 3D" begin
        for RealT in (Float32, Float64)
            nu = one(RealT)
            Lr = RealT(inv(2pi))
            equations = @inferred HyperbolicDiffusionEquations3D(nu = nu, Lr = Lr)

            x = SVector(zero(RealT), zero(RealT), zero(RealT))
            t = zero(RealT)
            u = du = u_ll = u_rr = u_inner = SVector(one(RealT), one(RealT), one(RealT),
                                                     one(RealT))
            orientations = [1, 2, 3]
            directions = [1, 2, 3, 4, 5, 6]

            surface_flux_function = flux_lax_friedrichs

            @test typeof(@inferred Trixi.residual_steady_state(du, equations)) == RealT
            @test eltype(@inferred initial_condition_poisson_nonperiodic(x, t, equations)) ==
                  RealT
            @test eltype(@inferred source_terms_poisson_nonperiodic(u, x, t, equations)) ==
                  RealT
            @test eltype(@inferred source_terms_harmonic(u, x, t, equations)) == RealT
            @test eltype(@inferred Trixi.initial_condition_eoc_test_coupled_euler_gravity(x,
                                                                                          t,
                                                                                          equations)) ==
                  RealT

            for orientation in orientations
                for direction in directions
                    @test eltype(@inferred boundary_condition_poisson_nonperiodic(u_inner,
                                                                                  orientation,
                                                                                  direction,
                                                                                  x, t,
                                                                                  surface_flux_function,
                                                                                  equations)) ==
                          RealT
                end
            end

            for orientation in orientations
                @test eltype(@inferred flux(u, orientation, equations)) == RealT
                @test eltype(@inferred flux_godunov(u_ll, u_rr, orientation,
                                                    equations)) == RealT

                @test typeof(@inferred max_abs_speed_naive(u_ll, u_rr, orientation,
                                                           equations)) == RealT
            end

            @test eltype(@inferred Trixi.max_abs_speeds(equations)) == RealT
            @test eltype(@inferred cons2prim(u, equations)) == RealT
            @test eltype(@inferred cons2entropy(u, equations)) == RealT
            @test typeof(@inferred entropy(u, equations)) == RealT
            @test typeof(@inferred energy_total(u, equations)) == RealT
        end
    end

    @timed_testset "Ideal Glm Mhd 1D" begin
        for RealT in (Float32, Float64)
            equations = @inferred IdealGlmMhdEquations1D(RealT(1.4))

            x = SVector(zero(RealT))
            t = zero(RealT)
            u = u_ll = u_rr = cons = SVector(one(RealT), zero(RealT), zero(RealT),
                                             zero(RealT),
                                             zero(RealT),
                                             zero(RealT),
                                             zero(RealT),
                                             zero(RealT))
            orientation = 1
            directions = [1, 2]

            @test eltype(@inferred initial_condition_constant(x, t, equations)) == RealT
            @test eltype(@inferred initial_condition_convergence_test(x, t, equations)) ==
                  RealT
            @test eltype(@inferred initial_condition_weak_blast_wave(x, t, equations)) ==
                  RealT

            @test eltype(@inferred velocity(u, equations)) == RealT
            @test eltype(@inferred flux(u, orientation, equations)) == RealT
            @test eltype(@inferred flux_hllc(u_ll, u_rr, orientation, equations)) == RealT
            @test eltype(@inferred flux_derigs_etal(u_ll, u_rr, orientation, equations)) ==
                  RealT
            @test eltype(@inferred flux_hindenlang_gassner(u_ll, u_rr,
                                                           orientation,
                                                           equations)) == RealT

            @test typeof(@inferred max_abs_speed_naive(u_ll, u_rr, orientation, equations)) ==
                  RealT
            @test eltype(@inferred min_max_speed_naive(u_ll, u_rr, orientation, equations)) ==
                  RealT
            @test eltype(@inferred min_max_speed_davis(u_ll, u_rr, orientation, equations)) ==
                  RealT
            @test eltype(@inferred min_max_speed_einfeldt(u_ll, u_rr, orientation,
                                                          equations)) ==
                  RealT
            @test typeof(@inferred Trixi.max_abs_speeds(u, equations)) ==
                  RealT
            @test eltype(@inferred cons2prim(u, equations)) ==
                  RealT
            @test eltype(@inferred prim2cons(u, equations)) == RealT
            @test eltype(@inferred cons2entropy(u, equations)) == RealT
            @test typeof(@inferred density(u, equations)) == RealT
            @test typeof(@inferred pressure(u, equations)) == RealT
            @test typeof(@inferred density_pressure(u, equations)) == RealT

            for direction in directions
                @test typeof(Trixi.calc_fast_wavespeed(cons, direction, equations)) == RealT
                @test eltype(Trixi.calc_fast_wavespeed_roe(u_ll, u_rr, direction,
                                                           equations)) == RealT
            end

            @test typeof(@inferred Trixi.entropy_thermodynamic(cons, equations)) == RealT
            @test typeof(@inferred Trixi.entropy_math(cons, equations)) == RealT
            @test typeof(@inferred entropy(cons, equations)) == RealT
            @test typeof(@inferred energy_total(cons, equations)) == RealT
            @test typeof(@inferred energy_kinetic(cons, equations)) == RealT
            @test typeof(@inferred energy_magnetic(cons, equations)) == RealT
            @test typeof(@inferred energy_internal(cons, equations)) == RealT
            @test typeof(@inferred cross_helicity(cons, equations)) == RealT
        end
    end

    @timed_testset "Ideal Glm Mhd 2D" begin
        for RealT in (Float32, Float64)
            equations = @inferred IdealGlmMhdEquations2D(RealT(1.4))

            x = SVector(zero(RealT), zero(RealT))
            t = zero(RealT)
            u = u_ll = u_rr = cons = SVector(one(RealT), zero(RealT), zero(RealT),
                                             zero(RealT),
                                             zero(RealT),
                                             zero(RealT),
                                             zero(RealT),
                                             zero(RealT),
                                             zero(RealT))
            orientations = [1, 2]
            directions = [1, 2, 3, 4]
            normal_direction = SVector(one(RealT), zero(RealT))
            nonconservative_type_local = Trixi.NonConservativeLocal()
            nonconservative_type_symmetric = Trixi.NonConservativeSymmetric()
            nonconservative_terms = [1, 2]

            @test eltype(@inferred initial_condition_constant(x, t, equations)) == RealT
            @test eltype(@inferred initial_condition_convergence_test(x, t, equations)) ==
                  RealT
            @test eltype(@inferred initial_condition_weak_blast_wave(x, t, equations)) ==
                  RealT

            @test eltype(@inferred velocity(u, normal_direction, equations)) == RealT
            @test eltype(@inferred flux(u, normal_direction, equations)) == RealT
            @test eltype(@inferred flux_nonconservative_powell(u_ll, u_rr,
                                                               normal_direction,
                                                               equations)) == RealT
            @test eltype(@inferred flux_hindenlang_gassner(u_ll, u_rr, normal_direction,
                                                           equations)) == RealT

            @test typeof(@inferred max_abs_speed_naive(u_ll, u_rr, normal_direction,
                                                       equations)) == RealT
            @test eltype(@inferred min_max_speed_naive(u_ll, u_rr, normal_direction,
                                                       equations)) == RealT
            @test eltype(@inferred min_max_speed_davis(u_ll, u_rr, normal_direction,
                                                       equations)) == RealT
            @test eltype(@inferred min_max_speed_einfeldt(u_ll, u_rr, normal_direction,
                                                          equations)) == RealT

            for orientation in orientations
                @test eltype(@inferred velocity(u, orientation, equations)) == RealT
                @test eltype(@inferred flux(u, orientation, equations)) == RealT
                @test eltype(@inferred flux_nonconservative_powell(u_ll, u_rr, orientation,
                                                                   equations)) == RealT
                @test eltype(@inferred flux_nonconservative_powell_local_symmetric(u_ll,
                                                                                   u_rr,
                                                                                   orientation,
                                                                                   equations)) ==
                      RealT
                @test eltype(@inferred flux_derigs_etal(u_ll, u_rr, orientation,
                                                        equations)) == RealT
                @test eltype(@inferred flux_hindenlang_gassner(u_ll, u_rr, orientation,
                                                               equations)) == RealT
                for nonconservative_term in nonconservative_terms
                    @test eltype(@inferred flux_nonconservative_powell_local_symmetric(u_ll,
                                                                                       orientation,
                                                                                       equations,
                                                                                       nonconservative_type_local,
                                                                                       nonconservative_term)) ==
                          RealT
                    @test eltype(@inferred flux_nonconservative_powell_local_symmetric(u_ll,
                                                                                       u_rr,
                                                                                       orientation,
                                                                                       equations,
                                                                                       nonconservative_type_symmetric,
                                                                                       nonconservative_term)) ==
                          RealT
                end

                @test typeof(@inferred max_abs_speed_naive(u_ll, u_rr, orientation,
                                                           equations)) == RealT
                @test eltype(@inferred min_max_speed_naive(u_ll, u_rr, orientation,
                                                           equations)) == RealT
                @test eltype(@inferred min_max_speed_davis(u_ll, u_rr, orientation,
                                                           equations)) == RealT
                @test eltype(@inferred min_max_speed_einfeldt(u_ll, u_rr, orientation,
                                                              equations)) == RealT
            end

            @test eltype(@inferred velocity(u, equations)) == RealT
            @test eltype(@inferred Trixi.max_abs_speeds(u, equations)) == RealT
            @test eltype(@inferred cons2prim(u, equations)) == RealT
            @test eltype(@inferred prim2cons(u, equations)) == RealT
            @test eltype(@inferred entropy2cons(u, equations)) == RealT
            @test eltype(@inferred cons2entropy(u, equations)) == RealT
            @test typeof(@inferred density(u, equations)) == RealT
            @test typeof(@inferred pressure(u, equations)) == RealT
            @test eltype(@inferred Trixi.gradient_conservative(pressure, u, equations)) ==
                  RealT
            @test typeof(@inferred density_pressure(u, equations)) == RealT

            @test typeof(@inferred Trixi.calc_fast_wavespeed(cons, normal_direction,
                                                             equations)) == RealT
            @test eltype(@inferred Trixi.calc_fast_wavespeed_roe(u_ll, u_rr,
                                                                 normal_direction,
                                                                 equations)) == RealT
            for orientation in orientations
                @test typeof(@inferred Trixi.calc_fast_wavespeed(cons, orientation,
                                                                 equations)) ==
                      RealT
                @test eltype(@inferred Trixi.calc_fast_wavespeed_roe(u_ll, u_rr,
                                                                     orientation,
                                                                     equations)) == RealT
            end

            @test typeof(@inferred Trixi.entropy_thermodynamic(cons, equations)) == RealT
            @test typeof(@inferred Trixi.entropy_math(cons, equations)) == RealT
            @test typeof(@inferred entropy(cons, equations)) == RealT
            @test typeof(@inferred energy_total(cons, equations)) == RealT
            @test typeof(@inferred energy_kinetic(cons, equations)) == RealT
            @test typeof(@inferred energy_magnetic(cons, equations)) == RealT
            @test typeof(@inferred energy_internal(cons, equations)) == RealT
            @test typeof(@inferred cross_helicity(cons, equations)) == RealT
        end
    end

    @timed_testset "Ideal Glm Mhd 3D" begin
        for RealT in (Float32, Float64)
            equations = @inferred IdealGlmMhdEquations3D(RealT(1.4))

            x = SVector(zero(RealT), zero(RealT), zero(RealT))
            t = zero(RealT)
            u = u_ll = u_rr = cons = SVector(one(RealT), zero(RealT), zero(RealT),
                                             zero(RealT),
                                             zero(RealT),
                                             zero(RealT),
                                             zero(RealT),
                                             zero(RealT),
                                             zero(RealT),
                                             zero(RealT))
            orientations = [1, 2, 3]
            directions = [1, 2, 3, 4, 5, 6]
            normal_direction = SVector(one(RealT), zero(RealT), zero(RealT))

            @test eltype(@inferred initial_condition_constant(x, t, equations)) == RealT
            @test eltype(@inferred initial_condition_convergence_test(x, t, equations)) ==
                  RealT
            @test eltype(@inferred initial_condition_weak_blast_wave(x, t, equations)) ==
                  RealT

            @test eltype(@inferred velocity(u, normal_direction, equations)) == RealT
            @test eltype(@inferred flux(u, normal_direction, equations)) == RealT
            @test eltype(@inferred flux_nonconservative_powell(u_ll, u_rr,
                                                               normal_direction,
                                                               equations)) == RealT
            @test eltype(@inferred flux_hindenlang_gassner(u_ll, u_rr, normal_direction,
                                                           equations)) == RealT

            @test typeof(@inferred max_abs_speed_naive(u_ll, u_rr, normal_direction,
                                                       equations)) == RealT
            @test eltype(@inferred min_max_speed_naive(u_ll, u_rr, normal_direction,
                                                       equations)) == RealT
            @test eltype(@inferred min_max_speed_davis(u_ll, u_rr, normal_direction,
                                                       equations)) == RealT
            @test eltype(@inferred min_max_speed_einfeldt(u_ll, u_rr, normal_direction,
                                                          equations)) == RealT

            for orientation in orientations
                @test eltype(@inferred velocity(u, orientation, equations)) == RealT
                @test eltype(@inferred flux(u, orientation, equations)) == RealT
                @test eltype(@inferred flux_nonconservative_powell(u_ll, u_rr, orientation,
                                                                   equations)) == RealT
                @test eltype(@inferred flux_derigs_etal(u_ll, u_rr, orientation,
                                                        equations)) == RealT
                @test eltype(@inferred flux_hindenlang_gassner(u_ll, u_rr, orientation,
                                                               equations)) == RealT

                @test typeof(@inferred max_abs_speed_naive(u_ll, u_rr, orientation,
                                                           equations)) == RealT
                @test eltype(@inferred min_max_speed_naive(u_ll, u_rr, orientation,
                                                           equations)) == RealT
                @test eltype(@inferred min_max_speed_davis(u_ll, u_rr, orientation,
                                                           equations)) == RealT
                @test eltype(@inferred min_max_speed_einfeldt(u_ll, u_rr, orientation,
                                                              equations)) == RealT
            end

            @test eltype(@inferred velocity(u, equations)) == RealT
            @test eltype(@inferred Trixi.max_abs_speeds(u, equations)) == RealT
            @test eltype(@inferred cons2prim(u, equations)) == RealT
            @test eltype(@inferred prim2cons(u, equations)) == RealT
            @test eltype(@inferred cons2entropy(u, equations)) == RealT
            @test typeof(@inferred density(u, equations)) == RealT
            @test typeof(@inferred pressure(u, equations)) == RealT
            @test typeof(@inferred density_pressure(u, equations)) == RealT

            @test typeof(@inferred Trixi.calc_fast_wavespeed(cons, normal_direction,
                                                             equations)) == RealT
            @test eltype(@inferred Trixi.calc_fast_wavespeed_roe(u_ll, u_rr,
                                                                 normal_direction,
                                                                 equations)) == RealT
            for orientation in orientations
                @test typeof(@inferred Trixi.calc_fast_wavespeed(cons, orientation,
                                                                 equations)) ==
                      RealT
                @test eltype(@inferred Trixi.calc_fast_wavespeed_roe(u_ll, u_rr,
                                                                     orientation,
                                                                     equations)) == RealT
            end

            @test typeof(@inferred Trixi.entropy_thermodynamic(cons, equations)) == RealT
            @test typeof(@inferred Trixi.entropy_math(cons, equations)) == RealT
            @test typeof(@inferred entropy(cons, equations)) == RealT
            @test typeof(@inferred energy_total(cons, equations)) == RealT
            @test typeof(@inferred energy_kinetic(cons, equations)) == RealT
            @test typeof(@inferred energy_magnetic(cons, equations)) == RealT
            @test typeof(@inferred energy_internal(cons, equations)) == RealT
            @test typeof(@inferred cross_helicity(cons, equations)) == RealT
        end
    end

    @timed_testset "Ideal Glm Mhd Multicomponent 1D" begin
        for RealT in (Float32, Float64)
            gammas = (RealT(2), RealT(2))
            gas_constants = (RealT(2), RealT(2))
            equations = @inferred IdealGlmMhdMulticomponentEquations1D(gammas = gammas,
                                                                       gas_constants = gas_constants)

            x = SVector(zero(RealT))
            t = zero(RealT)
            u = u_ll = u_rr = cons = SVector(one(RealT), one(RealT), one(RealT),
                                             one(RealT),
                                             one(RealT),
                                             one(RealT),
                                             one(RealT),
                                             one(RealT),
                                             one(RealT))
            orientation = 1
            directions = [1, 2]

            @test eltype(@inferred initial_condition_convergence_test(x, t, equations)) ==
                  RealT
            @test eltype(@inferred initial_condition_weak_blast_wave(x, t, equations)) ==
                  RealT

            @test eltype(@inferred flux(u, orientation, equations)) == RealT
            @test eltype(@inferred flux_derigs_etal(u_ll, u_rr, orientation, equations)) ==
                  RealT
            @test eltype(@inferred flux_hindenlang_gassner(u_ll, u_rr, orientation,
                                                           equations)) == RealT

            @test typeof(@inferred max_abs_speed_naive(u_ll, u_rr, orientation, equations)) ==
                  RealT
            @test eltype(@inferred Trixi.max_abs_speeds(u, equations)) ==
                  RealT
            @test eltype(@inferred cons2prim(u, equations)) == RealT
            @test eltype(@inferred prim2cons(u, equations)) == RealT
            @test eltype(@inferred cons2entropy(u, equations)) == RealT
            @test typeof(@inferred density(u, equations)) == RealT
            @test typeof(@inferred density_pressure(u, equations)) == RealT
            @test typeof(@inferred Trixi.totalgamma(u, equations)) == RealT

            for direction in directions
                @test typeof(Trixi.calc_fast_wavespeed(cons, direction, equations)) == RealT
            end
        end
    end

    @timed_testset "Ideal Glm Mhd Multicomponent 2D" begin
        for RealT in (Float32, Float64)
            gammas = (RealT(2), RealT(2))
            gas_constants = (RealT(2), RealT(2))
            equations = @inferred IdealGlmMhdMulticomponentEquations2D(gammas = gammas,
                                                                       gas_constants = gas_constants)

            x = SVector(zero(RealT), zero(RealT))
            t = zero(RealT)
            u = u_ll = u_rr = cons = SVector(one(RealT), one(RealT), one(RealT),
                                             one(RealT),
                                             one(RealT),
                                             one(RealT),
                                             one(RealT),
                                             one(RealT),
                                             one(RealT),
                                             one(RealT))
            orientations = [1, 2]
            directions = [1, 2, 3, 4]

            @test eltype(@inferred initial_condition_convergence_test(x, t, equations)) ==
                  RealT
            @test eltype(@inferred initial_condition_weak_blast_wave(x, t, equations)) ==
                  RealT

            for orientation in orientations
                @test eltype(@inferred flux(u, orientation, equations)) == RealT
                @test eltype(@inferred flux_nonconservative_powell(u_ll, u_rr, orientation,
                                                                   equations)) ==
                      RealT
                @test eltype(@inferred flux_derigs_etal(u_ll, u_rr, orientation,
                                                        equations)) ==
                      RealT
                @test eltype(@inferred flux_hindenlang_gassner(u_ll, u_rr, orientation,
                                                               equations)) == RealT

                @test typeof(@inferred max_abs_speed_naive(u_ll, u_rr, orientation,
                                                           equations)) ==
                      RealT
            end

            @test eltype(@inferred Trixi.max_abs_speeds(u, equations)) == RealT
            @test eltype(@inferred cons2prim(u, equations)) == RealT
            @test eltype(@inferred prim2cons(u, equations)) == RealT
            @test eltype(@inferred cons2entropy(u, equations)) == RealT
            @test typeof(@inferred density(u, equations)) == RealT
            @test typeof(@inferred density_pressure(u, equations)) == RealT
            @test typeof(@inferred Trixi.totalgamma(u, equations)) == RealT

            for direction in directions
                @test typeof(Trixi.calc_fast_wavespeed(cons, direction, equations)) == RealT
            end
        end
    end

    @timed_testset "Ideal Glm Mhd MultiIon 2D" begin
        for RealT in (Float32, Float64)
            gammas = (RealT(2), RealT(2))
            charge_to_mass = (RealT(2), RealT(2))
            equations = @inferred IdealGlmMhdMultiIonEquations2D(gammas = gammas,
                                                                 charge_to_mass = charge_to_mass)

            x = SVector(zero(RealT), zero(RealT))
            t = zero(RealT)
            u = u_ll = u_rr = cons = SVector(one(RealT), one(RealT), one(RealT),
                                             one(RealT),
                                             one(RealT),
                                             one(RealT),
                                             one(RealT),
                                             one(RealT),
                                             one(RealT),
                                             one(RealT),
                                             one(RealT),
                                             one(RealT),
                                             one(RealT),
                                             one(RealT))
            dissipation_es = DissipationLaxFriedrichsEntropyVariables()
            orientations = [1, 2]

            @test eltype(@inferred initial_condition_weak_blast_wave(x, t, equations)) ==
                  RealT

            @test eltype(@inferred source_terms_lorentz(u, x, t, equations)) ==
                  RealT

            for orientation in orientations
                @test eltype(@inferred flux(u, orientation, equations)) == RealT
                @test eltype(@inferred flux_nonconservative_ruedaramirez_etal(u_ll, u_rr,
                                                                              orientation,
                                                                              equations)) ==
                      RealT
                @test eltype(@inferred flux_nonconservative_central(u_ll, u_rr, orientation,
                                                                    equations)) ==
                      RealT
                @test eltype(@inferred flux_ruedaramirez_etal(u_ll, u_rr, orientation,
                                                              equations)) == RealT

                @test typeof(@inferred max_abs_speed_naive(u_ll, u_rr, orientation,
                                                           equations)) ==
                      RealT
                @test eltype(@inferred dissipation_es(u_ll, u_rr, orientation, equations)) ==
                      RealT
            end

            @test eltype(@inferred Trixi.max_abs_speeds(u, equations)) == RealT
            @test eltype(@inferred cons2prim(u, equations)) == RealT
            @test eltype(@inferred prim2cons(u, equations)) == RealT
            @test eltype(@inferred cons2entropy(u, equations)) == RealT
            @test typeof(@inferred density(u, equations)) == RealT
            @test eltype(@inferred magnetic_field(u, equations)) == RealT
            @test typeof(@inferred divergence_cleaning_field(u, equations)) == RealT
            @test typeof(@inferred Trixi.electron_pressure_zero(u, equations)) == RealT

            @test typeof(@inferred Trixi.charge_averaged_velocities(u, equations)) ==
                  Tuple{RealT, RealT, RealT, SVector{2, RealT}, SVector{2, RealT},
                        SVector{2, RealT}}

            for k in 1:2
                @test eltype(@inferred Trixi.get_component(k, u, equations)) == RealT
            end

            for direction in orientations
                @test typeof(Trixi.calc_fast_wavespeed(cons, direction, equations)) == RealT
            end
        end
    end

    @timed_testset "Ideal Glm Mhd MultiIon 3D" begin
        for RealT in (Float32, Float64)
            gammas = (RealT(2), RealT(2))
            charge_to_mass = (RealT(2), RealT(2))
            equations = @inferred IdealGlmMhdMultiIonEquations3D(gammas = gammas,
                                                                 charge_to_mass = charge_to_mass)

            x = SVector(zero(RealT), zero(RealT), zero(RealT))
<<<<<<< HEAD
            normal_direction = SVector(one(RealT), zero(RealT), zero(RealT))
=======
>>>>>>> 0e9eb6a0
            t = zero(RealT)
            u = u_ll = u_rr = cons = SVector(one(RealT), one(RealT), one(RealT),
                                             one(RealT),
                                             one(RealT),
                                             one(RealT),
                                             one(RealT),
                                             one(RealT),
                                             one(RealT),
                                             one(RealT),
                                             one(RealT),
                                             one(RealT),
                                             one(RealT),
                                             one(RealT))
            dissipation_es = DissipationLaxFriedrichsEntropyVariables()
            orientations = [1, 2, 3]

            @test eltype(@inferred initial_condition_weak_blast_wave(x, t, equations)) ==
                  RealT

            for orientation in orientations
                @test eltype(@inferred flux(u, orientation, equations)) == RealT
                @test eltype(@inferred flux_nonconservative_ruedaramirez_etal(u_ll, u_rr,
                                                                              orientation,
                                                                              equations)) ==
                      RealT
                @test eltype(@inferred flux_nonconservative_central(u_ll, u_rr, orientation,
                                                                    equations)) ==
                      RealT
                @test eltype(@inferred flux_ruedaramirez_etal(u_ll, u_rr, orientation,
                                                              equations)) == RealT

                @test typeof(@inferred max_abs_speed_naive(u_ll, u_rr, orientation,
                                                           equations)) ==
                      RealT
            end
<<<<<<< HEAD
            @test eltype(@inferred flux(u, normal_direction, equations)) == RealT
            @test eltype(@inferred flux_nonconservative_ruedaramirez_etal(u_ll, u_rr,
                                                                          normal_direction,
                                                                          equations)) ==
                  RealT
            @test eltype(@inferred flux_ruedaramirez_etal(u_ll, u_rr, normal_direction,
                                                          equations)) == RealT

            @test typeof(@inferred max_abs_speed_naive(u_ll, u_rr, normal_direction,
                                                       equations)) ==
                  RealT
=======
>>>>>>> 0e9eb6a0

            @test eltype(@inferred Trixi.max_abs_speeds(u, equations)) == RealT

            for direction in orientations
                @test typeof(Trixi.calc_fast_wavespeed(cons, direction, equations)) == RealT
            end
        end
    end

    @timed_testset "Inviscid Burgers 1D" begin
        for RealT in (Float32, Float64)
            equations = @inferred InviscidBurgersEquation1D()

            x = SVector(zero(RealT))
            t = zero(RealT)
            u = u_ll = u_rr = SVector(one(RealT))
            orientation = 1

            @test eltype(@inferred initial_condition_constant(x, t, equations)) == RealT
            @test eltype(@inferred initial_condition_convergence_test(x, t, equations)) ==
                  RealT

            @test eltype(@inferred source_terms_convergence_test(u, x, t, equations)) ==
                  RealT

            @test eltype(@inferred flux(u, orientation, equations)) == RealT
            @test eltype(@inferred flux_ec(u_ll, u_rr, orientation, equations)) == RealT
            @test eltype(@inferred flux_godunov(u_ll, u_rr, orientation, equations)) ==
                  RealT
            @test eltype(@inferred Trixi.flux_engquist_osher(u_ll, u_rr, orientation,
                                                             equations)) ==
                  RealT

            @test eltype(eltype(@inferred splitting_lax_friedrichs(u, orientation,
                                                                   equations))) ==
                  RealT

            @test typeof(@inferred max_abs_speed_naive(u_ll, u_rr, orientation, equations)) ==
                  RealT
            @test eltype(@inferred min_max_speed_naive(u_ll, u_rr, orientation, equations)) ==
                  RealT
            @test eltype(@inferred Trixi.max_abs_speeds(u, equations)) ==
                  RealT
            @test eltype(@inferred cons2prim(u, equations)) == RealT
            @test eltype(@inferred cons2entropy(u, equations)) == RealT
            @test eltype(@inferred entropy2cons(u, equations)) == RealT
            @test typeof(@inferred entropy(u, equations)) == RealT
            @test typeof(@inferred energy_total(u, equations)) == RealT
        end
    end

    @timed_testset "Laplace Diffusion 1D" begin
        for RealT in (Float32, Float64)
            equations = @inferred LinearScalarAdvectionEquation1D(RealT(1))
            equations_parabolic = @inferred LaplaceDiffusion1D(RealT(0.1), equations)

            x = SVector(zero(RealT))
            t = zero(RealT)
            u = u_inner = flux_inner = normal = gradients = SVector(one(RealT))
            orientation = 1

            operator_gradient = Trixi.Gradient()
            operator_divergence = Trixi.Divergence()

            @test eltype(@inferred flux(u, gradients, orientation, equations_parabolic)) ==
                  RealT

            # For BC tests
            function initial_condition_convergence_test(x, t,
                                                        equation::LaplaceDiffusion1D)
                RealT_local = eltype(x)
                x_trans = x[1] - equation.diffusivity * t

                c = 1
                A = 0.5f0
                L = 2
                f = 1.0f0 / L
                omega = 2 * convert(RealT_local, pi) * f
                scalar = c + A * sin(omega * sum(x_trans))
                return SVector(scalar)
            end

            boundary_condition_dirichlet = BoundaryConditionDirichlet(initial_condition_convergence_test)
            boundary_condition_neumann = BoundaryConditionNeumann((x, t, equations) -> oftype(t,
                                                                                              0))

            # BC tests
            @test eltype(@inferred boundary_condition_dirichlet(flux_inner, u_inner, normal,
                                                                x, t,
                                                                operator_gradient,
                                                                equations_parabolic)) ==
                  RealT
            @test eltype(@inferred boundary_condition_dirichlet(flux_inner, u_inner, normal,
                                                                x, t,
                                                                operator_divergence,
                                                                equations_parabolic)) ==
                  RealT
            @test eltype(@inferred boundary_condition_neumann(flux_inner, u_inner, normal,
                                                              x, t,
                                                              operator_gradient,
                                                              equations_parabolic)) == RealT
            @test eltype(@inferred boundary_condition_neumann(flux_inner, u_inner, normal,
                                                              x, t,
                                                              operator_divergence,
                                                              equations_parabolic)) == RealT
        end
    end

    @timed_testset "Laplace Diffusion 2D" begin
        for RealT in (Float32, Float64)
            equations = LinearScalarAdvectionEquation2D(RealT(1), RealT(1))
            equations_parabolic = LaplaceDiffusion2D(RealT(0.1), equations)

            x = SVector(zero(RealT), zero(RealT))
            t = zero(RealT)
            u = u_inner = u_outer = inv_h = gradients = SVector(one(RealT), one(RealT))
            orientations = [1, 2]

            for orientation in orientations
                @test eltype(@inferred flux(u, gradients, orientation, equations_parabolic)) ==
                      RealT
            end

            parabolic_solver = ViscousFormulationLocalDG(RealT(0.1))
            @test eltype(@inferred Trixi.penalty(u_outer, u_inner, inv_h,
                                                 equations_parabolic, parabolic_solver)) ==
                  RealT
        end
    end

    @timed_testset "Laplace Diffusion 3D" begin
        for RealT in (Float32, Float64)
            equations = LinearScalarAdvectionEquation3D(RealT(1), RealT(1), RealT(1))
            equations_parabolic = LaplaceDiffusion3D(RealT(0.1), equations)

            x = SVector(zero(RealT), zero(RealT), zero(RealT))
            t = zero(RealT)
            u = u_inner = u_outer = inv_h = gradients = SVector(one(RealT), one(RealT),
                                                                one(RealT))
            orientations = [1, 2, 3]

            for orientation in orientations
                @test eltype(@inferred flux(u, gradients, orientation, equations_parabolic)) ==
                      RealT
            end

            parabolic_solver = ViscousFormulationLocalDG(RealT(0.1))
            @test eltype(@inferred Trixi.penalty(u_outer, u_inner, inv_h,
                                                 equations_parabolic, parabolic_solver)) ==
                  RealT
        end
    end

    @timed_testset "Lattice Boltzmann 2D" begin
        for RealT in (Float32, Float64)
            equations = @inferred LatticeBoltzmannEquations2D(Ma = RealT(0.1), Re = 1000)

            x = SVector(zero(RealT), zero(RealT))
            t = zero(RealT)
            u = u_ll = u_rr = u_inner = SVector(one(RealT), one(RealT), one(RealT),
                                                one(RealT), one(RealT), one(RealT),
                                                one(RealT), one(RealT), one(RealT))
            orientations = [1, 2]
            directions = [1, 2, 3, 4]
            p = rho = dt = one(RealT)

            surface_flux_function = flux_godunov

            @test eltype(@inferred initial_condition_constant(x, t, equations)) == RealT

            for orientation in orientations
                for direction in directions
                    @test eltype(@inferred boundary_condition_noslip_wall(u_inner,
                                                                          orientation,
                                                                          direction, x, t,
                                                                          surface_flux_function,
                                                                          equations)) ==
                          RealT
                end

                @test eltype(@inferred flux(u, orientation, equations)) == RealT
                @test eltype(@inferred flux_godunov(u_ll, u_rr, orientation, equations)) ==
                      RealT

                @test typeof(@inferred velocity(u, orientation, equations)) == RealT
            end

            @test typeof(@inferred density(p, equations)) == RealT
            @test typeof(@inferred density(u, equations)) == RealT
            @test eltype(@inferred velocity(u, equations)) == RealT
            @test typeof(@inferred pressure(rho, equations)) == RealT
            @test typeof(@inferred pressure(u, equations)) == RealT

            @test eltype(@inferred Trixi.collision_bgk(u, dt, equations)) == RealT

            @test eltype(@inferred Trixi.max_abs_speeds(equations)) == RealT
            @test eltype(@inferred cons2prim(u, equations)) == RealT
            @test eltype(@inferred cons2entropy(u, equations)) == RealT
        end
    end

    @timed_testset "Lattice Boltzmann 3D" begin
        for RealT in (Float32, Float64)
            equations = @inferred LatticeBoltzmannEquations3D(Ma = RealT(0.1), Re = 1000)

            x = SVector(zero(RealT), zero(RealT), zero(RealT))
            t = zero(RealT)
            u = u_ll = u_rr = SVector(one(RealT), one(RealT), one(RealT),
                                      one(RealT), one(RealT), one(RealT),
                                      one(RealT), one(RealT), one(RealT),
                                      one(RealT), one(RealT), one(RealT),
                                      one(RealT), one(RealT), one(RealT),
                                      one(RealT), one(RealT), one(RealT),
                                      one(RealT), one(RealT), one(RealT),
                                      one(RealT), one(RealT), one(RealT),
                                      one(RealT), one(RealT), one(RealT))
            orientations = [1, 2, 3]
            p = rho = dt = one(RealT)

            @test eltype(@inferred initial_condition_constant(x, t, equations)) == RealT

            for orientation in orientations
                @test eltype(@inferred flux(u, orientation, equations)) == RealT
                @test eltype(@inferred flux_godunov(u_ll, u_rr, orientation, equations)) ==
                      RealT

                @test typeof(@inferred velocity(u, orientation, equations)) == RealT
            end

            @test typeof(@inferred density(p, equations)) == RealT
            @test typeof(@inferred density(u, equations)) == RealT
            @test eltype(@inferred velocity(u, equations)) == RealT
            @test typeof(@inferred pressure(rho, equations)) == RealT
            @test typeof(@inferred pressure(u, equations)) == RealT

            @test eltype(@inferred Trixi.collision_bgk(u, dt, equations)) == RealT

            @test eltype(@inferred Trixi.max_abs_speeds(equations)) == RealT
            @test eltype(@inferred cons2prim(u, equations)) == RealT
            @test eltype(@inferred cons2entropy(u, equations)) == RealT
            @test typeof(@inferred energy_kinetic(u, equations)) == RealT
            @test typeof(@inferred Trixi.energy_kinetic_nondimensional(u, equations)) ==
                  RealT
        end
    end

    @timed_testset "Linear Scalar Advection 1D" begin
        for RealT in (Float32, Float64)
            equations = @inferred LinearScalarAdvectionEquation1D(RealT(1))

            x = SVector(zero(RealT))
            t = zero(RealT)
            u = u_ll = u_rr = u_inner = SVector(one(RealT))
            orientation = 1
            directions = [1, 2]

            surface_flux_function = flux_lax_friedrichs

            @test eltype(@inferred initial_condition_constant(x, t, equations)) == RealT
            @test eltype(@inferred initial_condition_convergence_test(x, t, equations)) ==
                  RealT
            @test eltype(@inferred initial_condition_gauss(x, t, equations)) == RealT
            @test eltype(@inferred Trixi.initial_condition_sin(x, t, equations)) == RealT
            @test eltype(@inferred Trixi.initial_condition_linear_x(x, t, equations)) ==
                  RealT

            for direction in directions
                @test eltype(@inferred Trixi.boundary_condition_linear_x(u_inner,
                                                                         orientation,
                                                                         direction, x,
                                                                         t,
                                                                         surface_flux_function,
                                                                         equations)) ==
                      RealT
            end

            @test eltype(@inferred flux(u, orientation, equations)) == RealT
            @test eltype(@inferred flux_godunov(u_ll, u_rr, orientation, equations)) ==
                  RealT
            @test eltype(@inferred Trixi.flux_engquist_osher(u_ll, u_rr, orientation,
                                                             equations)) == RealT

            @test eltype(eltype(@inferred splitting_lax_friedrichs(u, orientation,
                                                                   equations))) ==
                  RealT

            @test typeof(@inferred max_abs_speed_naive(u_ll, u_rr, orientation,
                                                       equations)) == RealT
            @test eltype(@inferred Trixi.max_abs_speeds(equations)) == RealT
            @test eltype(@inferred cons2prim(u, equations)) == RealT
            @test eltype(@inferred cons2entropy(u, equations)) == RealT
            @test typeof(@inferred entropy(u, equations)) == RealT
            @test typeof(@inferred energy_total(u, equations)) == RealT
        end
    end

    @timed_testset "Linear Scalar Advection 2D" begin
        for RealT in (Float32, Float64)
            equations = @inferred LinearScalarAdvectionEquation2D(RealT(1), RealT(1))

            x = SVector(zero(RealT), zero(RealT))
            t = zero(RealT)
            u = u_ll = u_rr = u_inner = SVector(one(RealT))
            orientations = [1, 2]
            directions = [1, 2, 3, 4]
            normal_direction = SVector(one(RealT), zero(RealT))

            surface_flux_function = flux_lax_friedrichs

            @test eltype(@inferred Trixi.x_trans_periodic_2d(x)) == RealT

            @test eltype(@inferred initial_condition_constant(x, t, equations)) == RealT
            @test eltype(@inferred initial_condition_convergence_test(x, t, equations)) ==
                  RealT
            @test eltype(@inferred initial_condition_gauss(x, t, equations)) == RealT
            @test eltype(@inferred Trixi.initial_condition_sin_sin(x, t, equations)) ==
                  RealT
            @test eltype(@inferred Trixi.initial_condition_linear_x_y(x, t, equations)) ==
                  RealT
            @test eltype(@inferred Trixi.initial_condition_linear_x(x, t, equations)) ==
                  RealT
            @test eltype(@inferred Trixi.initial_condition_linear_y(x, t, equations)) ==
                  RealT

            for orientation in orientations
                for direction in directions
                    @test eltype(@inferred Trixi.boundary_condition_linear_x_y(u_inner,
                                                                               orientation,
                                                                               direction,
                                                                               x,
                                                                               t,
                                                                               surface_flux_function,
                                                                               equations)) ==
                          RealT
                    @test eltype(@inferred Trixi.boundary_condition_linear_x(u_inner,
                                                                             orientation,
                                                                             direction,
                                                                             x,
                                                                             t,
                                                                             surface_flux_function,
                                                                             equations)) ==
                          RealT
                    @test eltype(@inferred Trixi.boundary_condition_linear_y(u_inner,
                                                                             orientation,
                                                                             direction,
                                                                             x,
                                                                             t,
                                                                             surface_flux_function,
                                                                             equations)) ==
                          RealT
                end
            end

            @test eltype(@inferred flux(u, normal_direction, equations)) == RealT
            @test eltype(@inferred flux_godunov(u_ll, u_rr, normal_direction, equations)) ==
                  RealT

            @test eltype(@inferred max_abs_speed_naive(u_ll, u_rr, normal_direction,
                                                       equations)) ==
                  RealT

            for orientation in orientations
                @test eltype(@inferred flux(u, orientation, equations)) == RealT
                @test eltype(@inferred flux_godunov(u_ll, u_rr, orientation, equations)) ==
                      RealT

                @test typeof(@inferred max_abs_speed_naive(u_ll, u_rr, orientation,
                                                           equations)) ==
                      RealT
            end

            @test eltype(@inferred Trixi.max_abs_speeds(equations)) == RealT
            @test eltype(@inferred cons2prim(u, equations)) == RealT
            @test eltype(@inferred cons2entropy(u, equations)) == RealT
            @test typeof(@inferred entropy(u, equations)) == RealT
            @test typeof(@inferred energy_total(u, equations)) == RealT
        end
    end

    @timed_testset "Linear Scalar Advection 3D" begin
        for RealT in (Float32, Float64)
            equations = @inferred LinearScalarAdvectionEquation3D(RealT(1), RealT(1),
                                                                  RealT(1))

            x = SVector(zero(RealT), zero(RealT), zero(RealT))
            t = zero(RealT)
            u = u_ll = u_rr = u_inner = SVector(one(RealT))
            orientations = [1, 2, 3]
            directions = [1, 2, 3, 4, 5, 6]
            normal_direction = SVector(one(RealT), zero(RealT), zero(RealT))

            surface_flux_function = flux_lax_friedrichs

            @test eltype(@inferred initial_condition_constant(x, t, equations)) == RealT
            @test eltype(@inferred initial_condition_convergence_test(x, t, equations)) ==
                  RealT
            @test eltype(@inferred initial_condition_gauss(x, t, equations)) == RealT
            @test eltype(@inferred Trixi.initial_condition_sin(x, t, equations)) == RealT
            @test eltype(@inferred Trixi.initial_condition_linear_z(x, t, equations)) ==
                  RealT

            for orientation in orientations
                for direction in directions
                    @test eltype(@inferred Trixi.boundary_condition_linear_z(u_inner,
                                                                             orientation,
                                                                             direction,
                                                                             x,
                                                                             t,
                                                                             surface_flux_function,
                                                                             equations)) ==
                          RealT
                end
            end

            @test eltype(@inferred flux(u, normal_direction, equations)) == RealT
            @test eltype(@inferred flux_godunov(u_ll, u_rr, normal_direction, equations)) ==
                  RealT

            @test eltype(@inferred max_abs_speed_naive(u_ll, u_rr, normal_direction,
                                                       equations)) == RealT

            for orientation in orientations
                @test eltype(@inferred flux(u, orientation, equations)) == RealT
                @test eltype(@inferred flux_godunov(u_ll, u_rr, orientation, equations)) ==
                      RealT

                @test typeof(@inferred max_abs_speed_naive(u_ll, u_rr, orientation,
                                                           equations)) == RealT
            end

            @test eltype(@inferred Trixi.max_abs_speeds(equations)) == RealT
            @test eltype(@inferred cons2prim(u, equations)) == RealT
            @test eltype(@inferred cons2entropy(u, equations)) == RealT
            @test typeof(@inferred entropy(u, equations)) == RealT
            @test typeof(@inferred energy_total(u, equations)) == RealT
        end
    end

    @timed_testset "Maxwell 1D" begin
        for RealT in (Float32, Float64)
            c = RealT(299_792_458)
            equations = @inferred MaxwellEquations1D(c)

            x = SVector(zero(RealT))
            t = zero(RealT)
            u = u_ll = u_rr = SVector(one(RealT), one(RealT))
            orientation = 1

            @test eltype(@inferred initial_condition_convergence_test(x, t, equations)) ==
                  RealT

            @test eltype(@inferred flux(u, orientation, equations)) == RealT

            @test typeof(@inferred max_abs_speed_naive(u_ll, u_rr, orientation, equations)) ==
                  RealT
            @test eltype(@inferred Trixi.max_abs_speeds(equations)) ==
                  RealT
            @test eltype(@inferred min_max_speed_naive(u_ll, u_rr, orientation, equations)) ==
                  RealT
            @test eltype(@inferred min_max_speed_davis(u_ll, u_rr, orientation, equations)) ==
                  RealT
            @test eltype(@inferred cons2prim(u, equations)) == RealT
            @test eltype(@inferred cons2entropy(u, equations)) == RealT
        end
    end

    @timed_testset "Linearized Euler 1D" begin
        for RealT in (Float32, Float64)
            equations = @inferred LinearizedEulerEquations1D(v_mean_global = RealT(0),
                                                             c_mean_global = RealT(1),
                                                             rho_mean_global = RealT(1))

            x = SVector(zero(RealT))
            t = zero(RealT)
            u = u_ll = u_rr = u_inner = SVector(one(RealT), one(RealT), one(RealT))
            orientation = 1
            directions = [1, 2]

            surface_flux_function = flux_hll

            @test eltype(@inferred initial_condition_convergence_test(x, t, equations)) ==
                  RealT

            for direction in directions
                @test eltype(@inferred boundary_condition_wall(u_inner, orientation,
                                                               direction, x, t,
                                                               surface_flux_function,
                                                               equations)) == RealT
            end

            @test eltype(@inferred flux(u, orientation, equations)) == RealT

            @test typeof(@inferred Trixi.max_abs_speeds(equations)) ==
                  RealT
            @test typeof(@inferred max_abs_speed_naive(u_ll, u_rr, orientation, equations)) ==
                  RealT
            @test eltype(@inferred min_max_speed_naive(u_ll, u_rr, orientation, equations)) ==
                  RealT
            @test eltype(@inferred min_max_speed_davis(u_ll, u_rr, orientation, equations)) ==
                  RealT

            @test eltype(@inferred cons2prim(u, equations)) == RealT
            @test eltype(@inferred cons2entropy(u, equations)) == RealT
        end
    end

    @timed_testset "Linearized Euler 2D" begin
        for RealT in (Float32, Float64)
            equations = @inferred LinearizedEulerEquations2D(v_mean_global = (RealT(0),
                                                                              RealT(0)),
                                                             c_mean_global = RealT(1),
                                                             rho_mean_global = RealT(1))

            x = SVector(zero(RealT), zero(RealT))
            t = zero(RealT)
            u = u_ll = u_rr = u_inner = SVector(one(RealT), one(RealT), one(RealT),
                                                one(RealT))
            orientations = [1, 2]
            directions = [1, 2, 3, 4]
            normal_direction = SVector(one(RealT), zero(RealT))

            surface_flux_function = flux_hll

            @test eltype(@inferred initial_condition_convergence_test(x, t, equations)) ==
                  RealT

            for orientation in orientations
                for direction in directions
                    @test eltype(@inferred boundary_condition_wall(u_inner, orientation,
                                                                   direction, x, t,
                                                                   surface_flux_function,
                                                                   equations)) == RealT
                end

                @test eltype(@inferred flux(u, orientation, equations)) == RealT
                @test eltype(@inferred flux_godunov(u_ll, u_rr, orientation, equations)) ==
                      RealT

                @test typeof(@inferred max_abs_speed_naive(u_ll, u_rr, orientation,
                                                           equations)) ==
                      RealT
                @test eltype(@inferred min_max_speed_naive(u_ll, u_rr, orientation,
                                                           equations)) ==
                      RealT
                @test eltype(@inferred min_max_speed_davis(u_ll, u_rr, orientation,
                                                           equations)) ==
                      RealT
            end

            @test eltype(@inferred flux(u, normal_direction, equations)) == RealT
            @test eltype(@inferred flux_godunov(u_ll, u_rr, normal_direction, equations)) ==
                  RealT

            @test eltype(@inferred Trixi.max_abs_speeds(equations)) == RealT
            @test typeof(@inferred max_abs_speed_naive(u_ll, u_rr, normal_direction,
                                                       equations)) == RealT
            @test eltype(@inferred min_max_speed_naive(u_ll, u_rr, normal_direction,
                                                       equations)) == RealT
            @test eltype(@inferred min_max_speed_davis(u_ll, u_rr, normal_direction,
                                                       equations)) == RealT

            @test eltype(@inferred cons2prim(u, equations)) == RealT
            @test eltype(@inferred cons2entropy(u, equations)) == RealT
        end
    end

    @timed_testset "Linearized Euler 3D" begin
        for RealT in (Float32, Float64)
            equations = @inferred LinearizedEulerEquations3D(v_mean_global = (RealT(0),
                                                                              RealT(0),
                                                                              RealT(0)),
                                                             c_mean_global = RealT(1),
                                                             rho_mean_global = RealT(1))

            x = SVector(zero(RealT), zero(RealT), zero(RealT))
            t = zero(RealT)
            u = u_ll = u_rr = u_inner = SVector(one(RealT), one(RealT), one(RealT),
                                                one(RealT), one(RealT))
            orientations = [1, 2, 3]
            directions = [1, 2, 3, 4, 5, 6]
            normal_direction = SVector(one(RealT), zero(RealT), zero(RealT))

            surface_flux_function = flux_hll

            @test eltype(@inferred initial_condition_convergence_test(x, t, equations)) ==
                  RealT

            for orientation in orientations
                for direction in directions
                    @test eltype(@inferred boundary_condition_wall(u_inner, orientation,
                                                                   direction, x, t,
                                                                   surface_flux_function,
                                                                   equations)) == RealT
                end

                @test eltype(@inferred flux(u, orientation, equations)) == RealT

                @test typeof(@inferred max_abs_speed_naive(u_ll, u_rr, orientation,
                                                           equations)) == RealT
                @test eltype(@inferred min_max_speed_naive(u_ll, u_rr, orientation,
                                                           equations)) == RealT
                @test eltype(@inferred min_max_speed_davis(u_ll, u_rr, orientation,
                                                           equations)) == RealT
            end

            @test eltype(@inferred flux(u, normal_direction, equations)) == RealT

            @test eltype(@inferred Trixi.max_abs_speeds(equations)) == RealT
            @test typeof(@inferred max_abs_speed_naive(u_ll, u_rr, normal_direction,
                                                       equations)) == RealT
            @test eltype(@inferred min_max_speed_naive(u_ll, u_rr, normal_direction,
                                                       equations)) == RealT
            @test eltype(@inferred min_max_speed_davis(u_ll, u_rr, normal_direction,
                                                       equations)) == RealT

            @test eltype(@inferred cons2prim(u, equations)) == RealT
            @test eltype(@inferred cons2entropy(u, equations)) == RealT
        end
    end

    @timed_testset "Polytropic Euler 2D" begin
        for RealT in (Float32, Float64)
            equations1 = @inferred PolytropicEulerEquations2D(RealT(1),
                                                              RealT(1)) # equations.gamma == 1
            equations2 = @inferred PolytropicEulerEquations2D(RealT(1.4), RealT(0.5))  # equations.gamma > 1

            for equations in (equations1, equations2)
                x = SVector(zero(RealT), zero(RealT))
                t = zero(RealT)
                u = u_ll = u_rr = SVector(one(RealT), one(RealT), one(RealT))
                orientations = [1, 2]
                directions = [1, 2, 3, 4]
                normal_direction = SVector(one(RealT), zero(RealT))

                @test eltype(@inferred initial_condition_convergence_test(x, t, equations)) ==
                      RealT
                @test eltype(@inferred source_terms_convergence_test(u, x, t, equations)) ==
                      RealT
                @test eltype(@inferred initial_condition_weak_blast_wave(x, t, equations)) ==
                      RealT

                @test eltype(@inferred velocity(u, normal_direction, equations)) == RealT
                @test eltype(@inferred flux(u, normal_direction, equations)) == RealT
                @test eltype(@inferred flux_winters_etal(u_ll, u_rr, normal_direction,
                                                         equations)) ==
                      RealT
                @test eltype(@inferred min_max_speed_naive(u_ll, u_rr, normal_direction,
                                                           equations)) ==
                      RealT
                @test eltype(@inferred min_max_speed_davis(u_ll, u_rr, normal_direction,
                                                           equations)) ==
                      RealT
                @test typeof(@inferred max_abs_speed_naive(u_ll, u_rr, normal_direction,
                                                           equations)) ==
                      RealT

                for orientation in orientations
                    @test eltype(@inferred velocity(u, orientation, equations)) == RealT
                    @test eltype(@inferred flux(u, orientation, equations)) == RealT
                    @test eltype(@inferred flux_winters_etal(u_ll, u_rr, orientation,
                                                             equations)) ==
                          RealT
                    @test eltype(@inferred min_max_speed_davis(u_ll, u_rr, orientation,
                                                               equations)) ==
                          RealT
                    @test typeof(@inferred max_abs_speed_naive(u_ll, u_rr, orientation,
                                                               equations)) ==
                          RealT
                end

                @test eltype(@inferred velocity(u, equations)) == RealT
                @test eltype(@inferred Trixi.max_abs_speeds(u, equations)) == RealT
                @test eltype(@inferred cons2prim(u, equations)) == RealT
                @test eltype(@inferred prim2cons(u, equations)) == RealT
                @test eltype(@inferred cons2entropy(u, equations)) == RealT
                @test typeof(@inferred density(u, equations)) == RealT
                @test typeof(@inferred pressure(u, equations)) == RealT
            end
        end
    end

    @timed_testset "Shallow Water 1D" begin
        for RealT in (Float32, Float64)
            equations = @inferred ShallowWaterEquations1D(gravity_constant = RealT(9.81))

            x = SVector(zero(RealT))
            t = zero(RealT)
            u = u_ll = u_rr = u_inner = cons = SVector(one(RealT), one(RealT), one(RealT))
            orientation = 1
            directions = [1, 2]
            normal_direction = SVector(one(RealT))

            surface_flux_function = (flux_lax_friedrichs,
                                     flux_nonconservative_wintermeyer_etal)
            dissipation = DissipationLocalLaxFriedrichs()
            numflux = FluxHLL()

            @test eltype(@inferred initial_condition_convergence_test(x, t, equations)) ==
                  RealT
            @test eltype(@inferred initial_condition_weak_blast_wave(x, t, equations)) ==
                  RealT
            @test eltype(@inferred source_terms_convergence_test(u, x, t, equations)) ==
                  RealT

            for direction in directions
                @test eltype(@inferred boundary_condition_slip_wall(u_inner,
                                                                    orientation,
                                                                    direction,
                                                                    x, t,
                                                                    surface_flux_function,
                                                                    equations)) ==
                      SVector{3, RealT}
                @test eltype(@inferred Trixi.calc_wavespeed_roe(u_ll, u_rr, direction,
                                                                equations)) ==
                      RealT
            end

            @test eltype(@inferred flux(u, orientation, equations)) == RealT
            @test eltype(@inferred flux_nonconservative_wintermeyer_etal(u_ll, u_rr,
                                                                         orientation,
                                                                         equations)) ==
                  RealT
            @test eltype(@inferred flux_nonconservative_fjordholm_etal(u_ll, u_rr,
                                                                       orientation,
                                                                       equations)) == RealT
            @test eltype(@inferred flux_nonconservative_audusse_etal(u_ll, u_rr,
                                                                     orientation,
                                                                     equations)) == RealT
            @test eltype(@inferred flux_fjordholm_etal(u_ll, u_rr, orientation,
                                                       equations)) == RealT
            @test eltype(@inferred flux_wintermeyer_etal(u_ll, u_rr, orientation,
                                                         equations)) == RealT

            @test eltype(eltype(@inferred hydrostatic_reconstruction_audusse_etal(u_ll,
                                                                                  u_rr,
                                                                                  equations))) ==
                  RealT

            @test typeof(@inferred max_abs_speed_naive(u_ll, u_rr, orientation, equations)) ==
                  RealT
            @test eltype(@inferred dissipation(u_ll, u_rr, orientation, equations)) == RealT
            @test eltype(@inferred dissipation(u_ll, u_rr, normal_direction, equations)) ==
                  RealT
            @test eltype(@inferred numflux(u_ll, u_rr, orientation, equations)) == RealT
            # no matching method
            # @test eltype(@inferred numflux(u_ll, u_rr, normal_direction, equations)) == RealT
            @test eltype(@inferred min_max_speed_naive(u_ll, u_rr, orientation, equations)) ==
                  RealT
            @test eltype(@inferred min_max_speed_davis(u_ll, u_rr, orientation, equations)) ==
                  RealT
            @test eltype(@inferred min_max_speed_einfeldt(u_ll, u_rr, orientation,
                                                          equations)) == RealT
            @test eltype(@inferred Trixi.max_abs_speeds(u, equations)) == RealT

            @test typeof(@inferred velocity(u, equations)) == RealT
            @test eltype(@inferred cons2prim(u, equations)) == RealT
            @test eltype(@inferred prim2cons(u, equations)) == RealT
            @test eltype(@inferred cons2entropy(u, equations)) == RealT
            @test eltype(@inferred entropy2cons(u, equations)) == RealT
            @test typeof(@inferred Trixi.waterheight(u, equations)) == RealT
            @test typeof(@inferred pressure(u, equations)) == RealT
            @test typeof(@inferred waterheight_pressure(u, equations)) == RealT

            @test typeof(@inferred entropy(cons, equations)) == RealT
            @test typeof(@inferred energy_total(cons, equations)) == RealT
            @test typeof(@inferred energy_kinetic(u, equations)) == RealT
            @test typeof(@inferred energy_internal(cons, equations)) == RealT
            @test typeof(@inferred lake_at_rest_error(u, equations)) == RealT
        end
    end

    @timed_testset "Shallow Water 2D" begin
        for RealT in (Float32, Float64)
            equations = @inferred ShallowWaterEquations2D(gravity_constant = RealT(9.81))

            x = SVector(zero(RealT), zero(RealT))
            t = zero(RealT)
            u = u_ll = u_rr = u_inner = cons = SVector(one(RealT), one(RealT), one(RealT),
                                                       one(RealT))
            orientations = [1, 2]
            directions = [1, 2, 3, 4]
            normal_direction = SVector(one(RealT), zero(RealT))

            surface_flux_function = (flux_lax_friedrichs,
                                     flux_nonconservative_wintermeyer_etal)
            dissipation = DissipationLocalLaxFriedrichs()
            numflux = FluxHLL()

            @test eltype(@inferred initial_condition_convergence_test(x, t, equations)) ==
                  RealT
            @test eltype(@inferred source_terms_convergence_test(u, x, t, equations)) ==
                  RealT
            @test eltype(@inferred initial_condition_weak_blast_wave(x, t, equations)) ==
                  RealT
            @test eltype(@inferred boundary_condition_slip_wall(u_inner,
                                                                normal_direction,
                                                                x, t,
                                                                surface_flux_function,
                                                                equations)) ==
                  SVector{4, RealT}

            @test eltype(@inferred velocity(u, normal_direction, equations)) == RealT
            @test eltype(@inferred flux(u, normal_direction, equations)) == RealT
            @test eltype(@inferred flux_nonconservative_wintermeyer_etal(u_ll, u_rr,
                                                                         normal_direction,
                                                                         equations)) ==
                  RealT
            @test eltype(@inferred flux_nonconservative_fjordholm_etal(u_ll, u_rr,
                                                                       normal_direction,
                                                                       equations)) == RealT
            @test eltype(@inferred flux_nonconservative_audusse_etal(u_ll, u_rr,
                                                                     normal_direction,
                                                                     equations)) == RealT
            @test eltype(@inferred flux_fjordholm_etal(u_ll, u_rr, normal_direction,
                                                       equations)) == RealT
            @test eltype(@inferred flux_wintermeyer_etal(u_ll, u_rr, normal_direction,
                                                         equations)) == RealT

            @test typeof(@inferred max_abs_speed_naive(u_ll, u_rr, normal_direction,
                                                       equations)) ==
                  RealT
            @test eltype(@inferred dissipation(u_ll, u_rr, normal_direction, equations)) ==
                  RealT
            @test eltype(@inferred numflux(u_ll, u_rr, normal_direction, equations)) ==
                  RealT
            @test eltype(@inferred min_max_speed_naive(u_ll, u_rr, normal_direction,
                                                       equations)) == RealT
            @test eltype(@inferred min_max_speed_davis(u_ll, u_rr, normal_direction,
                                                       equations)) == RealT
            @test eltype(@inferred min_max_speed_einfeldt(u_ll, u_rr, normal_direction,
                                                          equations)) == RealT
            @test eltype(@inferred Trixi.calc_wavespeed_roe(u_ll, u_rr, normal_direction,
                                                            equations)) == RealT

            for orientation in orientations
                for direction in directions
                    @test eltype(@inferred boundary_condition_slip_wall(u_inner,
                                                                        orientation,
                                                                        direction, x, t,
                                                                        surface_flux_function,
                                                                        equations)) ==
                          SVector{4, RealT}
                end

                @test eltype(@inferred velocity(u, orientation, equations)) == RealT
                @test eltype(@inferred flux(u, orientation, equations)) == RealT
                @test eltype(@inferred flux_nonconservative_wintermeyer_etal(u_ll, u_rr,
                                                                             orientation,
                                                                             equations)) ==
                      RealT
                @test eltype(@inferred flux_nonconservative_fjordholm_etal(u_ll, u_rr,
                                                                           orientation,
                                                                           equations)) ==
                      RealT
                @test eltype(@inferred flux_nonconservative_audusse_etal(u_ll, u_rr,
                                                                         orientation,
                                                                         equations)) ==
                      RealT
                @test eltype(@inferred flux_fjordholm_etal(u_ll, u_rr, orientation,
                                                           equations)) == RealT
                @test eltype(@inferred flux_wintermeyer_etal(u_ll, u_rr, orientation,
                                                             equations)) == RealT

                @test typeof(@inferred max_abs_speed_naive(u_ll, u_rr, orientation,
                                                           equations)) ==
                      RealT
                @test eltype(@inferred dissipation(u_ll, u_rr, orientation, equations)) ==
                      RealT
                @test eltype(@inferred numflux(u_ll, u_rr, orientation, equations)) == RealT
                @test eltype(@inferred min_max_speed_naive(u_ll, u_rr, orientation,
                                                           equations)) == RealT
                @test eltype(@inferred min_max_speed_davis(u_ll, u_rr, orientation,
                                                           equations)) == RealT
                @test eltype(@inferred min_max_speed_einfeldt(u_ll, u_rr, orientation,
                                                              equations)) == RealT
                @test eltype(@inferred Trixi.calc_wavespeed_roe(u_ll, u_rr, orientation,
                                                                equations)) == RealT
            end

            @test eltype(eltype(@inferred hydrostatic_reconstruction_audusse_etal(u_ll,
                                                                                  u_rr,
                                                                                  equations))) ==
                  RealT

            @test eltype(@inferred Trixi.max_abs_speeds(u, equations)) == RealT
            @test eltype(@inferred velocity(u, equations)) == RealT
            @test eltype(@inferred cons2prim(u, equations)) == RealT
            @test eltype(@inferred prim2cons(u, equations)) == RealT
            @test eltype(@inferred cons2entropy(u, equations)) == RealT
            @test eltype(@inferred entropy2cons(u, equations)) == RealT
            @test typeof(@inferred Trixi.waterheight(u, equations)) == RealT
            @test typeof(@inferred pressure(u, equations)) == RealT
            @test typeof(@inferred waterheight_pressure(u, equations)) == RealT

            @test typeof(@inferred entropy(cons, equations)) == RealT
            @test typeof(@inferred energy_total(cons, equations)) == RealT
            @test typeof(@inferred energy_kinetic(u, equations)) == RealT
            @test typeof(@inferred energy_internal(cons, equations)) == RealT
            @test typeof(@inferred lake_at_rest_error(u, equations)) == RealT
        end
    end

    @timed_testset "Shallow Water Quasi 1D" begin
        for RealT in (Float32, Float64)
            equations = @inferred ShallowWaterEquationsQuasi1D(gravity_constant = RealT(9.81))

            x = SVector(zero(RealT))
            t = zero(RealT)
            u = u_ll = u_rr = cons = SVector(one(RealT), one(RealT), one(RealT), one(RealT))
            orientation = 1
            normal_direction = normal_ll = normal_rr = SVector(one(RealT))

            dissipation = DissipationLocalLaxFriedrichs()

            @test eltype(@inferred initial_condition_convergence_test(x, t, equations)) ==
                  RealT
            @test eltype(@inferred source_terms_convergence_test(u, x, t, equations)) ==
                  RealT

            @test eltype(@inferred flux(u, orientation, equations)) == RealT
            @test eltype(@inferred flux_nonconservative_chan_etal(u_ll, u_rr,
                                                                  orientation,
                                                                  equations)) ==
                  RealT
            @test eltype(@inferred flux_nonconservative_chan_etal(u_ll, u_rr,
                                                                  normal_direction,
                                                                  equations)) ==
                  RealT
            @test eltype(@inferred flux_nonconservative_chan_etal(u_ll, u_rr, normal_ll,
                                                                  normal_rr,
                                                                  equations)) == RealT
            @test eltype(@inferred flux_chan_etal(u_ll, u_rr, orientation,
                                                  equations)) == RealT
            @test eltype(@inferred flux_chan_etal(u_ll, u_rr, normal_direction,
                                                  equations)) == RealT

            @test typeof(@inferred max_abs_speed_naive(u_ll, u_rr, orientation, equations)) ==
                  RealT
            @test eltype(@inferred dissipation(u_ll, u_rr, orientation, equations)) == RealT
            @test eltype(@inferred dissipation(u_ll, u_rr, normal_direction, equations)) ==
                  RealT
            @test eltype(@inferred Trixi.max_abs_speeds(u, equations)) == RealT
            @test typeof(@inferred velocity(u, equations)) == RealT
            @test eltype(@inferred cons2prim(u, equations)) == RealT
            @test eltype(@inferred prim2cons(u, equations)) == RealT
            @test eltype(@inferred cons2entropy(u, equations)) == RealT
            @test typeof(@inferred Trixi.waterheight(u, equations)) == RealT

            @test typeof(@inferred entropy(cons, equations)) == RealT
            @test typeof(@inferred energy_total(cons, equations)) == RealT
            @test typeof(@inferred lake_at_rest_error(u, equations)) == RealT
        end
    end

    @timed_testset "Traffic Flow LWR 1D" begin
        for RealT in (Float32, Float64)
            equations = @inferred TrafficFlowLWREquations1D(RealT(1))

            x = SVector(zero(RealT))
            t = zero(RealT)
            u = u_ll = u_rr = SVector(one(RealT))
            orientation = 1
            c = one(RealT)

            @test eltype(@inferred initial_condition_convergence_test(x, t, equations)) ==
                  RealT
            @test eltype(@inferred source_terms_convergence_test(u, x, t, equations)) ==
                  RealT

            @test eltype(@inferred flux(u, orientation, equations)) == RealT

            @test typeof(@inferred max_abs_speed_naive(u_ll, u_rr, orientation, equations)) ==
                  RealT
            @test eltype(@inferred min_max_speed_naive(u_ll, u_rr, orientation, equations)) ==
                  RealT
            @test eltype(@inferred min_max_speed_davis(u_ll, u_rr, orientation, equations)) ==
                  RealT
            @test eltype(@inferred Trixi.max_abs_speeds(u, equations)) == RealT
            @test eltype(@inferred cons2prim(u, equations)) == RealT
            @test eltype(@inferred cons2entropy(u, equations)) == RealT
            @test typeof(@inferred entropy(c, equations)) == RealT
            @test typeof(@inferred entropy(u, equations)) == RealT
            @test typeof(@inferred energy_total(c, equations)) == RealT
            @test typeof(@inferred energy_total(u, equations)) == RealT
        end
    end
end

end # module<|MERGE_RESOLUTION|>--- conflicted
+++ resolved
@@ -1583,10 +1583,8 @@
                                                                  charge_to_mass = charge_to_mass)
 
             x = SVector(zero(RealT), zero(RealT), zero(RealT))
-<<<<<<< HEAD
             normal_direction = SVector(one(RealT), zero(RealT), zero(RealT))
-=======
->>>>>>> 0e9eb6a0
+
             t = zero(RealT)
             u = u_ll = u_rr = cons = SVector(one(RealT), one(RealT), one(RealT),
                                              one(RealT),
@@ -1622,7 +1620,6 @@
                                                            equations)) ==
                       RealT
             end
-<<<<<<< HEAD
             @test eltype(@inferred flux(u, normal_direction, equations)) == RealT
             @test eltype(@inferred flux_nonconservative_ruedaramirez_etal(u_ll, u_rr,
                                                                           normal_direction,
@@ -1634,8 +1631,6 @@
             @test typeof(@inferred max_abs_speed_naive(u_ll, u_rr, normal_direction,
                                                        equations)) ==
                   RealT
-=======
->>>>>>> 0e9eb6a0
 
             @test eltype(@inferred Trixi.max_abs_speeds(u, equations)) == RealT
 
