module TestType

using Test
using Trixi

include("test_trixi.jl")

# Start with a clean environment: remove Trixi.jl output directory if it exists
outdir = "out"
isdir(outdir) && rm(outdir, recursive = true)

# Run unit tests for various equations
@testset "Test Type Stability" begin
    @timed_testset "Acoustic Perturbation 2D" begin
        for RealT in (Float32, Float64)
            v_mean_global = (zero(RealT), zero(RealT))
            c_mean_global = one(RealT)
            rho_mean_global = one(RealT)
            equations = @inferred AcousticPerturbationEquations2D(v_mean_global,
                                                                  c_mean_global,
                                                                  rho_mean_global)

            x = SVector(zero(RealT), zero(RealT))
            t = zero(RealT)
            u = u_ll = u_rr = u_inner = SVector(one(RealT), one(RealT), one(RealT),
                                                one(RealT),
                                                one(RealT),
                                                one(RealT), one(RealT))
            orientations = [1, 2]
            directions = [1, 2, 3, 4]
            normal_direction = SVector(one(RealT), zero(RealT))

            surface_flux_function = flux_lax_friedrichs
            dissipation = DissipationLocalLaxFriedrichs()

            @test eltype(@inferred initial_condition_constant(x, t, equations)) == RealT
            @test eltype(@inferred initial_condition_convergence_test(x, t, equations)) ==
                  RealT
            @test eltype(@inferred initial_condition_gauss(x, t, equations)) == RealT

            @test eltype(@inferred source_terms_convergence_test(u, x, t, equations)) ==
                  RealT
            @test eltype(@inferred source_terms_convergence_test(u, x, t, equations)) ==
                  RealT

            for orientation in orientations
                for direction in directions
                    if RealT == Float32
                        # check `surface_flux_function` (test broken)
                        @test_broken eltype(@inferred boundary_condition_wall(u_inner,
                                                                              orientation,
                                                                              direction, x,
                                                                              t,
                                                                              surface_flux_function,
                                                                              equations)) ==
                                     RealT
                    else
                        @test eltype(@inferred boundary_condition_wall(u_inner, orientation,
                                                                       direction, x, t,
                                                                       surface_flux_function,
                                                                       equations)) == RealT
                    end
                end
            end

            if RealT == Float32
                # check `surface_flux_function` (test broken)
                @test_broken eltype(@inferred boundary_condition_slip_wall(u_inner,
                                                                           normal_direction,
                                                                           x, t,
                                                                           surface_flux_function,
                                                                           equations)) ==
                             RealT
            else
                @test eltype(@inferred boundary_condition_slip_wall(u_inner,
                                                                    normal_direction, x, t,
                                                                    surface_flux_function,
                                                                    equations)) ==
                      RealT
            end

            @test eltype(@inferred flux(u, normal_direction, equations)) == RealT
            @test typeof(@inferred max_abs_speed_naive(u_ll, u_rr, normal_direction,
                                                       equations)) ==
                  RealT
            @test eltype(@inferred dissipation(u_ll, u_rr, normal_direction, equations)) ==
                  RealT

            for orientation in orientations
                @test eltype(@inferred flux(u, orientation, equations)) == RealT
                @test typeof(@inferred max_abs_speed_naive(u_ll, u_rr, orientation,
                                                           equations)) ==
                      RealT
                @test eltype(@inferred dissipation(u_ll, u_rr, orientation, equations)) ==
                      RealT
            end

            @test eltype(@inferred Trixi.max_abs_speeds(u, equations)) == RealT
            @test eltype(@inferred cons2prim(u, equations)) == RealT
            @test eltype(@inferred prim2cons(u, equations)) == RealT
            @test eltype(@inferred cons2entropy(u, equations)) == RealT
        end
    end

    @timed_testset "Compressible Euler 1D" begin
        for RealT in (Float32, Float64)
            # set gamma = 2 for the coupling convergence test
            equations = @inferred CompressibleEulerEquations1D(RealT(2))

            x = SVector(zero(RealT))
            t = zero(RealT)
            u = u_ll = u_rr = u_inner = SVector(one(RealT), one(RealT), one(RealT))
            orientation = 1
            directions = [1, 2]
            cons = SVector(one(RealT), one(RealT), one(RealT))

            surface_flux_function = flux_lax_friedrichs

            @test eltype(@inferred initial_condition_constant(x, t, equations)) == RealT
            @test eltype(@inferred initial_condition_convergence_test(x, t, equations)) ==
                  RealT
            @test eltype(@inferred initial_condition_density_wave(x, t, equations)) == RealT
            @test eltype(@inferred initial_condition_weak_blast_wave(x, t, equations)) ==
                  RealT
            @test eltype(@inferred initial_condition_eoc_test_coupled_euler_gravity(x, t,
                                                                                    equations)) ==
                  RealT

            @test eltype(@inferred source_terms_convergence_test(u, x, t, equations)) ==
                  RealT

            for direction in directions
                @test eltype(@inferred boundary_condition_slip_wall(u_inner, orientation,
                                                                    direction,
                                                                    x, t,
                                                                    surface_flux_function,
                                                                    equations)) ==
                      RealT
            end

            @test eltype(@inferred flux(u, orientation, equations)) == RealT
            @test eltype(@inferred flux_shima_etal(u_ll, u_rr, orientation, equations)) ==
                  RealT
            @test eltype(@inferred flux_kennedy_gruber(u_ll, u_rr, orientation, equations)) ==
                  RealT
            @test eltype(@inferred flux_hllc(u_ll, u_rr, orientation, equations)) == RealT
            if RealT == Float32
                # check `ln_mean` (test broken)
                @test_broken eltype(@inferred flux_chandrashekar(u_ll, u_rr, orientation,
                                                                 equations)) ==
                             RealT
            else
                @test eltype(@inferred flux_chandrashekar(u_ll, u_rr, orientation,
                                                          equations)) ==
                      RealT
            end
            if RealT == Float32
                # check `ln_mean` and `inv_ln_mean` (test broken)
                @test_broken eltype(@inferred flux_ranocha(u_ll, u_rr, orientation,
                                                           equations)) ==
                             RealT
            else
                @test eltype(@inferred flux_ranocha(u_ll, u_rr, orientation, equations)) ==
                      RealT
            end

            @test eltype(eltype(@inferred splitting_steger_warming(u, orientation,
                                                                   equations))) ==
                  RealT
            @test eltype(eltype(@inferred splitting_vanleer_haenel(u, orientation,
                                                                   equations))) ==
                  RealT
            @test eltype(eltype(@inferred splitting_coirier_vanleer(u, orientation,
                                                                    equations))) ==
                  RealT

            @test typeof(@inferred max_abs_speed_naive(u_ll, u_rr, orientation, equations)) ==
                  RealT
            @test eltype(@inferred min_max_speed_naive(u_ll, u_rr, orientation, equations)) ==
                  RealT
            @test eltype(@inferred min_max_speed_davis(u_ll, u_rr, orientation, equations)) ==
                  RealT
            @test eltype(@inferred min_max_speed_einfeldt(u_ll, u_rr, orientation,
                                                          equations)) ==
                  RealT

            @test eltype(@inferred Trixi.max_abs_speeds(u, equations)) == RealT
            @test eltype(@inferred cons2prim(u, equations)) == RealT
            @test eltype(@inferred prim2cons(u, equations)) == RealT
            @test eltype(@inferred cons2entropy(u, equations)) == RealT
            @test eltype(@inferred entropy2cons(u, equations)) == RealT
            @test typeof(@inferred density(u, equations)) == RealT
            @test typeof(@inferred pressure(u, equations)) == RealT
            @test typeof(@inferred density_pressure(u, equations)) == RealT
            @test typeof(@inferred entropy(cons, equations)) == RealT
            @test typeof(@inferred energy_internal(cons, equations)) == RealT
        end
    end

    @timed_testset "Compressible Euler 2D" begin
        for RealT in (Float32, Float64)
            # set gamma = 2 for the coupling convergence test\
            equations = @inferred CompressibleEulerEquations2D(RealT(2))

            x = SVector(zero(RealT), zero(RealT))
            t = zero(RealT)
            u = u_ll = u_rr = u_inner = SVector(one(RealT), one(RealT), one(RealT),
                                                one(RealT))
            orientations = [1, 2]
            directions = [1, 2, 3, 4]
            normal_direction = SVector(one(RealT), zero(RealT))
            cons = SVector(one(RealT), one(RealT), one(RealT), one(RealT))

            surface_flux_function = flux_lax_friedrichs
            flux_lmars = FluxLMARS(340)

            @test eltype(@inferred initial_condition_constant(x, t, equations)) == RealT
            @test eltype(@inferred initial_condition_convergence_test(x, t, equations)) ==
                  RealT
            @test eltype(@inferred initial_condition_density_wave(x, t, equations)) == RealT
            @test eltype(@inferred initial_condition_weak_blast_wave(x, t, equations)) ==
                  RealT
            @test eltype(@inferred initial_condition_eoc_test_coupled_euler_gravity(x, t,
                                                                                    equations)) ==
                  RealT

            @test eltype(@inferred source_terms_convergence_test(u, x, t, equations)) ==
                  RealT
            @test eltype(@inferred source_terms_eoc_test_coupled_euler_gravity(u, x, t,
                                                                               equations)) ==
                  RealT
            @test eltype(@inferred source_terms_eoc_test_euler(u, x, t, equations)) ==
                  RealT

            for orientation in orientations
                for direction in directions
                    @test eltype(@inferred boundary_condition_slip_wall(u_inner,
                                                                        orientation,
                                                                        direction, x, t,
                                                                        surface_flux_function,
                                                                        equations)) == RealT
                end
            end

            @test eltype(@inferred flux(u, normal_direction, equations)) == RealT
            @test eltype(@inferred flux_shima_etal(u_ll, u_rr, normal_direction, equations)) ==
                  RealT
            @test eltype(@inferred flux_kennedy_gruber(u_ll, u_rr, normal_direction,
                                                       equations)) ==
                  RealT
            @test eltype(@inferred flux_lmars(u_ll, u_rr, normal_direction, equations)) ==
                  RealT
            @test eltype(@inferred flux_hllc(u_ll, u_rr, normal_direction, equations)) ==
                  RealT
            if RealT == Float32
                # check `ln_mean` (test broken)
                @test_broken eltype(@inferred flux_chandrashekar(u_ll, u_rr,
                                                                 normal_direction,
                                                                 equations)) ==
                             RealT
            else
                @test eltype(@inferred flux_chandrashekar(u_ll, u_rr, normal_direction,
                                                          equations)) ==
                      RealT
            end
            if RealT == Float32
                # check `ln_mean` and `inv_ln_mean` (test broken)
                @test_broken eltype(@inferred flux_ranocha(u_ll, u_rr, normal_direction,
                                                           equations)) ==
                             RealT
            else
                @test eltype(@inferred flux_ranocha(u_ll, u_rr, normal_direction,
                                                    equations)) == RealT
            end

            @test eltype(eltype(@inferred splitting_drikakis_tsangaris(u, normal_direction,
                                                                       equations))) == RealT
            @test eltype(eltype(@inferred splitting_vanleer_haenel(u, normal_direction,
                                                                   equations))) ==
                  RealT
            @test eltype(eltype(@inferred splitting_lax_friedrichs(u, normal_direction,
                                                                   equations))) ==
                  RealT

            @test typeof(@inferred max_abs_speed_naive(u_ll, u_rr, normal_direction,
                                                       equations)) ==
                  RealT
            @test eltype(@inferred min_max_speed_naive(u_ll, u_rr, normal_direction,
                                                       equations)) ==
                  RealT
            @test eltype(@inferred min_max_speed_davis(u_ll, u_rr, normal_direction,
                                                       equations)) ==
                  RealT
            @test eltype(@inferred min_max_speed_einfeldt(u_ll, u_rr, normal_direction,
                                                          equations)) ==
                  RealT

            for orientation in orientations
                @test eltype(@inferred flux(u, orientation, equations)) == RealT
                @test eltype(@inferred flux_shima_etal(u_ll, u_rr, orientation, equations)) ==
                      RealT
                @test eltype(@inferred flux_kennedy_gruber(u_ll, u_rr, orientation,
                                                           equations)) ==
                      RealT
                @test eltype(@inferred flux_lmars(u_ll, u_rr, orientation, equations)) ==
                      RealT
                @test eltype(@inferred flux_hllc(u_ll, u_rr, orientation, equations)) ==
                      RealT
                if RealT == Float32
                    # check `ln_mean` (test broken)
                    @test_broken eltype(@inferred flux_chandrashekar(u_ll, u_rr,
                                                                     orientation,
                                                                     equations)) ==
                                 RealT
                else
                    @test eltype(@inferred flux_chandrashekar(u_ll, u_rr, orientation,
                                                              equations)) ==
                          RealT
                end
                if RealT == Float32
                    # check `ln_mean` and `inv_ln_mean` (test broken)
                    @test_broken eltype(@inferred flux_ranocha(u_ll, u_rr, orientation,
                                                               equations)) ==
                                 RealT
                else
                    @test eltype(@inferred flux_ranocha(u_ll, u_rr, orientation, equations)) ==
                          RealT
                end

                @test eltype(eltype(@inferred splitting_steger_warming(u, orientation,
                                                                       equations))) ==
                      RealT
                @test eltype(eltype(@inferred splitting_drikakis_tsangaris(u, orientation,
                                                                           equations))) ==
                      RealT
                @test eltype(eltype(@inferred splitting_vanleer_haenel(u, orientation,
                                                                       equations))) ==
                      RealT
                @test eltype(eltype(@inferred splitting_lax_friedrichs(u, orientation,
                                                                       equations))) ==
                      RealT

                @test typeof(@inferred max_abs_speed_naive(u_ll, u_rr, orientation,
                                                           equations)) ==
                      RealT
                @test eltype(@inferred min_max_speed_naive(u_ll, u_rr, orientation,
                                                           equations)) ==
                      RealT
                @test eltype(@inferred min_max_speed_davis(u_ll, u_rr, orientation,
                                                           equations)) ==
                      RealT
                @test eltype(@inferred min_max_speed_einfeldt(u_ll, u_rr, orientation,
                                                              equations)) ==
                      RealT
            end

            @test eltype(@inferred Trixi.max_abs_speeds(u, equations)) == RealT
            @test eltype(@inferred cons2prim(u, equations)) == RealT
            @test eltype(@inferred prim2cons(u, equations)) == RealT
            @test eltype(@inferred cons2entropy(u, equations)) == RealT
            @test eltype(@inferred entropy2cons(u, equations)) == RealT
            @test eltype(@inferred Trixi.cons2entropy_guermond_etal(u, equations)) == RealT
            @test typeof(@inferred Trixi.entropy_guermond_etal(u, equations)) == RealT
            @test typeof(@inferred density(u, equations)) == RealT
            @test typeof(@inferred pressure(u, equations)) == RealT
            @test typeof(@inferred density_pressure(u, equations)) == RealT
            @test typeof(@inferred entropy(cons, equations)) == RealT
            @test typeof(@inferred Trixi.entropy_math(cons, equations)) == RealT
            @test typeof(@inferred Trixi.entropy_thermodynamic(cons, equations)) == RealT
            @test typeof(@inferred energy_internal(cons, equations)) == RealT

            # TODO: test `gradient_conservative`, not necessary but good to have
        end
    end

    @timed_testset "Compressible Euler 3D" begin
        for RealT in (Float32, Float64)
            # set gamma = 2 for the coupling convergence test 
            equations = @inferred CompressibleEulerEquations3D(RealT(2))

            x = SVector(zero(RealT), zero(RealT), zero(RealT))
            t = zero(RealT)
            u = u_ll = u_rr = u_inner = SVector(one(RealT), one(RealT), one(RealT),
                                                one(RealT), one(RealT))
            orientations = [1, 2, 3]
            directions = [1, 2, 3, 4, 5, 6]
            normal_direction = SVector(one(RealT), zero(RealT), zero(RealT))
            cons = SVector(one(RealT), one(RealT), one(RealT),
                           one(RealT), one(RealT))

            surface_flux_function = flux_lax_friedrichs
            flux_lmars = FluxLMARS(340)

            @test eltype(@inferred initial_condition_constant(x, t, equations)) == RealT
            @test eltype(@inferred initial_condition_convergence_test(x, t, equations)) ==
                  RealT
            @test eltype(@inferred initial_condition_weak_blast_wave(x, t, equations)) ==
                  RealT
            @test eltype(@inferred initial_condition_eoc_test_coupled_euler_gravity(x, t,
                                                                                    equations)) ==
                  RealT

            @test eltype(@inferred source_terms_convergence_test(u, x, t, equations)) ==
                  RealT
            @test eltype(@inferred source_terms_eoc_test_coupled_euler_gravity(u, x, t,
                                                                               equations)) ==
                  RealT
            @test eltype(@inferred source_terms_eoc_test_euler(u, x, t, equations)) == RealT

            for orientation in orientations
                for direction in directions
                    @test eltype(@inferred boundary_condition_slip_wall(u_inner,
                                                                        orientation,
                                                                        direction, x, t,
                                                                        surface_flux_function,
                                                                        equations)) == RealT
                end
            end

            @test eltype(@inferred flux(u, normal_direction, equations)) == RealT
            @test eltype(@inferred flux_shima_etal(u_ll, u_rr, normal_direction, equations)) ==
                  RealT
            @test eltype(@inferred flux_kennedy_gruber(u_ll, u_rr, normal_direction,
                                                       equations)) == RealT
            @test eltype(@inferred flux_lmars(u_ll, u_rr, normal_direction, equations)) ==
                  RealT
            @test eltype(@inferred flux_hllc(u_ll, u_rr, normal_direction, equations)) ==
                  RealT
            if RealT == Float32
                # check `ln_mean` (test broken)
                @test_broken eltype(@inferred flux_chandrashekar(u_ll, u_rr,
                                                                 normal_direction,
                                                                 equations)) == RealT
            else
                @test eltype(@inferred flux_chandrashekar(u_ll, u_rr, normal_direction,
                                                          equations)) == RealT
            end
            if RealT == Float32
                # check `ln_mean` and `inv_ln_mean` (test broken)
                @test_broken eltype(@inferred flux_ranocha(u_ll, u_rr, normal_direction,
                                                           equations)) ==
                             RealT
            else
                @test eltype(@inferred flux_ranocha(u_ll, u_rr, normal_direction,
                                                    equations)) == RealT
            end

            @test typeof(@inferred max_abs_speed_naive(u_ll, u_rr, normal_direction,
                                                       equations)) ==
                  RealT
            @test eltype(@inferred min_max_speed_naive(u_ll, u_rr, normal_direction,
                                                       equations)) == RealT
            @test eltype(@inferred min_max_speed_davis(u_ll, u_rr, normal_direction,
                                                       equations)) == RealT
            @test eltype(@inferred min_max_speed_einfeldt(u_ll, u_rr, normal_direction,
                                                          equations)) == RealT

            for orientation in orientations
                @test eltype(@inferred flux(u, orientation, equations)) == RealT
                @test eltype(@inferred flux_shima_etal(u_ll, u_rr, orientation, equations)) ==
                      RealT
                @test eltype(@inferred flux_kennedy_gruber(u_ll, u_rr, orientation,
                                                           equations)) ==
                      RealT
                @test eltype(@inferred flux_lmars(u_ll, u_rr, orientation, equations)) ==
                      RealT
                @test eltype(@inferred flux_hllc(u_ll, u_rr, orientation, equations)) ==
                      RealT
                if RealT == Float32
                    # check `ln_mean` (test broken)
                    @test_broken eltype(@inferred flux_chandrashekar(u_ll, u_rr,
                                                                     orientation,
                                                                     equations)) == RealT
                else
                    @test eltype(@inferred flux_chandrashekar(u_ll, u_rr, orientation,
                                                              equations)) == RealT
                end
                if RealT == Float32
                    # check `ln_mean` and `inv_ln_mean` (test broken)
                    @test_broken eltype(@inferred flux_ranocha(u_ll, u_rr, orientation,
                                                               equations)) ==
                                 RealT
                else
                    @test eltype(@inferred flux_ranocha(u_ll, u_rr, orientation, equations)) ==
                          RealT
                end

                @test eltype(eltype(@inferred splitting_steger_warming(u, orientation,
                                                                       equations))) ==
                      RealT

                @test typeof(@inferred max_abs_speed_naive(u_ll, u_rr, orientation,
                                                           equations)) == RealT
                @test eltype(@inferred min_max_speed_naive(u_ll, u_rr, orientation,
                                                           equations)) == RealT
                @test eltype(@inferred min_max_speed_davis(u_ll, u_rr, orientation,
                                                           equations)) == RealT
                @test eltype(@inferred min_max_speed_einfeldt(u_ll, u_rr, orientation,
                                                              equations)) == RealT
            end

            @test eltype(@inferred Trixi.max_abs_speeds(u, equations)) == RealT
            @test eltype(@inferred cons2prim(u, equations)) == RealT
            @test eltype(@inferred prim2cons(u, equations)) == RealT
            @test eltype(@inferred cons2entropy(u, equations)) == RealT
            @test eltype(@inferred entropy2cons(u, equations)) == RealT
            @test typeof(@inferred density(u, equations)) == RealT
            @test typeof(@inferred pressure(u, equations)) == RealT
            @test typeof(@inferred density_pressure(u, equations)) == RealT
            @test typeof(@inferred entropy(cons, equations)) == RealT
            @test typeof(@inferred Trixi.entropy_math(cons, equations)) == RealT
            @test typeof(@inferred Trixi.entropy_thermodynamic(cons, equations)) == RealT
            @test typeof(@inferred energy_internal(cons, equations)) == RealT
        end
    end

    @timed_testset "Compressible Euler Multicomponent 1D" begin
        for RealT in (Float32, Float64)
            gammas = (RealT(1.4), RealT(1.4))
            gas_constants = (RealT(0.4), RealT(0.4))
            equations = @inferred CompressibleEulerMulticomponentEquations1D(gammas = gammas,
                                                                             gas_constants = gas_constants)

            x = SVector(zero(RealT))
            t = zero(RealT)
            u = u_ll = u_rr = SVector(one(RealT), one(RealT), one(RealT), one(RealT))
            orientation = 1

            @test eltype(@inferred initial_condition_convergence_test(x, t, equations)) ==
                  RealT
            @test eltype(@inferred initial_condition_weak_blast_wave(x, t, equations)) ==
                  RealT

            @test eltype(@inferred source_terms_convergence_test(u, x, t, equations)) ==
                  RealT

            @test eltype(@inferred flux(u, orientation, equations)) == RealT
            if RealT == Float32
                # check `ln_mean` (test broken)
                @test_broken eltype(@inferred flux_chandrashekar(u_ll, u_rr, orientation,
                                                                 equations)) == RealT
            else
                @test eltype(@inferred flux_chandrashekar(u_ll, u_rr, orientation,
                                                          equations)) == RealT
            end
            if RealT == Float32
                # check `ln_mean` and `inv_ln_mean` (test broken)
                @test_broken eltype(@inferred flux_ranocha(u_ll, u_rr, orientation,
                                                           equations)) ==
                             RealT
            else
                @test eltype(@inferred flux_ranocha(u_ll, u_rr, orientation, equations)) ==
                      RealT
            end

            @test typeof(@inferred max_abs_speed_naive(u_ll, u_rr, orientation, equations)) ==
                  RealT
            @test eltype(@inferred Trixi.max_abs_speeds(u, equations)) == RealT
            @test eltype(@inferred cons2prim(u, equations)) == RealT
            @test eltype(@inferred prim2cons(u, equations)) == RealT
            @test eltype(@inferred cons2entropy(u, equations)) == RealT
            @test eltype(@inferred entropy2cons(u, equations)) == RealT
            @test typeof(@inferred Trixi.total_entropy(u, equations)) == RealT
            @test typeof(@inferred Trixi.temperature(u, equations)) == RealT
            @test typeof(@inferred Trixi.totalgamma(u, equations)) == RealT
            @test typeof(@inferred density(u, equations)) == RealT
            @test typeof(@inferred pressure(u, equations)) == RealT
        end
    end

    @timed_testset "Compressible Euler Multicomponent 2D" begin
        for RealT in (Float32, Float64)
            gammas = (RealT(1.4), RealT(1.4))
            gas_constants = (RealT(0.4), RealT(0.4))
            equations = @inferred CompressibleEulerMulticomponentEquations2D(gammas = gammas,
                                                                             gas_constants = gas_constants)

            x = SVector(zero(RealT), zero(RealT))
            t = zero(RealT)
            u = u_ll = u_rr = SVector(one(RealT), one(RealT), one(RealT), one(RealT),
                                      one(RealT))
            orientations = [1, 2]
            normal_direction = SVector(one(RealT), zero(RealT))

            @test eltype(@inferred initial_condition_convergence_test(x, t, equations)) ==
                  RealT
            @test eltype(@inferred initial_condition_weak_blast_wave(x, t, equations)) ==
                  RealT

            @test eltype(@inferred source_terms_convergence_test(u, x, t, equations)) ==
                  RealT

            @test eltype(@inferred flux(u, normal_direction, equations)) == RealT
            if RealT == Float32
                # check `ln_mean` and `inv_ln_mean` (test broken)
                @test_broken eltype(@inferred flux_ranocha(u_ll, u_rr, normal_direction,
                                                           equations)) == RealT
            else
                @test eltype(@inferred flux_ranocha(u_ll, u_rr, normal_direction,
                                                    equations)) == RealT
            end

            for orientation in orientations
                @test eltype(@inferred flux(u, orientation, equations)) == RealT
                if RealT == Float32
                    # check `ln_mean` (test broken)
                    @test_broken eltype(@inferred flux_chandrashekar(u_ll, u_rr,
                                                                     orientation,
                                                                     equations)) == RealT
                else
                    @test eltype(@inferred flux_chandrashekar(u_ll, u_rr, orientation,
                                                              equations)) == RealT
                end
                if RealT == Float32
                    # check `ln_mean` and `inv_ln_mean` (test broken)
                    @test_broken eltype(@inferred flux_ranocha(u_ll, u_rr, orientation,
                                                               equations)) == RealT
                else
                    @test eltype(@inferred flux_ranocha(u_ll, u_rr, orientation, equations)) ==
                          RealT
                end

                @test typeof(@inferred max_abs_speed_naive(u_ll, u_rr, orientation,
                                                           equations)) ==
                      RealT
            end

            @test eltype(@inferred Trixi.max_abs_speeds(u, equations)) == RealT
            @test eltype(@inferred cons2prim(u, equations)) == RealT
            @test eltype(@inferred prim2cons(u, equations)) == RealT
            @test eltype(@inferred cons2entropy(u, equations)) == RealT
            @test eltype(@inferred entropy2cons(u, equations)) == RealT
            @test typeof(@inferred Trixi.total_entropy(u, equations)) == RealT
            @test typeof(@inferred Trixi.temperature(u, equations)) == RealT
            @test typeof(@inferred Trixi.totalgamma(u, equations)) == RealT
            @test typeof(@inferred density(u, equations)) == RealT
            @test typeof(@inferred density_pressure(u, equations)) == RealT
        end
    end

    @timed_testset "Compressible Euler Quasi 1D" begin
        for RealT in (Float32, Float64)
            equations = @inferred CompressibleEulerEquationsQuasi1D(RealT(1.4))

            x = SVector(zero(RealT))
            t = zero(RealT)
            u = u_ll = u_rr = SVector(one(RealT), one(RealT), one(RealT), one(RealT))
            orientation = 1
            normal_direction = normal_ll = normal_rr = SVector(one(RealT))

            @test eltype(@inferred initial_condition_convergence_test(x, t, equations)) ==
                  RealT
            @test eltype(@inferred source_terms_convergence_test(u, x, t, equations)) ==
                  RealT

            @test eltype(@inferred flux(u, orientation, equations)) == RealT
            @test eltype(@inferred flux_nonconservative_chan_etal(u_ll, u_rr, orientation,
                                                                  equations)) == RealT
            @test eltype(@inferred flux_nonconservative_chan_etal(u_ll, u_rr,
                                                                  normal_direction,
                                                                  equations)) ==
                  RealT
            @test eltype(@inferred flux_nonconservative_chan_etal(u_ll, u_rr, normal_ll,
                                                                  normal_rr, equations)) ==
                  RealT
            if RealT == Float32
                # check `ln_mean` and `inv_ln_mean` (test broken)
                @test_broken eltype(@inferred flux_chan_etal(u_ll, u_rr, orientation,
                                                             equations)) ==
                             RealT
            else
                @test eltype(@inferred flux_chan_etal(u_ll, u_rr, orientation, equations)) ==
                      RealT
            end

            @test typeof(@inferred max_abs_speed_naive(u_ll, u_rr, orientation, equations)) ==
                  RealT
            @test eltype(@inferred Trixi.max_abs_speeds(u, equations)) == RealT
            @test eltype(@inferred cons2prim(u, equations)) == RealT
            @test eltype(@inferred prim2cons(u, equations)) == RealT
            @test eltype(@inferred cons2entropy(u, equations)) == RealT
            @test typeof(@inferred entropy(u, equations)) == RealT
            @test typeof(@inferred density(u, equations)) == RealT
            @test typeof(@inferred pressure(u, equations)) == RealT
            @test typeof(@inferred density_pressure(u, equations)) == RealT
        end
    end

<<<<<<< HEAD
    @timed_testset "Compressible Navier Stokes Diffusion 1D" begin
        for RealT in (Float32, Float64)
            equations = @inferred CompressibleEulerEquations1D(RealT(1.4))
            prandtl_number = RealT(0.72)
            mu = RealT(0.01)
            equations_parabolic_primitive = @inferred CompressibleNavierStokesDiffusion1D(equations,
                                                                                          mu = mu,
                                                                                          Prandtl = prandtl_number,
                                                                                          gradient_variables = GradientVariablesPrimitive())
            equations_parabolic_entropy = @inferred CompressibleNavierStokesDiffusion1D(equations,
                                                                                        mu = mu,
                                                                                        Prandtl = prandtl_number,
                                                                                        gradient_variables = GradientVariablesEntropy())

            u = u_transformed = SVector(one(RealT), zero(RealT),
                                        zero(RealT))
            orientation = 1
            gradients = SVector(RealT(0.1), RealT(0.1), RealT(0.1))

            for equations_parabolic in (equations_parabolic_primitive,
                                        equations_parabolic_entropy)
                @test eltype(@inferred flux(u, gradients, orientation, equations_parabolic)) ==
                      RealT

                @test eltype(@inferred cons2prim(u, equations_parabolic)) == RealT
                @test eltype(@inferred prim2cons(u, equations_parabolic)) == RealT
                @test eltype(@inferred cons2entropy(u, equations_parabolic)) == RealT
                @test eltype(@inferred entropy2cons(u, equations_parabolic)) == RealT
                @test typeof(@inferred Trixi.temperature(u, equations_parabolic)) == RealT

                @test eltype(@inferred Trixi.convert_transformed_to_primitive(u_transformed,
                                                                              equations_parabolic)) ==
                      RealT
                @test eltype(@inferred Trixi.convert_derivative_to_primitive(u, gradients,
                                                                             equations_parabolic)) ==
                      RealT
            end

            # TODO: BC tests for GradientVariablesPrimitive
            # TODO: BC tests for GradientVariablesEntropy
        end
    end

    @timed_testset "Compressible Navier Stokes Diffusion 2D" begin
        for RealT in (Float32, Float64)
            equations = @inferred CompressibleEulerEquations2D(RealT(1.4))
            prandtl_number = RealT(0.72)
            mu = RealT(0.01)
            equations_parabolic_primitive = @inferred CompressibleNavierStokesDiffusion2D(equations,
                                                                                          mu = mu,
                                                                                          Prandtl = prandtl_number,
                                                                                          gradient_variables = GradientVariablesPrimitive())
            equations_parabolic_entropy = @inferred CompressibleNavierStokesDiffusion2D(equations,
                                                                                        mu = mu,
                                                                                        Prandtl = prandtl_number,
                                                                                        gradient_variables = GradientVariablesEntropy())

            u = u_transformed = SVector(one(RealT), zero(RealT), zero(RealT), zero(RealT))
            orientations = [1, 2]
            gradient = SVector(RealT(0.1), RealT(0.1), RealT(0.1), RealT(0.1))
            gradients = SVector(gradient, gradient)

            for equations_parabolic in (equations_parabolic_primitive,
                                        equations_parabolic_entropy)
                for orientation in orientations
                    @test eltype(@inferred flux(u, gradients, orientation,
                                                equations_parabolic)) == RealT
                end

                @test eltype(@inferred cons2prim(u, equations_parabolic)) == RealT
                @test eltype(@inferred prim2cons(u, equations_parabolic)) == RealT
                @test eltype(@inferred cons2entropy(u, equations_parabolic)) == RealT
                @test eltype(@inferred entropy2cons(u, equations_parabolic)) == RealT
                @test typeof(@inferred Trixi.temperature(u, equations_parabolic)) == RealT
                @test typeof(@inferred Trixi.enstrophy(u, gradients, equations_parabolic)) ==
                      RealT
                @test typeof(@inferred Trixi.vorticity(u, gradients, equations_parabolic)) ==
                      RealT

                @test eltype(@inferred Trixi.convert_transformed_to_primitive(u_transformed,
                                                                              equations_parabolic)) ==
                      RealT
                @test eltype(@inferred Trixi.convert_derivative_to_primitive(u, gradient,
                                                                             equations_parabolic)) ==
                      RealT
            end

            # TODO: BC tests for GradientVariablesPrimitive
            # TODO: BC tests for GradientVariablesEntropy
        end
    end

    @timed_testset "Compressible Navier Stokes Diffusion 3D" begin
        for RealT in (Float32, Float64)
            equations = @inferred CompressibleEulerEquations3D(RealT(1.4))
            prandtl_number = RealT(0.72)
            mu = RealT(0.01)
            equations_parabolic_primitive = @inferred CompressibleNavierStokesDiffusion3D(equations,
                                                                                          mu = mu,
                                                                                          Prandtl = prandtl_number,
                                                                                          gradient_variables = GradientVariablesPrimitive())
            equations_parabolic_entropy = @inferred CompressibleNavierStokesDiffusion3D(equations,
                                                                                        mu = mu,
                                                                                        Prandtl = prandtl_number,
                                                                                        gradient_variables = GradientVariablesEntropy())

            u = u_transformed = SVector(one(RealT), zero(RealT), zero(RealT), zero(RealT),
                                        zero(RealT))
            orientations = [1, 2, 3]
            gradient = SVector(RealT(0.1), RealT(0.1), RealT(0.1), RealT(0.1), RealT(0.1))
            gradients = SVector(gradient, gradient, gradient)

            for equations_parabolic in (equations_parabolic_primitive,
                                        equations_parabolic_entropy)
                for orientation in orientations
                    @test eltype(@inferred flux(u, gradients, orientation,
                                                equations_parabolic)) == RealT
                end

                @test eltype(@inferred cons2prim(u, equations_parabolic)) == RealT
                @test eltype(@inferred prim2cons(u, equations_parabolic)) == RealT
                @test eltype(@inferred cons2entropy(u, equations_parabolic)) == RealT
                @test eltype(@inferred entropy2cons(u, equations_parabolic)) == RealT
                @test typeof(@inferred Trixi.temperature(u, equations_parabolic)) == RealT
                @test typeof(@inferred Trixi.enstrophy(u, gradients, equations_parabolic)) ==
                      RealT
                @test eltype(@inferred Trixi.vorticity(u, gradients, equations_parabolic)) ==
                      RealT

                @test eltype(@inferred Trixi.convert_transformed_to_primitive(u_transformed,
                                                                              equations_parabolic)) ==
                      RealT
                @test eltype(@inferred Trixi.convert_derivative_to_primitive(u, gradient,
                                                                             equations_parabolic)) ==
                      RealT
            end

            # TODO: BC tests for GradientVariablesPrimitive
            # TODO: BC tests for GradientVariablesEntropy
=======
    @timed_testset "Hyperbolic Diffusion 1D" begin
        for RealT in (Float32, Float64)
            nu = one(RealT)
            Lr = RealT(inv(2pi))
            equations = @inferred HyperbolicDiffusionEquations1D(nu = nu, Lr = Lr)

            x = SVector(zero(RealT))
            t = zero(RealT)
            u = du = u_ll = u_rr = u_inner = SVector(one(RealT), one(RealT))
            orientation = 1
            directions = [1, 2]

            surface_flux_function = flux_lax_friedrichs

            @test typeof(@inferred Trixi.residual_steady_state(du, equations)) == RealT
            @test eltype(@inferred initial_condition_poisson_nonperiodic(x, t, equations)) ==
                  RealT
            @test eltype(@inferred source_terms_poisson_nonperiodic(u, x, t, equations)) ==
                  RealT
            @test eltype(@inferred source_terms_harmonic(u, x, t, equations)) == RealT
            @test eltype(@inferred Trixi.initial_condition_eoc_test_coupled_euler_gravity(x,
                                                                                          t,
                                                                                          equations)) ==
                  RealT

            for direction in directions
                if RealT == Float32
                    # check `surface_flux_function` (test broken)
                    @test_broken eltype(@inferred boundary_condition_poisson_nonperiodic(u_inner,
                                                                                         orientation,
                                                                                         direction,
                                                                                         x,
                                                                                         t,
                                                                                         surface_flux_function,
                                                                                         equations)) ==
                                 RealT
                else
                    @test eltype(@inferred boundary_condition_poisson_nonperiodic(u_inner,
                                                                                  orientation,
                                                                                  direction,
                                                                                  x, t,
                                                                                  surface_flux_function,
                                                                                  equations)) ==
                          RealT
                end
            end

            @test eltype(@inferred flux(u, orientation, equations)) == RealT

            @test typeof(@inferred max_abs_speed_naive(u_ll, u_rr, orientation,
                                                       equations)) == RealT
            @test eltype(@inferred Trixi.max_abs_speeds(equations)) == RealT
            @test eltype(@inferred cons2prim(u, equations)) == RealT
            @test eltype(@inferred cons2entropy(u, equations)) == RealT
            @test typeof(@inferred entropy(u, equations)) == RealT
            @test typeof(@inferred energy_total(u, equations)) == RealT
        end
    end

    @timed_testset "Hyperbolic Diffusion 2D" begin
        for RealT in (Float32, Float64)
            nu = one(RealT)
            Lr = RealT(inv(2pi))
            equations = @inferred HyperbolicDiffusionEquations2D(nu = nu, Lr = Lr)

            x = SVector(zero(RealT), zero(RealT))
            t = zero(RealT)
            u = du = u_ll = u_rr = u_inner = SVector(one(RealT), one(RealT), one(RealT))
            orientations = [1, 2]
            directions = [1, 2, 3, 4]
            normal_direction = SVector(one(RealT), zero(RealT))

            surface_flux_function = flux_lax_friedrichs

            @test typeof(@inferred Trixi.residual_steady_state(du, equations)) == RealT
            @test eltype(@inferred initial_condition_poisson_nonperiodic(x, t, equations)) ==
                  RealT
            @test eltype(@inferred source_terms_poisson_nonperiodic(u, x, t, equations)) ==
                  RealT
            @test eltype(@inferred source_terms_harmonic(u, x, t, equations)) == RealT
            @test eltype(@inferred Trixi.initial_condition_eoc_test_coupled_euler_gravity(x,
                                                                                          t,
                                                                                          equations)) ==
                  RealT

            for orientation in orientations
                for direction in directions
                    if RealT == Float32
                        # check `surface_flux_function` (test broken)
                        @test_broken eltype(@inferred boundary_condition_poisson_nonperiodic(u_inner,
                                                                                             orientation,
                                                                                             direction,
                                                                                             x,
                                                                                             t,
                                                                                             surface_flux_function,
                                                                                             equations)) ==
                                     RealT
                    else
                        @test eltype(@inferred boundary_condition_poisson_nonperiodic(u_inner,
                                                                                      orientation,
                                                                                      direction,
                                                                                      x, t,
                                                                                      surface_flux_function,
                                                                                      equations)) ==
                              RealT
                    end
                end
            end

            @test eltype(@inferred flux(u, normal_direction, equations)) == RealT
            @test eltype(@inferred flux_godunov(u_ll, u_rr, normal_direction, equations)) ==
                  RealT

            @test typeof(@inferred max_abs_speed_naive(u_ll, u_rr, normal_direction,
                                                       equations)) == RealT

            for orientation in orientations
                @test eltype(@inferred flux(u, orientation, equations)) == RealT
                @test eltype(@inferred flux_godunov(u_ll, u_rr, orientation,
                                                    equations)) == RealT

                @test typeof(@inferred max_abs_speed_naive(u_ll, u_rr, orientation,
                                                           equations)) == RealT
            end

            @test eltype(@inferred Trixi.max_abs_speeds(equations)) == RealT
            @test eltype(@inferred cons2prim(u, equations)) == RealT
            @test eltype(@inferred cons2entropy(u, equations)) == RealT
            @test typeof(@inferred entropy(u, equations)) == RealT
            @test typeof(@inferred energy_total(u, equations)) == RealT
        end
    end

    @timed_testset "Hyperbolic Diffusion 3D" begin
        for RealT in (Float32, Float64)
            nu = one(RealT)
            Lr = RealT(inv(2pi))
            equations = @inferred HyperbolicDiffusionEquations3D(nu = nu, Lr = Lr)

            x = SVector(zero(RealT), zero(RealT), zero(RealT))
            t = zero(RealT)
            u = du = u_ll = u_rr = u_inner = SVector(one(RealT), one(RealT), one(RealT),
                                                     one(RealT))
            orientations = [1, 2, 3]
            directions = [1, 2, 3, 4, 5, 6]

            surface_flux_function = flux_lax_friedrichs

            @test typeof(@inferred Trixi.residual_steady_state(du, equations)) == RealT
            @test eltype(@inferred initial_condition_poisson_nonperiodic(x, t, equations)) ==
                  RealT
            @test eltype(@inferred source_terms_poisson_nonperiodic(u, x, t, equations)) ==
                  RealT
            @test eltype(@inferred source_terms_harmonic(u, x, t, equations)) == RealT
            @test eltype(@inferred Trixi.initial_condition_eoc_test_coupled_euler_gravity(x,
                                                                                          t,
                                                                                          equations)) ==
                  RealT

            for orientation in orientations
                for direction in directions
                    if RealT == Float32
                        # check `surface_flux_function` (test broken)
                        @test_broken eltype(@inferred boundary_condition_poisson_nonperiodic(u_inner,
                                                                                             orientation,
                                                                                             direction,
                                                                                             x,
                                                                                             t,
                                                                                             surface_flux_function,
                                                                                             equations)) ==
                                     RealT
                    else
                        @test eltype(@inferred boundary_condition_poisson_nonperiodic(u_inner,
                                                                                      orientation,
                                                                                      direction,
                                                                                      x, t,
                                                                                      surface_flux_function,
                                                                                      equations)) ==
                              RealT
                    end
                end
            end

            for orientation in orientations
                @test eltype(@inferred flux(u, orientation, equations)) == RealT
                @test eltype(@inferred flux_godunov(u_ll, u_rr, orientation,
                                                    equations)) == RealT

                @test typeof(@inferred max_abs_speed_naive(u_ll, u_rr, orientation,
                                                           equations)) == RealT
            end

            @test eltype(@inferred Trixi.max_abs_speeds(equations)) == RealT
            @test eltype(@inferred cons2prim(u, equations)) == RealT
            @test eltype(@inferred cons2entropy(u, equations)) == RealT
            @test typeof(@inferred entropy(u, equations)) == RealT
            @test typeof(@inferred energy_total(u, equations)) == RealT
>>>>>>> e114d01c
        end
    end

    @timed_testset "Linear Scalar Advection 1D" begin
        for RealT in (Float32, Float64)
            equations = @inferred LinearScalarAdvectionEquation1D(RealT(1))

            x = SVector(zero(RealT))
            t = zero(RealT)
            u = u_ll = u_rr = u_inner = SVector(one(RealT))
            orientation = 1
            directions = [1, 2]

            surface_flux_function = flux_lax_friedrichs

            @test eltype(@inferred initial_condition_constant(x, t, equations)) == RealT
            @test eltype(@inferred initial_condition_convergence_test(x, t, equations)) ==
                  RealT
            @test eltype(@inferred initial_condition_gauss(x, t, equations)) == RealT
            @test eltype(@inferred Trixi.initial_condition_sin(x, t, equations)) == RealT
            @test eltype(@inferred Trixi.initial_condition_linear_x(x, t, equations)) ==
                  RealT

            for direction in directions
                if RealT == Float32
                    # check `surface_flux_function` (test broken)
                    @test_broken eltype(@inferred Trixi.boundary_condition_linear_x(u_inner,
                                                                                    orientation,
                                                                                    direction,
                                                                                    x, t,
                                                                                    surface_flux_function,
                                                                                    equations)) ==
                                 RealT
                else
                    @test eltype(@inferred Trixi.boundary_condition_linear_x(u_inner,
                                                                             orientation,
                                                                             direction, x,
                                                                             t,
                                                                             surface_flux_function,
                                                                             equations)) ==
                          RealT
                end
            end

            @test eltype(@inferred flux(u, orientation, equations)) == RealT
            @test eltype(@inferred flux_godunov(u_ll, u_rr, orientation, equations)) ==
                  RealT
            @test eltype(@inferred Trixi.flux_engquist_osher(u_ll, u_rr, orientation,
                                                             equations)) == RealT

            @test eltype(eltype(@inferred splitting_lax_friedrichs(u, orientation,
                                                                   equations))) ==
                  RealT

            @test typeof(@inferred max_abs_speed_naive(u_ll, u_rr, orientation,
                                                       equations)) == RealT
            @test eltype(@inferred Trixi.max_abs_speeds(equations)) == RealT
            @test eltype(@inferred cons2prim(u, equations)) == RealT
            @test eltype(@inferred cons2entropy(u, equations)) == RealT
            @test typeof(@inferred entropy(u, equations)) == RealT
            @test typeof(@inferred energy_total(u, equations)) == RealT
        end
    end

    @timed_testset "Linear Scalar Advection 2D" begin
        for RealT in (Float32, Float64)
            equations = @inferred LinearScalarAdvectionEquation2D(RealT(1), RealT(1))

            x = SVector(zero(RealT), zero(RealT))
            t = zero(RealT)
            u = u_ll = u_rr = u_inner = SVector(one(RealT))
            orientations = [1, 2]
            directions = [1, 2, 3, 4]
            normal_direction = SVector(one(RealT), zero(RealT))

            surface_flux_function = flux_lax_friedrichs

            @test eltype(@inferred Trixi.x_trans_periodic_2d(x)) == RealT

            @test eltype(@inferred initial_condition_constant(x, t, equations)) == RealT
            @test eltype(@inferred initial_condition_convergence_test(x, t, equations)) ==
                  RealT
            @test eltype(@inferred initial_condition_gauss(x, t, equations)) == RealT
            @test eltype(@inferred Trixi.initial_condition_sin_sin(x, t, equations)) ==
                  RealT
            @test eltype(@inferred Trixi.initial_condition_linear_x_y(x, t, equations)) ==
                  RealT
            @test eltype(@inferred Trixi.initial_condition_linear_x(x, t, equations)) ==
                  RealT
            @test eltype(@inferred Trixi.initial_condition_linear_y(x, t, equations)) ==
                  RealT

            for orientation in orientations
                for direction in directions
                    if RealT == Float32
                        # check `surface_flux_function` (test broken)
                        @test_broken eltype(@inferred Trixi.boundary_condition_linear_x_y(u_inner,
                                                                                          orientation,
                                                                                          direction,
                                                                                          x,
                                                                                          t,
                                                                                          surface_flux_function,
                                                                                          equations)) ==
                                     RealT
                        @test_broken eltype(@inferred Trixi.boundary_condition_linear_x(u_inner,
                                                                                        orientation,
                                                                                        direction,
                                                                                        x,
                                                                                        t,
                                                                                        surface_flux_function,
                                                                                        equations)) ==
                                     RealT
                        @test_broken eltype(@inferred Trixi.boundary_condition_linear_y(u_inner,
                                                                                        orientation,
                                                                                        direction,
                                                                                        x,
                                                                                        t,
                                                                                        surface_flux_function,
                                                                                        equations)) ==
                                     RealT
                    else
                        @test eltype(@inferred Trixi.boundary_condition_linear_x_y(u_inner,
                                                                                   orientation,
                                                                                   direction,
                                                                                   x,
                                                                                   t,
                                                                                   surface_flux_function,
                                                                                   equations)) ==
                              RealT
                        @test eltype(@inferred Trixi.boundary_condition_linear_x(u_inner,
                                                                                 orientation,
                                                                                 direction,
                                                                                 x,
                                                                                 t,
                                                                                 surface_flux_function,
                                                                                 equations)) ==
                              RealT
                        @test eltype(@inferred Trixi.boundary_condition_linear_y(u_inner,
                                                                                 orientation,
                                                                                 direction,
                                                                                 x,
                                                                                 t,
                                                                                 surface_flux_function,
                                                                                 equations)) ==
                              RealT
                    end
                end
            end

            @test eltype(@inferred flux(u, normal_direction, equations)) == RealT
            @test eltype(@inferred flux_godunov(u_ll, u_rr, normal_direction, equations)) ==
                  RealT

            @test eltype(@inferred max_abs_speed_naive(u_ll, u_rr, normal_direction,
                                                       equations)) ==
                  RealT

            for orientation in orientations
                @test eltype(@inferred flux(u, orientation, equations)) == RealT
                @test eltype(@inferred flux_godunov(u_ll, u_rr, orientation, equations)) ==
                      RealT

                @test typeof(@inferred max_abs_speed_naive(u_ll, u_rr, orientation,
                                                           equations)) ==
                      RealT
            end

            @test eltype(@inferred Trixi.max_abs_speeds(equations)) == RealT
            @test eltype(@inferred cons2prim(u, equations)) == RealT
            @test eltype(@inferred cons2entropy(u, equations)) == RealT
            @test typeof(@inferred entropy(u, equations)) == RealT
            @test typeof(@inferred energy_total(u, equations)) == RealT
        end
    end

    @timed_testset "Linear Scalar Advection 3D" begin
        for RealT in (Float32, Float64)
            equations = @inferred LinearScalarAdvectionEquation3D(RealT(1), RealT(1),
                                                                  RealT(1))

            x = SVector(zero(RealT), zero(RealT), zero(RealT))
            t = zero(RealT)
            u = u_ll = u_rr = u_inner = SVector(one(RealT))
            orientations = [1, 2, 3]
            directions = [1, 2, 3, 4, 5, 6]
            normal_direction = SVector(one(RealT), zero(RealT), zero(RealT))

            surface_flux_function = flux_lax_friedrichs

            @test eltype(@inferred initial_condition_constant(x, t, equations)) == RealT
            @test eltype(@inferred initial_condition_convergence_test(x, t, equations)) ==
                  RealT
            @test eltype(@inferred initial_condition_gauss(x, t, equations)) == RealT
            @test eltype(@inferred Trixi.initial_condition_sin(x, t, equations)) == RealT
            @test eltype(@inferred Trixi.initial_condition_linear_z(x, t, equations)) ==
                  RealT

            for orientation in orientations
                for direction in directions
                    if RealT == Float32
                        # check `surface_flux_function` (test broken)
                        @test_broken eltype(@inferred Trixi.boundary_condition_linear_z(u_inner,
                                                                                        orientation,
                                                                                        direction,
                                                                                        x,
                                                                                        t,
                                                                                        surface_flux_function,
                                                                                        equations)) ==
                                     RealT
                    else
                        @test eltype(@inferred Trixi.boundary_condition_linear_z(u_inner,
                                                                                 orientation,
                                                                                 direction,
                                                                                 x,
                                                                                 t,
                                                                                 surface_flux_function,
                                                                                 equations)) ==
                              RealT
                    end
                end
            end

            @test eltype(@inferred flux(u, normal_direction, equations)) == RealT
            @test eltype(@inferred flux_godunov(u_ll, u_rr, normal_direction, equations)) ==
                  RealT

            @test eltype(@inferred max_abs_speed_naive(u_ll, u_rr, normal_direction,
                                                       equations)) == RealT

            for orientation in orientations
                @test eltype(@inferred flux(u, orientation, equations)) == RealT
                @test eltype(@inferred flux_godunov(u_ll, u_rr, orientation, equations)) ==
                      RealT

                @test typeof(@inferred max_abs_speed_naive(u_ll, u_rr, orientation,
                                                           equations)) == RealT
            end

            @test eltype(@inferred Trixi.max_abs_speeds(equations)) == RealT
            @test eltype(@inferred cons2prim(u, equations)) == RealT
            @test eltype(@inferred cons2entropy(u, equations)) == RealT
            @test typeof(@inferred entropy(u, equations)) == RealT
            @test typeof(@inferred energy_total(u, equations)) == RealT
        end
    end
end

end # module<|MERGE_RESOLUTION|>--- conflicted
+++ resolved
@@ -686,7 +686,6 @@
         end
     end
 
-<<<<<<< HEAD
     @timed_testset "Compressible Navier Stokes Diffusion 1D" begin
         for RealT in (Float32, Float64)
             equations = @inferred CompressibleEulerEquations1D(RealT(1.4))
@@ -826,7 +825,7 @@
 
             # TODO: BC tests for GradientVariablesPrimitive
             # TODO: BC tests for GradientVariablesEntropy
-=======
+
     @timed_testset "Hyperbolic Diffusion 1D" begin
         for RealT in (Float32, Float64)
             nu = one(RealT)
@@ -1024,7 +1023,6 @@
             @test eltype(@inferred cons2entropy(u, equations)) == RealT
             @test typeof(@inferred entropy(u, equations)) == RealT
             @test typeof(@inferred energy_total(u, equations)) == RealT
->>>>>>> e114d01c
         end
     end
 
