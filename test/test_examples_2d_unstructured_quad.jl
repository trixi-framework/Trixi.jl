module TestExamples2DUnstructuredQuad

using Test
using Trixi

include("test_trixi.jl")

# pathof(Trixi) returns /path/to/Trixi/src/Trixi.jl, dirname gives the parent directory
EXAMPLES_DIR = joinpath(pathof(Trixi) |> dirname |> dirname, "examples", "unstructured_2d_dgsem")

@testset "Unstructured Curve Mesh for Euler" begin

  @trixi_testset "elixir_euler_periodic.jl" begin
    @test_trixi_include(joinpath(EXAMPLES_DIR, "elixir_euler_periodic.jl"),
      l2   = [0.00010978828464875207, 0.00013010359527356914, 0.00013010359527326057, 0.0002987656724828824],
      linf = [0.00638626102818618, 0.009804042508242183, 0.009804042508253286, 0.02183139311614468])
  end

<<<<<<< HEAD
  @trixi_testset "elixir_euler_unstructured_quad_free_stream.jl" begin
    @test_trixi_include(joinpath(EXAMPLES_DIR, "elixir_euler_unstructured_quad_free_stream.jl"),
      l2   = [3.357431396258123e-14, 2.439943089578555e-13, 1.4655386790023588e-13, 4.670410488845425e-13],
      linf = [1.0169198816356584e-11, 6.838458965763294e-11, 4.400946274074613e-11, 1.4071055431941204e-10],
      tspan = (0.0, 0.1),
      atol = 3.0e-13)
=======
  @trixi_testset "elixir_euler_free_stream.jl" begin
    @test_trixi_include(joinpath(EXAMPLES_DIR, "elixir_euler_free_stream.jl"),
      l2   = [3.3596013848623337e-14, 2.4397818684917506e-13, 1.4659046683587473e-13, 4.673119220881569e-13],
      linf = [1.024846874031482e-11, 6.85111412046524e-11, 4.405278919428213e-11, 1.418225537008766e-10],
      tspan = (0.0, 0.1))
>>>>>>> 02c94593
  end

  @trixi_testset "elixir_euler_wall_bc.jl" begin
    @test_trixi_include(joinpath(EXAMPLES_DIR, "elixir_euler_wall_bc.jl"),
      l2   = [0.0401951408663404, 0.042562446022296446, 0.03734280979760256, 0.10058806400957201],
      linf = [0.24502910304890335, 0.298141188019722, 0.29446571031375074, 0.5937151600027155],
      tspan = (0.0, 0.25))
  end

  @trixi_testset "elixir_euler_basic.jl" begin
    @test_trixi_include(default_example_unstructured(),
      l2   = [0.0007258658867098887, 0.000676268065087451, 0.0006316238024054346, 0.0014729738442086392],
      linf = [0.004476908674416524, 0.0052614635050272085, 0.004926298866533951, 0.018058026023565432],
      tspan = (0.0, 1.0))
  end

  @trixi_testset "elixir_euler_restart.jl" begin
    @test_trixi_include(joinpath(EXAMPLES_DIR, "elixir_euler_restart.jl"),
      l2   = [0.0007258658867098887, 0.000676268065087451, 0.0006316238024054346, 0.0014729738442086392],
      linf = [0.004476908674416524, 0.0052614635050272085, 0.004926298866533951, 0.018058026023565432])
  end

  @trixi_testset "elixir_euler_ec.jl" begin
    @test_trixi_include(joinpath(EXAMPLES_DIR, "elixir_euler_ec.jl"),
      l2   = [0.06594600495903137, 0.10803914821786433, 0.10805946357846291, 0.1738171782368222],
      linf = [0.31880214280781305, 0.3468488554333352, 0.34592958184413264, 0.784555926860546],
      tspan = (0.0, 1.0))
  end

  @trixi_testset "elixir_advection_basic.jl" begin
    @test_trixi_include(joinpath(EXAMPLES_DIR, "elixir_advection_basic.jl"),
      l2   = [0.00023219572238346008],
      linf = [0.0017401556568237275])
  end

  @trixi_testset "elixir_ape_gauss_wall.jl" begin
    @test_trixi_include(joinpath(EXAMPLES_DIR, "elixir_ape_gauss_wall.jl"),
      l2   = [0.029331247985489625, 0.02934616721732521, 0.03803253571320854, 0.0,
              7.465932985352019e-16, 1.4931865970704038e-15, 1.4931865970704038e-15],
      linf = [0.3626825396196784, 0.3684490307932018, 0.8477478712580901, 0.0,
              8.881784197001252e-16, 1.7763568394002505e-15, 1.7763568394002505e-15],
      tspan = (0.0, 5.0))
  end

  @trixi_testset "elixir_mhd_ec.jl" begin
    @test_trixi_include(joinpath(EXAMPLES_DIR, "elixir_mhd_ec.jl"),
      l2   = [0.06410416843183596, 0.12088701564851412, 0.12088660282556184, 0.07736936335775574,
              0.16258858668184714, 0.0404471651213124, 0.04044684898917552, 0.05741636416434423,
              0.0021379094385133315],
      linf = [0.13505810638721094, 0.3164618450494714, 0.3226127662385151, 0.2050483839890379,
              0.43905760760113655, 0.16862877472930893, 0.16878393786562973, 0.197259170172277,
              0.027529614504985696],
      tspan = (0.0, 0.5))
  end

  @trixi_testset "elixir_mhd_alfven_wave.jl" begin
    @test_trixi_include(joinpath(EXAMPLES_DIR, "elixir_mhd_alfven_wave.jl"),
      l2   = [5.377518922553881e-5, 0.09999999206243514, 0.09999999206243441, 0.1414213538550799,
              8.770450430886394e-6, 0.0999999926130084, 0.0999999926130088, 0.14142135396487032,
              1.1553833987291942e-5],
      linf = [0.00039334982566352483, 0.14144904937275282, 0.14144904937277897, 0.20003315928443416,
              6.826863293230012e-5, 0.14146512909995967, 0.14146512909994702, 0.20006706837452526,
              0.00013645610312810813],
      tspan = (0.0, 0.5))
  end
end

end # module<|MERGE_RESOLUTION|>--- conflicted
+++ resolved
@@ -16,20 +16,12 @@
       linf = [0.00638626102818618, 0.009804042508242183, 0.009804042508253286, 0.02183139311614468])
   end
 
-<<<<<<< HEAD
-  @trixi_testset "elixir_euler_unstructured_quad_free_stream.jl" begin
-    @test_trixi_include(joinpath(EXAMPLES_DIR, "elixir_euler_unstructured_quad_free_stream.jl"),
+  @trixi_testset "elixir_euler_free_stream.jl" begin
+    @test_trixi_include(joinpath(EXAMPLES_DIR, "elixir_euler_free_stream.jl"),
       l2   = [3.357431396258123e-14, 2.439943089578555e-13, 1.4655386790023588e-13, 4.670410488845425e-13],
       linf = [1.0169198816356584e-11, 6.838458965763294e-11, 4.400946274074613e-11, 1.4071055431941204e-10],
       tspan = (0.0, 0.1),
       atol = 3.0e-13)
-=======
-  @trixi_testset "elixir_euler_free_stream.jl" begin
-    @test_trixi_include(joinpath(EXAMPLES_DIR, "elixir_euler_free_stream.jl"),
-      l2   = [3.3596013848623337e-14, 2.4397818684917506e-13, 1.4659046683587473e-13, 4.673119220881569e-13],
-      linf = [1.024846874031482e-11, 6.85111412046524e-11, 4.405278919428213e-11, 1.418225537008766e-10],
-      tspan = (0.0, 0.1))
->>>>>>> 02c94593
   end
 
   @trixi_testset "elixir_euler_wall_bc.jl" begin
