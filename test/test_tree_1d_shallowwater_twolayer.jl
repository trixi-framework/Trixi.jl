--- conflicted
+++ resolved
@@ -28,18 +28,11 @@
 
   @trixi_testset "elixir_shallowwater_twolayer_dam_break.jl with flux_lax_friedrichs" begin
     @test_trixi_include(joinpath(EXAMPLES_DIR, "elixir_shallowwater_twolayer_dam_break.jl"),
-<<<<<<< HEAD
-    l2    = [0.35490300089633237, 1.6715035180645277, 0.6960151891515254,
-             0.9351487046099882, 0.7938172946965545],
-    linf  = [0.6417505887480972, 1.9743522856822249, 1.1357745874830805,
-             1.2361800390346178, 1.1],
+    l2   = [0.1000774903431289, 0.5670692949571057, 0.08764242501014498,
+            0.45412307886094555, 0.013638618139749523],
+    linf = [0.586718937495144, 2.1215606128311584, 0.5185911311186155,
+            1.820382495072612, 0.5],
     surface_flux = (flux_lax_friedrichs, flux_nonconservative_ersing_etal),
-=======
-    l2    = [0.10010269243463918, 0.5668733957648654, 0.08759617327649398,
-             0.4538443183566172, 0.013638618139749523],
-    linf  = [0.5854202777756559, 2.1278930820498934, 0.5193686074348809, 1.8071213168086229, 0.5],
-    surface_flux = (flux_lax_friedrichs, flux_nonconservative_fjordholm_etal),
->>>>>>> 414dafa3
     tspan = (0.0, 0.25))
   end
 
