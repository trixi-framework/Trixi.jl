--- conflicted
+++ resolved
@@ -60,13 +60,8 @@
     # Create a CallbackSet to collect all callbacks such that they can be passed to the ODE solver
     callbacks = CallbackSet(summary_callback, analysis_callback, alive_callback,
                             amr_callback)
-<<<<<<< HEAD
-    sol = solve(ode, KenCarp4(autodiff = AutoFiniteDiff()), abstol = time_abs_tol,
-                reltol = time_int_tol,
-=======
     sol = solve(ode, KenCarp4(autodiff = AutoFiniteDiff()),
                 abstol = time_abs_tol, reltol = time_int_tol,
->>>>>>> ee235988
                 save_everystep = false, callback = callbacks)
     l2_error, linf_error = analysis_callback(sol)
     @test l2_error ≈ [6.487940740394583e-6]
