--- conflicted
+++ resolved
@@ -6,23 +6,8 @@
 const TRIXI_MPI_NPROCS = clamp(Sys.CPU_THREADS, 2, 3)
 
 @time @testset "Trixi.jl tests" begin
-<<<<<<< HEAD
-  # This is placed first since tests error out if `TRIXI_TEST == "all"`,
+  # This is placed first since tests error out otherwise if `TRIXI_TEST == "all"`,
   # at least on some systems.
-=======
-  @time if TRIXI_TEST == "all" || TRIXI_TEST == "1d"
-    include("test_examples_1d.jl")
-  end
-
-  @time if TRIXI_TEST == "all" || TRIXI_TEST == "2d_part1"
-    include("test_examples_2d_part1.jl")
-  end
-
-  @time if TRIXI_TEST == "all" || TRIXI_TEST == "2d_part2"
-    include("test_examples_2d_part2.jl")
-  end
-
->>>>>>> 8a1c6c82
   @time if TRIXI_TEST == "all" || TRIXI_TEST == "2d_parallel"
     # Do a dummy `@test true`:
     # If the process errors out the testset would error out as well,
@@ -43,8 +28,12 @@
     include("test_examples_1d.jl")
   end
 
-  @time if TRIXI_TEST == "all" || TRIXI_TEST == "2d"
-    include("test_examples_2d.jl")
+  @time if TRIXI_TEST == "all" || TRIXI_TEST == "2d_part1"
+    include("test_examples_2d_part1.jl")
+  end
+
+  @time if TRIXI_TEST == "all" || TRIXI_TEST == "2d_part2"
+    include("test_examples_2d_part2.jl")
   end
 
   @time if TRIXI_TEST == "all" || TRIXI_TEST == "3d"
