--- conflicted
+++ resolved
@@ -365,7 +365,6 @@
         du_ode = similar(u_ode)
         @test (@allocated Trixi.rhs!(du_ode, u_ode, semi, t)) < 100
         @test (@allocated Trixi.rhs_parabolic!(du_ode, u_ode, semi, t)) < 100
-<<<<<<< HEAD
     end
 end
 
@@ -396,59 +395,6 @@
         @test (@allocated Trixi.rhs!(du_ode, u_ode, semi, t)) < 1000
     end
 end
-
-@trixi_testset "P4estMesh3D: elixir_navierstokes_taylor_green_vortex.jl" begin
-    @test_trixi_include(joinpath(examples_dir(), "p4est_3d_dgsem",
-                                 "elixir_navierstokes_taylor_green_vortex.jl"),
-                        initial_refinement_level=2, tspan=(0.0, 0.25),
-                        l2=[
-                            0.0001547509861140407,
-                            0.015637861347119624,
-                            0.015637861347119687,
-                            0.022024699158522523,
-                            0.009711013505930812,
-                        ],
-                        linf=[
-                            0.0006696415247340326,
-                            0.03442565722527785,
-                            0.03442565722577423,
-                            0.06295407168705314,
-                            0.032857472756916195,
-                        ])
-    # Ensure that we do not have excessive memory allocations
-    # (e.g., from type instabilities)
-    let
-        t = sol.t[end]
-        u_ode = sol.u[end]
-        du_ode = similar(u_ode)
-        @test (@allocated Trixi.rhs!(du_ode, u_ode, semi, t)) < 1000
-    end
-end
-
-@trixi_testset "TreeMesh3D: elixir_advection_diffusion_amr.jl" begin
-    @test_trixi_include(joinpath(examples_dir(), "tree_3d_dgsem",
-                                 "elixir_advection_diffusion_amr.jl"),
-                        l2=[0.000355780485397024],
-                        linf=[0.0010810770271614256])
-end
-
-@trixi_testset "TreeMesh3D: elixir_advection_diffusion_nonperiodic.jl" begin
-    @test_trixi_include(joinpath(examples_dir(), "tree_3d_dgsem",
-                                 "elixir_advection_diffusion_nonperiodic.jl"),
-                        l2=[0.0009808996243280868],
-                        linf=[0.01732621559135459])
-end
-=======
-      end
-  end
-
-  @trixi_testset "P4estMesh3D: elixir_navierstokes_convergence.jl" begin
-    @test_trixi_include(joinpath(examples_dir(), "p4est_3d_dgsem", "elixir_navierstokes_convergence.jl"),
-      initial_refinement_level = 2, tspan=(0.0, 0.1),
-      l2 = [0.00026599105554982194, 0.000461877794472316, 0.0005424899076052261, 0.0004618777944723191, 0.0015846392581126832], 
-      linf = [0.0025241668929956163, 0.006308461681816373, 0.004334939663169113, 0.006308461681804009, 0.03176343480493493]
-    )
-  end
 
   @trixi_testset "P4estMesh3D: elixir_navierstokes_taylor_green_vortex.jl" begin
     @test_trixi_include(joinpath(examples_dir(), "p4est_3d_dgsem", "elixir_navierstokes_taylor_green_vortex.jl"),
@@ -471,7 +417,6 @@
       linf = [0.01732621559135459]
     )
   end
->>>>>>> 7e1dc7da
 end
 
 # Clean up afterwards: delete Trixi.jl output directory
