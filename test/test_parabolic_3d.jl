module TestExamplesParabolic3D

using Test
using Trixi

include("test_trixi.jl")

# Start with a clean environment: remove Trixi.jl output directory if it exists
outdir = "out"
isdir(outdir) && rm(outdir, recursive=true)

@testset "SemidiscretizationHyperbolicParabolic (3D)" begin

  @trixi_testset "DGMulti: elixir_navierstokes_convergence.jl" begin
    @test_trixi_include(joinpath(examples_dir(), "dgmulti_3d", "elixir_navierstokes_convergence.jl"),
      cells_per_dimension = (4, 4, 4), tspan=(0.0, 0.1),
      l2 = [0.0005532847115849239, 0.000659263490965341, 0.0007776436127362806, 0.0006592634909662951, 0.0038073628897809185],
      linf = [0.0017039861523615585, 0.002628561703560073, 0.003531057425112172, 0.0026285617036090336, 0.015587829540351095]
    )
  end

  @trixi_testset "DGMulti: elixir_navierstokes_convergence_curved.jl" begin
    @test_trixi_include(joinpath(examples_dir(), "dgmulti_3d", "elixir_navierstokes_convergence_curved.jl"),
      cells_per_dimension = (4, 4, 4), tspan=(0.0, 0.1),
      l2 = [0.0014027227251207474, 0.0021322235533273513, 0.0027873741447455194, 0.0024587473070627423, 0.00997836818019202],
      linf = [0.006341750402837576, 0.010306014252246865, 0.01520740250924979, 0.010968264045485565, 0.047454389831591115]
    )
  end

  @trixi_testset "DGMulti: elixir_navierstokes_taylor_green_vortex.jl" begin
    @test_trixi_include(joinpath(examples_dir(), "dgmulti_3d", "elixir_navierstokes_taylor_green_vortex.jl"),
      cells_per_dimension = (4, 4, 4), tspan=(0.0, 0.25),
      l2 = [0.0001825713444029892, 0.015589736382772248, 0.015589736382771884, 0.021943924667273653, 0.01927370280244222],
      linf = [0.0006268463584697681, 0.03218881662749007, 0.03218881662697948, 0.053872495395614256, 0.05183822000984151]
    )
  end

  @trixi_testset "TreeMesh3D: elixir_navierstokes_convergence.jl" begin
    @test_trixi_include(joinpath(examples_dir(), "tree_3d_dgsem", "elixir_navierstokes_convergence.jl"),
      initial_refinement_level = 2, tspan=(0.0, 0.1),
      l2 = [0.0019582188528512257, 0.002653449504302844, 0.002898264205184629, 0.002653449504302853, 0.009511572365085706],
      linf = [0.013680656759085918, 0.0356910450154318, 0.023526343547736236, 0.035691045015431855, 0.11482570604041165]
    )
  end

  @trixi_testset "TreeMesh3D: elixir_navierstokes_convergence.jl (isothermal walls)" begin
    @test_trixi_include(joinpath(examples_dir(), "tree_3d_dgsem", "elixir_navierstokes_convergence.jl"),
      initial_refinement_level = 2, tspan=(0.0, 0.1),
      heat_bc_top_bottom=Isothermal((x, t, equations) -> Trixi.temperature(initial_condition_navier_stokes_convergence_test(x, t, equations), equations)),
      l2 = [0.00195468651965362, 0.0026554367897028506, 0.002892730402724066, 0.002655436789702817, 0.009596351796609566],
      linf = [0.013680508110645473, 0.035673446359424356, 0.024024936779729028, 0.03567344635942474, 0.11839497110809383]
    )
  end

  @trixi_testset "TreeMesh3D: elixir_navierstokes_convergence.jl (Entropy gradient variables)" begin
    @test_trixi_include(joinpath(examples_dir(), "tree_3d_dgsem", "elixir_navierstokes_convergence.jl"),
      initial_refinement_level=2, tspan=(0.0, 0.1), gradient_variables=GradientVariablesEntropy(),
      l2 = [0.0019770444875099307, 0.0026524750946399327, 0.00290860030832445, 0.0026524750946399396, 0.009509568981439294],
      linf = [0.01387936112914212, 0.03526260609304053, 0.023554197097368997, 0.035262606093040896, 0.11719963716509518]
    )
  end

  @trixi_testset "TreeMesh3D: elixir_navierstokes_convergence.jl (Entropy gradient variables, isothermal walls)" begin
    @test_trixi_include(joinpath(examples_dir(), "tree_3d_dgsem", "elixir_navierstokes_convergence.jl"),
      initial_refinement_level=2, tspan=(0.0, 0.1), gradient_variables=GradientVariablesEntropy(),
      heat_bc_top_bottom=Isothermal((x, t, equations) -> Trixi.temperature(initial_condition_navier_stokes_convergence_test(x, t, equations), equations)),
      l2 = [0.001974631423398113, 0.002654768259143932, 0.002907031063651286, 0.002654768259143901, 0.009587792882971452],
      linf = [0.01387919380137137, 0.035244084526358944, 0.02398614622061363, 0.03524408452635828, 0.12005056512506407]
    )
  end

  @trixi_testset "TreeMesh3D: elixir_navierstokes_convergence.jl (flux differencing)" begin
    @test_trixi_include(joinpath(examples_dir(), "tree_3d_dgsem", "elixir_navierstokes_convergence.jl"),
      initial_refinement_level = 2, tspan=(0.0, 0.1),
      volume_integral=VolumeIntegralFluxDifferencing(flux_central),
      l2 = [0.0019582188528180213, 0.002653449504301736, 0.0028982642051960006, 0.0026534495043017384, 0.009511572364811033],
      linf = [0.013680656758949583, 0.035691045015224444, 0.02352634354676752, 0.035691045015223424, 0.11482570603751441]
    )
  end

  @trixi_testset "TreeMesh3D: elixir_navierstokes_convergence.jl (Refined mesh)" begin
    @test_trixi_include(joinpath(examples_dir(), "tree_3d_dgsem", "elixir_navierstokes_convergence.jl"),
      tspan=(0.0, 0.0))
      LLID = Trixi.local_leaf_cells(mesh.tree)
      num_leafs = length(LLID)
      @assert num_leafs % 16 == 0
      Trixi.refine!(mesh.tree, LLID[1:Int(num_leafs/16)])
      tspan=(0.0, 0.25)
      semi = SemidiscretizationHyperbolicParabolic(mesh, (equations, equations_parabolic), initial_condition, solver;
                                             boundary_conditions=(boundary_conditions, boundary_conditions_parabolic),
                                             source_terms=source_terms_navier_stokes_convergence_test)
      ode = semidiscretize(semi, tspan)
      analysis_callback = AnalysisCallback(semi, interval=analysis_interval)
      callbacks = CallbackSet(summary_callback, alive_callback, analysis_callback)
      sol = solve(ode, RDPK3SpFSAL49(); abstol=time_int_tol, reltol=time_int_tol, dt = 1e-5,
            ode_default_options()..., callback=callbacks)
<<<<<<< HEAD
      ac_sol = analysis_callback(sol)
      @test ac_sol.l2 ≈ [0.0003109336253407314, 0.0006473493036803503, 0.0007705277238213672, 0.0006280517917198335, 0.000903927789884075]
      @test ac_sol.linf ≈ [0.0023694155365339142, 0.010634932622402863, 0.006772070862236412, 0.010640551561726901, 0.019256819038719897]
=======
      l2_error, linf_error = analysis_callback(sol)
      @test l2_error ≈ [0.0003991794175622818; 0.0008853745163670504; 0.0010658655552066817; 0.0008785559918324284; 0.001403163458422815]
      @test linf_error ≈ [0.0035306410538458177; 0.01505692306169911; 0.008862444161110705; 0.015065647972869856; 0.030402714743065218]
>>>>>>> 3523c491
  end

  @trixi_testset "TreeMesh3D: elixir_navierstokes_taylor_green_vortex.jl" begin
    @test_trixi_include(joinpath(examples_dir(), "tree_3d_dgsem", "elixir_navierstokes_taylor_green_vortex.jl"),
      initial_refinement_level = 2, tspan=(0.0, 0.25),
      l2 = [0.00024173250389635442, 0.015684268393762454, 0.01568426839376248, 0.021991909545192333, 0.02825413672911425],
      linf = [0.0008410587892853094, 0.04740176181772552, 0.04740176181772507, 0.07483494924031157, 0.150181591534448]
    )
  end

  @trixi_testset "TreeMesh3D: elixir_navierstokes_taylor_green_vortex.jl (Refined mesh)" begin
    @test_trixi_include(joinpath(examples_dir(), "tree_3d_dgsem", "elixir_navierstokes_taylor_green_vortex.jl"),
      tspan=(0.0, 0.0))
      LLID = Trixi.local_leaf_cells(mesh.tree)
      num_leafs = length(LLID)
      @assert num_leafs % 32 == 0
      Trixi.refine!(mesh.tree, LLID[1:Int(num_leafs/32)])
      tspan=(0.0, 0.1)
      semi = SemidiscretizationHyperbolicParabolic(mesh, (equations, equations_parabolic),
                                             initial_condition, solver)
      ode = semidiscretize(semi, tspan)
      analysis_callback = AnalysisCallback(semi, interval=analysis_interval, save_analysis=true,
                                           extra_analysis_integrals=(energy_kinetic,
                                                                     energy_internal,
                                                                     enstrophy))
      callbacks = CallbackSet(summary_callback, alive_callback, analysis_callback)
      # Use CarpenterKennedy2N54 since `RDPK3SpFSAL49` gives slightly different results on different machines
      sol = solve(ode, CarpenterKennedy2N54(williamson_condition=false),
            dt=5e-3,
            save_everystep=false, callback=callbacks); 
<<<<<<< HEAD
      ac_sol = analysis_callback(sol)
      @test ac_sol.l2 ≈ [7.314319856736271e-5, 0.006266480163542894, 0.006266489911815533, 0.008829222305770226, 0.0032859166842329228]
      @test ac_sol.linf ≈ [0.0002943968186086554, 0.013876261980614757, 0.013883619864959451, 0.025201279960491936, 0.018679364985388247]
=======
      l2_error, linf_error = analysis_callback(sol)
      @test l2_error ≈ [0.0013666103707729502; 0.2313581629543744; 0.2308164306264533; 0.17460246787819503; 0.28121914446544005]
      @test linf_error ≈ [0.006938093883741336; 1.028235074139312; 1.0345438209717241; 1.0821111605203542; 1.2669636522564645]
>>>>>>> 3523c491

      # Ensure that we do not have excessive memory allocations 
      # (e.g., from type instabilities) 
      let 
        t = sol.t[end] 
        u_ode = sol.u[end] 
        du_ode = similar(u_ode) 
        @test (@allocated Trixi.rhs!(du_ode, u_ode, semi, t)) < 100
        @test (@allocated Trixi.rhs_parabolic!(du_ode, u_ode, semi, t)) < 100
      end
  end

  @trixi_testset "P4estMesh3D: elixir_navierstokes_convergence.jl" begin
    @test_trixi_include(joinpath(examples_dir(), "p4est_3d_dgsem", "elixir_navierstokes_convergence.jl"),
      initial_refinement_level = 2, tspan=(0.0, 0.1),
      l2 = [0.00026599105554982194, 0.000461877794472316, 0.0005424899076052261, 0.0004618777944723191, 0.0015846392581126832], 
      linf = [0.0025241668929956163, 0.006308461681816373, 0.004334939663169113, 0.006308461681804009, 0.03176343480493493]
    )
  end

  @trixi_testset "P4estMesh3D: elixir_navierstokes_taylor_green_vortex.jl" begin
    @test_trixi_include(joinpath(examples_dir(), "p4est_3d_dgsem", "elixir_navierstokes_taylor_green_vortex.jl"),
      initial_refinement_level = 2, tspan=(0.0, 0.25),
      l2 = [0.0001547509861140407, 0.015637861347119624, 0.015637861347119687, 0.022024699158522523, 0.009711013505930812], 
      linf = [0.0006696415247340326, 0.03442565722527785, 0.03442565722577423, 0.06295407168705314, 0.032857472756916195]
    )
  end
end

# Clean up afterwards: delete Trixi.jl output directory
@test_nowarn isdir(outdir) && rm(outdir, recursive=true)

end # module<|MERGE_RESOLUTION|>--- conflicted
+++ resolved
@@ -6,7 +6,7 @@
 include("test_trixi.jl")
 
 # Start with a clean environment: remove Trixi.jl output directory if it exists
-outdir = "out"
+outdir = "out"sssssssssssssssssssssssssssssssssssssssssssssssssssssssss
 isdir(outdir) && rm(outdir, recursive=true)
 
 @testset "SemidiscretizationHyperbolicParabolic (3D)" begin
@@ -94,15 +94,9 @@
       callbacks = CallbackSet(summary_callback, alive_callback, analysis_callback)
       sol = solve(ode, RDPK3SpFSAL49(); abstol=time_int_tol, reltol=time_int_tol, dt = 1e-5,
             ode_default_options()..., callback=callbacks)
-<<<<<<< HEAD
       ac_sol = analysis_callback(sol)
       @test ac_sol.l2 ≈ [0.0003109336253407314, 0.0006473493036803503, 0.0007705277238213672, 0.0006280517917198335, 0.000903927789884075]
       @test ac_sol.linf ≈ [0.0023694155365339142, 0.010634932622402863, 0.006772070862236412, 0.010640551561726901, 0.019256819038719897]
-=======
-      l2_error, linf_error = analysis_callback(sol)
-      @test l2_error ≈ [0.0003991794175622818; 0.0008853745163670504; 0.0010658655552066817; 0.0008785559918324284; 0.001403163458422815]
-      @test linf_error ≈ [0.0035306410538458177; 0.01505692306169911; 0.008862444161110705; 0.015065647972869856; 0.030402714743065218]
->>>>>>> 3523c491
   end
 
   @trixi_testset "TreeMesh3D: elixir_navierstokes_taylor_green_vortex.jl" begin
@@ -133,15 +127,9 @@
       sol = solve(ode, CarpenterKennedy2N54(williamson_condition=false),
             dt=5e-3,
             save_everystep=false, callback=callbacks); 
-<<<<<<< HEAD
       ac_sol = analysis_callback(sol)
       @test ac_sol.l2 ≈ [7.314319856736271e-5, 0.006266480163542894, 0.006266489911815533, 0.008829222305770226, 0.0032859166842329228]
       @test ac_sol.linf ≈ [0.0002943968186086554, 0.013876261980614757, 0.013883619864959451, 0.025201279960491936, 0.018679364985388247]
-=======
-      l2_error, linf_error = analysis_callback(sol)
-      @test l2_error ≈ [0.0013666103707729502; 0.2313581629543744; 0.2308164306264533; 0.17460246787819503; 0.28121914446544005]
-      @test linf_error ≈ [0.006938093883741336; 1.028235074139312; 1.0345438209717241; 1.0821111605203542; 1.2669636522564645]
->>>>>>> 3523c491
 
       # Ensure that we do not have excessive memory allocations 
       # (e.g., from type instabilities) 
