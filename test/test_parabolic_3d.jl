module TestExamplesParabolic3D

using Test
using Trixi

include("test_trixi.jl")

# Start with a clean environment: remove Trixi.jl output directory if it exists
outdir = "out"
isdir(outdir) && rm(outdir, recursive=true)

@testset "SemidiscretizationHyperbolicParabolic (3D)" begin

  @trixi_testset "DGMulti: elixir_navierstokes_convergence.jl" begin
    @test_trixi_include(joinpath(examples_dir(), "dgmulti_3d", "elixir_navierstokes_convergence.jl"),
      cells_per_dimension = (4, 4, 4), tspan=(0.0, 0.1),
      l2 = [0.0005532847115849239, 0.000659263490965341, 0.0007776436127362806, 0.0006592634909662951, 0.0038073628897809185],
      linf = [0.0017039861523615585, 0.002628561703560073, 0.003531057425112172, 0.0026285617036090336, 0.015587829540351095]
    )
  end

  @trixi_testset "DGMulti: elixir_navierstokes_convergence_curved.jl" begin
    @test_trixi_include(joinpath(examples_dir(), "dgmulti_3d", "elixir_navierstokes_convergence_curved.jl"),
      cells_per_dimension = (4, 4, 4), tspan=(0.0, 0.1),
      l2 = [0.0014027227251207474, 0.0021322235533273513, 0.0027873741447455194, 0.0024587473070627423, 0.00997836818019202],
      linf = [0.006341750402837576, 0.010306014252246865, 0.01520740250924979, 0.010968264045485565, 0.047454389831591115]
    )
  end

  @trixi_testset "DGMulti: elixir_navierstokes_taylor_green_vortex.jl" begin
    @test_trixi_include(joinpath(examples_dir(), "dgmulti_3d", "elixir_navierstokes_taylor_green_vortex.jl"),
      cells_per_dimension = (4, 4, 4), tspan=(0.0, 0.25),
      l2 = [0.0001825713444029892, 0.015589736382772248, 0.015589736382771884, 0.021943924667273653, 0.01927370280244222],
      linf = [0.0006268463584697681, 0.03218881662749007, 0.03218881662697948, 0.053872495395614256, 0.05183822000984151]
    )
  end

  @trixi_testset "TreeMesh3D: elixir_navierstokes_convergence.jl" begin
    @test_trixi_include(joinpath(examples_dir(), "tree_3d_dgsem", "elixir_navierstokes_convergence.jl"),
      initial_refinement_level = 2, tspan=(0.0, 0.1),
      l2 = [0.0019582188528512257, 0.002653449504302844, 0.002898264205184629, 0.002653449504302853, 0.009511572365085706],
      linf = [0.013680656759085918, 0.0356910450154318, 0.023526343547736236, 0.035691045015431855, 0.11482570604041165]
    )
  end

  @trixi_testset "TreeMesh3D: elixir_navierstokes_convergence.jl (isothermal walls)" begin
    @test_trixi_include(joinpath(examples_dir(), "tree_3d_dgsem", "elixir_navierstokes_convergence.jl"),
      initial_refinement_level = 2, tspan=(0.0, 0.1),
      heat_bc_top_bottom=Isothermal((x, t, equations) -> Trixi.temperature(initial_condition_navier_stokes_convergence_test(x, t, equations), equations)),
      l2 = [0.00195468651965362, 0.0026554367897028506, 0.002892730402724066, 0.002655436789702817, 0.009596351796609566],
      linf = [0.013680508110645473, 0.035673446359424356, 0.024024936779729028, 0.03567344635942474, 0.11839497110809383]
    )
  end

  @trixi_testset "TreeMesh3D: elixir_navierstokes_convergence.jl (Entropy gradient variables)" begin
    @test_trixi_include(joinpath(examples_dir(), "tree_3d_dgsem", "elixir_navierstokes_convergence.jl"),
      initial_refinement_level=2, tspan=(0.0, 0.1), gradient_variables=GradientVariablesEntropy(),
      l2 = [0.0019770444875099307, 0.0026524750946399327, 0.00290860030832445, 0.0026524750946399396, 0.009509568981439294],
      linf = [0.01387936112914212, 0.03526260609304053, 0.023554197097368997, 0.035262606093040896, 0.11719963716509518]
    )
  end

  @trixi_testset "TreeMesh3D: elixir_navierstokes_convergence.jl (Entropy gradient variables, isothermal walls)" begin
    @test_trixi_include(joinpath(examples_dir(), "tree_3d_dgsem", "elixir_navierstokes_convergence.jl"),
      initial_refinement_level=2, tspan=(0.0, 0.1), gradient_variables=GradientVariablesEntropy(),
      heat_bc_top_bottom=Isothermal((x, t, equations) -> Trixi.temperature(initial_condition_navier_stokes_convergence_test(x, t, equations), equations)),
      l2 = [0.001974631423398113, 0.002654768259143932, 0.002907031063651286, 0.002654768259143901, 0.009587792882971452],
      linf = [0.01387919380137137, 0.035244084526358944, 0.02398614622061363, 0.03524408452635828, 0.12005056512506407]
    )
  end

  @trixi_testset "TreeMesh3D: elixir_navierstokes_convergence.jl (flux differencing)" begin
    @test_trixi_include(joinpath(examples_dir(), "tree_3d_dgsem", "elixir_navierstokes_convergence.jl"),
      initial_refinement_level = 2, tspan=(0.0, 0.1),
      volume_integral=VolumeIntegralFluxDifferencing(flux_central),
      l2 = [0.0019582188528180213, 0.002653449504301736, 0.0028982642051960006, 0.0026534495043017384, 0.009511572364811033],
      linf = [0.013680656758949583, 0.035691045015224444, 0.02352634354676752, 0.035691045015223424, 0.11482570603751441]
    )
  end

  @trixi_testset "TreeMesh3D: elixir_navierstokes_convergence.jl (Refined mesh)" begin
    @test_trixi_include(joinpath(examples_dir(), "tree_3d_dgsem", "elixir_navierstokes_convergence.jl"),
      tspan=(0.0, 0.0))
      LLID = Trixi.local_leaf_cells(mesh.tree)
      num_leafs = length(LLID)
      @assert num_leafs % 16 == 0
      Trixi.refine!(mesh.tree, LLID[1:Int(num_leafs/16)])
      tspan=(0.0, 1.0)
      semi = SemidiscretizationHyperbolicParabolic(mesh, (equations, equations_parabolic), initial_condition, solver;
                                             boundary_conditions=(boundary_conditions, boundary_conditions_parabolic),
                                             source_terms=source_terms_navier_stokes_convergence_test)
      ode = semidiscretize(semi, tspan)
      analysis_callback = AnalysisCallback(semi, interval=analysis_interval)
      callbacks = CallbackSet(summary_callback, alive_callback, analysis_callback)
      sol = solve(ode, RDPK3SpFSAL49(); abstol=time_int_tol, reltol=time_int_tol, dt = 1e-5,
            ode_default_options()..., callback=callbacks)
      ac_sol = analysis_callback(sol)
      @test ac_sol.l2 ≈ [0.0003991794175622818; 0.0008853745163670504; 0.0010658655552066817; 0.0008785559918324284; 0.001403163458422815]
      @test ac_sol.linf ≈ [0.0035306410538458177; 0.01505692306169911; 0.008862444161110705; 0.015065647972869856; 0.030402714743065218]
  end

  @trixi_testset "TreeMesh3D: elixir_navierstokes_taylor_green_vortex.jl" begin
    @test_trixi_include(joinpath(examples_dir(), "tree_3d_dgsem", "elixir_navierstokes_taylor_green_vortex.jl"),
      initial_refinement_level = 2, tspan=(0.0, 0.25),
      l2 = [0.00024173250389635442, 0.015684268393762454, 0.01568426839376248, 0.021991909545192333, 0.02825413672911425],
      linf = [0.0008410587892853094, 0.04740176181772552, 0.04740176181772507, 0.07483494924031157, 0.150181591534448]
    )
  end

  @trixi_testset "TreeMesh3D: elixir_navierstokes_taylor_green_vortex.jl (Refined mesh)" begin
    @test_trixi_include(joinpath(examples_dir(), "tree_3d_dgsem", "elixir_navierstokes_taylor_green_vortex.jl"),
      tspan=(0.0, 0.0))
      LLID = Trixi.local_leaf_cells(mesh.tree)
      num_leafs = length(LLID)
      @assert num_leafs % 32 == 0
      Trixi.refine!(mesh.tree, LLID[1:Int(num_leafs/32)])
      tspan=(0.0, 10.0)
      semi = SemidiscretizationHyperbolicParabolic(mesh, (equations, equations_parabolic),
                                             initial_condition, solver)
      ode = semidiscretize(semi, tspan)
      analysis_callback = AnalysisCallback(semi, interval=analysis_interval, save_analysis=true,
                                           extra_analysis_integrals=(energy_kinetic,
                                                                     energy_internal,
                                                                     enstrophy))
      callbacks = CallbackSet(summary_callback, alive_callback, analysis_callback)
      # Use CarpenterKennedy2N54 since `RDPK3SpFSAL49` gives slightly different results on different machines
      sol = solve(ode, CarpenterKennedy2N54(williamson_condition=false),
            dt=5e-3,
            save_everystep=false, callback=callbacks); 
      ac_sol = analysis_callback(sol)
      @test ac_sol.l2 ≈ [0.0013666103707729502; 0.2313581629543744; 0.2308164306264533; 0.17460246787819503; 0.28121914446544005]
      @test ac_sol.linf ≈ [0.006938093883741336; 1.028235074139312; 1.0345438209717241; 1.0821111605203542; 1.2669636522564645]
<<<<<<< HEAD
=======

      # Ensure that we do not have excessive memory allocations 
      # (e.g., from type instabilities) 
      let 
        t = sol.t[end] 
        u_ode = sol.u[end] 
        du_ode = similar(u_ode) 
        @test (@allocated Trixi.rhs!(du_ode, u_ode, semi, t)) < 100
        @test (@allocated Trixi.rhs_parabolic!(du_ode, u_ode, semi, t)) < 100
      end
>>>>>>> e755ef58
  end

  @trixi_testset "P4estMesh3D: elixir_navierstokes_convergence.jl" begin
    @test_trixi_include(joinpath(examples_dir(), "p4est_3d_dgsem", "elixir_navierstokes_convergence.jl"),
      initial_refinement_level = 2, tspan=(0.0, 0.1),
      l2 = [0.00026599105554982194, 0.000461877794472316, 0.0005424899076052261, 0.0004618777944723191, 0.0015846392581126832], 
      linf = [0.0025241668929956163, 0.006308461681816373, 0.004334939663169113, 0.006308461681804009, 0.03176343480493493]
    )
  end

  @trixi_testset "P4estMesh3D: elixir_navierstokes_taylor_green_vortex.jl" begin
    @test_trixi_include(joinpath(examples_dir(), "p4est_3d_dgsem", "elixir_navierstokes_taylor_green_vortex.jl"),
      initial_refinement_level = 2, tspan=(0.0, 0.25),
      l2 = [0.0001547509861140407, 0.015637861347119624, 0.015637861347119687, 0.022024699158522523, 0.009711013505930812], 
      linf = [0.0006696415247340326, 0.03442565722527785, 0.03442565722577423, 0.06295407168705314, 0.032857472756916195]
    )
  end
end

# Clean up afterwards: delete Trixi.jl output directory
@test_nowarn isdir(outdir) && rm(outdir, recursive=true)

end # module<|MERGE_RESOLUTION|>--- conflicted
+++ resolved
@@ -130,8 +130,6 @@
       ac_sol = analysis_callback(sol)
       @test ac_sol.l2 ≈ [0.0013666103707729502; 0.2313581629543744; 0.2308164306264533; 0.17460246787819503; 0.28121914446544005]
       @test ac_sol.linf ≈ [0.006938093883741336; 1.028235074139312; 1.0345438209717241; 1.0821111605203542; 1.2669636522564645]
-<<<<<<< HEAD
-=======
 
       # Ensure that we do not have excessive memory allocations 
       # (e.g., from type instabilities) 
@@ -142,7 +140,6 @@
         @test (@allocated Trixi.rhs!(du_ode, u_ode, semi, t)) < 100
         @test (@allocated Trixi.rhs_parabolic!(du_ode, u_ode, semi, t)) < 100
       end
->>>>>>> e755ef58
   end
 
   @trixi_testset "P4estMesh3D: elixir_navierstokes_convergence.jl" begin
