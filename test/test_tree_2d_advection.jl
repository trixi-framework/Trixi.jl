module TestExamples2DAdvection

using Test
using Trixi

include("test_trixi.jl")

EXAMPLES_DIR = pkgdir(Trixi, "examples", "tree_2d_dgsem")

@testset "Linear scalar advection" begin
#! format: noindent

@trixi_testset "elixir_advection_basic.jl" begin
    @test_trixi_include(joinpath(EXAMPLES_DIR, "elixir_advection_basic.jl"),
<<<<<<< HEAD
      # Expected errors are exactly the same as in the parallel test!
      l2   = [8.311947673061856e-6],
      linf = [6.627000273229378e-5],
      # Let the small basic test run to the end
      coverage_override = (maxiters=10^5,),
      offload=false, backend=CPU())
  end

  #@trixi_testset "elixir_advection_extended.jl with polydeg=1" begin
  #  @test_trixi_include(joinpath(EXAMPLES_DIR, "elixir_advection_extended.jl"),
  #    l2   = [0.02134571266411136],
  #    linf = [0.04347734797775926],
  #    polydeg=1)
  #end

  #@trixi_testset "elixir_advection_restart.jl" begin
  #  @test_trixi_include(joinpath(EXAMPLES_DIR, "elixir_advection_restart.jl"),
  #    # Expected errors are exactly the same as in the parallel test!
  #    l2   = [7.81674284320524e-6],
  #    linf = [6.314906965243505e-5])
  #end

  #@trixi_testset "elixir_advection_mortar.jl" begin
  #  @test_trixi_include(joinpath(EXAMPLES_DIR, "elixir_advection_mortar.jl"),
  #    # Expected errors are exactly the same as in the parallel test!
  #    l2   = [0.0015188466707237375],
  #    linf = [0.008446655719187679])

  #  # Ensure that we do not have excessive memory allocations
  #  # (e.g., from type instabilities)
  #  let
  #    t = sol.t[end]
  #    u_ode = sol.u[end]
  #    du_ode = similar(u_ode)
  #    @test (@allocated Trixi.rhs!(du_ode, u_ode, semi, t)) < 1000
  #  end
  #end

  #@trixi_testset "elixir_advection_amr.jl" begin
  #  @test_trixi_include(joinpath(EXAMPLES_DIR, "elixir_advection_amr.jl"),
  #    # Expected errors are exactly the same as in the parallel test!
  #    l2   = [4.913300828257469e-5],
  #    linf = [0.00045263895394385967],
  #    # Let this test run to the end to cover some AMR code
  #    coverage_override = (maxiters=10^5,))
  #end

  #@trixi_testset "elixir_advection_amr_nonperiodic.jl" begin
  #  @test_trixi_include(joinpath(EXAMPLES_DIR, "elixir_advection_amr_nonperiodic.jl"),
  #    # Expected errors are exactly the same as in the parallel test!
  #    l2   = [3.2207388565869075e-5],
  #    linf = [0.0007508059772436404],
  #    coverage_override = (maxiters=6,))
  #end

  #@trixi_testset "elixir_advection_amr_solution_independent.jl" begin
  #  @test_trixi_include(joinpath(EXAMPLES_DIR, "elixir_advection_amr_solution_independent.jl"),
  #    l2   = [4.949660644033807e-5],
  #    linf = [0.0004867846262313763],
  #    coverage_override = (maxiters=6,))
  #end

  #@trixi_testset "elixir_advection_amr_visualization.jl" begin
  #  # To make CI tests work, disable showing a plot window with the GR backend of the Plots package
  #  # Xref: https://github.com/jheinen/GR.jl/issues/278
  #  # Xref: https://github.com/JuliaPlots/Plots.jl/blob/8cc6d9d48755ba452a2835f9b89d3880e9945377/test/runtests.jl#L103
  #  if !isinteractive()
  #    restore = get(ENV, "GKSwstype", nothing)
  #    ENV["GKSwstype"] = "100"
  #  end

  #  @test_trixi_include(joinpath(EXAMPLES_DIR, "elixir_advection_amr_visualization.jl"),
  #    l2   = [0.0007225529919720868],
  #    linf = [0.005954447875428925],
  #    coverage_override = (maxiters=6,))

  #  # Restore GKSwstype to previous value (if it was set)
  #  if !isinteractive()
  #    if isnothing(restore)
  #      delete!(ENV, "GKSwstype")
  #    else
  #      ENV["GKSwstype"] = restore
  #    end
  #  end
  #end

  #@trixi_testset "elixir_advection_timeintegration.jl" begin
  #  @test_trixi_include(joinpath(EXAMPLES_DIR, "elixir_advection_timeintegration.jl"),
  #    l2   = [2.4976030518356626e-5],
  #    linf = [0.0005531580316338533],
  #    # Let this test terminate by time instead of maxiters to cover some lines
  #    # in time_integration/methods_2N.jl
  #    coverage_override = (maxiters=10^5, tspan=(0.0, 0.1)))
  #end

  #@trixi_testset "elixir_advection_timeintegration.jl with carpenter_kennedy_erk43" begin
  #  @test_trixi_include(joinpath(EXAMPLES_DIR, "elixir_advection_timeintegration.jl"),
  #    l2   = [2.5314747030031457e-5],
  #    linf = [0.0005437136621948904],
  #    ode_algorithm=Trixi.CarpenterKennedy2N43(),
  #    cfl = 1.0)
  #end

  #@trixi_testset "elixir_advection_timeintegration.jl with carpenter_kennedy_erk43 with maxiters=1" begin
  #  @test_trixi_include(joinpath(EXAMPLES_DIR, "elixir_advection_timeintegration.jl"),
  #    l2   = [1.2135350502911197e-5],
  #    linf = [9.999985420537649e-5],
  #    ode_algorithm=Trixi.CarpenterKennedy2N43(),
  #    cfl = 1.0,
  #    maxiters = 1)
  #end

  #@trixi_testset "elixir_advection_timeintegration.jl with parsani_ketcheson_deconinck_erk94" begin
  #  @test_trixi_include(joinpath(EXAMPLES_DIR, "elixir_advection_timeintegration.jl"),
  #    l2   = [2.4976673477385313e-5],
  #    linf = [0.0005534166916640881],
  #    ode_algorithm=Trixi.ParsaniKetchesonDeconinck3Sstar94())
  #end

  #@trixi_testset "elixir_advection_timeintegration.jl with parsani_ketcheson_deconinck_erk32" begin
  #  @test_trixi_include(joinpath(EXAMPLES_DIR, "elixir_advection_timeintegration.jl"),
  #    l2 = [3.667894656471403e-5],
  #    linf = [0.0005799465470165757],
  #    ode_algorithm=Trixi.ParsaniKetchesonDeconinck3Sstar32(),
  #    cfl = 1.0)
  #end

  #@trixi_testset "elixir_advection_timeintegration.jl with parsani_ketcheson_deconinck_erk32 with maxiters=1" begin
  #  @test_trixi_include(joinpath(EXAMPLES_DIR, "elixir_advection_timeintegration.jl"),
  #    l2 = [1.2198725469737875e-5],
  #    linf = [9.977247740793407e-5],
  #    ode_algorithm=Trixi.ParsaniKetchesonDeconinck3Sstar32(),
  #    cfl = 1.0,
  #    maxiters = 1)
  #end

  #@trixi_testset "elixir_advection_callbacks.jl" begin
  #  @test_trixi_include(joinpath(EXAMPLES_DIR, "elixir_advection_callbacks.jl"),
  #    l2   = [8.311947673061856e-6],
  #    linf = [6.627000273229378e-5])
  #end
end

# Coverage test for all initial conditions
#@testset "Linear scalar advection: Tests for initial conditions" begin
#  # Linear scalar advection
#  @trixi_testset "elixir_advection_extended.jl with initial_condition_sin_sin" begin
#    @test_trixi_include(joinpath(EXAMPLES_DIR, "elixir_advection_extended.jl"),
#      l2   = [0.0001420618061089383],
#      linf = [0.0007140570281718439],
#      maxiters = 1,
#      initial_condition = Trixi.initial_condition_sin_sin)
#  end
#
#  @trixi_testset "elixir_advection_extended.jl with initial_condition_constant" begin
#    @test_trixi_include(joinpath(EXAMPLES_DIR, "elixir_advection_extended.jl"),
#      l2   = [3.8302867746057483e-16],
#      linf = [1.3322676295501878e-15],
#      maxiters = 1,
#      initial_condition = initial_condition_constant)
#  end
#  @trixi_testset "elixir_advection_extended.jl with initial_condition_linear_x_y" begin
#    @test_trixi_include(joinpath(EXAMPLES_DIR, "elixir_advection_extended.jl"),
#      l2   = [2.7276160570381226e-16],
#      linf = [5.10702591327572e-15],
#      maxiters = 1,
#      initial_condition = Trixi.initial_condition_linear_x_y,
#      boundary_conditions = Trixi.boundary_condition_linear_x_y,
#      periodicity=false)
#  end
#  @trixi_testset "elixir_advection_extended.jl with initial_condition_linear_x" begin
#    @test_trixi_include(joinpath(EXAMPLES_DIR, "elixir_advection_extended.jl"),
#      l2   = [1.5121648229368207e-16],
#      linf = [1.3322676295501878e-15],
#      maxiters = 1,
#      initial_condition = Trixi.initial_condition_linear_x,
#      boundary_conditions = Trixi.boundary_condition_linear_x,
#      periodicity=false)
#  end
#  @trixi_testset "elixir_advection_extended.jl with initial_condition_linear_y" begin
#    @test_trixi_include(joinpath(EXAMPLES_DIR, "elixir_advection_extended.jl"),
#      l2   = [1.714292614252588e-16],
#      linf = [2.220446049250313e-15],
#      maxiters = 1,
#      initial_condition = Trixi.initial_condition_linear_y,
#      boundary_conditions = Trixi.boundary_condition_linear_y,
#      periodicity=false)
#  end
#end
=======
                        # Expected errors are exactly the same as in the parallel test!
                        l2=[8.311947673061856e-6],
                        linf=[6.627000273229378e-5],
                        # Let the small basic test run to the end
                        coverage_override=(maxiters = 10^5,))
    # Ensure that we do not have excessive memory allocations
    # (e.g., from type instabilities)
    let
        t = sol.t[end]
        u_ode = sol.u[end]
        du_ode = similar(u_ode)
        @test (@allocated Trixi.rhs!(du_ode, u_ode, semi, t)) < 1000
    end
end

@trixi_testset "elixir_advection_extended.jl with polydeg=1" begin
    @test_trixi_include(joinpath(EXAMPLES_DIR, "elixir_advection_extended.jl"),
                        l2=[0.02134571266411136],
                        linf=[0.04347734797775926],
                        polydeg=1)
    # Ensure that we do not have excessive memory allocations
    # (e.g., from type instabilities)
    let
        t = sol.t[end]
        u_ode = sol.u[end]
        du_ode = similar(u_ode)
        @test (@allocated Trixi.rhs!(du_ode, u_ode, semi, t)) < 1000
    end
end

@trixi_testset "elixir_advection_restart.jl" begin
    using OrdinaryDiffEq: SSPRK43
    println("═"^100)
    println(joinpath(EXAMPLES_DIR, "elixir_advection_extended.jl"))
    trixi_include(@__MODULE__, joinpath(EXAMPLES_DIR, "elixir_advection_extended.jl"),
                  alg = SSPRK43(), tspan = (0.0, 10.0))
    l2_expected, linf_expected = analysis_callback(sol)

    println("═"^100)
    println(joinpath(EXAMPLES_DIR, "elixir_advection_restart.jl"))
    # Errors are exactly the same as in the elixir_advection_extended.jl
    trixi_include(@__MODULE__, joinpath(EXAMPLES_DIR, "elixir_advection_restart.jl"),
                  alg = SSPRK43())
    l2_actual, linf_actual = analysis_callback(sol)

    @test l2_actual == l2_expected
    @test linf_actual == linf_expected
end

@trixi_testset "elixir_advection_mortar.jl" begin
    @test_trixi_include(joinpath(EXAMPLES_DIR, "elixir_advection_mortar.jl"),
                        # Expected errors are exactly the same as in the parallel test!
                        l2=[0.0015188466707237375],
                        linf=[0.008446655719187679])

    # Ensure that we do not have excessive memory allocations
    # (e.g., from type instabilities)
    let
        t = sol.t[end]
        u_ode = sol.u[end]
        du_ode = similar(u_ode)
        @test (@allocated Trixi.rhs!(du_ode, u_ode, semi, t)) < 1000
    end
end

@trixi_testset "elixir_advection_amr.jl" begin
    @test_trixi_include(joinpath(EXAMPLES_DIR, "elixir_advection_amr.jl"),
                        # Expected errors are exactly the same as in the parallel test!
                        l2=[4.913300828257469e-5],
                        linf=[0.00045263895394385967],
                        # Let this test run to the end to cover some AMR code
                        coverage_override=(maxiters = 10^5,))
    # Ensure that we do not have excessive memory allocations
    # (e.g., from type instabilities)
    let
        t = sol.t[end]
        u_ode = sol.u[end]
        du_ode = similar(u_ode)
        @test (@allocated Trixi.rhs!(du_ode, u_ode, semi, t)) < 1000
    end
end

@trixi_testset "elixir_advection_amr_nonperiodic.jl" begin
    @test_trixi_include(joinpath(EXAMPLES_DIR, "elixir_advection_amr_nonperiodic.jl"),
                        # Expected errors are exactly the same as in the parallel test!
                        l2=[3.2207388565869075e-5],
                        linf=[0.0007508059772436404],
                        coverage_override=(maxiters = 6,))
    # Ensure that we do not have excessive memory allocations
    # (e.g., from type instabilities)
    let
        t = sol.t[end]
        u_ode = sol.u[end]
        du_ode = similar(u_ode)
        @test (@allocated Trixi.rhs!(du_ode, u_ode, semi, t)) < 1000
    end
end

@trixi_testset "elixir_advection_amr_solution_independent.jl" begin
    @test_trixi_include(joinpath(EXAMPLES_DIR,
                                 "elixir_advection_amr_solution_independent.jl"),
                        l2=[4.949660644033807e-5],
                        linf=[0.0004867846262313763],
                        coverage_override=(maxiters = 6,))
    # Ensure that we do not have excessive memory allocations
    # (e.g., from type instabilities)
    let
        t = sol.t[end]
        u_ode = sol.u[end]
        du_ode = similar(u_ode)
        @test (@allocated Trixi.rhs!(du_ode, u_ode, semi, t)) < 1000
    end
end

@trixi_testset "elixir_advection_amr_visualization.jl" begin
    # To make CI tests work, disable showing a plot window with the GR backend of the Plots package
    # Xref: https://github.com/jheinen/GR.jl/issues/278
    # Xref: https://github.com/JuliaPlots/Plots.jl/blob/8cc6d9d48755ba452a2835f9b89d3880e9945377/test/runtests.jl#L103
    if !isinteractive()
        restore = get(ENV, "GKSwstype", nothing)
        ENV["GKSwstype"] = "100"
    end

    @test_trixi_include(joinpath(EXAMPLES_DIR, "elixir_advection_amr_visualization.jl"),
                        l2=[0.0007225529919720868],
                        linf=[0.005954447875428925],
                        coverage_override=(maxiters = 6,))

    # Restore GKSwstype to previous value (if it was set)
    if !isinteractive()
        if isnothing(restore)
            delete!(ENV, "GKSwstype")
        else
            ENV["GKSwstype"] = restore
        end
    end
end

@trixi_testset "elixir_advection_timeintegration.jl" begin
    @test_trixi_include(joinpath(EXAMPLES_DIR, "elixir_advection_timeintegration.jl"),
                        l2=[2.4976030518356626e-5],
                        linf=[0.0005531580316338533],
                        # Let this test terminate by time instead of maxiters to cover some lines
                        # in time_integration/methods_2N.jl
                        coverage_override=(maxiters = 10^5, tspan = (0.0, 0.1)))
    # Ensure that we do not have excessive memory allocations
    # (e.g., from type instabilities)
    let
        t = sol.t[end]
        u_ode = sol.u[end]
        du_ode = similar(u_ode)
        @test (@allocated Trixi.rhs!(du_ode, u_ode, semi, t)) < 15000
    end
end
end

@trixi_testset "elixir_advection_timeintegration.jl with carpenter_kennedy_erk43" begin
    @test_trixi_include(joinpath(EXAMPLES_DIR, "elixir_advection_timeintegration.jl"),
                        l2=[2.5314747030031457e-5],
                        linf=[0.0005437136621948904],
                        ode_algorithm=Trixi.CarpenterKennedy2N43(),
                        cfl=1.0)
    # Ensure that we do not have excessive memory allocations
    # (e.g., from type instabilities)
    let
        t = sol.t[end]
        u_ode = sol.u[end]
        du_ode = similar(u_ode)
        @test (@allocated Trixi.rhs!(du_ode, u_ode, semi, t)) < 15000
    end
end

@trixi_testset "elixir_advection_timeintegration.jl with carpenter_kennedy_erk43 with maxiters=1" begin
    @test_trixi_include(joinpath(EXAMPLES_DIR, "elixir_advection_timeintegration.jl"),
                        l2=[1.2135350502911197e-5],
                        linf=[9.999985420537649e-5],
                        ode_algorithm=Trixi.CarpenterKennedy2N43(),
                        cfl=1.0,
                        maxiters=1)
    # Ensure that we do not have excessive memory allocations
    # (e.g., from type instabilities)
    let
        t = sol.t[end]
        u_ode = sol.u[end]
        du_ode = similar(u_ode)
        @test (@allocated Trixi.rhs!(du_ode, u_ode, semi, t)) < 15000
    end
end

@trixi_testset "elixir_advection_timeintegration.jl with parsani_ketcheson_deconinck_erk94" begin
    @test_trixi_include(joinpath(EXAMPLES_DIR, "elixir_advection_timeintegration.jl"),
                        l2=[2.4976673477385313e-5],
                        linf=[0.0005534166916640881],
                        ode_algorithm=Trixi.ParsaniKetchesonDeconinck3Sstar94())
    # Ensure that we do not have excessive memory allocations
    # (e.g., from type instabilities)
    let
        t = sol.t[end]
        u_ode = sol.u[end]
        du_ode = similar(u_ode)
        @test (@allocated Trixi.rhs!(du_ode, u_ode, semi, t)) < 15000
    end
end

@trixi_testset "elixir_advection_timeintegration.jl with parsani_ketcheson_deconinck_erk32" begin
    @test_trixi_include(joinpath(EXAMPLES_DIR, "elixir_advection_timeintegration.jl"),
                        l2=[3.667894656471403e-5],
                        linf=[0.0005799465470165757],
                        ode_algorithm=Trixi.ParsaniKetchesonDeconinck3Sstar32(),
                        cfl=1.0)
    # Ensure that we do not have excessive memory allocations
    # (e.g., from type instabilities)
    let
        t = sol.t[end]
        u_ode = sol.u[end]
        du_ode = similar(u_ode)
        @test (@allocated Trixi.rhs!(du_ode, u_ode, semi, t)) < 15000
    end
end

@trixi_testset "elixir_advection_timeintegration.jl with parsani_ketcheson_deconinck_erk32 with maxiters=1" begin
    @test_trixi_include(joinpath(EXAMPLES_DIR, "elixir_advection_timeintegration.jl"),
                        l2=[1.2198725469737875e-5],
                        linf=[9.977247740793407e-5],
                        ode_algorithm=Trixi.ParsaniKetchesonDeconinck3Sstar32(),
                        cfl=1.0,
                        maxiters=1)
    # Ensure that we do not have excessive memory allocations
    # (e.g., from type instabilities)
    let
        t = sol.t[end]
        u_ode = sol.u[end]
        du_ode = similar(u_ode)
        @test (@allocated Trixi.rhs!(du_ode, u_ode, semi, t)) < 15000
    end
end

@trixi_testset "elixir_advection_callbacks.jl" begin
    @test_trixi_include(joinpath(EXAMPLES_DIR, "elixir_advection_callbacks.jl"),
                        l2=[8.311947673061856e-6],
                        linf=[6.627000273229378e-5])
    # Ensure that we do not have excessive memory allocations
    # (e.g., from type instabilities)
    let
        t = sol.t[end]
        u_ode = sol.u[end]
        du_ode = similar(u_ode)
        @test (@allocated Trixi.rhs!(du_ode, u_ode, semi, t)) < 1000
    end
end

# Coverage test for all initial conditions
@testset "Linear scalar advection: Tests for initial conditions" begin
    # Linear scalar advection
    @trixi_testset "elixir_advection_extended.jl with initial_condition_sin_sin" begin
        @test_trixi_include(joinpath(EXAMPLES_DIR, "elixir_advection_extended.jl"),
                            l2=[0.0001420618061089383],
                            linf=[0.0007140570281718439],
                            maxiters=1,
                            initial_condition=Trixi.initial_condition_sin_sin)
        # Ensure that we do not have excessive memory allocations
        # (e.g., from type instabilities)
        let
            t = sol.t[end]
            u_ode = sol.u[end]
            du_ode = similar(u_ode)
            @test (@allocated Trixi.rhs!(du_ode, u_ode, semi, t)) < 1000
        end
    end

    @trixi_testset "elixir_advection_extended.jl with initial_condition_constant" begin
        @test_trixi_include(joinpath(EXAMPLES_DIR, "elixir_advection_extended.jl"),
                            l2=[3.8302867746057483e-16],
                            linf=[1.3322676295501878e-15],
                            maxiters=1,
                            initial_condition=initial_condition_constant)
        # Ensure that we do not have excessive memory allocations
        # (e.g., from type instabilities)
        let
            t = sol.t[end]
            u_ode = sol.u[end]
            du_ode = similar(u_ode)
            @test (@allocated Trixi.rhs!(du_ode, u_ode, semi, t)) < 1000
        end
    end

    @trixi_testset "elixir_advection_extended.jl with initial_condition_linear_x_y" begin
        @test_trixi_include(joinpath(EXAMPLES_DIR, "elixir_advection_extended.jl"),
                            l2=[2.7276160570381226e-16],
                            linf=[5.10702591327572e-15],
                            maxiters=1,
                            initial_condition=Trixi.initial_condition_linear_x_y,
                            boundary_conditions=Trixi.boundary_condition_linear_x_y,
                            periodicity=false)
        # Ensure that we do not have excessive memory allocations
        # (e.g., from type instabilities)
        let
            t = sol.t[end]
            u_ode = sol.u[end]
            du_ode = similar(u_ode)
            @test (@allocated Trixi.rhs!(du_ode, u_ode, semi, t)) < 1000
        end
    end

    @trixi_testset "elixir_advection_extended.jl with initial_condition_linear_x" begin
        @test_trixi_include(joinpath(EXAMPLES_DIR, "elixir_advection_extended.jl"),
                            l2=[1.5121648229368207e-16],
                            linf=[1.3322676295501878e-15],
                            maxiters=1,
                            initial_condition=Trixi.initial_condition_linear_x,
                            boundary_conditions=Trixi.boundary_condition_linear_x,
                            periodicity=false)
        # Ensure that we do not have excessive memory allocations
        # (e.g., from type instabilities)
        let
            t = sol.t[end]
            u_ode = sol.u[end]
            du_ode = similar(u_ode)
            @test (@allocated Trixi.rhs!(du_ode, u_ode, semi, t)) < 1000
        end
    end

    @trixi_testset "elixir_advection_extended.jl with initial_condition_linear_y" begin
        @test_trixi_include(joinpath(EXAMPLES_DIR, "elixir_advection_extended.jl"),
                            l2=[1.714292614252588e-16],
                            linf=[2.220446049250313e-15],
                            maxiters=1,
                            initial_condition=Trixi.initial_condition_linear_y,
                            boundary_conditions=Trixi.boundary_condition_linear_y,
                            periodicity=false)
        # Ensure that we do not have excessive memory allocations
        # (e.g., from type instabilities)
        let
            t = sol.t[end]
            u_ode = sol.u[end]
            du_ode = similar(u_ode)
            @test (@allocated Trixi.rhs!(du_ode, u_ode, semi, t)) < 1000
        end
    end
end
>>>>>>> 5c08cf4a

end # module<|MERGE_RESOLUTION|>--- conflicted
+++ resolved
@@ -12,7 +12,6 @@
 
 @trixi_testset "elixir_advection_basic.jl" begin
     @test_trixi_include(joinpath(EXAMPLES_DIR, "elixir_advection_basic.jl"),
-<<<<<<< HEAD
       # Expected errors are exactly the same as in the parallel test!
       l2   = [8.311947673061856e-6],
       linf = [6.627000273229378e-5],
@@ -202,347 +201,5 @@
 #      periodicity=false)
 #  end
 #end
-=======
-                        # Expected errors are exactly the same as in the parallel test!
-                        l2=[8.311947673061856e-6],
-                        linf=[6.627000273229378e-5],
-                        # Let the small basic test run to the end
-                        coverage_override=(maxiters = 10^5,))
-    # Ensure that we do not have excessive memory allocations
-    # (e.g., from type instabilities)
-    let
-        t = sol.t[end]
-        u_ode = sol.u[end]
-        du_ode = similar(u_ode)
-        @test (@allocated Trixi.rhs!(du_ode, u_ode, semi, t)) < 1000
-    end
-end
-
-@trixi_testset "elixir_advection_extended.jl with polydeg=1" begin
-    @test_trixi_include(joinpath(EXAMPLES_DIR, "elixir_advection_extended.jl"),
-                        l2=[0.02134571266411136],
-                        linf=[0.04347734797775926],
-                        polydeg=1)
-    # Ensure that we do not have excessive memory allocations
-    # (e.g., from type instabilities)
-    let
-        t = sol.t[end]
-        u_ode = sol.u[end]
-        du_ode = similar(u_ode)
-        @test (@allocated Trixi.rhs!(du_ode, u_ode, semi, t)) < 1000
-    end
-end
-
-@trixi_testset "elixir_advection_restart.jl" begin
-    using OrdinaryDiffEq: SSPRK43
-    println("═"^100)
-    println(joinpath(EXAMPLES_DIR, "elixir_advection_extended.jl"))
-    trixi_include(@__MODULE__, joinpath(EXAMPLES_DIR, "elixir_advection_extended.jl"),
-                  alg = SSPRK43(), tspan = (0.0, 10.0))
-    l2_expected, linf_expected = analysis_callback(sol)
-
-    println("═"^100)
-    println(joinpath(EXAMPLES_DIR, "elixir_advection_restart.jl"))
-    # Errors are exactly the same as in the elixir_advection_extended.jl
-    trixi_include(@__MODULE__, joinpath(EXAMPLES_DIR, "elixir_advection_restart.jl"),
-                  alg = SSPRK43())
-    l2_actual, linf_actual = analysis_callback(sol)
-
-    @test l2_actual == l2_expected
-    @test linf_actual == linf_expected
-end
-
-@trixi_testset "elixir_advection_mortar.jl" begin
-    @test_trixi_include(joinpath(EXAMPLES_DIR, "elixir_advection_mortar.jl"),
-                        # Expected errors are exactly the same as in the parallel test!
-                        l2=[0.0015188466707237375],
-                        linf=[0.008446655719187679])
-
-    # Ensure that we do not have excessive memory allocations
-    # (e.g., from type instabilities)
-    let
-        t = sol.t[end]
-        u_ode = sol.u[end]
-        du_ode = similar(u_ode)
-        @test (@allocated Trixi.rhs!(du_ode, u_ode, semi, t)) < 1000
-    end
-end
-
-@trixi_testset "elixir_advection_amr.jl" begin
-    @test_trixi_include(joinpath(EXAMPLES_DIR, "elixir_advection_amr.jl"),
-                        # Expected errors are exactly the same as in the parallel test!
-                        l2=[4.913300828257469e-5],
-                        linf=[0.00045263895394385967],
-                        # Let this test run to the end to cover some AMR code
-                        coverage_override=(maxiters = 10^5,))
-    # Ensure that we do not have excessive memory allocations
-    # (e.g., from type instabilities)
-    let
-        t = sol.t[end]
-        u_ode = sol.u[end]
-        du_ode = similar(u_ode)
-        @test (@allocated Trixi.rhs!(du_ode, u_ode, semi, t)) < 1000
-    end
-end
-
-@trixi_testset "elixir_advection_amr_nonperiodic.jl" begin
-    @test_trixi_include(joinpath(EXAMPLES_DIR, "elixir_advection_amr_nonperiodic.jl"),
-                        # Expected errors are exactly the same as in the parallel test!
-                        l2=[3.2207388565869075e-5],
-                        linf=[0.0007508059772436404],
-                        coverage_override=(maxiters = 6,))
-    # Ensure that we do not have excessive memory allocations
-    # (e.g., from type instabilities)
-    let
-        t = sol.t[end]
-        u_ode = sol.u[end]
-        du_ode = similar(u_ode)
-        @test (@allocated Trixi.rhs!(du_ode, u_ode, semi, t)) < 1000
-    end
-end
-
-@trixi_testset "elixir_advection_amr_solution_independent.jl" begin
-    @test_trixi_include(joinpath(EXAMPLES_DIR,
-                                 "elixir_advection_amr_solution_independent.jl"),
-                        l2=[4.949660644033807e-5],
-                        linf=[0.0004867846262313763],
-                        coverage_override=(maxiters = 6,))
-    # Ensure that we do not have excessive memory allocations
-    # (e.g., from type instabilities)
-    let
-        t = sol.t[end]
-        u_ode = sol.u[end]
-        du_ode = similar(u_ode)
-        @test (@allocated Trixi.rhs!(du_ode, u_ode, semi, t)) < 1000
-    end
-end
-
-@trixi_testset "elixir_advection_amr_visualization.jl" begin
-    # To make CI tests work, disable showing a plot window with the GR backend of the Plots package
-    # Xref: https://github.com/jheinen/GR.jl/issues/278
-    # Xref: https://github.com/JuliaPlots/Plots.jl/blob/8cc6d9d48755ba452a2835f9b89d3880e9945377/test/runtests.jl#L103
-    if !isinteractive()
-        restore = get(ENV, "GKSwstype", nothing)
-        ENV["GKSwstype"] = "100"
-    end
-
-    @test_trixi_include(joinpath(EXAMPLES_DIR, "elixir_advection_amr_visualization.jl"),
-                        l2=[0.0007225529919720868],
-                        linf=[0.005954447875428925],
-                        coverage_override=(maxiters = 6,))
-
-    # Restore GKSwstype to previous value (if it was set)
-    if !isinteractive()
-        if isnothing(restore)
-            delete!(ENV, "GKSwstype")
-        else
-            ENV["GKSwstype"] = restore
-        end
-    end
-end
-
-@trixi_testset "elixir_advection_timeintegration.jl" begin
-    @test_trixi_include(joinpath(EXAMPLES_DIR, "elixir_advection_timeintegration.jl"),
-                        l2=[2.4976030518356626e-5],
-                        linf=[0.0005531580316338533],
-                        # Let this test terminate by time instead of maxiters to cover some lines
-                        # in time_integration/methods_2N.jl
-                        coverage_override=(maxiters = 10^5, tspan = (0.0, 0.1)))
-    # Ensure that we do not have excessive memory allocations
-    # (e.g., from type instabilities)
-    let
-        t = sol.t[end]
-        u_ode = sol.u[end]
-        du_ode = similar(u_ode)
-        @test (@allocated Trixi.rhs!(du_ode, u_ode, semi, t)) < 15000
-    end
-end
-end
-
-@trixi_testset "elixir_advection_timeintegration.jl with carpenter_kennedy_erk43" begin
-    @test_trixi_include(joinpath(EXAMPLES_DIR, "elixir_advection_timeintegration.jl"),
-                        l2=[2.5314747030031457e-5],
-                        linf=[0.0005437136621948904],
-                        ode_algorithm=Trixi.CarpenterKennedy2N43(),
-                        cfl=1.0)
-    # Ensure that we do not have excessive memory allocations
-    # (e.g., from type instabilities)
-    let
-        t = sol.t[end]
-        u_ode = sol.u[end]
-        du_ode = similar(u_ode)
-        @test (@allocated Trixi.rhs!(du_ode, u_ode, semi, t)) < 15000
-    end
-end
-
-@trixi_testset "elixir_advection_timeintegration.jl with carpenter_kennedy_erk43 with maxiters=1" begin
-    @test_trixi_include(joinpath(EXAMPLES_DIR, "elixir_advection_timeintegration.jl"),
-                        l2=[1.2135350502911197e-5],
-                        linf=[9.999985420537649e-5],
-                        ode_algorithm=Trixi.CarpenterKennedy2N43(),
-                        cfl=1.0,
-                        maxiters=1)
-    # Ensure that we do not have excessive memory allocations
-    # (e.g., from type instabilities)
-    let
-        t = sol.t[end]
-        u_ode = sol.u[end]
-        du_ode = similar(u_ode)
-        @test (@allocated Trixi.rhs!(du_ode, u_ode, semi, t)) < 15000
-    end
-end
-
-@trixi_testset "elixir_advection_timeintegration.jl with parsani_ketcheson_deconinck_erk94" begin
-    @test_trixi_include(joinpath(EXAMPLES_DIR, "elixir_advection_timeintegration.jl"),
-                        l2=[2.4976673477385313e-5],
-                        linf=[0.0005534166916640881],
-                        ode_algorithm=Trixi.ParsaniKetchesonDeconinck3Sstar94())
-    # Ensure that we do not have excessive memory allocations
-    # (e.g., from type instabilities)
-    let
-        t = sol.t[end]
-        u_ode = sol.u[end]
-        du_ode = similar(u_ode)
-        @test (@allocated Trixi.rhs!(du_ode, u_ode, semi, t)) < 15000
-    end
-end
-
-@trixi_testset "elixir_advection_timeintegration.jl with parsani_ketcheson_deconinck_erk32" begin
-    @test_trixi_include(joinpath(EXAMPLES_DIR, "elixir_advection_timeintegration.jl"),
-                        l2=[3.667894656471403e-5],
-                        linf=[0.0005799465470165757],
-                        ode_algorithm=Trixi.ParsaniKetchesonDeconinck3Sstar32(),
-                        cfl=1.0)
-    # Ensure that we do not have excessive memory allocations
-    # (e.g., from type instabilities)
-    let
-        t = sol.t[end]
-        u_ode = sol.u[end]
-        du_ode = similar(u_ode)
-        @test (@allocated Trixi.rhs!(du_ode, u_ode, semi, t)) < 15000
-    end
-end
-
-@trixi_testset "elixir_advection_timeintegration.jl with parsani_ketcheson_deconinck_erk32 with maxiters=1" begin
-    @test_trixi_include(joinpath(EXAMPLES_DIR, "elixir_advection_timeintegration.jl"),
-                        l2=[1.2198725469737875e-5],
-                        linf=[9.977247740793407e-5],
-                        ode_algorithm=Trixi.ParsaniKetchesonDeconinck3Sstar32(),
-                        cfl=1.0,
-                        maxiters=1)
-    # Ensure that we do not have excessive memory allocations
-    # (e.g., from type instabilities)
-    let
-        t = sol.t[end]
-        u_ode = sol.u[end]
-        du_ode = similar(u_ode)
-        @test (@allocated Trixi.rhs!(du_ode, u_ode, semi, t)) < 15000
-    end
-end
-
-@trixi_testset "elixir_advection_callbacks.jl" begin
-    @test_trixi_include(joinpath(EXAMPLES_DIR, "elixir_advection_callbacks.jl"),
-                        l2=[8.311947673061856e-6],
-                        linf=[6.627000273229378e-5])
-    # Ensure that we do not have excessive memory allocations
-    # (e.g., from type instabilities)
-    let
-        t = sol.t[end]
-        u_ode = sol.u[end]
-        du_ode = similar(u_ode)
-        @test (@allocated Trixi.rhs!(du_ode, u_ode, semi, t)) < 1000
-    end
-end
-
-# Coverage test for all initial conditions
-@testset "Linear scalar advection: Tests for initial conditions" begin
-    # Linear scalar advection
-    @trixi_testset "elixir_advection_extended.jl with initial_condition_sin_sin" begin
-        @test_trixi_include(joinpath(EXAMPLES_DIR, "elixir_advection_extended.jl"),
-                            l2=[0.0001420618061089383],
-                            linf=[0.0007140570281718439],
-                            maxiters=1,
-                            initial_condition=Trixi.initial_condition_sin_sin)
-        # Ensure that we do not have excessive memory allocations
-        # (e.g., from type instabilities)
-        let
-            t = sol.t[end]
-            u_ode = sol.u[end]
-            du_ode = similar(u_ode)
-            @test (@allocated Trixi.rhs!(du_ode, u_ode, semi, t)) < 1000
-        end
-    end
-
-    @trixi_testset "elixir_advection_extended.jl with initial_condition_constant" begin
-        @test_trixi_include(joinpath(EXAMPLES_DIR, "elixir_advection_extended.jl"),
-                            l2=[3.8302867746057483e-16],
-                            linf=[1.3322676295501878e-15],
-                            maxiters=1,
-                            initial_condition=initial_condition_constant)
-        # Ensure that we do not have excessive memory allocations
-        # (e.g., from type instabilities)
-        let
-            t = sol.t[end]
-            u_ode = sol.u[end]
-            du_ode = similar(u_ode)
-            @test (@allocated Trixi.rhs!(du_ode, u_ode, semi, t)) < 1000
-        end
-    end
-
-    @trixi_testset "elixir_advection_extended.jl with initial_condition_linear_x_y" begin
-        @test_trixi_include(joinpath(EXAMPLES_DIR, "elixir_advection_extended.jl"),
-                            l2=[2.7276160570381226e-16],
-                            linf=[5.10702591327572e-15],
-                            maxiters=1,
-                            initial_condition=Trixi.initial_condition_linear_x_y,
-                            boundary_conditions=Trixi.boundary_condition_linear_x_y,
-                            periodicity=false)
-        # Ensure that we do not have excessive memory allocations
-        # (e.g., from type instabilities)
-        let
-            t = sol.t[end]
-            u_ode = sol.u[end]
-            du_ode = similar(u_ode)
-            @test (@allocated Trixi.rhs!(du_ode, u_ode, semi, t)) < 1000
-        end
-    end
-
-    @trixi_testset "elixir_advection_extended.jl with initial_condition_linear_x" begin
-        @test_trixi_include(joinpath(EXAMPLES_DIR, "elixir_advection_extended.jl"),
-                            l2=[1.5121648229368207e-16],
-                            linf=[1.3322676295501878e-15],
-                            maxiters=1,
-                            initial_condition=Trixi.initial_condition_linear_x,
-                            boundary_conditions=Trixi.boundary_condition_linear_x,
-                            periodicity=false)
-        # Ensure that we do not have excessive memory allocations
-        # (e.g., from type instabilities)
-        let
-            t = sol.t[end]
-            u_ode = sol.u[end]
-            du_ode = similar(u_ode)
-            @test (@allocated Trixi.rhs!(du_ode, u_ode, semi, t)) < 1000
-        end
-    end
-
-    @trixi_testset "elixir_advection_extended.jl with initial_condition_linear_y" begin
-        @test_trixi_include(joinpath(EXAMPLES_DIR, "elixir_advection_extended.jl"),
-                            l2=[1.714292614252588e-16],
-                            linf=[2.220446049250313e-15],
-                            maxiters=1,
-                            initial_condition=Trixi.initial_condition_linear_y,
-                            boundary_conditions=Trixi.boundary_condition_linear_y,
-                            periodicity=false)
-        # Ensure that we do not have excessive memory allocations
-        # (e.g., from type instabilities)
-        let
-            t = sol.t[end]
-            u_ode = sol.u[end]
-            du_ode = similar(u_ode)
-            @test (@allocated Trixi.rhs!(du_ode, u_ode, semi, t)) < 1000
-        end
-    end
-end
->>>>>>> 5c08cf4a
 
 end # module