--- conflicted
+++ resolved
@@ -10,141 +10,79 @@
 EXAMPLES_DIR = joinpath(examples_dir(), "tree_2d_dgsem")
 
 @testset "Two-Layer Shallow Water" begin
-<<<<<<< HEAD
-  @trixi_testset "elixir_shallowwater_twolayer_convergence.jl" begin
-    @test_trixi_include(joinpath(EXAMPLES_DIR, "elixir_shallowwater_twolayer_convergence.jl"),
-    l2    = [0.0004016779699408397, 0.005466339651545468, 0.006148841330156112,
-             0.0002882339012602492, 0.0030120142442780313, 0.002680752838455618, 
-             8.873630921431545e-6],
-    linf  = [0.002788654460984752, 0.01484602033450666, 0.017572229756493973,
-             0.0016010835493927011, 0.009369847995372549, 0.008407961775489636,
-             3.361991620143279e-5],
-    tspan = (0.0, 0.25))
-  end
+    @trixi_testset "elixir_shallowwater_twolayer_convergence.jl" begin
+        @test_trixi_include(joinpath(EXAMPLES_DIR,
+                                     "elixir_shallowwater_twolayer_convergence.jl"),
+                            l2=[0.0004016779699408397, 0.005466339651545468,
+                                0.006148841330156112,
+                                0.0002882339012602492, 0.0030120142442780313,
+                                0.002680752838455618,
+                                8.873630921431545e-6],
+                            linf=[0.002788654460984752, 0.01484602033450666,
+                                0.017572229756493973,
+                                0.0016010835493927011, 0.009369847995372549,
+                                0.008407961775489636,
+                                3.361991620143279e-5],
+                            tspan=(0.0, 0.25))
+        # Ensure that we do not have excessive memory allocations
+        # (e.g., from type instabilities)
+        let
+            t = sol.t[end]
+            u_ode = sol.u[end]
+            du_ode = similar(u_ode)
+            @test (@allocated Trixi.rhs!(du_ode, u_ode, semi, t)) < 1000
+        end
+    end
 
-  @trixi_testset "elixir_shallowwater_twolayer_well_balanced.jl" begin
-    @test_trixi_include(joinpath(EXAMPLES_DIR, "elixir_shallowwater_twolayer_well_balanced.jl"),
-    l2    = [3.2935164267930016e-16, 4.6800825611195103e-17, 4.843057532147818e-17, 
-             0.0030769233188015013, 1.4809161150389857e-16, 1.509071695038043e-16, 
-             0.0030769233188014935],
-    linf  = [2.248201624865942e-15, 2.346382070278936e-16, 2.208565017494899e-16, 
-             0.026474051138910493, 9.237568031609006e-16, 7.520758026187046e-16, 
-             0.026474051138910267],
-    tspan = (0.0, 0.25))
-  end
+    @trixi_testset "elixir_shallowwater_twolayer_well_balanced.jl" begin
+        @test_trixi_include(joinpath(EXAMPLES_DIR,
+                                     "elixir_shallowwater_twolayer_well_balanced.jl"),
+                            l2=[3.2935164267930016e-16, 4.6800825611195103e-17,
+                                4.843057532147818e-17,
+                                0.0030769233188015013, 1.4809161150389857e-16,
+                                1.509071695038043e-16,
+                                0.0030769233188014935],
+                            linf=[2.248201624865942e-15, 2.346382070278936e-16,
+                                2.208565017494899e-16,
+                                0.026474051138910493, 9.237568031609006e-16,
+                                7.520758026187046e-16,
+                                0.026474051138910267],
+                            tspan=(0.0, 0.25))
+        # Ensure that we do not have excessive memory allocations
+        # (e.g., from type instabilities)
+        let
+            t = sol.t[end]
+            u_ode = sol.u[end]
+            du_ode = similar(u_ode)
+            @test (@allocated Trixi.rhs!(du_ode, u_ode, semi, t)) < 1000
+        end
+    end
 
-  @trixi_testset "elixir_shallowwater_twolayer_well_balanced with flux_lax_friedrichs.jl" begin
-    @test_trixi_include(joinpath(EXAMPLES_DIR, "elixir_shallowwater_twolayer_well_balanced.jl"),
-    l2    = [2.0525741072929735e-16, 6.000589392730905e-17, 6.102759428478984e-17,
-             0.0030769233188014905, 1.8421386173122792e-16, 1.8473184927121752e-16,
-             0.0030769233188014935],
-    linf  = [7.355227538141662e-16, 2.960836949170518e-16, 4.2726562436938764e-16,
-             0.02647405113891016, 1.038795478061861e-15, 1.0401789378532516e-15,
-             0.026474051138910267],
-    surface_flux = (flux_lax_friedrichs, flux_nonconservative_ersing_etal),
-    tspan = (0.0, 0.25))
-  end
-=======
-#! format: noindent
-
-@trixi_testset "elixir_shallowwater_twolayer_convergence.jl" begin
-    @test_trixi_include(joinpath(EXAMPLES_DIR,
-                                 "elixir_shallowwater_twolayer_convergence.jl"),
-                        l2=[0.0004040147445601598, 0.005466848793475609,
-                            0.006149138398472166, 0.0002908599437447256,
-                            0.003011817461911792, 0.0026806180089700674,
-                            8.873630921431545e-6],
-                        linf=[0.002822006686981293, 0.014859895905040332,
-                            0.017590546190827894, 0.0016323702636176218,
-                            0.009361402900653015, 0.008411036357379165,
-                            3.361991620143279e-5],
-                        tspan=(0.0, 0.25))
-    # Ensure that we do not have excessive memory allocations
-    # (e.g., from type instabilities)
-    let
-        t = sol.t[end]
-        u_ode = sol.u[end]
-        du_ode = similar(u_ode)
-        @test (@allocated Trixi.rhs!(du_ode, u_ode, semi, t)) < 1000
+    @trixi_testset "elixir_shallowwater_twolayer_well_balanced with flux_lax_friedrichs.jl" begin
+        @test_trixi_include(joinpath(EXAMPLES_DIR,
+                                     "elixir_shallowwater_twolayer_well_balanced.jl"),
+                            l2=[2.0525741072929735e-16, 6.000589392730905e-17,
+                                6.102759428478984e-17,
+                                0.0030769233188014905, 1.8421386173122792e-16,
+                                1.8473184927121752e-16,
+                                0.0030769233188014935],
+                            linf=[7.355227538141662e-16, 2.960836949170518e-16,
+                                4.2726562436938764e-16,
+                                0.02647405113891016, 1.038795478061861e-15,
+                                1.0401789378532516e-15,
+                                0.026474051138910267],
+                            surface_flux=(flux_lax_friedrichs,
+                                          flux_nonconservative_ersing_etal),
+                            tspan=(0.0, 0.25))
+        # Ensure that we do not have excessive memory allocations
+        # (e.g., from type instabilities)
+        let
+            t = sol.t[end]
+            u_ode = sol.u[end]
+            du_ode = similar(u_ode)
+            @test (@allocated Trixi.rhs!(du_ode, u_ode, semi, t)) < 1000
+        end
     end
 end
 
-@trixi_testset "elixir_shallowwater_twolayer_convergence.jl with flux_es_fjordholm_etal" begin
-    @test_trixi_include(joinpath(EXAMPLES_DIR,
-                                 "elixir_shallowwater_twolayer_convergence.jl"),
-                        l2=[0.00024709443131137236, 0.0019215286339769443,
-                            0.0023833298173254447,
-                            0.00021258247976270914, 0.0011299428031136195,
-                            0.0009191313765262401,
-                            8.873630921431545e-6],
-                        linf=[0.0016099763244645793, 0.007659242165565017,
-                            0.009123320235427057,
-                            0.0013496983982568267, 0.0035573687287770994,
-                            0.00296823235874899,
-                            3.361991620143279e-5],
-                        surface_flux=(flux_es_fjordholm_etal,
-                                      flux_nonconservative_fjordholm_etal),
-                        tspan=(0.0, 0.25))
-    # Ensure that we do not have excessive memory allocations
-    # (e.g., from type instabilities)
-    let
-        t = sol.t[end]
-        u_ode = sol.u[end]
-        du_ode = similar(u_ode)
-        @test (@allocated Trixi.rhs!(du_ode, u_ode, semi, t)) < 1000
-    end
-end
-
-@trixi_testset "elixir_shallowwater_twolayer_well_balanced.jl" begin
-    @test_trixi_include(joinpath(EXAMPLES_DIR,
-                                 "elixir_shallowwater_twolayer_well_balanced.jl"),
-                        l2=[3.2935164267930016e-16, 4.6800825611195103e-17,
-                            4.843057532147818e-17,
-                            0.0030769233188015013, 1.4809161150389857e-16,
-                            1.509071695038043e-16,
-                            0.0030769233188014935],
-                        linf=[2.248201624865942e-15, 2.346382070278936e-16,
-                            2.208565017494899e-16,
-                            0.026474051138910493, 9.237568031609006e-16,
-                            7.520758026187046e-16,
-                            0.026474051138910267],
-                        tspan=(0.0, 0.25))
-    # Ensure that we do not have excessive memory allocations
-    # (e.g., from type instabilities)
-    let
-        t = sol.t[end]
-        u_ode = sol.u[end]
-        du_ode = similar(u_ode)
-        @test (@allocated Trixi.rhs!(du_ode, u_ode, semi, t)) < 1000
-    end
-end
-
-@trixi_testset "elixir_shallowwater_twolayer_well_balanced with flux_lax_friedrichs.jl" begin
-    @test_trixi_include(joinpath(EXAMPLES_DIR,
-                                 "elixir_shallowwater_twolayer_well_balanced.jl"),
-                        l2=[2.0525741072929735e-16, 6.000589392730905e-17,
-                            6.102759428478984e-17,
-                            0.0030769233188014905, 1.8421386173122792e-16,
-                            1.8473184927121752e-16,
-                            0.0030769233188014935],
-                        linf=[7.355227538141662e-16, 2.960836949170518e-16,
-                            4.2726562436938764e-16,
-                            0.02647405113891016, 1.038795478061861e-15,
-                            1.0401789378532516e-15,
-                            0.026474051138910267],
-                        surface_flux=(flux_lax_friedrichs,
-                                      flux_nonconservative_fjordholm_etal),
-                        tspan=(0.0, 0.25))
-    # Ensure that we do not have excessive memory allocations
-    # (e.g., from type instabilities)
-    let
-        t = sol.t[end]
-        u_ode = sol.u[end]
-        du_ode = similar(u_ode)
-        @test (@allocated Trixi.rhs!(du_ode, u_ode, semi, t)) < 1000
-    end
-end
->>>>>>> c79fa432
-end
-
 end # module