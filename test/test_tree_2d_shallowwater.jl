--- conflicted
+++ resolved
@@ -90,31 +90,6 @@
 
 @trixi_testset "elixir_shallowwater_well_balanced.jl with FluxHydrostaticReconstruction" begin
     @test_trixi_include(joinpath(EXAMPLES_DIR, "elixir_shallowwater_well_balanced.jl"),
-<<<<<<< HEAD
-      l2   = [0.9130579602987147, 9.68729463970494e-15, 9.694538537436981e-15, 0.9130579602987147],
-      linf = [2.1130620376156584, 2.3875905654916432e-14, 2.2492839032269154e-14, 2.1130620376156584],
-      surface_flux=(FluxHydrostaticReconstruction(flux_lax_friedrichs, hydrostatic_reconstruction_audusse_etal), flux_nonconservative_audusse_etal),
-      tspan = (0.0, 0.25))
-  end
-
-  @trixi_testset "elixir_shallowwater_well_balanced.jl with flux_nonconservative_ersing_etal" begin
-    @test_trixi_include(joinpath(EXAMPLES_DIR, "elixir_shallowwater_well_balanced.jl"),
-      l2   = [0.9130579602987146, 1.0323158914614244e-14, 1.0276096319430528e-14, 0.9130579602987147], 
-      linf = [2.11306203761566, 4.063916419044386e-14, 3.694484044448245e-14, 2.1130620376156584],
-      surface_flux = (flux_wintermeyer_etal, flux_nonconservative_ersing_etal),
-      volume_flux  = (flux_wintermeyer_etal, flux_nonconservative_ersing_etal),
-      tspan = (0.0, 0.25))
-  end
-
-  @trixi_testset "elixir_shallowwater_well_balanced_wet_dry.jl with FluxHydrostaticReconstruction" begin
-    @test_trixi_include(joinpath(EXAMPLES_DIR, "elixir_shallowwater_well_balanced_wet_dry.jl"),
-      l2   = [0.030186039395610056, 2.513287752536758e-14, 1.3631397744897607e-16, 0.10911781485920438],
-      linf = [0.49999999999993505, 5.5278950497971455e-14, 7.462550826772548e-16, 2.0],
-      tspan = (0.0, 0.25))
-  end
-
-  @trixi_testset "elixir_shallowwater_source_terms.jl" begin
-=======
                         l2=[
                             0.9130579602987147,
                             9.68729463970494e-15,
@@ -130,6 +105,35 @@
                         surface_flux=(FluxHydrostaticReconstruction(flux_lax_friedrichs,
                                                                     hydrostatic_reconstruction_audusse_etal),
                                       flux_nonconservative_audusse_etal),
+                        tspan=(0.0, 0.25))
+    # Ensure that we do not have excessive memory allocations
+    # (e.g., from type instabilities)
+    let
+        t = sol.t[end]
+        u_ode = sol.u[end]
+        du_ode = similar(u_ode)
+        @test (@allocated Trixi.rhs!(du_ode, u_ode, semi, t)) < 1000
+    end
+end
+
+@trixi_testset "elixir_shallowwater_well_balanced.jl with flux_nonconservative_ersing_etal" begin
+    @test_trixi_include(joinpath(EXAMPLES_DIR, "elixir_shallowwater_well_balanced.jl"),
+                        l2=[
+                            0.9130579602987146,
+                            1.0323158914614244e-14,
+                            1.0276096319430528e-14,
+                            0.9130579602987147,
+                        ],
+                        linf=[
+                            2.11306203761566,
+                            4.063916419044386e-14,
+                            3.694484044448245e-14,
+                            2.1130620376156584,
+                        ],
+                        surface_flux=(flux_wintermeyer_etal,
+                                      flux_nonconservative_ersing_etal),
+                        volume_flux=(flux_wintermeyer_etal,
+                                     flux_nonconservative_ersing_etal),
                         tspan=(0.0, 0.25))
     # Ensure that we do not have excessive memory allocations
     # (e.g., from type instabilities)
@@ -168,7 +172,6 @@
 end
 
 @trixi_testset "elixir_shallowwater_source_terms.jl" begin
->>>>>>> c79fa432
     @test_trixi_include(joinpath(EXAMPLES_DIR, "elixir_shallowwater_source_terms.jl"),
                         l2=[
                             0.001868474306068482,
@@ -245,20 +248,36 @@
     end
 end
 
-<<<<<<< HEAD
-  @trixi_testset "elixir_shallowwater_source_terms.jl with flux_nonconservative_ersing_etal" begin
+@trixi_testset "elixir_shallowwater_source_terms.jl with flux_nonconservative_ersing_etal" begin
     @test_trixi_include(joinpath(EXAMPLES_DIR, "elixir_shallowwater_source_terms.jl"),
-      l2   = [0.002471853426064005, 0.05619168608950033, 0.11844727575152562, 6.274146767730281e-5],
-      linf = [0.014332922987500218, 0.2141204806174546, 0.5392313755637872, 0.0001819675955490041],
-      surface_flux = (flux_wintermeyer_etal, flux_nonconservative_ersing_etal),
-      volume_flux  = (flux_wintermeyer_etal, flux_nonconservative_ersing_etal),
-      tspan = (0.0, 0.25))
-  end
-
-  @trixi_testset "elixir_shallowwater_conical_island.jl" begin
-=======
+                        l2=[
+                            0.002471853426064005,
+                            0.05619168608950033,
+                            0.11844727575152562,
+                            6.274146767730281e-5,
+                        ],
+                        linf=[
+                            0.014332922987500218,
+                            0.2141204806174546,
+                            0.5392313755637872,
+                            0.0001819675955490041,
+                        ],
+                        surface_flux=(flux_wintermeyer_etal,
+                                      flux_nonconservative_ersing_etal),
+                        volume_flux=(flux_wintermeyer_etal,
+                                     flux_nonconservative_ersing_etal),
+                        tspan=(0.0, 0.25))
+    # Ensure that we do not have excessive memory allocations
+    # (e.g., from type instabilities)
+    let
+        t = sol.t[end]
+        u_ode = sol.u[end]
+        du_ode = similar(u_ode)
+        @test (@allocated Trixi.rhs!(du_ode, u_ode, semi, t)) < 1000
+    end
+end
+
 @trixi_testset "elixir_shallowwater_conical_island.jl" begin
->>>>>>> c79fa432
     @test_trixi_include(joinpath(EXAMPLES_DIR, "elixir_shallowwater_conical_island.jl"),
                         l2=[
                             0.0459315416430658,
