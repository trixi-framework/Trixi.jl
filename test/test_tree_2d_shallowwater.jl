module TestExamples2DShallowWater

# TODO: TrixiShallowWater: move any wet/dry tests to new package

using Test
using Trixi

include("test_trixi.jl")

EXAMPLES_DIR = joinpath(examples_dir(), "tree_2d_dgsem")

@testset "Shallow Water" begin
  @trixi_testset "elixir_shallowwater_ec.jl" begin
    @test_trixi_include(joinpath(EXAMPLES_DIR, "elixir_shallowwater_ec.jl"),
      l2   = [0.991181203601035, 0.734130029040644, 0.7447696147162621, 0.5875351036989047],
      linf = [2.0117744577945413, 2.9962317608172127, 2.6554999727293653, 3.0],
      tspan = (0.0, 0.25))
  end

  @trixi_testset "elixir_shallowwater_well_balanced.jl" begin
    @test_trixi_include(joinpath(EXAMPLES_DIR, "elixir_shallowwater_well_balanced.jl"),
      l2   = [0.9130579602987144, 1.0602847041965408e-14, 1.082225645390032e-14, 0.9130579602987147],
      linf = [2.113062037615659, 4.6613606802974e-14, 5.4225772771633196e-14, 2.1130620376156584],
      tspan = (0.0, 0.25))
  end

  @trixi_testset "elixir_shallowwater_well_balanced_wall.jl" begin
    @test_trixi_include(joinpath(EXAMPLES_DIR, "elixir_shallowwater_well_balanced_wall.jl"),
      l2   = [0.9130579602987144, 1.0602847041965408e-14, 1.082225645390032e-14, 0.9130579602987147],
      linf = [2.113062037615659, 4.6613606802974e-14, 5.4225772771633196e-14, 2.1130620376156584],
      tspan = (0.0, 0.25))
  end

  @trixi_testset "elixir_shallowwater_well_balanced.jl with FluxHydrostaticReconstruction" begin
    @test_trixi_include(joinpath(EXAMPLES_DIR, "elixir_shallowwater_well_balanced.jl"),
      l2   = [0.9130579602987147, 9.68729463970494e-15, 9.694538537436981e-15, 0.9130579602987147],
      linf = [2.1130620376156584, 2.3875905654916432e-14, 2.2492839032269154e-14, 2.1130620376156584],
      surface_flux=(FluxHydrostaticReconstruction(flux_lax_friedrichs, hydrostatic_reconstruction_audusse_etal), flux_nonconservative_audusse_etal),
      tspan = (0.0, 0.25))
  end

<<<<<<< HEAD
  @trixi_testset "elixir_shallowwater_well_balanced.jl with flux_nonconservative_ersing_etal" begin
    @test_trixi_include(joinpath(EXAMPLES_DIR, "elixir_shallowwater_well_balanced.jl"),
      l2   = [0.9130579602987146, 1.0323158914614244e-14, 1.0276096319430528e-14, 0.9130579602987147], 
      linf = [2.11306203761566, 4.063916419044386e-14, 3.694484044448245e-14, 2.1130620376156584],
      surface_flux = (flux_wintermeyer_etal, flux_nonconservative_ersing_etal),
      volume_flux  = (flux_wintermeyer_etal, flux_nonconservative_ersing_etal),
=======
  @trixi_testset "elixir_shallowwater_well_balanced_wet_dry.jl with FluxHydrostaticReconstruction" begin
    @test_trixi_include(joinpath(EXAMPLES_DIR, "elixir_shallowwater_well_balanced_wet_dry.jl"),
      l2   = [0.030186039395610056, 2.513287752536758e-14, 1.3631397744897607e-16, 0.10911781485920438],
      linf = [0.49999999999993505, 5.5278950497971455e-14, 7.462550826772548e-16, 2.0],
>>>>>>> ddf08927
      tspan = (0.0, 0.25))
  end

  @trixi_testset "elixir_shallowwater_source_terms.jl" begin
    @test_trixi_include(joinpath(EXAMPLES_DIR, "elixir_shallowwater_source_terms.jl"),
      l2   = [0.001868474306068482, 0.01731687445878443, 0.017649083171490863, 6.274146767717023e-5],
      linf = [0.016962486402209986, 0.08768628853889782, 0.09038488750767648, 0.0001819675955490041],
      tspan = (0.0, 0.025))
  end

  @trixi_testset "elixir_shallowwater_source_terms_dirichlet.jl" begin
    @test_trixi_include(joinpath(EXAMPLES_DIR, "elixir_shallowwater_source_terms_dirichlet.jl"),
      l2   = [0.0018746929418489125, 0.017332321628469628, 0.01634953679145536, 6.274146767717023e-5],
      linf = [0.016262353691956388, 0.08726160620859424, 0.09043621801418844, 0.0001819675955490041],
      tspan = (0.0, 0.025))
  end

  @trixi_testset "elixir_shallowwater_source_terms.jl with flux_hll" begin
    @test_trixi_include(joinpath(EXAMPLES_DIR, "elixir_shallowwater_source_terms.jl"),
      l2   = [0.0018957692481057034, 0.016943229710439864, 0.01755623297390675, 6.274146767717414e-5],
      linf = [0.015156105797771602, 0.07964811135780492, 0.0839787097210376, 0.0001819675955490041],
      tspan = (0.0, 0.025), surface_flux=(flux_hll, flux_nonconservative_fjordholm_etal))
  end

<<<<<<< HEAD
  @trixi_testset "elixir_shallowwater_source_terms.jl with flux_nonconservative_ersing_etal" begin
    @test_trixi_include(joinpath(EXAMPLES_DIR, "elixir_shallowwater_source_terms.jl"),
      l2   = [0.002471853426064005, 0.05619168608950033, 0.11844727575152562, 6.274146767730281e-5],
      linf = [0.014332922987500218, 0.2141204806174546, 0.5392313755637872, 0.0001819675955490041],
      surface_flux = (flux_wintermeyer_etal, flux_nonconservative_ersing_etal),
      volume_flux  = (flux_wintermeyer_etal, flux_nonconservative_ersing_etal),
      tspan = (0.0, 0.25))
=======
  @trixi_testset "elixir_shallowwater_conical_island.jl" begin
    @test_trixi_include(joinpath(EXAMPLES_DIR, "elixir_shallowwater_conical_island.jl"),
        l2   = [0.0459315416430658, 0.1644534881916991, 0.16445348819169914, 0.0011537702354532694],
        linf = [0.21100717610846464, 0.9501592344310412, 0.9501592344310417, 0.021790250683516282],
        tspan = (0.0, 0.025))
  end

  @trixi_testset "elixir_shallowwater_parabolic_bowl.jl" begin
    @test_trixi_include(joinpath(EXAMPLES_DIR, "elixir_shallowwater_parabolic_bowl.jl"),
      l2   = [0.00025345501281482687, 4.4525120338817177e-5, 0.00015991819160294247, 7.750412064917294e-15],
      linf = [0.004664246019836723, 0.0004972780116736669, 0.0028735707270457628, 6.866729407306593e-14],
      tspan = (0.0, 0.025),
      basis = LobattoLegendreBasis(3))
>>>>>>> ddf08927
  end
end

end # module<|MERGE_RESOLUTION|>--- conflicted
+++ resolved
@@ -39,19 +39,19 @@
       tspan = (0.0, 0.25))
   end
 
-<<<<<<< HEAD
   @trixi_testset "elixir_shallowwater_well_balanced.jl with flux_nonconservative_ersing_etal" begin
     @test_trixi_include(joinpath(EXAMPLES_DIR, "elixir_shallowwater_well_balanced.jl"),
       l2   = [0.9130579602987146, 1.0323158914614244e-14, 1.0276096319430528e-14, 0.9130579602987147], 
       linf = [2.11306203761566, 4.063916419044386e-14, 3.694484044448245e-14, 2.1130620376156584],
       surface_flux = (flux_wintermeyer_etal, flux_nonconservative_ersing_etal),
       volume_flux  = (flux_wintermeyer_etal, flux_nonconservative_ersing_etal),
-=======
+      tspan = (0.0, 0.25))
+  end
+
   @trixi_testset "elixir_shallowwater_well_balanced_wet_dry.jl with FluxHydrostaticReconstruction" begin
     @test_trixi_include(joinpath(EXAMPLES_DIR, "elixir_shallowwater_well_balanced_wet_dry.jl"),
       l2   = [0.030186039395610056, 2.513287752536758e-14, 1.3631397744897607e-16, 0.10911781485920438],
       linf = [0.49999999999993505, 5.5278950497971455e-14, 7.462550826772548e-16, 2.0],
->>>>>>> ddf08927
       tspan = (0.0, 0.25))
   end
 
@@ -76,7 +76,6 @@
       tspan = (0.0, 0.025), surface_flux=(flux_hll, flux_nonconservative_fjordholm_etal))
   end
 
-<<<<<<< HEAD
   @trixi_testset "elixir_shallowwater_source_terms.jl with flux_nonconservative_ersing_etal" begin
     @test_trixi_include(joinpath(EXAMPLES_DIR, "elixir_shallowwater_source_terms.jl"),
       l2   = [0.002471853426064005, 0.05619168608950033, 0.11844727575152562, 6.274146767730281e-5],
@@ -84,7 +83,8 @@
       surface_flux = (flux_wintermeyer_etal, flux_nonconservative_ersing_etal),
       volume_flux  = (flux_wintermeyer_etal, flux_nonconservative_ersing_etal),
       tspan = (0.0, 0.25))
-=======
+  end
+
   @trixi_testset "elixir_shallowwater_conical_island.jl" begin
     @test_trixi_include(joinpath(EXAMPLES_DIR, "elixir_shallowwater_conical_island.jl"),
         l2   = [0.0459315416430658, 0.1644534881916991, 0.16445348819169914, 0.0011537702354532694],
@@ -98,7 +98,6 @@
       linf = [0.004664246019836723, 0.0004972780116736669, 0.0028735707270457628, 6.866729407306593e-14],
       tspan = (0.0, 0.025),
       basis = LobattoLegendreBasis(3))
->>>>>>> ddf08927
   end
 end
 
