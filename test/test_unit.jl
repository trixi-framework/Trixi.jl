module TestUnit

using Test
using Trixi

include("test_trixi.jl")

# Start with a clean environment: remove Trixi.jl output directory if it exists
outdir = "out"
isdir(outdir) && rm(outdir, recursive = true)

# Run various unit (= non-elixir-triggered) tests
@testset "Unit tests" begin
#! format: noindent

@timed_testset "SerialTree" begin
    @testset "constructors" begin
        @test_nowarn Trixi.SerialTree(Val(1), 10, 0.0, 1.0)
    end

    @testset "helper functions" begin
        t = Trixi.SerialTree(Val(1), 10, 0.0, 1.0)
        @test_nowarn display(t)
        @test Trixi.ndims(t) == 1
        @test Trixi.has_any_neighbor(t, 1, 1) == true
        @test Trixi.isperiodic(t, 1) == true
        @test Trixi.n_children_per_cell(t) == 2
        @test Trixi.n_directions(t) == 2
    end

    @testset "refine!/coarsen!" begin
        t = Trixi.SerialTree(Val(1), 10, 0.0, 1.0)
        @test Trixi.refine!(t) == [1]
        @test Trixi.coarsen!(t) == [1]
        @test Trixi.refine!(t) == [1]
        @test Trixi.coarsen!(t, 1) == [1]
        @test Trixi.coarsen!(t) == Int[] # Coarsen twice to check degenerate case of single-cell tree
        @test Trixi.refine!(t) == [1]
        @test Trixi.refine!(t) == [2, 3]
        @test Trixi.coarsen_box!(t, [-0.5], [0.0]) == [2]
        @test Trixi.coarsen_box!(t, 0.0, 0.5) == [3]
        @test isnothing(Trixi.reset_data_structures!(t))
    end
end

@timed_testset "ParallelTree" begin
    @testset "constructors" begin
        @test_nowarn Trixi.ParallelTree(Val(1), 10, 0.0, 1.0)
    end

    @testset "helper functions" begin
        t = Trixi.ParallelTree(Val(1), 10, 0.0, 1.0)
        @test isnothing(display(t))
        @test isnothing(Trixi.reset_data_structures!(t))
    end
end

@timed_testset "TreeMesh" begin
    @testset "constructors" begin
        @test TreeMesh{1, Trixi.SerialTree{1}}(1, 5.0, 2.0) isa TreeMesh
    end
end

@timed_testset "ParallelTreeMesh" begin
    @testset "partition!" begin
        @testset "mpi_nranks() = 2" begin
            Trixi.mpi_nranks() = 2
            let
                @test Trixi.mpi_nranks() == 2

                mesh = TreeMesh{2, Trixi.ParallelTree{2}}(30, (0.0, 0.0), 1)
                # Refine twice
                Trixi.refine!(mesh.tree)
                Trixi.refine!(mesh.tree)

                # allow_coarsening = true
                Trixi.partition!(mesh)
                # Use parent for OffsetArray
                @test parent(mesh.n_cells_by_rank) == [11, 10]
                @test mesh.tree.mpi_ranks[1:21] ==
                      [0, 0, 0, 0, 0, 0, 0, 0, 0, 0, 0, 1, 1, 1, 1, 1, 1, 1, 1, 1, 1]
                @test parent(mesh.first_cell_by_rank) == [1, 12]

                # allow_coarsening = false
                Trixi.partition!(mesh; allow_coarsening = false)
                @test parent(mesh.n_cells_by_rank) == [11, 10]
                @test mesh.tree.mpi_ranks[1:21] ==
                      [0, 0, 0, 0, 0, 0, 0, 0, 0, 0, 0, 1, 1, 1, 1, 1, 1, 1, 1, 1, 1]
                @test parent(mesh.first_cell_by_rank) == [1, 12]
            end
            Trixi.mpi_nranks() = Trixi.MPI_SIZE[] # restore the original behavior
        end

        @testset "mpi_nranks() = 3" begin
            Trixi.mpi_nranks() = 3
            let
                @test Trixi.mpi_nranks() == 3

                mesh = TreeMesh{2, Trixi.ParallelTree{2}}(100, (0.0, 0.0), 1)
                # Refine twice
                Trixi.refine!(mesh.tree)
                Trixi.refine!(mesh.tree)

                # allow_coarsening = true
                Trixi.partition!(mesh)
                # Use parent for OffsetArray
                @test parent(mesh.n_cells_by_rank) == [11, 5, 5]
                @test mesh.tree.mpi_ranks[1:21] ==
                      [0, 0, 0, 0, 0, 0, 0, 0, 0, 0, 0, 1, 1, 1, 1, 1, 2, 2, 2, 2, 2]
                @test parent(mesh.first_cell_by_rank) == [1, 12, 17]

                # allow_coarsening = false
                Trixi.partition!(mesh; allow_coarsening = false)
                @test parent(mesh.n_cells_by_rank) == [9, 6, 6]
                @test mesh.tree.mpi_ranks[1:21] ==
                      [0, 0, 0, 0, 0, 0, 0, 0, 0, 1, 1, 1, 1, 1, 1, 2, 2, 2, 2, 2, 2]
                @test parent(mesh.first_cell_by_rank) == [1, 10, 16]
            end
            Trixi.mpi_nranks() = Trixi.MPI_SIZE[] # restore the original behavior
        end

        @testset "mpi_nranks() = 9" begin
            Trixi.mpi_nranks() = 9
            let
                @test Trixi.mpi_nranks() == 9

                mesh = TreeMesh{2, Trixi.ParallelTree{2}}(1000, (0.0, 0.0), 1)
                # Refine twice
                Trixi.refine!(mesh.tree)
                Trixi.refine!(mesh.tree)
                Trixi.refine!(mesh.tree)
                Trixi.refine!(mesh.tree)

                # allow_coarsening = true
                Trixi.partition!(mesh)
                # Use parent for OffsetArray
                @test parent(mesh.n_cells_by_rank) ==
                      [44, 37, 38, 37, 37, 37, 38, 37, 36]
                @test parent(mesh.first_cell_by_rank) ==
                      [1, 45, 82, 120, 157, 194, 231, 269, 306]
            end
            Trixi.mpi_nranks() = Trixi.MPI_SIZE[] # restore the original behavior
        end

        @testset "mpi_nranks() = 3 non-uniform" begin
            Trixi.mpi_nranks() = 3
            let
                @test Trixi.mpi_nranks() == 3

                mesh = TreeMesh{2, Trixi.ParallelTree{2}}(100, (0.0, 0.0), 1)
                # Refine whole tree
                Trixi.refine!(mesh.tree)
                # Refine left leaf
                Trixi.refine!(mesh.tree, [2])

                # allow_coarsening = true
                Trixi.partition!(mesh)
                # Use parent for OffsetArray
                @test parent(mesh.n_cells_by_rank) == [6, 1, 2]
                @test mesh.tree.mpi_ranks[1:9] == [0, 0, 0, 0, 0, 0, 1, 2, 2]
                @test parent(mesh.first_cell_by_rank) == [1, 7, 8]

                # allow_coarsening = false
                Trixi.partition!(mesh; allow_coarsening = false)
                @test parent(mesh.n_cells_by_rank) == [5, 2, 2]
                @test mesh.tree.mpi_ranks[1:9] == [0, 0, 0, 0, 0, 1, 1, 2, 2]
                @test parent(mesh.first_cell_by_rank) == [1, 6, 8]
            end
            Trixi.mpi_nranks() = Trixi.MPI_SIZE[] # restore the original behavior
        end

        @testset "not enough ranks" begin
            Trixi.mpi_nranks() = 3
            let
                @test Trixi.mpi_nranks() == 3

                mesh = TreeMesh{2, Trixi.ParallelTree{2}}(100, (0.0, 0.0), 1)

                # Only one leaf
                @test_throws AssertionError("Too many ranks to properly partition the mesh!") Trixi.partition!(mesh)

                # Refine to 4 leaves
                Trixi.refine!(mesh.tree)

                # All four leaves will need to be on one rank to allow coarsening
                @test_throws AssertionError("Too many ranks to properly partition the mesh!") Trixi.partition!(mesh)
                @test_nowarn Trixi.partition!(mesh; allow_coarsening = false)
            end
            Trixi.mpi_nranks() = Trixi.MPI_SIZE[] # restore the original behavior
        end
    end
end

@timed_testset "curved mesh" begin
    @testset "calc_jacobian_matrix" begin
        @testset "identity map" begin
            basis = LobattoLegendreBasis(5)
            nodes = Trixi.get_nodes(basis)
            jacobian_matrix = Array{Float64, 5}(undef, 2, 2, 6, 6, 1)

            node_coordinates = Array{Float64, 4}(undef, 2, 6, 6, 1)
            node_coordinates[1, :, :, 1] .= [nodes[i] for i in 1:6, j in 1:6]
            node_coordinates[2, :, :, 1] .= [nodes[j] for i in 1:6, j in 1:6]
            expected = zeros(2, 2, 6, 6, 1)
            expected[1, 1, :, :, 1] .= 1
            expected[2, 2, :, :, 1] .= 1
            @test Trixi.calc_jacobian_matrix!(jacobian_matrix, 1, node_coordinates,
                                              basis) ≈ expected
        end

        @testset "maximum exact polydeg" begin
            basis = LobattoLegendreBasis(3)
            nodes = Trixi.get_nodes(basis)
            jacobian_matrix = Array{Float64, 5}(undef, 2, 2, 4, 4, 1)

            # f(x, y) = [x^3, xy^2]
            node_coordinates = Array{Float64, 4}(undef, 2, 4, 4, 1)
            node_coordinates[1, :, :, 1] .= [nodes[i]^3 for i in 1:4, j in 1:4]
            node_coordinates[2, :, :, 1] .= [nodes[i] * nodes[j]^2
                                             for i in 1:4, j in 1:4]

            # Df(x, y) = [3x^2 0;
            #              y^2 2xy]
            expected = zeros(2, 2, 4, 4, 1)
            expected[1, 1, :, :, 1] .= [3 * nodes[i]^2 for i in 1:4, j in 1:4]
            expected[2, 1, :, :, 1] .= [nodes[j]^2 for i in 1:4, j in 1:4]
            expected[2, 2, :, :, 1] .= [2 * nodes[i] * nodes[j] for i in 1:4, j in 1:4]
            @test Trixi.calc_jacobian_matrix!(jacobian_matrix, 1, node_coordinates,
                                              basis) ≈ expected
        end
    end
end

@timed_testset "interpolation" begin
    @testset "nodes and weights" begin
        @test Trixi.gauss_nodes_weights(1) == ([0.0], [2.0])
    end

    @testset "multiply_dimensionwise" begin
        nodes_in = [0.0, 0.5, 1.0]
        nodes_out = [0.0, 1 / 3, 2 / 3, 1.0]
        matrix = Trixi.polynomial_interpolation_matrix(nodes_in, nodes_out)
        data_in = [3.0 4.5 6.0]
        @test isapprox(Trixi.multiply_dimensionwise(matrix, data_in), [3.0 4.0 5.0 6.0])

        n_vars = 3
        size_in = 2
        size_out = 3
        matrix = randn(size_out, size_in)
        # 1D
        data_in = randn(n_vars, size_in)
        data_out = Trixi.multiply_dimensionwise_naive(matrix, data_in)
        @test isapprox(data_out, Trixi.multiply_dimensionwise(matrix, data_in))
        # 2D
        data_in = randn(n_vars, size_in, size_in)
        data_out = Trixi.multiply_dimensionwise_naive(matrix, data_in)
        @test isapprox(data_out, Trixi.multiply_dimensionwise(matrix, data_in))
        # 3D
        data_in = randn(n_vars, size_in, size_in, size_in)
        data_out = Trixi.multiply_dimensionwise_naive(matrix, data_in)
        @test isapprox(data_out, Trixi.multiply_dimensionwise(matrix, data_in))
    end
end

@timed_testset "L2 projection" begin
    @testset "calc_reverse_upper for LGL" begin
        @test isapprox(Trixi.calc_reverse_upper(2, Val(:gauss_lobatto)),
                       [[0.25, 0.25] [0.0, 0.5]])
    end
    @testset "calc_reverse_lower for LGL" begin
        @test isapprox(Trixi.calc_reverse_lower(2, Val(:gauss_lobatto)),
                       [[0.5, 0.0] [0.25, 0.25]])
    end
end

@testset "containers" begin
    # Set up mock container
    mutable struct MyContainer <: Trixi.AbstractContainer
        data::Vector{Int}
        capacity::Int
        length::Int
        dummy::Int
    end
    function MyContainer(data, capacity)
        c = MyContainer(Vector{Int}(undef, capacity + 1), capacity, length(data),
                        capacity + 1)
        c.data[1:length(data)] .= data
        return c
    end
    MyContainer(data::AbstractArray) = MyContainer(data, length(data))
    Trixi.invalidate!(c::MyContainer, first, last) = (c.data[first:last] .= 0; c)
    function Trixi.raw_copy!(target::MyContainer, source::MyContainer, first, last,
                             destination)
        Trixi.copy_data!(target.data, source.data, first, last, destination)
        return target
    end
    Trixi.move_connectivity!(c::MyContainer, first, last, destination) = c
    Trixi.delete_connectivity!(c::MyContainer, first, last) = c
    function Trixi.reset_data_structures!(c::MyContainer)
        (c.data = Vector{Int}(undef,
                              c.capacity + 1);
         c)
    end
    function Base.:(==)(c1::MyContainer, c2::MyContainer)
        return (c1.capacity == c2.capacity &&
                c1.length == c2.length &&
                c1.dummy == c2.dummy &&
                c1.data[1:(c1.length)] == c2.data[1:(c2.length)])
    end

    @testset "size" begin
        c = MyContainer([1, 2, 3])
        @test size(c) == (3,)
    end

    @testset "resize!" begin
        c = MyContainer([1, 2, 3])
        @test length(resize!(c, 2)) == 2
    end

    @testset "copy!" begin
        c1 = MyContainer([1, 2, 3])
        c2 = MyContainer([4, 5])
        @test Trixi.copy!(c1, c2, 2, 1, 2) == MyContainer([1, 2, 3]) # no-op

        c1 = MyContainer([1, 2, 3])
        c2 = MyContainer([4, 5])
        @test Trixi.copy!(c1, c2, 1, 2, 2) == MyContainer([1, 4, 5])

        c1 = MyContainer([1, 2, 3])
        @test Trixi.copy!(c1, c2, 1, 2) == MyContainer([1, 4, 3])

        c1 = MyContainer([1, 2, 3])
        @test Trixi.copy!(c1, 2, 3, 1) == MyContainer([2, 3, 3])

        c1 = MyContainer([1, 2, 3])
        @test Trixi.copy!(c1, 1, 3) == MyContainer([1, 2, 1])
    end

    @testset "move!" begin
        c = MyContainer([1, 2, 3])
        @test Trixi.move!(c, 1, 1) == MyContainer([1, 2, 3]) # no-op

        c = MyContainer([1, 2, 3])
        @test Trixi.move!(c, 1, 2) == MyContainer([0, 1, 3])
    end

    @testset "swap!" begin
        c = MyContainer([1, 2])
        @test Trixi.swap!(c, 1, 1) == MyContainer([1, 2]) # no-op

        c = MyContainer([1, 2])
        @test Trixi.swap!(c, 1, 2) == MyContainer([2, 1])
    end

    @testset "erase!" begin
        c = MyContainer([1, 2])
        @test Trixi.erase!(c, 2, 1) == MyContainer([1, 2]) # no-op

        c = MyContainer([1, 2])
        @test Trixi.erase!(c, 1) == MyContainer([0, 2])
    end

    @testset "remove_shift!" begin
        c = MyContainer([1, 2, 3, 4])
        @test Trixi.remove_shift!(c, 2, 1) == MyContainer([1, 2, 3, 4]) # no-op

        c = MyContainer([1, 2, 3, 4])
        @test Trixi.remove_shift!(c, 2, 2) == MyContainer([1, 3, 4], 4)

        c = MyContainer([1, 2, 3, 4])
        @test Trixi.remove_shift!(c, 2) == MyContainer([1, 3, 4], 4)
    end

    @testset "remove_fill!" begin
        c = MyContainer([1, 2, 3, 4])
        @test Trixi.remove_fill!(c, 2, 1) == MyContainer([1, 2, 3, 4]) # no-op

        c = MyContainer([1, 2, 3, 4])
        @test Trixi.remove_fill!(c, 2, 2) == MyContainer([1, 4, 3], 4)
    end

    @testset "reset!" begin
        c = MyContainer([1, 2, 3])
        @test Trixi.reset!(c, 2) == MyContainer(Int[], 2)
    end
end

@timed_testset "example elixirs" begin
    @test basename(examples_dir()) == "examples"
    @test !isempty(get_examples())
    @test endswith(default_example(), "elixir_advection_basic.jl")
end

@timed_testset "HLL flux with vanishing wave speed estimates (#502)" begin
    equations = CompressibleEulerEquations1D(1.4)
    u = SVector(1.0, 0.0, 0.0)
    @test !any(isnan, flux_hll(u, u, 1, equations))
end

@timed_testset "DG L2 mortar container debug output" begin
    c2d = Trixi.L2MortarContainer2D{Float64}(1, 1, 1)
    @test isnothing(display(c2d))
    c3d = Trixi.L2MortarContainer3D{Float64}(1, 1, 1)
    @test isnothing(display(c3d))
end

@timed_testset "Printing indicators/controllers" begin
    # OBS! Constructing indicators/controllers using the parameters below doesn't make sense. It's
    # just useful to run basic tests of `show` methods.

    c = ControllerThreeLevelCombined(1, 2, 3, 10.0, 11.0, 12.0, "primary", "secondary",
                                     "cache")
    @test_nowarn show(stdout, c)

    indicator_hg = IndicatorHennemannGassner(1.0, 0.0, true, "variable", "cache")
    @test_nowarn show(stdout, indicator_hg)

    limiter_idp = SubcellLimiterIDP(true, [1], true, [1], 0.1, "cache")
    @test_nowarn show(stdout, limiter_idp)

    # TODO: TrixiShallowWater: move unit test
    indicator_hg_swe = IndicatorHennemannGassnerShallowWater(1.0, 0.0, true, "variable",
                                                             "cache")
    @test_nowarn show(stdout, indicator_hg_swe)

    indicator_loehner = IndicatorLöhner(1.0, "variable", (; cache = nothing))
    @test_nowarn show(stdout, indicator_loehner)

    indicator_max = IndicatorMax("variable", (; cache = nothing))
    @test_nowarn show(stdout, indicator_max)
end

@timed_testset "LBM 2D constructor" begin
    # Neither Mach number nor velocity set
    @test_throws ErrorException LatticeBoltzmannEquations2D(Ma = nothing, Re = 1000)
    # Both Mach number and velocity set
    @test_throws ErrorException LatticeBoltzmannEquations2D(Ma = 0.1, Re = 1000, u0 = 1)
    # Neither Reynolds number nor viscosity set
    @test_throws ErrorException LatticeBoltzmannEquations2D(Ma = 0.1, Re = nothing)
    # Both Reynolds number and viscosity set
    @test_throws ErrorException LatticeBoltzmannEquations2D(Ma = 0.1, Re = 1000, nu = 1)

    # No non-dimensional values set
    @test LatticeBoltzmannEquations2D(Ma = nothing, Re = nothing, u0 = 1, nu = 1) isa
          LatticeBoltzmannEquations2D
end

@timed_testset "LBM 3D constructor" begin
    # Neither Mach number nor velocity set
    @test_throws ErrorException LatticeBoltzmannEquations3D(Ma = nothing, Re = 1000)
    # Both Mach number and velocity set
    @test_throws ErrorException LatticeBoltzmannEquations3D(Ma = 0.1, Re = 1000, u0 = 1)
    # Neither Reynolds number nor viscosity set
    @test_throws ErrorException LatticeBoltzmannEquations3D(Ma = 0.1, Re = nothing)
    # Both Reynolds number and viscosity set
    @test_throws ErrorException LatticeBoltzmannEquations3D(Ma = 0.1, Re = 1000, nu = 1)

    # No non-dimensional values set
    @test LatticeBoltzmannEquations3D(Ma = nothing, Re = nothing, u0 = 1, nu = 1) isa
          LatticeBoltzmannEquations3D
end

@timed_testset "LBM 2D functions" begin
    # Set up LBM struct and dummy distribution
    equation = LatticeBoltzmannEquations2D(Ma = 0.1, Re = 1000)
    u = Trixi.equilibrium_distribution(1, 2, 3, equation)

    # Component-wise velocity
    @test isapprox(Trixi.velocity(u, 1, equation), 2)
    @test isapprox(Trixi.velocity(u, 2, equation), 3)
end

@timed_testset "LBM 3D functions" begin
    # Set up LBM struct and dummy distribution
    equation = LatticeBoltzmannEquations3D(Ma = 0.1, Re = 1000)
    u = Trixi.equilibrium_distribution(1, 2, 3, 4, equation)

    # Component-wise velocity
    @test isapprox(velocity(u, 1, equation), 2)
    @test isapprox(velocity(u, 2, equation), 3)
    @test isapprox(velocity(u, 3, equation), 4)
end

@timed_testset "LBMCollisionCallback" begin
    # Printing of LBM collision callback
    callback = LBMCollisionCallback()
    @test_nowarn show(stdout, callback)
    println()
    @test_nowarn show(stdout, "text/plain", callback)
    println()
end

@timed_testset "Acoustic perturbation 2D varnames" begin
    v_mean_global = (0.0, 0.0)
    c_mean_global = 1.0
    rho_mean_global = 1.0
    equations = AcousticPerturbationEquations2D(v_mean_global, c_mean_global,
                                                rho_mean_global)

    @test Trixi.varnames(cons2state, equations) ==
          ("v1_prime", "v2_prime", "p_prime_scaled")
    @test Trixi.varnames(cons2mean, equations) ==
          ("v1_mean", "v2_mean", "c_mean", "rho_mean")
end

@timed_testset "Euler conversion between conservative/entropy variables" begin
    rho, v1, v2, v3, p = 1.0, 0.1, 0.2, 0.3, 2.0

    let equations = CompressibleEulerEquations1D(1.4)
        cons_vars = prim2cons(SVector(rho, v1, p), equations)
        entropy_vars = cons2entropy(cons_vars, equations)
        @test cons_vars ≈ entropy2cons(entropy_vars, equations)

        # test tuple args
        cons_vars = prim2cons((rho, v1, p), equations)
        entropy_vars = cons2entropy(cons_vars, equations)
        @test cons_vars ≈ entropy2cons(entropy_vars, equations)
    end

    let equations = CompressibleEulerEquations2D(1.4)
        cons_vars = prim2cons(SVector(rho, v1, v2, p), equations)
        entropy_vars = cons2entropy(cons_vars, equations)
        @test cons_vars ≈ entropy2cons(entropy_vars, equations)

        # test tuple args
        cons_vars = prim2cons((rho, v1, v2, p), equations)
        entropy_vars = cons2entropy(cons_vars, equations)
        @test cons_vars ≈ entropy2cons(entropy_vars, equations)
    end

    let equations = CompressibleEulerEquations3D(1.4)
        cons_vars = prim2cons(SVector(rho, v1, v2, v3, p), equations)
        entropy_vars = cons2entropy(cons_vars, equations)
        @test cons_vars ≈ entropy2cons(entropy_vars, equations)

        # test tuple args
        cons_vars = prim2cons((rho, v1, v2, v3, p), equations)
        entropy_vars = cons2entropy(cons_vars, equations)
        @test cons_vars ≈ entropy2cons(entropy_vars, equations)
    end
end

@timed_testset "Shallow water conversion between conservative/entropy variables" begin
    H, v1, v2, b = 3.5, 0.25, 0.1, 0.4

    let equations = ShallowWaterEquations1D(gravity_constant = 9.8)
        cons_vars = prim2cons(SVector(H, v1, b), equations)
        entropy_vars = cons2entropy(cons_vars, equations)
        @test cons_vars ≈ entropy2cons(entropy_vars, equations)

        total_energy = energy_total(cons_vars, equations)
        @test total_energy ≈ entropy(cons_vars, equations)

        # test tuple args
        cons_vars = prim2cons((H, v1, b), equations)
        entropy_vars = cons2entropy(cons_vars, equations)
        @test cons_vars ≈ entropy2cons(entropy_vars, equations)
    end

    let equations = ShallowWaterEquations2D(gravity_constant = 9.8)
        cons_vars = prim2cons(SVector(H, v1, v2, b), equations)
        entropy_vars = cons2entropy(cons_vars, equations)
        @test cons_vars ≈ entropy2cons(entropy_vars, equations)

        total_energy = energy_total(cons_vars, equations)
        @test total_energy ≈ entropy(cons_vars, equations)

        # test tuple args
        cons_vars = prim2cons((H, v1, v2, b), equations)
        entropy_vars = cons2entropy(cons_vars, equations)
        @test cons_vars ≈ entropy2cons(entropy_vars, equations)
    end
end

@timed_testset "boundary_condition_do_nothing" begin
    rho, v1, v2, p = 1.0, 0.1, 0.2, 0.3, 2.0

    let equations = CompressibleEulerEquations2D(1.4)
        u = prim2cons(SVector(rho, v1, v2, p), equations)
        x = SVector(1.0, 2.0)
        t = 0.5
        surface_flux = flux_lax_friedrichs

        outward_direction = SVector(0.2, -0.3)
        @test flux(u, outward_direction, equations) ≈
              boundary_condition_do_nothing(u, outward_direction, x, t, surface_flux,
                                            equations)

        orientation = 2
        direction = 4
        @test flux(u, orientation, equations) ≈
              boundary_condition_do_nothing(u, orientation, direction, x, t,
                                            surface_flux, equations)
    end
end

@timed_testset "TimeSeriesCallback" begin
    @test_nowarn_mod trixi_include(@__MODULE__,
                                   joinpath(examples_dir(), "tree_2d_dgsem",
                                            "elixir_acoustics_gaussian_source.jl"),
                                   tspan = (0, 0.05))

    point_data_1 = time_series.affect!.point_data[1]
    @test all(isapprox.(point_data_1[1:7],
                        [-2.4417734981719132e-5, -3.4296207289200194e-5,
                            0.0018130846385739788, -0.5, 0.25, 1.0, 1.0]))
    @test_throws DimensionMismatch Trixi.get_elements_by_coordinates!([1, 2],
                                                                      rand(2, 4), mesh,
                                                                      solver, nothing)
    @test_nowarn show(stdout, time_series)
    @test_throws ArgumentError TimeSeriesCallback(semi, [(1.0, 1.0)]; interval = -1)
    @test_throws ArgumentError TimeSeriesCallback(semi, [1.0 1.0 1.0; 2.0 2.0 2.0])
end

@timed_testset "Consistency check for single point flux: CEMCE" begin
    equations = CompressibleEulerMulticomponentEquations2D(gammas = (1.4, 1.4),
                                                           gas_constants = (0.4, 0.4))
    u = SVector(0.1, -0.5, 1.0, 1.0, 2.0)

    orientations = [1, 2]
    for orientation in orientations
        @test flux(u, orientation, equations) ≈
              flux_ranocha(u, u, orientation, equations)
    end
end

@timed_testset "Consistency check for HLL flux (naive): CEE" begin
    flux_hll = FluxHLL(min_max_speed_naive)

    # Set up equations and dummy conservative variables state
    equations = CompressibleEulerEquations1D(1.4)
    u = SVector(1.1, 2.34, 5.5)

    orientations = [1]
    for orientation in orientations
        @test flux_hll(u, u, orientation, equations) ≈ flux(u, orientation, equations)
    end

    equations = CompressibleEulerEquations2D(1.4)
    u = SVector(1.1, -0.5, 2.34, 5.5)

    orientations = [1, 2]
    for orientation in orientations
        @test flux_hll(u, u, orientation, equations) ≈ flux(u, orientation, equations)
    end

    equations = CompressibleEulerEquations3D(1.4)
    u = SVector(1.1, -0.5, 2.34, 2.4, 5.5)

    orientations = [1, 2, 3]
    for orientation in orientations
        @test flux_hll(u, u, orientation, equations) ≈ flux(u, orientation, equations)
    end
end

@timed_testset "Consistency check for flux_chan_etal: CEEQ" begin

    # Set up equations and dummy conservative variables state
    equations = CompressibleEulerEquationsQuasi1D(1.4)
    u = SVector(1.1, 2.34, 5.5, 2.73)

    orientations = [1]
    for orientation in orientations
        @test flux_chan_etal(u, u, orientation, equations) ≈
              flux(u, orientation, equations)
    end
end

@timed_testset "Consistency check for HLL flux (naive): LEE" begin
    flux_hll = FluxHLL(min_max_speed_naive)

    equations = LinearizedEulerEquations2D(SVector(1.0, 1.0), 1.0, 1.0)
    u = SVector(1.1, -0.5, 2.34, 5.5)

    orientations = [1, 2]
    for orientation in orientations
        @test flux_hll(u, u, orientation, equations) ≈ flux(u, orientation, equations)
    end

    normal_directions = [SVector(1.0, 0.0),
        SVector(0.0, 1.0),
        SVector(0.5, -0.5),
        SVector(-1.2, 0.3)]

    for normal_direction in normal_directions
        @test flux_hll(u, u, normal_direction, equations) ≈
              flux(u, normal_direction, equations)
    end
end

@timed_testset "Consistency check for HLL flux (naive): SWE" begin
    flux_hll = FluxHLL(min_max_speed_naive)

    equations = ShallowWaterEquations1D(gravity_constant = 9.81)
    u = SVector(1, 0.5, 0.0)
    @test flux_hll(u, u, 1, equations) ≈ flux(u, 1, equations)

    equations = ShallowWaterEquations2D(gravity_constant = 9.81)
    normal_directions = [SVector(1.0, 0.0),
        SVector(0.0, 1.0),
        SVector(0.5, -0.5),
        SVector(-1.2, 0.3)]
    u = SVector(1, 0.5, 0.5, 0.0)
    for normal_direction in normal_directions
        @test flux_hll(u, u, normal_direction, equations) ≈
              flux(u, normal_direction, equations)
    end
end

@timed_testset "Consistency check for HLL flux (naive): MHD" begin
    flux_hll = FluxHLL(min_max_speed_naive)

    equations = IdealGlmMhdEquations1D(1.4)
    u_values = [SVector(1.0, 0.4, -0.5, 0.1, 1.0, 0.1, -0.2, 0.1),
        SVector(1.5, -0.2, 0.1, 0.2, 5.0, -0.1, 0.1, 0.2)]

    for u in u_values
        @test flux_hll(u, u, 1, equations) ≈ flux(u, 1, equations)
    end

    equations = IdealGlmMhdEquations2D(1.4, 5.0) #= c_h =#
    normal_directions = [SVector(1.0, 0.0),
        SVector(0.0, 1.0),
        SVector(0.5, -0.5),
        SVector(-1.2, 0.3)]
    orientations = [1, 2]

    u_values = [SVector(1.0, 0.4, -0.5, 0.1, 1.0, 0.1, -0.2, 0.1, 0.0),
        SVector(1.5, -0.2, 0.1, 0.2, 5.0, -0.1, 0.1, 0.2, 0.2)]

    for u in u_values, orientation in orientations
        @test flux_hll(u, u, orientation, equations) ≈ flux(u, orientation, equations)
    end

    for u in u_values, normal_direction in normal_directions
        @test flux_hll(u, u, normal_direction, equations) ≈
              flux(u, normal_direction, equations)
    end

    equations = IdealGlmMhdEquations3D(1.4, 5.0) #= c_h =#
    normal_directions = [SVector(1.0, 0.0, 0.0),
        SVector(0.0, 1.0, 0.0),
        SVector(0.0, 0.0, 1.0),
        SVector(0.5, -0.5, 0.2),
        SVector(-1.2, 0.3, 1.4)]
    orientations = [1, 2, 3]

    u_values = [SVector(1.0, 0.4, -0.5, 0.1, 1.0, 0.1, -0.2, 0.1, 0.0),
        SVector(1.5, -0.2, 0.1, 0.2, 5.0, -0.1, 0.1, 0.2, 0.2)]

    for u in u_values, orientation in orientations
        @test flux_hll(u, u, orientation, equations) ≈ flux(u, orientation, equations)
    end

    for u in u_values, normal_direction in normal_directions
        @test flux_hll(u, u, normal_direction, equations) ≈
              flux(u, normal_direction, equations)
    end
end

@timed_testset "Consistency check for HLL flux with Davis wave speed estimates: CEE" begin
    flux_hll = FluxHLL(min_max_speed_davis)

    # Set up equations and dummy conservative variables state
    equations = CompressibleEulerEquations1D(1.4)
    u = SVector(1.1, 2.34, 5.5)

    orientations = [1]
    for orientation in orientations
        @test flux_hll(u, u, orientation, equations) ≈ flux(u, orientation, equations)
    end

    equations = CompressibleEulerEquations2D(1.4)
    u = SVector(1.1, -0.5, 2.34, 5.5)

    orientations = [1, 2]
    for orientation in orientations
        @test flux_hll(u, u, orientation, equations) ≈ flux(u, orientation, equations)
    end

    normal_directions = [SVector(1.0, 0.0),
        SVector(0.0, 1.0),
        SVector(0.5, -0.5),
        SVector(-1.2, 0.3)]

    for normal_direction in normal_directions
        @test flux_hll(u, u, normal_direction, equations) ≈
              flux(u, normal_direction, equations)
    end

    equations = CompressibleEulerEquations3D(1.4)
    u = SVector(1.1, -0.5, 2.34, 2.4, 5.5)

    orientations = [1, 2, 3]
    for orientation in orientations
        @test flux_hll(u, u, orientation, equations) ≈ flux(u, orientation, equations)
    end

    normal_directions = [SVector(1.0, 0.0, 0.0),
        SVector(0.0, 1.0, 0.0),
        SVector(0.0, 0.0, 1.0),
        SVector(0.5, -0.5, 0.2),
        SVector(-1.2, 0.3, 1.4)]

    for normal_direction in normal_directions
        @test flux_hll(u, u, normal_direction, equations) ≈
              flux(u, normal_direction, equations)
    end
end

@timed_testset "Consistency check for HLL flux with Davis wave speed estimates: Polytropic CEE" begin
    flux_hll = FluxHLL(min_max_speed_davis)

    gamma = 1.4
    kappa = 0.5     # Scaling factor for the pressure.
    equations = PolytropicEulerEquations2D(gamma, kappa)
    u = SVector(1.1, -0.5, 2.34)

    orientations = [1, 2]
    for orientation in orientations
        @test flux_hll(u, u, orientation, equations) ≈ flux(u, orientation, equations)
    end

    normal_directions = [SVector(1.0, 0.0),
        SVector(0.0, 1.0),
        SVector(0.5, -0.5),
        SVector(-1.2, 0.3)]

    for normal_direction in normal_directions
        @test flux_hll(u, u, normal_direction, equations) ≈
              flux(u, normal_direction, equations)
    end
end

@timed_testset "Consistency check for Winters flux: Polytropic CEE" begin
    for gamma in [1.4, 1.0, 5 / 3]
        kappa = 0.5     # Scaling factor for the pressure.
        equations = PolytropicEulerEquations2D(gamma, kappa)
        u = SVector(1.1, -0.5, 2.34)

        orientations = [1, 2]
        for orientation in orientations
            @test flux_winters_etal(u, u, orientation, equations) ≈
                  flux(u, orientation, equations)
        end

        normal_directions = [SVector(1.0, 0.0),
            SVector(0.0, 1.0),
            SVector(0.5, -0.5),
            SVector(-1.2, 0.3)]

        for normal_direction in normal_directions
            @test flux_winters_etal(u, u, normal_direction, equations) ≈
                  flux(u, normal_direction, equations)
        end
    end
end

@timed_testset "Consistency check for HLL flux with Davis wave speed estimates: LEE" begin
    flux_hll = FluxHLL(min_max_speed_davis)

    equations = LinearizedEulerEquations2D(SVector(1.0, 1.0), 1.0, 1.0)
    u = SVector(1.1, -0.5, 2.34, 5.5)

    orientations = [1, 2]
    for orientation in orientations
        @test flux_hll(u, u, orientation, equations) ≈ flux(u, orientation, equations)
    end

    normal_directions = [SVector(1.0, 0.0),
        SVector(0.0, 1.0),
        SVector(0.5, -0.5),
        SVector(-1.2, 0.3)]

    for normal_direction in normal_directions
        @test flux_hll(u, u, normal_direction, equations) ≈
              flux(u, normal_direction, equations)
    end
end

@timed_testset "Consistency check for HLL flux with Davis wave speed estimates: SWE" begin
    flux_hll = FluxHLL(min_max_speed_davis)

    equations = ShallowWaterEquations1D(gravity_constant = 9.81)
    u = SVector(1, 0.5, 0.0)
    @test flux_hll(u, u, 1, equations) ≈ flux(u, 1, equations)

    equations = ShallowWaterEquations2D(gravity_constant = 9.81)
    normal_directions = [SVector(1.0, 0.0),
        SVector(0.0, 1.0),
        SVector(0.5, -0.5),
        SVector(-1.2, 0.3)]
    u = SVector(1, 0.5, 0.5, 0.0)
    for normal_direction in normal_directions
        @test flux_hll(u, u, normal_direction, equations) ≈
              flux(u, normal_direction, equations)
    end

    orientations = [1, 2]
    for orientation in orientations
        @test flux_hll(u, u, orientation, equations) ≈ flux(u, orientation, equations)
    end
end

@timed_testset "Consistency check for HLL flux with Davis wave speed estimates: MHD" begin
    flux_hll = FluxHLL(min_max_speed_davis)

    equations = IdealGlmMhdEquations1D(1.4)
    u_values = [SVector(1.0, 0.4, -0.5, 0.1, 1.0, 0.1, -0.2, 0.1),
        SVector(1.5, -0.2, 0.1, 0.2, 5.0, -0.1, 0.1, 0.2)]

    for u in u_values
        @test flux_hll(u, u, 1, equations) ≈ flux(u, 1, equations)
    end

    equations = IdealGlmMhdEquations2D(1.4, 5.0) #= c_h =#
    normal_directions = [SVector(1.0, 0.0),
        SVector(0.0, 1.0),
        SVector(0.5, -0.5),
        SVector(-1.2, 0.3)]
    orientations = [1, 2]

    u_values = [SVector(1.0, 0.4, -0.5, 0.1, 1.0, 0.1, -0.2, 0.1, 0.0),
        SVector(1.5, -0.2, 0.1, 0.2, 5.0, -0.1, 0.1, 0.2, 0.2)]

    for u in u_values, orientation in orientations
        @test flux_hll(u, u, orientation, equations) ≈ flux(u, orientation, equations)
    end

    for u in u_values, normal_direction in normal_directions
        @test flux_hll(u, u, normal_direction, equations) ≈
              flux(u, normal_direction, equations)
    end

    equations = IdealGlmMhdEquations3D(1.4, 5.0) #= c_h =#
    normal_directions = [SVector(1.0, 0.0, 0.0),
        SVector(0.0, 1.0, 0.0),
        SVector(0.0, 0.0, 1.0),
        SVector(0.5, -0.5, 0.2),
        SVector(-1.2, 0.3, 1.4)]
    orientations = [1, 2, 3]

    u_values = [SVector(1.0, 0.4, -0.5, 0.1, 1.0, 0.1, -0.2, 0.1, 0.0),
        SVector(1.5, -0.2, 0.1, 0.2, 5.0, -0.1, 0.1, 0.2, 0.2)]

    for u in u_values, orientation in orientations
        @test flux_hll(u, u, orientation, equations) ≈ flux(u, orientation, equations)
    end

    for u in u_values, normal_direction in normal_directions
        @test flux_hll(u, u, normal_direction, equations) ≈
              flux(u, normal_direction, equations)
    end
end

@timed_testset "Consistency check for HLLE flux: CEE" begin
    # Set up equations and dummy conservative variables state
    equations = CompressibleEulerEquations1D(1.4)
    u = SVector(1.1, 2.34, 5.5)

    orientations = [1]
    for orientation in orientations
        @test flux_hlle(u, u, orientation, equations) ≈ flux(u, orientation, equations)
    end

    equations = CompressibleEulerEquations2D(1.4)
    u = SVector(1.1, -0.5, 2.34, 5.5)

    orientations = [1, 2]
    for orientation in orientations
        @test flux_hlle(u, u, orientation, equations) ≈ flux(u, orientation, equations)
    end

    normal_directions = [SVector(1.0, 0.0),
        SVector(0.0, 1.0),
        SVector(0.5, -0.5),
        SVector(-1.2, 0.3)]

    for normal_direction in normal_directions
        @test flux_hlle(u, u, normal_direction, equations) ≈
              flux(u, normal_direction, equations)
    end

    equations = CompressibleEulerEquations3D(1.4)
    u = SVector(1.1, -0.5, 2.34, 2.4, 5.5)

    orientations = [1, 2, 3]
    for orientation in orientations
        @test flux_hlle(u, u, orientation, equations) ≈ flux(u, orientation, equations)
    end

    normal_directions = [SVector(1.0, 0.0, 0.0),
        SVector(0.0, 1.0, 0.0),
        SVector(0.0, 0.0, 1.0),
        SVector(0.5, -0.5, 0.2),
        SVector(-1.2, 0.3, 1.4)]

    for normal_direction in normal_directions
        @test flux_hlle(u, u, normal_direction, equations) ≈
              flux(u, normal_direction, equations)
    end
end

@timed_testset "Consistency check for HLLE flux: SWE" begin
    equations = ShallowWaterEquations1D(gravity_constant = 9.81)
    u = SVector(1, 0.5, 0.0)
    @test flux_hlle(u, u, 1, equations) ≈ flux(u, 1, equations)

    equations = ShallowWaterEquations2D(gravity_constant = 9.81)
    normal_directions = [SVector(1.0, 0.0),
        SVector(0.0, 1.0),
        SVector(0.5, -0.5),
        SVector(-1.2, 0.3)]
    orientations = [1, 2]

    u = SVector(1, 0.5, 0.5, 0.0)

    for orientation in orientations
        @test flux_hlle(u, u, orientation, equations) ≈ flux(u, orientation, equations)
    end

    for normal_direction in normal_directions
        @test flux_hlle(u, u, normal_direction, equations) ≈
              flux(u, normal_direction, equations)
    end
end

@timed_testset "Consistency check for HLLE flux: MHD" begin
    equations = IdealGlmMhdEquations1D(1.4)
    u_values = [SVector(1.0, 0.4, -0.5, 0.1, 1.0, 0.1, -0.2, 0.1),
        SVector(1.5, -0.2, 0.1, 0.2, 5.0, -0.1, 0.1, 0.2)]

    for u in u_values
        @test flux_hlle(u, u, 1, equations) ≈ flux(u, 1, equations)
        @test flux_hllc(u, u, 1, equations) ≈ flux(u, 1, equations)
    end

    equations = IdealGlmMhdEquations2D(1.4, 5.0) #= c_h =#
    normal_directions = [SVector(1.0, 0.0),
        SVector(0.0, 1.0),
        SVector(0.5, -0.5),
        SVector(-1.2, 0.3)]
    orientations = [1, 2]

    u_values = [SVector(1.0, 0.4, -0.5, 0.1, 1.0, 0.1, -0.2, 0.1, 0.0),
        SVector(1.5, -0.2, 0.1, 0.2, 5.0, -0.1, 0.1, 0.2, 0.2)]

    for u in u_values, orientation in orientations
        @test flux_hlle(u, u, orientation, equations) ≈ flux(u, orientation, equations)
    end

    for u in u_values, normal_direction in normal_directions
        @test flux_hlle(u, u, normal_direction, equations) ≈
              flux(u, normal_direction, equations)
    end

    equations = IdealGlmMhdEquations3D(1.4, 5.0) #= c_h =#
    normal_directions = [SVector(1.0, 0.0, 0.0),
        SVector(0.0, 1.0, 0.0),
        SVector(0.0, 0.0, 1.0),
        SVector(0.5, -0.5, 0.2),
        SVector(-1.2, 0.3, 1.4)]
    orientations = [1, 2, 3]

    u_values = [SVector(1.0, 0.4, -0.5, 0.1, 1.0, 0.1, -0.2, 0.1, 0.0),
        SVector(1.5, -0.2, 0.1, 0.2, 5.0, -0.1, 0.1, 0.2, 0.2)]

    for u in u_values, orientation in orientations
        @test flux_hlle(u, u, orientation, equations) ≈ flux(u, orientation, equations)
    end

    for u in u_values, normal_direction in normal_directions
        @test flux_hlle(u, u, normal_direction, equations) ≈
              flux(u, normal_direction, equations)
    end
end

@timed_testset "Consistency check for HLLC flux: CEE" begin
    # Set up equations and dummy conservative variables state
    equations = CompressibleEulerEquations2D(1.4)
    u = SVector(1.1, -0.5, 2.34, 5.5)

    orientations = [1, 2]
    for orientation in orientations
        @test flux_hllc(u, u, orientation, equations) ≈ flux(u, orientation, equations)
    end

    normal_directions = [SVector(1.0, 0.0),
        SVector(0.0, 1.0),
        SVector(0.5, -0.5),
        SVector(-1.2, 0.3)]

    for normal_direction in normal_directions
        @test flux_hllc(u, u, normal_direction, equations) ≈
              flux(u, normal_direction, equations)
    end

    equations = CompressibleEulerEquations3D(1.4)
    u = SVector(1.1, -0.5, 2.34, 2.4, 5.5)

    orientations = [1, 2, 3]
    for orientation in orientations
        @test flux_hllc(u, u, orientation, equations) ≈ flux(u, orientation, equations)
    end

    normal_directions = [SVector(1.0, 0.0, 0.0),
        SVector(0.0, 1.0, 0.0),
        SVector(0.0, 0.0, 1.0),
        SVector(0.5, -0.5, 0.2),
        SVector(-1.2, 0.3, 1.4)]

    for normal_direction in normal_directions
        @test flux_hllc(u, u, normal_direction, equations) ≈
              flux(u, normal_direction, equations)
    end
end

@timed_testset "Consistency check for Godunov flux" begin
    # Set up equations and dummy conservative variables state
    # Burgers' Equation

    equation = InviscidBurgersEquation1D()
    u_values = [SVector(42.0), SVector(-42.0)]

    orientations = [1]
    for orientation in orientations, u in u_values
        @test flux_godunov(u, u, orientation, equation) ≈ flux(u, orientation, equation)
    end

    # Linear Advection 1D
    equation = LinearScalarAdvectionEquation1D(-4.2)
    u = SVector(3.14159)

    orientations = [1]
    for orientation in orientations
        @test flux_godunov(u, u, orientation, equation) ≈ flux(u, orientation, equation)
    end

    # Linear Advection 2D
    equation = LinearScalarAdvectionEquation2D(-4.2, 2.4)
    u = SVector(3.14159)

    orientations = [1, 2]
    for orientation in orientations
        @test flux_godunov(u, u, orientation, equation) ≈ flux(u, orientation, equation)
    end

    normal_directions = [SVector(1.0, 0.0),
        SVector(0.0, 1.0),
        SVector(0.5, -0.5),
        SVector(-1.2, 0.3)]

    for normal_direction in normal_directions
        @test flux_godunov(u, u, normal_direction, equation) ≈
              flux(u, normal_direction, equation)
    end

    # Linear Advection 3D
    equation = LinearScalarAdvectionEquation3D(-4.2, 2.4, 1.2)
    u = SVector(3.14159)

    orientations = [1, 2, 3]
    for orientation in orientations
        @test flux_godunov(u, u, orientation, equation) ≈ flux(u, orientation, equation)
    end

    normal_directions = [SVector(1.0, 0.0, 0.0),
        SVector(0.0, 1.0, 0.0),
        SVector(0.0, 0.0, 1.0),
        SVector(0.5, -0.5, 0.2),
        SVector(-1.2, 0.3, 1.4)]

    for normal_direction in normal_directions
        @test flux_godunov(u, u, normal_direction, equation) ≈
              flux(u, normal_direction, equation)
    end

    # Linearized Euler 2D
    equation = LinearizedEulerEquations2D(v_mean_global = (0.5, -0.7),
                                          c_mean_global = 1.1,
                                          rho_mean_global = 1.2)
    u_values = [SVector(1.0, 0.5, -0.7, 1.0),
        SVector(1.5, -0.2, 0.1, 5.0)]

    orientations = [1, 2]
    for orientation in orientations, u in u_values
        @test flux_godunov(u, u, orientation, equation) ≈ flux(u, orientation, equation)
    end

    normal_directions = [SVector(1.0, 0.0),
        SVector(0.0, 1.0),
        SVector(0.5, -0.5),
        SVector(-1.2, 0.3)]

    for normal_direction in normal_directions, u in u_values
        @test flux_godunov(u, u, normal_direction, equation) ≈
              flux(u, normal_direction, equation)
    end
end

@timed_testset "Consistency check for Engquist-Osher flux" begin
    # Set up equations and dummy conservative variables state
    equation = InviscidBurgersEquation1D()
    u_values = [SVector(42.0), SVector(-42.0)]

    orientations = [1]
    for orientation in orientations, u in u_values
        @test Trixi.flux_engquist_osher(u, u, orientation, equation) ≈
              flux(u, orientation, equation)
    end

    equation = LinearScalarAdvectionEquation1D(-4.2)
    u = SVector(3.14159)

    orientations = [1]
    for orientation in orientations
        @test Trixi.flux_engquist_osher(u, u, orientation, equation) ≈
              flux(u, orientation, equation)
    end
end

@testset "Equivalent Fluxes" begin
    # Set up equations and dummy conservative variables state
    # Burgers' Equation

    equation = InviscidBurgersEquation1D()
    u_values = [SVector(42.0), SVector(-42.0)]

    orientations = [1]
    for orientation in orientations, u in u_values
        @test flux_godunov(0.75 * u, u, orientation, equation) ≈
              Trixi.flux_engquist_osher(0.75 * u, u, orientation, equation)
    end

    # Linear Advection 1D
    equation = LinearScalarAdvectionEquation1D(-4.2)
    u = SVector(3.14159)

    orientations = [1]
    for orientation in orientations
        @test flux_godunov(0.5 * u, u, orientation, equation) ≈
              flux_lax_friedrichs(0.5 * u, u, orientation, equation)
        @test flux_godunov(2 * u, u, orientation, equation) ≈
              Trixi.flux_engquist_osher(2 * u, u, orientation, equation)
    end

    # Linear Advection 2D
    equation = LinearScalarAdvectionEquation2D(-4.2, 2.4)
    u = SVector(3.14159)

    orientations = [1, 2]
    for orientation in orientations
        @test flux_godunov(0.25 * u, u, orientation, equation) ≈
              flux_lax_friedrichs(0.25 * u, u, orientation, equation)
    end

    normal_directions = [SVector(1.0, 0.0),
        SVector(0.0, 1.0),
        SVector(0.5, -0.5),
        SVector(-1.2, 0.3)]

    for normal_direction in normal_directions
        @test flux_godunov(3 * u, u, normal_direction, equation) ≈
              flux_lax_friedrichs(3 * u, u, normal_direction, equation)
    end

    # Linear Advection 3D
    equation = LinearScalarAdvectionEquation3D(-4.2, 2.4, 1.2)
    u = SVector(3.14159)

    orientations = [1, 2, 3]
    for orientation in orientations
        @test flux_godunov(1.5 * u, u, orientation, equation) ≈
              flux_lax_friedrichs(1.5 * u, u, orientation, equation)
    end

    normal_directions = [SVector(1.0, 0.0, 0.0),
        SVector(0.0, 1.0, 0.0),
        SVector(0.0, 0.0, 1.0),
        SVector(0.5, -0.5, 0.2),
        SVector(-1.2, 0.3, 1.4)]

    for normal_direction in normal_directions
        @test flux_godunov(1.3 * u, u, normal_direction, equation) ≈
              flux_lax_friedrichs(1.3 * u, u, normal_direction, equation)
    end
end

@timed_testset "Consistency check for LMARS flux" begin
    equations = CompressibleEulerEquations2D(1.4)
    flux_lmars = FluxLMARS(340)

    normal_directions = [SVector(1.0, 0.0),
        SVector(0.0, 1.0),
        SVector(0.5, -0.5),
        SVector(-1.2, 0.3)]
    orientations = [1, 2]
    u_values = [SVector(1.0, 0.5, -0.7, 1.0),
        SVector(1.5, -0.2, 0.1, 5.0)]

    for u in u_values, orientation in orientations
        @test flux_lmars(u, u, orientation, equations) ≈
              flux(u, orientation, equations)
    end

    for u in u_values, normal_direction in normal_directions
        @test flux_lmars(u, u, normal_direction, equations) ≈
              flux(u, normal_direction, equations)
    end

    equations = CompressibleEulerEquations3D(1.4)
    normal_directions = [SVector(1.0, 0.0, 0.0),
        SVector(0.0, 1.0, 0.0),
        SVector(0.0, 0.0, 1.0),
        SVector(0.5, -0.5, 0.2),
        SVector(-1.2, 0.3, 1.4)]
    orientations = [1, 2, 3]
    u_values = [SVector(1.0, 0.5, -0.7, 0.1, 1.0),
        SVector(1.5, -0.2, 0.1, 0.2, 5.0)]

    for u in u_values, orientation in orientations
        @test flux_lmars(u, u, orientation, equations) ≈
              flux(u, orientation, equations)
    end

    for u in u_values, normal_direction in normal_directions
        @test flux_lmars(u, u, normal_direction, equations) ≈
              flux(u, normal_direction, equations)
    end
end

@testset "FluxRotated vs. direct implementation" begin
    @timed_testset "CompressibleEulerMulticomponentEquations2D" begin
        equations = CompressibleEulerMulticomponentEquations2D(gammas = (1.4, 1.4),
                                                               gas_constants = (0.4,
                                                                                0.4))
        normal_directions = [SVector(1.0, 0.0),
            SVector(0.0, 1.0),
            SVector(0.5, -0.5),
            SVector(-1.2, 0.3)]
        u_values = [SVector(0.1, -0.5, 1.0, 1.0, 2.0),
            SVector(-0.1, -0.3, 1.2, 1.3, 1.4)]

        f_std = flux
        f_rot = FluxRotated(f_std)
        println(typeof(f_std))
        println(typeof(f_rot))
        for u in u_values,
            normal_direction in normal_directions

            @test f_rot(u, normal_direction, equations) ≈
                  f_std(u, normal_direction, equations)
        end
    end

    @timed_testset "CompressibleEulerEquations2D" begin
        equations = CompressibleEulerEquations2D(1.4)
        normal_directions = [SVector(1.0, 0.0),
            SVector(0.0, 1.0),
            SVector(0.5, -0.5),
            SVector(-1.2, 0.3)]
        u_values = [SVector(1.0, 0.5, -0.7, 1.0),
            SVector(1.5, -0.2, 0.1, 5.0)]
        fluxes = [flux_central, flux_ranocha, flux_shima_etal, flux_kennedy_gruber,
<<<<<<< HEAD
            flux_hll, FluxHLL(min_max_speed_davis), flux_hlle, flux_hllc]
=======
            FluxLMARS(340), flux_hll, FluxHLL(min_max_speed_davis), flux_hlle, flux_hllc,
        ]
>>>>>>> 4bb74f85

        for f_std in fluxes
            f_rot = FluxRotated(f_std)
            for u_ll in u_values, u_rr in u_values,
                normal_direction in normal_directions

                @test f_rot(u_ll, u_rr, normal_direction, equations) ≈
                      f_std(u_ll, u_rr, normal_direction, equations)
            end
        end
    end

    @timed_testset "CompressibleEulerEquations3D" begin
        equations = CompressibleEulerEquations3D(1.4)
        normal_directions = [SVector(1.0, 0.0, 0.0),
            SVector(0.0, 1.0, 0.0),
            SVector(0.0, 0.0, 1.0),
            SVector(0.5, -0.5, 0.2),
            SVector(-1.2, 0.3, 1.4)]
        u_values = [SVector(1.0, 0.5, -0.7, 0.1, 1.0),
            SVector(1.5, -0.2, 0.1, 0.2, 5.0)]
        fluxes = [flux_central, flux_ranocha, flux_shima_etal, flux_kennedy_gruber,
            FluxLMARS(340), flux_hll, FluxHLL(min_max_speed_davis), flux_hlle, flux_hllc,
        ]

        for f_std in fluxes
            f_rot = FluxRotated(f_std)
            for u_ll in u_values, u_rr in u_values,
                normal_direction in normal_directions

                @test f_rot(u_ll, u_rr, normal_direction, equations) ≈
                      f_std(u_ll, u_rr, normal_direction, equations)
            end
        end
    end

    @timed_testset "ShallowWaterEquations2D" begin
        equations = ShallowWaterEquations2D(gravity_constant = 9.81)
        normal_directions = [SVector(1.0, 0.0),
            SVector(0.0, 1.0),
            SVector(0.5, -0.5),
            SVector(-1.2, 0.3)]

        u = SVector(1, 0.5, 0.5, 0.0)

        fluxes = [flux_central, flux_fjordholm_etal, flux_wintermeyer_etal,
            flux_hll, FluxHLL(min_max_speed_davis), flux_hlle]
    end

    @timed_testset "IdealGlmMhdEquations2D" begin
        equations = IdealGlmMhdEquations2D(1.4, 5.0) #= c_h =#
        normal_directions = [SVector(1.0, 0.0),
            SVector(0.0, 1.0),
            SVector(0.5, -0.5),
            SVector(-1.2, 0.3)]
        u_values = [SVector(1.0, 0.4, -0.5, 0.1, 1.0, 0.1, -0.2, 0.1, 0.0),
            SVector(1.5, -0.2, 0.1, 0.2, 5.0, -0.1, 0.1, 0.2, 0.2)]
        fluxes = [
            flux_central,
            flux_hindenlang_gassner,
            FluxHLL(min_max_speed_davis),
            flux_hlle,
        ]

        for f_std in fluxes
            f_rot = FluxRotated(f_std)
            for u_ll in u_values, u_rr in u_values,
                normal_direction in normal_directions

                @test f_rot(u_ll, u_rr, normal_direction, equations) ≈
                      f_std(u_ll, u_rr, normal_direction, equations)
            end
        end
    end

    @timed_testset "IdealGlmMhdEquations3D" begin
        equations = IdealGlmMhdEquations3D(1.4, 5.0) #= c_h =#
        normal_directions = [SVector(1.0, 0.0, 0.0),
            SVector(0.0, 1.0, 0.0),
            SVector(0.0, 0.0, 1.0),
            SVector(0.5, -0.5, 0.2),
            SVector(-1.2, 0.3, 1.4)]
        u_values = [SVector(1.0, 0.4, -0.5, 0.1, 1.0, 0.1, -0.2, 0.1, 0.0),
            SVector(1.5, -0.2, 0.1, 0.2, 5.0, -0.1, 0.1, 0.2, 0.2)]
        fluxes = [
            flux_central,
            flux_hindenlang_gassner,
            FluxHLL(min_max_speed_davis),
            flux_hlle,
        ]

        for f_std in fluxes
            f_rot = FluxRotated(f_std)
            for u_ll in u_values, u_rr in u_values,
                normal_direction in normal_directions

                @test f_rot(u_ll, u_rr, normal_direction, equations) ≈
                      f_std(u_ll, u_rr, normal_direction, equations)
            end
        end
    end
end

@testset "SimpleKronecker" begin
    N = 3

    NDIMS = 2
    r, s = StartUpDG.nodes(Quad(), N)
    V = StartUpDG.vandermonde(Quad(), N, r, s)
    r1D = StartUpDG.nodes(Line(), N)
    V1D = StartUpDG.vandermonde(Line(), N, r1D)

    x = r + s
    V_kron = Trixi.SimpleKronecker(NDIMS, V1D, eltype(x))

    b = similar(x)
    b_kron = similar(x)
    Trixi.mul!(b, V, x)
    Trixi.mul!(b_kron, V_kron, x)
    @test b ≈ b_kron
end

@testset "SummationByPartsOperators + StartUpDG" begin
    global D = derivative_operator(SummationByPartsOperators.MattssonNordström2004(),
                                   derivative_order = 1,
                                   accuracy_order = 4,
                                   xmin = 0.0, xmax = 1.0,
                                   N = 10)
    dg = DGMulti(polydeg = 3, element_type = Quad(), approximation_type = D)

    @test StartUpDG.inverse_trace_constant(dg.basis) ≈ 50.8235294117647
end

@testset "1D non-periodic DGMultiMesh" begin
    # checks whether or not boundary faces are initialized correctly for DGMultiMesh in 1D
    dg = DGMulti(polydeg = 1, element_type = Line(), approximation_type = Polynomial(),
                 surface_integral = SurfaceIntegralWeakForm(flux_central),
                 volume_integral = VolumeIntegralFluxDifferencing(flux_central))
    cells_per_dimension = (1,)
    mesh = DGMultiMesh(dg, cells_per_dimension, periodicity = false)

    @test mesh.boundary_faces[:entire_boundary] == [1, 2]
end

@testset "trixi_include" begin
    @trixi_testset "Basic" begin
        example = """
            x = 4
            """

        filename = tempname()
        try
            open(filename, "w") do file
                write(file, example)
            end

            # Use `@trixi_testset`, which wraps code in a temporary module, and call
            # `trixi_include` with `@__MODULE__` in order to isolate this test.
            @test_warn "You just called" trixi_include(@__MODULE__, filename)
            @test @isdefined x
            @test x == 4

            @test_warn "You just called" trixi_include(@__MODULE__, filename, x = 7)
            @test x == 7

            @test_throws "assignment `y` not found in expression" trixi_include(@__MODULE__,
                                                                                filename,
                                                                                y = 3)
        finally
            rm(filename, force = true)
        end
    end

    @trixi_testset "With `solve` Without `maxiters`" begin
        # `trixi_include` assumes this to be the `solve` function of OrdinaryDiffEq,
        # and therefore tries to insert the kwarg `maxiters`, which will fail here.
        example = """
            solve() = 0
            x = solve()
            """

        filename = tempname()
        try
            open(filename, "w") do file
                write(file, example)
            end

            # Use `@trixi_testset`, which wraps code in a temporary module, and call
            # `trixi_include` with `@__MODULE__` in order to isolate this test.
            @test_throws "no method matching solve(; maxiters::Int64)" trixi_include(@__MODULE__,
                                                                                     filename)

            @test_throws "no method matching solve(; maxiters::Int64)" trixi_include(@__MODULE__,
                                                                                     filename,
                                                                                     maxiters = 3)
        finally
            rm(filename, force = true)
        end
    end

    @trixi_testset "With `solve` with `maxiters`" begin
        # We need another example file that we include with `Base.include` first, in order to
        # define the `solve` method without `trixi_include` trying to insert `maxiters` kwargs.
        # Then, we can test that `trixi_include` inserts the kwarg in the `solve()` call.
        example1 = """
            solve(; maxiters=0) = maxiters
            """

        example2 = """
            x = solve()
            """

        filename1 = tempname()
        filename2 = tempname()
        try
            open(filename1, "w") do file
                write(file, example1)
            end
            open(filename2, "w") do file
                write(file, example2)
            end

            # Use `@trixi_testset`, which wraps code in a temporary module, and call
            # `Base.include` and `trixi_include` with `@__MODULE__` in order to isolate this test.
            Base.include(@__MODULE__, filename1)
            @test_warn "You just called" trixi_include(@__MODULE__, filename2)
            @test @isdefined x
            # This is the default `maxiters` inserted by `trixi_include`
            @test x == 10^5

            @test_warn "You just called" trixi_include(@__MODULE__, filename2,
                                                       maxiters = 7)
            # Test that `maxiters` got overwritten
            @test x == 7
        finally
            rm(filename1, force = true)
            rm(filename2, force = true)
        end
    end
end
end

end #module<|MERGE_RESOLUTION|>--- conflicted
+++ resolved
@@ -1363,12 +1363,8 @@
         u_values = [SVector(1.0, 0.5, -0.7, 1.0),
             SVector(1.5, -0.2, 0.1, 5.0)]
         fluxes = [flux_central, flux_ranocha, flux_shima_etal, flux_kennedy_gruber,
-<<<<<<< HEAD
-            flux_hll, FluxHLL(min_max_speed_davis), flux_hlle, flux_hllc]
-=======
             FluxLMARS(340), flux_hll, FluxHLL(min_max_speed_davis), flux_hlle, flux_hllc,
         ]
->>>>>>> 4bb74f85
 
         for f_std in fluxes
             f_rot = FluxRotated(f_std)
