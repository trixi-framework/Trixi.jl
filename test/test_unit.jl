module TestUnit

using Test
using Trixi

include("test_trixi.jl")

# Start with a clean environment: remove Trixi.jl output directory if it exists
outdir = "out"
isdir(outdir) && rm(outdir, recursive = true)

# Run various unit (= non-elixir-triggered) tests
@testset "Unit tests" begin
#! format: noindent

@timed_testset "SerialTree" begin
    @testset "constructors" begin
        @test_nowarn Trixi.SerialTree(Val(1), 10, 0.0, 1.0)
    end

    @testset "helper functions" begin
        t = Trixi.SerialTree(Val(1), 10, 0.0, 1.0)
        @test_nowarn display(t)
        @test Trixi.ndims(t) == 1
        @test Trixi.has_any_neighbor(t, 1, 1) == true
        @test Trixi.isperiodic(t, 1) == true
        @test Trixi.n_children_per_cell(t) == 2
        @test Trixi.n_directions(t) == 2
    end

    @testset "refine!/coarsen!" begin
        t = Trixi.SerialTree(Val(1), 10, 0.0, 1.0)
        @test Trixi.refine!(t) == [1]
        @test Trixi.coarsen!(t) == [1]
        @test Trixi.refine!(t) == [1]
        @test Trixi.coarsen!(t, 1) == [1]
        @test Trixi.coarsen!(t) == Int[] # Coarsen twice to check degenerate case of single-cell tree
        @test Trixi.refine!(t) == [1]
        @test Trixi.refine!(t) == [2, 3]
        @test Trixi.coarsen_box!(t, [-0.5], [0.0]) == [2]
        @test Trixi.coarsen_box!(t, 0.0, 0.5) == [3]
        @test isnothing(Trixi.reset_data_structures!(t))
    end
end

@timed_testset "ParallelTree" begin
    @testset "constructors" begin
        @test_nowarn Trixi.ParallelTree(Val(1), 10, 0.0, 1.0)
    end

    @testset "helper functions" begin
        t = Trixi.ParallelTree(Val(1), 10, 0.0, 1.0)
        @test isnothing(display(t))
        @test isnothing(Trixi.reset_data_structures!(t))
    end
end

@timed_testset "TreeMesh" begin
    @testset "constructors" begin
        @test TreeMesh{1, Trixi.SerialTree{1}}(1, 5.0, 2.0) isa TreeMesh
    end
end

@timed_testset "ParallelTreeMesh" begin
    @testset "partition!" begin
        @testset "mpi_nranks() = 2" begin
            Trixi.mpi_nranks() = 2
            let
                @test Trixi.mpi_nranks() == 2

                mesh = TreeMesh{2, Trixi.ParallelTree{2}}(30, (0.0, 0.0), 1)
                # Refine twice
                Trixi.refine!(mesh.tree)
                Trixi.refine!(mesh.tree)

                # allow_coarsening = true
                Trixi.partition!(mesh)
                # Use parent for OffsetArray
                @test parent(mesh.n_cells_by_rank) == [11, 10]
                @test mesh.tree.mpi_ranks[1:21] ==
                      [0, 0, 0, 0, 0, 0, 0, 0, 0, 0, 0, 1, 1, 1, 1, 1, 1, 1, 1, 1, 1]
                @test parent(mesh.first_cell_by_rank) == [1, 12]

                # allow_coarsening = false
                Trixi.partition!(mesh; allow_coarsening = false)
                @test parent(mesh.n_cells_by_rank) == [11, 10]
                @test mesh.tree.mpi_ranks[1:21] ==
                      [0, 0, 0, 0, 0, 0, 0, 0, 0, 0, 0, 1, 1, 1, 1, 1, 1, 1, 1, 1, 1]
                @test parent(mesh.first_cell_by_rank) == [1, 12]
            end
            Trixi.mpi_nranks() = Trixi.MPI_SIZE[] # restore the original behavior
        end

        @testset "mpi_nranks() = 3" begin
            Trixi.mpi_nranks() = 3
            let
                @test Trixi.mpi_nranks() == 3

                mesh = TreeMesh{2, Trixi.ParallelTree{2}}(100, (0.0, 0.0), 1)
                # Refine twice
                Trixi.refine!(mesh.tree)
                Trixi.refine!(mesh.tree)

                # allow_coarsening = true
                Trixi.partition!(mesh)
                # Use parent for OffsetArray
                @test parent(mesh.n_cells_by_rank) == [11, 5, 5]
                @test mesh.tree.mpi_ranks[1:21] ==
                      [0, 0, 0, 0, 0, 0, 0, 0, 0, 0, 0, 1, 1, 1, 1, 1, 2, 2, 2, 2, 2]
                @test parent(mesh.first_cell_by_rank) == [1, 12, 17]

                # allow_coarsening = false
                Trixi.partition!(mesh; allow_coarsening = false)
                @test parent(mesh.n_cells_by_rank) == [9, 6, 6]
                @test mesh.tree.mpi_ranks[1:21] ==
                      [0, 0, 0, 0, 0, 0, 0, 0, 0, 1, 1, 1, 1, 1, 1, 2, 2, 2, 2, 2, 2]
                @test parent(mesh.first_cell_by_rank) == [1, 10, 16]
            end
            Trixi.mpi_nranks() = Trixi.MPI_SIZE[] # restore the original behavior
        end

        @testset "mpi_nranks() = 9" begin
            Trixi.mpi_nranks() = 9
            let
                @test Trixi.mpi_nranks() == 9

                mesh = TreeMesh{2, Trixi.ParallelTree{2}}(1000, (0.0, 0.0), 1)
                # Refine twice
                Trixi.refine!(mesh.tree)
                Trixi.refine!(mesh.tree)
                Trixi.refine!(mesh.tree)
                Trixi.refine!(mesh.tree)

                # allow_coarsening = true
                Trixi.partition!(mesh)
                # Use parent for OffsetArray
                @test parent(mesh.n_cells_by_rank) ==
                      [44, 37, 38, 37, 37, 37, 38, 37, 36]
                @test parent(mesh.first_cell_by_rank) ==
                      [1, 45, 82, 120, 157, 194, 231, 269, 306]
            end
            Trixi.mpi_nranks() = Trixi.MPI_SIZE[] # restore the original behavior
        end

        @testset "mpi_nranks() = 3 non-uniform" begin
            Trixi.mpi_nranks() = 3
            let
                @test Trixi.mpi_nranks() == 3

                mesh = TreeMesh{2, Trixi.ParallelTree{2}}(100, (0.0, 0.0), 1)
                # Refine whole tree
                Trixi.refine!(mesh.tree)
                # Refine left leaf
                Trixi.refine!(mesh.tree, [2])

                # allow_coarsening = true
                Trixi.partition!(mesh)
                # Use parent for OffsetArray
                @test parent(mesh.n_cells_by_rank) == [6, 1, 2]
                @test mesh.tree.mpi_ranks[1:9] == [0, 0, 0, 0, 0, 0, 1, 2, 2]
                @test parent(mesh.first_cell_by_rank) == [1, 7, 8]

                # allow_coarsening = false
                Trixi.partition!(mesh; allow_coarsening = false)
                @test parent(mesh.n_cells_by_rank) == [5, 2, 2]
                @test mesh.tree.mpi_ranks[1:9] == [0, 0, 0, 0, 0, 1, 1, 2, 2]
                @test parent(mesh.first_cell_by_rank) == [1, 6, 8]
            end
            Trixi.mpi_nranks() = Trixi.MPI_SIZE[] # restore the original behavior
        end

        @testset "not enough ranks" begin
            Trixi.mpi_nranks() = 3
            let
                @test Trixi.mpi_nranks() == 3

                mesh = TreeMesh{2, Trixi.ParallelTree{2}}(100, (0.0, 0.0), 1)

                # Only one leaf
                @test_throws AssertionError("Too many ranks to properly partition the mesh!") Trixi.partition!(mesh)

                # Refine to 4 leaves
                Trixi.refine!(mesh.tree)

                # All four leaves will need to be on one rank to allow coarsening
                @test_throws AssertionError("Too many ranks to properly partition the mesh!") Trixi.partition!(mesh)
                @test_nowarn Trixi.partition!(mesh; allow_coarsening = false)
            end
            Trixi.mpi_nranks() = Trixi.MPI_SIZE[] # restore the original behavior
        end
    end
end

@timed_testset "curved mesh" begin
    @testset "calc_jacobian_matrix" begin
        @testset "identity map" begin
            basis = LobattoLegendreBasis(5)
            nodes = Trixi.get_nodes(basis)
            jacobian_matrix = Array{Float64, 5}(undef, 2, 2, 6, 6, 1)

            node_coordinates = Array{Float64, 4}(undef, 2, 6, 6, 1)
            node_coordinates[1, :, :, 1] .= [nodes[i] for i in 1:6, j in 1:6]
            node_coordinates[2, :, :, 1] .= [nodes[j] for i in 1:6, j in 1:6]
            expected = zeros(2, 2, 6, 6, 1)
            expected[1, 1, :, :, 1] .= 1
            expected[2, 2, :, :, 1] .= 1
            @test Trixi.calc_jacobian_matrix!(jacobian_matrix, 1, node_coordinates,
                                              basis) ≈ expected
        end

        @testset "maximum exact polydeg" begin
            basis = LobattoLegendreBasis(3)
            nodes = Trixi.get_nodes(basis)
            jacobian_matrix = Array{Float64, 5}(undef, 2, 2, 4, 4, 1)

            # f(x, y) = [x^3, xy^2]
            node_coordinates = Array{Float64, 4}(undef, 2, 4, 4, 1)
            node_coordinates[1, :, :, 1] .= [nodes[i]^3 for i in 1:4, j in 1:4]
            node_coordinates[2, :, :, 1] .= [nodes[i] * nodes[j]^2
                                             for i in 1:4, j in 1:4]

            # Df(x, y) = [3x^2 0;
            #              y^2 2xy]
            expected = zeros(2, 2, 4, 4, 1)
            expected[1, 1, :, :, 1] .= [3 * nodes[i]^2 for i in 1:4, j in 1:4]
            expected[2, 1, :, :, 1] .= [nodes[j]^2 for i in 1:4, j in 1:4]
            expected[2, 2, :, :, 1] .= [2 * nodes[i] * nodes[j] for i in 1:4, j in 1:4]
            @test Trixi.calc_jacobian_matrix!(jacobian_matrix, 1, node_coordinates,
                                              basis) ≈ expected
        end
    end
end

@timed_testset "interpolation" begin
    @testset "nodes and weights" begin
        @test Trixi.gauss_nodes_weights(1) == ([0.0], [2.0])
    end

    @testset "multiply_dimensionwise" begin
        nodes_in = [0.0, 0.5, 1.0]
        nodes_out = [0.0, 1 / 3, 2 / 3, 1.0]
        matrix = Trixi.polynomial_interpolation_matrix(nodes_in, nodes_out)
        data_in = [3.0 4.5 6.0]
        @test isapprox(Trixi.multiply_dimensionwise(matrix, data_in), [3.0 4.0 5.0 6.0])

        n_vars = 3
        size_in = 2
        size_out = 3
        matrix = randn(size_out, size_in)
        # 1D
        data_in = randn(n_vars, size_in)
        data_out = Trixi.multiply_dimensionwise_naive(matrix, data_in)
        @test isapprox(data_out, Trixi.multiply_dimensionwise(matrix, data_in))
        # 2D
        data_in = randn(n_vars, size_in, size_in)
        data_out = Trixi.multiply_dimensionwise_naive(matrix, data_in)
        @test isapprox(data_out, Trixi.multiply_dimensionwise(matrix, data_in))
        # 3D
        data_in = randn(n_vars, size_in, size_in, size_in)
        data_out = Trixi.multiply_dimensionwise_naive(matrix, data_in)
        @test isapprox(data_out, Trixi.multiply_dimensionwise(matrix, data_in))
    end
end

@timed_testset "L2 projection" begin
    @testset "calc_reverse_upper for LGL" begin
        @test isapprox(Trixi.calc_reverse_upper(2, Val(:gauss_lobatto)),
                       [[0.25, 0.25] [0.0, 0.5]])
    end
    @testset "calc_reverse_lower for LGL" begin
        @test isapprox(Trixi.calc_reverse_lower(2, Val(:gauss_lobatto)),
                       [[0.5, 0.0] [0.25, 0.25]])
    end
end

@testset "containers" begin
    # Set up mock container
    mutable struct MyContainer <: Trixi.AbstractContainer
        data::Vector{Int}
        capacity::Int
        length::Int
        dummy::Int
    end
    function MyContainer(data, capacity)
        c = MyContainer(Vector{Int}(undef, capacity + 1), capacity, length(data),
                        capacity + 1)
        c.data[1:length(data)] .= data
        return c
    end
    MyContainer(data::AbstractArray) = MyContainer(data, length(data))
    Trixi.invalidate!(c::MyContainer, first, last) = (c.data[first:last] .= 0; c)
    function Trixi.raw_copy!(target::MyContainer, source::MyContainer, first, last,
                             destination)
        Trixi.copy_data!(target.data, source.data, first, last, destination)
        return target
    end
    Trixi.move_connectivity!(c::MyContainer, first, last, destination) = c
    Trixi.delete_connectivity!(c::MyContainer, first, last) = c
    function Trixi.reset_data_structures!(c::MyContainer)
        (c.data = Vector{Int}(undef,
                              c.capacity + 1);
         c)
    end
    function Base.:(==)(c1::MyContainer, c2::MyContainer)
        return (c1.capacity == c2.capacity &&
                c1.length == c2.length &&
                c1.dummy == c2.dummy &&
                c1.data[1:(c1.length)] == c2.data[1:(c2.length)])
    end

    @testset "size" begin
        c = MyContainer([1, 2, 3])
        @test size(c) == (3,)
    end

    @testset "resize!" begin
        c = MyContainer([1, 2, 3])
        @test length(resize!(c, 2)) == 2
    end

    @testset "copy!" begin
        c1 = MyContainer([1, 2, 3])
        c2 = MyContainer([4, 5])
        @test Trixi.copy!(c1, c2, 2, 1, 2) == MyContainer([1, 2, 3]) # no-op

        c1 = MyContainer([1, 2, 3])
        c2 = MyContainer([4, 5])
        @test Trixi.copy!(c1, c2, 1, 2, 2) == MyContainer([1, 4, 5])

        c1 = MyContainer([1, 2, 3])
        @test Trixi.copy!(c1, c2, 1, 2) == MyContainer([1, 4, 3])

        c1 = MyContainer([1, 2, 3])
        @test Trixi.copy!(c1, 2, 3, 1) == MyContainer([2, 3, 3])

        c1 = MyContainer([1, 2, 3])
        @test Trixi.copy!(c1, 1, 3) == MyContainer([1, 2, 1])
    end

    @testset "move!" begin
        c = MyContainer([1, 2, 3])
        @test Trixi.move!(c, 1, 1) == MyContainer([1, 2, 3]) # no-op

        c = MyContainer([1, 2, 3])
        @test Trixi.move!(c, 1, 2) == MyContainer([0, 1, 3])
    end

    @testset "swap!" begin
        c = MyContainer([1, 2])
        @test Trixi.swap!(c, 1, 1) == MyContainer([1, 2]) # no-op

        c = MyContainer([1, 2])
        @test Trixi.swap!(c, 1, 2) == MyContainer([2, 1])
    end

    @testset "erase!" begin
        c = MyContainer([1, 2])
        @test Trixi.erase!(c, 2, 1) == MyContainer([1, 2]) # no-op

        c = MyContainer([1, 2])
        @test Trixi.erase!(c, 1) == MyContainer([0, 2])
    end

    @testset "remove_shift!" begin
        c = MyContainer([1, 2, 3, 4])
        @test Trixi.remove_shift!(c, 2, 1) == MyContainer([1, 2, 3, 4]) # no-op

        c = MyContainer([1, 2, 3, 4])
        @test Trixi.remove_shift!(c, 2, 2) == MyContainer([1, 3, 4], 4)

        c = MyContainer([1, 2, 3, 4])
        @test Trixi.remove_shift!(c, 2) == MyContainer([1, 3, 4], 4)
    end

    @testset "remove_fill!" begin
        c = MyContainer([1, 2, 3, 4])
        @test Trixi.remove_fill!(c, 2, 1) == MyContainer([1, 2, 3, 4]) # no-op

        c = MyContainer([1, 2, 3, 4])
        @test Trixi.remove_fill!(c, 2, 2) == MyContainer([1, 4, 3], 4)
    end

    @testset "reset!" begin
        c = MyContainer([1, 2, 3])
        @test Trixi.reset!(c, 2) == MyContainer(Int[], 2)
    end
end

@timed_testset "example elixirs" begin
    @test basename(examples_dir()) == "examples"
    @test !isempty(get_examples())
    @test endswith(default_example(), "elixir_advection_basic.jl")
end

@timed_testset "HLL flux with vanishing wave speed estimates (#502)" begin
    equations = CompressibleEulerEquations1D(1.4)
    u = SVector(1.0, 0.0, 0.0)
    @test !any(isnan, flux_hll(u, u, 1, equations))
end

@timed_testset "DG L2 mortar container debug output" begin
    c2d = Trixi.L2MortarContainer2D{Float64}(1, 1, 1)
    @test isnothing(display(c2d))
    c3d = Trixi.L2MortarContainer3D{Float64}(1, 1, 1)
    @test isnothing(display(c3d))
end

@timed_testset "Printing indicators/controllers" begin
    # OBS! Constructing indicators/controllers using the parameters below doesn't make sense. It's
    # just useful to run basic tests of `show` methods.

    c = ControllerThreeLevelCombined(1, 2, 3, 10.0, 11.0, 12.0, "primary", "secondary",
                                     "cache")
    @test_nowarn show(stdout, c)

    indicator_hg = IndicatorHennemannGassner(1.0, 0.0, true, "variable", "cache")
    @test_nowarn show(stdout, indicator_hg)

    limiter_idp = SubcellLimiterIDP(true, [1], true, [1], 0.1, "cache")
    @test_nowarn show(stdout, limiter_idp)

    # TODO: TrixiShallowWater: move unit test
    indicator_hg_swe = IndicatorHennemannGassnerShallowWater(1.0, 0.0, true, "variable",
                                                             "cache")
    @test_nowarn show(stdout, indicator_hg_swe)

    indicator_loehner = IndicatorLöhner(1.0, "variable", (; cache = nothing))
    @test_nowarn show(stdout, indicator_loehner)

    indicator_max = IndicatorMax("variable", (; cache = nothing))
    @test_nowarn show(stdout, indicator_max)
end

@timed_testset "LBM 2D constructor" begin
    # Neither Mach number nor velocity set
    @test_throws ErrorException LatticeBoltzmannEquations2D(Ma = nothing, Re = 1000)
    # Both Mach number and velocity set
    @test_throws ErrorException LatticeBoltzmannEquations2D(Ma = 0.1, Re = 1000, u0 = 1)
    # Neither Reynolds number nor viscosity set
    @test_throws ErrorException LatticeBoltzmannEquations2D(Ma = 0.1, Re = nothing)
    # Both Reynolds number and viscosity set
    @test_throws ErrorException LatticeBoltzmannEquations2D(Ma = 0.1, Re = 1000, nu = 1)

    # No non-dimensional values set
    @test LatticeBoltzmannEquations2D(Ma = nothing, Re = nothing, u0 = 1, nu = 1) isa
          LatticeBoltzmannEquations2D
end

@timed_testset "LBM 3D constructor" begin
    # Neither Mach number nor velocity set
    @test_throws ErrorException LatticeBoltzmannEquations3D(Ma = nothing, Re = 1000)
    # Both Mach number and velocity set
    @test_throws ErrorException LatticeBoltzmannEquations3D(Ma = 0.1, Re = 1000, u0 = 1)
    # Neither Reynolds number nor viscosity set
    @test_throws ErrorException LatticeBoltzmannEquations3D(Ma = 0.1, Re = nothing)
    # Both Reynolds number and viscosity set
    @test_throws ErrorException LatticeBoltzmannEquations3D(Ma = 0.1, Re = 1000, nu = 1)

    # No non-dimensional values set
    @test LatticeBoltzmannEquations3D(Ma = nothing, Re = nothing, u0 = 1, nu = 1) isa
          LatticeBoltzmannEquations3D
end

@timed_testset "LBM 2D functions" begin
    # Set up LBM struct and dummy distribution
    equation = LatticeBoltzmannEquations2D(Ma = 0.1, Re = 1000)
    u = Trixi.equilibrium_distribution(1, 2, 3, equation)

    # Component-wise velocity
    @test isapprox(Trixi.velocity(u, 1, equation), 2)
    @test isapprox(Trixi.velocity(u, 2, equation), 3)
end

@timed_testset "LBM 3D functions" begin
    # Set up LBM struct and dummy distribution
    equation = LatticeBoltzmannEquations3D(Ma = 0.1, Re = 1000)
    u = Trixi.equilibrium_distribution(1, 2, 3, 4, equation)

    # Component-wise velocity
    @test isapprox(velocity(u, 1, equation), 2)
    @test isapprox(velocity(u, 2, equation), 3)
    @test isapprox(velocity(u, 3, equation), 4)
end

@timed_testset "LBMCollisionCallback" begin
    # Printing of LBM collision callback
    callback = LBMCollisionCallback()
    @test_nowarn show(stdout, callback)
    println()
    @test_nowarn show(stdout, "text/plain", callback)
    println()
end

@timed_testset "Acoustic perturbation 2D varnames" begin
    v_mean_global = (0.0, 0.0)
    c_mean_global = 1.0
    rho_mean_global = 1.0
    equations = AcousticPerturbationEquations2D(v_mean_global, c_mean_global,
                                                rho_mean_global)

    @test Trixi.varnames(cons2state, equations) ==
          ("v1_prime", "v2_prime", "p_prime_scaled")
    @test Trixi.varnames(cons2mean, equations) ==
          ("v1_mean", "v2_mean", "c_mean", "rho_mean")
end

@timed_testset "Euler conversion between conservative/entropy variables" begin
    rho, v1, v2, v3, p = 1.0, 0.1, 0.2, 0.3, 2.0

    let equations = CompressibleEulerEquations1D(1.4)
        cons_vars = prim2cons(SVector(rho, v1, p), equations)
        entropy_vars = cons2entropy(cons_vars, equations)
        @test cons_vars ≈ entropy2cons(entropy_vars, equations)

        # test tuple args
        cons_vars = prim2cons((rho, v1, p), equations)
        entropy_vars = cons2entropy(cons_vars, equations)
        @test cons_vars ≈ entropy2cons(entropy_vars, equations)
    end

    let equations = CompressibleEulerEquations2D(1.4)
        cons_vars = prim2cons(SVector(rho, v1, v2, p), equations)
        entropy_vars = cons2entropy(cons_vars, equations)
        @test cons_vars ≈ entropy2cons(entropy_vars, equations)

        # test tuple args
        cons_vars = prim2cons((rho, v1, v2, p), equations)
        entropy_vars = cons2entropy(cons_vars, equations)
        @test cons_vars ≈ entropy2cons(entropy_vars, equations)
    end

    let equations = CompressibleEulerEquations3D(1.4)
        cons_vars = prim2cons(SVector(rho, v1, v2, v3, p), equations)
        entropy_vars = cons2entropy(cons_vars, equations)
        @test cons_vars ≈ entropy2cons(entropy_vars, equations)

        # test tuple args
        cons_vars = prim2cons((rho, v1, v2, v3, p), equations)
        entropy_vars = cons2entropy(cons_vars, equations)
        @test cons_vars ≈ entropy2cons(entropy_vars, equations)
    end
end

@timed_testset "Shallow water conversion between conservative/entropy variables" begin
    H, v1, v2, b = 3.5, 0.25, 0.1, 0.4

    let equations = ShallowWaterEquations1D(gravity_constant = 9.8)
        cons_vars = prim2cons(SVector(H, v1, b), equations)
        entropy_vars = cons2entropy(cons_vars, equations)
        @test cons_vars ≈ entropy2cons(entropy_vars, equations)

        total_energy = energy_total(cons_vars, equations)
        @test total_energy ≈ entropy(cons_vars, equations)

        # test tuple args
        cons_vars = prim2cons((H, v1, b), equations)
        entropy_vars = cons2entropy(cons_vars, equations)
        @test cons_vars ≈ entropy2cons(entropy_vars, equations)
    end

    let equations = ShallowWaterEquations2D(gravity_constant = 9.8)
        cons_vars = prim2cons(SVector(H, v1, v2, b), equations)
        entropy_vars = cons2entropy(cons_vars, equations)
        @test cons_vars ≈ entropy2cons(entropy_vars, equations)

        total_energy = energy_total(cons_vars, equations)
        @test total_energy ≈ entropy(cons_vars, equations)

        # test tuple args
        cons_vars = prim2cons((H, v1, v2, b), equations)
        entropy_vars = cons2entropy(cons_vars, equations)
        @test cons_vars ≈ entropy2cons(entropy_vars, equations)
    end
end

@timed_testset "boundary_condition_do_nothing" begin
    rho, v1, v2, p = 1.0, 0.1, 0.2, 0.3, 2.0

    let equations = CompressibleEulerEquations2D(1.4)
        u = prim2cons(SVector(rho, v1, v2, p), equations)
        x = SVector(1.0, 2.0)
        t = 0.5
        surface_flux = flux_lax_friedrichs

        outward_direction = SVector(0.2, -0.3)
        @test flux(u, outward_direction, equations) ≈
              boundary_condition_do_nothing(u, outward_direction, x, t, surface_flux,
                                            equations)

        orientation = 2
        direction = 4
        @test flux(u, orientation, equations) ≈
              boundary_condition_do_nothing(u, orientation, direction, x, t,
                                            surface_flux, equations)
    end
end

@timed_testset "TimeSeriesCallback" begin
    @test_nowarn_mod trixi_include(@__MODULE__,
                                   joinpath(examples_dir(), "tree_2d_dgsem",
                                            "elixir_acoustics_gaussian_source.jl"),
                                   tspan = (0, 0.05))

    point_data_1 = time_series.affect!.point_data[1]
    @test all(isapprox.(point_data_1[1:7],
                        [-2.4417734981719132e-5, -3.4296207289200194e-5,
                            0.0018130846385739788, -0.5, 0.25, 1.0, 1.0]))
    @test_throws DimensionMismatch Trixi.get_elements_by_coordinates!([1, 2],
                                                                      rand(2, 4), mesh,
                                                                      solver, nothing)
    @test_nowarn show(stdout, time_series)
    @test_throws ArgumentError TimeSeriesCallback(semi, [(1.0, 1.0)]; interval = -1)
    @test_throws ArgumentError TimeSeriesCallback(semi, [1.0 1.0 1.0; 2.0 2.0 2.0])
end

@timed_testset "Consistency check for single point flux: CEMCE" begin
    equations = CompressibleEulerMulticomponentEquations2D(gammas = (1.4, 1.4),
                                                           gas_constants = (0.4, 0.4))
    u = SVector(0.1, -0.5, 1.0, 1.0, 2.0)

    orientations = [1, 2]
    for orientation in orientations
        @test flux(u, orientation, equations) ≈
              flux_ranocha(u, u, orientation, equations)
    end
end

@timed_testset "Consistency check for HLL flux (naive): CEE" begin
    flux_hll = FluxHLL(min_max_speed_naive)

    # Set up equations and dummy conservative variables state
    equations = CompressibleEulerEquations1D(1.4)
    u = SVector(1.1, 2.34, 5.5)

    orientations = [1]
    for orientation in orientations
        @test flux_hll(u, u, orientation, equations) ≈ flux(u, orientation, equations)
    end

    equations = CompressibleEulerEquations2D(1.4)
    u = SVector(1.1, -0.5, 2.34, 5.5)

    orientations = [1, 2]
    for orientation in orientations
        @test flux_hll(u, u, orientation, equations) ≈ flux(u, orientation, equations)
    end

    equations = CompressibleEulerEquations3D(1.4)
    u = SVector(1.1, -0.5, 2.34, 2.4, 5.5)

    orientations = [1, 2, 3]
    for orientation in orientations
        @test flux_hll(u, u, orientation, equations) ≈ flux(u, orientation, equations)
    end
end

@timed_testset "Consistency check for flux_chan_etal: CEEQ" begin

    # Set up equations and dummy conservative variables state
    equations = CompressibleEulerEquationsQuasi1D(1.4)
    u = SVector(1.1, 2.34, 5.5, 2.73)

    orientations = [1]
    for orientation in orientations
        @test flux_chan_etal(u, u, orientation, equations) ≈
              flux(u, orientation, equations)
    end
end

@timed_testset "Consistency check for HLL flux (naive): LEE" begin
    flux_hll = FluxHLL(min_max_speed_naive)

    equations = LinearizedEulerEquations2D(SVector(1.0, 1.0), 1.0, 1.0)
    u = SVector(1.1, -0.5, 2.34, 5.5)

    orientations = [1, 2]
    for orientation in orientations
        @test flux_hll(u, u, orientation, equations) ≈ flux(u, orientation, equations)
    end

    normal_directions = [SVector(1.0, 0.0),
        SVector(0.0, 1.0),
        SVector(0.5, -0.5),
        SVector(-1.2, 0.3)]

    for normal_direction in normal_directions
        @test flux_hll(u, u, normal_direction, equations) ≈
              flux(u, normal_direction, equations)
    end
end

@timed_testset "Consistency check for HLL flux (naive): SWE" begin
    flux_hll = FluxHLL(min_max_speed_naive)

    equations = ShallowWaterEquations1D(gravity_constant = 9.81)
    u = SVector(1, 0.5, 0.0)
    @test flux_hll(u, u, 1, equations) ≈ flux(u, 1, equations)

    equations = ShallowWaterEquations2D(gravity_constant = 9.81)
    normal_directions = [SVector(1.0, 0.0),
        SVector(0.0, 1.0),
        SVector(0.5, -0.5),
        SVector(-1.2, 0.3)]
    u = SVector(1, 0.5, 0.5, 0.0)
    for normal_direction in normal_directions
        @test flux_hll(u, u, normal_direction, equations) ≈
              flux(u, normal_direction, equations)
    end
end

@timed_testset "Consistency check for HLL flux (naive): MHD" begin
    flux_hll = FluxHLL(min_max_speed_naive)

    equations = IdealGlmMhdEquations1D(1.4)
    u_values = [SVector(1.0, 0.4, -0.5, 0.1, 1.0, 0.1, -0.2, 0.1),
        SVector(1.5, -0.2, 0.1, 0.2, 5.0, -0.1, 0.1, 0.2)]

    for u in u_values
        @test flux_hll(u, u, 1, equations) ≈ flux(u, 1, equations)
    end

    equations = IdealGlmMhdEquations2D(1.4, 5.0) #= c_h =#
    normal_directions = [SVector(1.0, 0.0),
        SVector(0.0, 1.0),
        SVector(0.5, -0.5),
        SVector(-1.2, 0.3)]
    orientations = [1, 2]

    u_values = [SVector(1.0, 0.4, -0.5, 0.1, 1.0, 0.1, -0.2, 0.1, 0.0),
        SVector(1.5, -0.2, 0.1, 0.2, 5.0, -0.1, 0.1, 0.2, 0.2)]

    for u in u_values, orientation in orientations
        @test flux_hll(u, u, orientation, equations) ≈ flux(u, orientation, equations)
    end

    for u in u_values, normal_direction in normal_directions
        @test flux_hll(u, u, normal_direction, equations) ≈
              flux(u, normal_direction, equations)
    end

    equations = IdealGlmMhdEquations3D(1.4, 5.0) #= c_h =#
    normal_directions = [SVector(1.0, 0.0, 0.0),
        SVector(0.0, 1.0, 0.0),
        SVector(0.0, 0.0, 1.0),
        SVector(0.5, -0.5, 0.2),
        SVector(-1.2, 0.3, 1.4)]
    orientations = [1, 2, 3]

    u_values = [SVector(1.0, 0.4, -0.5, 0.1, 1.0, 0.1, -0.2, 0.1, 0.0),
        SVector(1.5, -0.2, 0.1, 0.2, 5.0, -0.1, 0.1, 0.2, 0.2)]

    for u in u_values, orientation in orientations
        @test flux_hll(u, u, orientation, equations) ≈ flux(u, orientation, equations)
    end

    for u in u_values, normal_direction in normal_directions
        @test flux_hll(u, u, normal_direction, equations) ≈
              flux(u, normal_direction, equations)
    end
end

@timed_testset "Consistency check for HLL flux with Davis wave speed estimates: CEE" begin
    flux_hll = FluxHLL(min_max_speed_davis)

    # Set up equations and dummy conservative variables state
    equations = CompressibleEulerEquations1D(1.4)
    u = SVector(1.1, 2.34, 5.5)

    orientations = [1]
    for orientation in orientations
        @test flux_hll(u, u, orientation, equations) ≈ flux(u, orientation, equations)
    end

    equations = CompressibleEulerEquations2D(1.4)
    u = SVector(1.1, -0.5, 2.34, 5.5)

    orientations = [1, 2]
    for orientation in orientations
        @test flux_hll(u, u, orientation, equations) ≈ flux(u, orientation, equations)
    end

    normal_directions = [SVector(1.0, 0.0),
        SVector(0.0, 1.0),
        SVector(0.5, -0.5),
        SVector(-1.2, 0.3)]

    for normal_direction in normal_directions
        @test flux_hll(u, u, normal_direction, equations) ≈
              flux(u, normal_direction, equations)
    end

    equations = CompressibleEulerEquations3D(1.4)
    u = SVector(1.1, -0.5, 2.34, 2.4, 5.5)

    orientations = [1, 2, 3]
    for orientation in orientations
        @test flux_hll(u, u, orientation, equations) ≈ flux(u, orientation, equations)
    end

    normal_directions = [SVector(1.0, 0.0, 0.0),
        SVector(0.0, 1.0, 0.0),
        SVector(0.0, 0.0, 1.0),
        SVector(0.5, -0.5, 0.2),
        SVector(-1.2, 0.3, 1.4)]

    for normal_direction in normal_directions
        @test flux_hll(u, u, normal_direction, equations) ≈
              flux(u, normal_direction, equations)
    end
end

@timed_testset "Consistency check for HLL flux with Davis wave speed estimates: Polytropic CEE" begin
    flux_hll = FluxHLL(min_max_speed_davis)

    gamma = 1.4
    kappa = 0.5     # Scaling factor for the pressure.
    equations = PolytropicEulerEquations2D(gamma, kappa)
    u = SVector(1.1, -0.5, 2.34)

    orientations = [1, 2]
    for orientation in orientations
        @test flux_hll(u, u, orientation, equations) ≈ flux(u, orientation, equations)
    end

    normal_directions = [SVector(1.0, 0.0),
        SVector(0.0, 1.0),
        SVector(0.5, -0.5),
        SVector(-1.2, 0.3)]

    for normal_direction in normal_directions
        @test flux_hll(u, u, normal_direction, equations) ≈
              flux(u, normal_direction, equations)
    end
end

@timed_testset "Consistency check for Winters flux: Polytropic CEE" begin
    for gamma in [1.4, 1.0, 5 / 3]
        kappa = 0.5     # Scaling factor for the pressure.
        equations = PolytropicEulerEquations2D(gamma, kappa)
        u = SVector(1.1, -0.5, 2.34)

        orientations = [1, 2]
        for orientation in orientations
            @test flux_winters_etal(u, u, orientation, equations) ≈
                  flux(u, orientation, equations)
        end

        normal_directions = [SVector(1.0, 0.0),
            SVector(0.0, 1.0),
            SVector(0.5, -0.5),
            SVector(-1.2, 0.3)]

        for normal_direction in normal_directions
            @test flux_winters_etal(u, u, normal_direction, equations) ≈
                  flux(u, normal_direction, equations)
        end
    end
end

@timed_testset "Consistency check for HLL flux with Davis wave speed estimates: LEE" begin
    flux_hll = FluxHLL(min_max_speed_davis)

    equations = LinearizedEulerEquations2D(SVector(1.0, 1.0), 1.0, 1.0)
    u = SVector(1.1, -0.5, 2.34, 5.5)

    orientations = [1, 2]
    for orientation in orientations
        @test flux_hll(u, u, orientation, equations) ≈ flux(u, orientation, equations)
    end

    normal_directions = [SVector(1.0, 0.0),
        SVector(0.0, 1.0),
        SVector(0.5, -0.5),
        SVector(-1.2, 0.3)]

    for normal_direction in normal_directions
        @test flux_hll(u, u, normal_direction, equations) ≈
              flux(u, normal_direction, equations)
    end
end

@timed_testset "Consistency check for HLL flux with Davis wave speed estimates: SWE" begin
    flux_hll = FluxHLL(min_max_speed_davis)

    equations = ShallowWaterEquations1D(gravity_constant = 9.81)
    u = SVector(1, 0.5, 0.0)
    @test flux_hll(u, u, 1, equations) ≈ flux(u, 1, equations)

    equations = ShallowWaterEquations2D(gravity_constant = 9.81)
    normal_directions = [SVector(1.0, 0.0),
        SVector(0.0, 1.0),
        SVector(0.5, -0.5),
        SVector(-1.2, 0.3)]
    u = SVector(1, 0.5, 0.5, 0.0)
    for normal_direction in normal_directions
        @test flux_hll(u, u, normal_direction, equations) ≈
              flux(u, normal_direction, equations)
    end

    orientations = [1, 2]
    for orientation in orientations
        @test flux_hll(u, u, orientation, equations) ≈ flux(u, orientation, equations)
    end
end

@timed_testset "Consistency check for HLL flux with Davis wave speed estimates: MHD" begin
    flux_hll = FluxHLL(min_max_speed_davis)

    equations = IdealGlmMhdEquations1D(1.4)
    u_values = [SVector(1.0, 0.4, -0.5, 0.1, 1.0, 0.1, -0.2, 0.1),
        SVector(1.5, -0.2, 0.1, 0.2, 5.0, -0.1, 0.1, 0.2)]

    for u in u_values
        @test flux_hll(u, u, 1, equations) ≈ flux(u, 1, equations)
    end

    equations = IdealGlmMhdEquations2D(1.4, 5.0) #= c_h =#
    normal_directions = [SVector(1.0, 0.0),
        SVector(0.0, 1.0),
        SVector(0.5, -0.5),
        SVector(-1.2, 0.3)]
    orientations = [1, 2]

    u_values = [SVector(1.0, 0.4, -0.5, 0.1, 1.0, 0.1, -0.2, 0.1, 0.0),
        SVector(1.5, -0.2, 0.1, 0.2, 5.0, -0.1, 0.1, 0.2, 0.2)]

    for u in u_values, orientation in orientations
        @test flux_hll(u, u, orientation, equations) ≈ flux(u, orientation, equations)
    end

    for u in u_values, normal_direction in normal_directions
        @test flux_hll(u, u, normal_direction, equations) ≈
              flux(u, normal_direction, equations)
    end

    equations = IdealGlmMhdEquations3D(1.4, 5.0) #= c_h =#
    normal_directions = [SVector(1.0, 0.0, 0.0),
        SVector(0.0, 1.0, 0.0),
        SVector(0.0, 0.0, 1.0),
        SVector(0.5, -0.5, 0.2),
        SVector(-1.2, 0.3, 1.4)]
    orientations = [1, 2, 3]

    u_values = [SVector(1.0, 0.4, -0.5, 0.1, 1.0, 0.1, -0.2, 0.1, 0.0),
        SVector(1.5, -0.2, 0.1, 0.2, 5.0, -0.1, 0.1, 0.2, 0.2)]

    for u in u_values, orientation in orientations
        @test flux_hll(u, u, orientation, equations) ≈ flux(u, orientation, equations)
    end

    for u in u_values, normal_direction in normal_directions
        @test flux_hll(u, u, normal_direction, equations) ≈
              flux(u, normal_direction, equations)
    end
end

@timed_testset "Consistency check for HLLE flux: CEE" begin
    # Set up equations and dummy conservative variables state
    equations = CompressibleEulerEquations1D(1.4)
    u = SVector(1.1, 2.34, 5.5)

    orientations = [1]
    for orientation in orientations
        @test flux_hlle(u, u, orientation, equations) ≈ flux(u, orientation, equations)
    end

    equations = CompressibleEulerEquations2D(1.4)
    u = SVector(1.1, -0.5, 2.34, 5.5)

    orientations = [1, 2]
    for orientation in orientations
        @test flux_hlle(u, u, orientation, equations) ≈ flux(u, orientation, equations)
    end

    normal_directions = [SVector(1.0, 0.0),
        SVector(0.0, 1.0),
        SVector(0.5, -0.5),
        SVector(-1.2, 0.3)]

    for normal_direction in normal_directions
        @test flux_hlle(u, u, normal_direction, equations) ≈
              flux(u, normal_direction, equations)
    end

    equations = CompressibleEulerEquations3D(1.4)
    u = SVector(1.1, -0.5, 2.34, 2.4, 5.5)

    orientations = [1, 2, 3]
    for orientation in orientations
        @test flux_hlle(u, u, orientation, equations) ≈ flux(u, orientation, equations)
    end

    normal_directions = [SVector(1.0, 0.0, 0.0),
        SVector(0.0, 1.0, 0.0),
        SVector(0.0, 0.0, 1.0),
        SVector(0.5, -0.5, 0.2),
        SVector(-1.2, 0.3, 1.4)]

    for normal_direction in normal_directions
        @test flux_hlle(u, u, normal_direction, equations) ≈
              flux(u, normal_direction, equations)
    end
end

@timed_testset "Consistency check for HLLE flux: SWE" begin
    equations = ShallowWaterEquations1D(gravity_constant = 9.81)
    u = SVector(1, 0.5, 0.0)
    @test flux_hlle(u, u, 1, equations) ≈ flux(u, 1, equations)

    equations = ShallowWaterEquations2D(gravity_constant = 9.81)
    normal_directions = [SVector(1.0, 0.0),
        SVector(0.0, 1.0),
        SVector(0.5, -0.5),
        SVector(-1.2, 0.3)]
    orientations = [1, 2]

    u = SVector(1, 0.5, 0.5, 0.0)

    for orientation in orientations
        @test flux_hlle(u, u, orientation, equations) ≈ flux(u, orientation, equations)
    end

    for normal_direction in normal_directions
        @test flux_hlle(u, u, normal_direction, equations) ≈
              flux(u, normal_direction, equations)
    end
end

@timed_testset "Consistency check for HLLE flux: MHD" begin
    equations = IdealGlmMhdEquations1D(1.4)
    u_values = [SVector(1.0, 0.4, -0.5, 0.1, 1.0, 0.1, -0.2, 0.1),
        SVector(1.5, -0.2, 0.1, 0.2, 5.0, -0.1, 0.1, 0.2)]

    for u in u_values
        @test flux_hlle(u, u, 1, equations) ≈ flux(u, 1, equations)
        @test flux_hllc(u, u, 1, equations) ≈ flux(u, 1, equations)
    end

    equations = IdealGlmMhdEquations2D(1.4, 5.0) #= c_h =#
    normal_directions = [SVector(1.0, 0.0),
        SVector(0.0, 1.0),
        SVector(0.5, -0.5),
        SVector(-1.2, 0.3)]
    orientations = [1, 2]

    u_values = [SVector(1.0, 0.4, -0.5, 0.1, 1.0, 0.1, -0.2, 0.1, 0.0),
        SVector(1.5, -0.2, 0.1, 0.2, 5.0, -0.1, 0.1, 0.2, 0.2)]

    for u in u_values, orientation in orientations
        @test flux_hlle(u, u, orientation, equations) ≈ flux(u, orientation, equations)
    end

    for u in u_values, normal_direction in normal_directions
        @test flux_hlle(u, u, normal_direction, equations) ≈
              flux(u, normal_direction, equations)
    end

    equations = IdealGlmMhdEquations3D(1.4, 5.0) #= c_h =#
    normal_directions = [SVector(1.0, 0.0, 0.0),
        SVector(0.0, 1.0, 0.0),
        SVector(0.0, 0.0, 1.0),
        SVector(0.5, -0.5, 0.2),
        SVector(-1.2, 0.3, 1.4)]
    orientations = [1, 2, 3]

    u_values = [SVector(1.0, 0.4, -0.5, 0.1, 1.0, 0.1, -0.2, 0.1, 0.0),
        SVector(1.5, -0.2, 0.1, 0.2, 5.0, -0.1, 0.1, 0.2, 0.2)]

    for u in u_values, orientation in orientations
        @test flux_hlle(u, u, orientation, equations) ≈ flux(u, orientation, equations)
    end

    for u in u_values, normal_direction in normal_directions
        @test flux_hlle(u, u, normal_direction, equations) ≈
              flux(u, normal_direction, equations)
    end
end

@timed_testset "Consistency check for HLLC flux: CEE" begin
    # Set up equations and dummy conservative variables state
    equations = CompressibleEulerEquations2D(1.4)
    u = SVector(1.1, -0.5, 2.34, 5.5)

    orientations = [1, 2]
    for orientation in orientations
        @test flux_hllc(u, u, orientation, equations) ≈ flux(u, orientation, equations)
    end

    normal_directions = [SVector(1.0, 0.0),
        SVector(0.0, 1.0),
        SVector(0.5, -0.5),
        SVector(-1.2, 0.3)]

    for normal_direction in normal_directions
        @test flux_hllc(u, u, normal_direction, equations) ≈
              flux(u, normal_direction, equations)
    end

    equations = CompressibleEulerEquations3D(1.4)
    u = SVector(1.1, -0.5, 2.34, 2.4, 5.5)

    orientations = [1, 2, 3]
    for orientation in orientations
        @test flux_hllc(u, u, orientation, equations) ≈ flux(u, orientation, equations)
    end

    normal_directions = [SVector(1.0, 0.0, 0.0),
        SVector(0.0, 1.0, 0.0),
        SVector(0.0, 0.0, 1.0),
        SVector(0.5, -0.5, 0.2),
        SVector(-1.2, 0.3, 1.4)]

    for normal_direction in normal_directions
        @test flux_hllc(u, u, normal_direction, equations) ≈
              flux(u, normal_direction, equations)
    end
end

@timed_testset "Consistency check for Godunov flux" begin
    # Set up equations and dummy conservative variables state
    # Burgers' Equation

    equation = InviscidBurgersEquation1D()
    u_values = [SVector(42.0), SVector(-42.0)]

    orientations = [1]
    for orientation in orientations, u in u_values
        @test flux_godunov(u, u, orientation, equation) ≈ flux(u, orientation, equation)
    end

    # Linear Advection 1D
    equation = LinearScalarAdvectionEquation1D(-4.2)
    u = SVector(3.14159)

    orientations = [1]
    for orientation in orientations
        @test flux_godunov(u, u, orientation, equation) ≈ flux(u, orientation, equation)
    end

    # Linear Advection 2D
    equation = LinearScalarAdvectionEquation2D(-4.2, 2.4)
    u = SVector(3.14159)

    orientations = [1, 2]
    for orientation in orientations
        @test flux_godunov(u, u, orientation, equation) ≈ flux(u, orientation, equation)
    end

    normal_directions = [SVector(1.0, 0.0),
        SVector(0.0, 1.0),
        SVector(0.5, -0.5),
        SVector(-1.2, 0.3)]

    for normal_direction in normal_directions
        @test flux_godunov(u, u, normal_direction, equation) ≈
              flux(u, normal_direction, equation)
    end

    # Linear Advection 3D
    equation = LinearScalarAdvectionEquation3D(-4.2, 2.4, 1.2)
    u = SVector(3.14159)

    orientations = [1, 2, 3]
    for orientation in orientations
        @test flux_godunov(u, u, orientation, equation) ≈ flux(u, orientation, equation)
    end

    normal_directions = [SVector(1.0, 0.0, 0.0),
        SVector(0.0, 1.0, 0.0),
        SVector(0.0, 0.0, 1.0),
        SVector(0.5, -0.5, 0.2),
        SVector(-1.2, 0.3, 1.4)]

    for normal_direction in normal_directions
        @test flux_godunov(u, u, normal_direction, equation) ≈
              flux(u, normal_direction, equation)
    end

    # Linearized Euler 2D
    equation = LinearizedEulerEquations2D(v_mean_global = (0.5, -0.7),
                                          c_mean_global = 1.1,
                                          rho_mean_global = 1.2)
    u_values = [SVector(1.0, 0.5, -0.7, 1.0),
        SVector(1.5, -0.2, 0.1, 5.0)]

    orientations = [1, 2]
    for orientation in orientations, u in u_values
        @test flux_godunov(u, u, orientation, equation) ≈ flux(u, orientation, equation)
    end

    normal_directions = [SVector(1.0, 0.0),
        SVector(0.0, 1.0),
        SVector(0.5, -0.5),
        SVector(-1.2, 0.3)]

    for normal_direction in normal_directions, u in u_values
        @test flux_godunov(u, u, normal_direction, equation) ≈
              flux(u, normal_direction, equation)
    end
end

@timed_testset "Consistency check for Engquist-Osher flux" begin
    # Set up equations and dummy conservative variables state
    equation = InviscidBurgersEquation1D()
    u_values = [SVector(42.0), SVector(-42.0)]

    orientations = [1]
    for orientation in orientations, u in u_values
        @test Trixi.flux_engquist_osher(u, u, orientation, equation) ≈
              flux(u, orientation, equation)
    end

    equation = LinearScalarAdvectionEquation1D(-4.2)
    u = SVector(3.14159)

    orientations = [1]
    for orientation in orientations
        @test Trixi.flux_engquist_osher(u, u, orientation, equation) ≈
              flux(u, orientation, equation)
    end
end

@testset "Equivalent Fluxes" begin
    # Set up equations and dummy conservative variables state
    # Burgers' Equation

    equation = InviscidBurgersEquation1D()
    u_values = [SVector(42.0), SVector(-42.0)]

    orientations = [1]
    for orientation in orientations, u in u_values
        @test flux_godunov(0.75 * u, u, orientation, equation) ≈
              Trixi.flux_engquist_osher(0.75 * u, u, orientation, equation)
    end

    # Linear Advection 1D
    equation = LinearScalarAdvectionEquation1D(-4.2)
    u = SVector(3.14159)

    orientations = [1]
    for orientation in orientations
        @test flux_godunov(0.5 * u, u, orientation, equation) ≈
              flux_lax_friedrichs(0.5 * u, u, orientation, equation)
        @test flux_godunov(2 * u, u, orientation, equation) ≈
              Trixi.flux_engquist_osher(2 * u, u, orientation, equation)
    end

    # Linear Advection 2D
    equation = LinearScalarAdvectionEquation2D(-4.2, 2.4)
    u = SVector(3.14159)

    orientations = [1, 2]
    for orientation in orientations
        @test flux_godunov(0.25 * u, u, orientation, equation) ≈
              flux_lax_friedrichs(0.25 * u, u, orientation, equation)
    end

    normal_directions = [SVector(1.0, 0.0),
        SVector(0.0, 1.0),
        SVector(0.5, -0.5),
        SVector(-1.2, 0.3)]

    for normal_direction in normal_directions
        @test flux_godunov(3 * u, u, normal_direction, equation) ≈
              flux_lax_friedrichs(3 * u, u, normal_direction, equation)
    end

    # Linear Advection 3D
    equation = LinearScalarAdvectionEquation3D(-4.2, 2.4, 1.2)
    u = SVector(3.14159)

    orientations = [1, 2, 3]
    for orientation in orientations
        @test flux_godunov(1.5 * u, u, orientation, equation) ≈
              flux_lax_friedrichs(1.5 * u, u, orientation, equation)
    end

    normal_directions = [SVector(1.0, 0.0, 0.0),
        SVector(0.0, 1.0, 0.0),
        SVector(0.0, 0.0, 1.0),
        SVector(0.5, -0.5, 0.2),
        SVector(-1.2, 0.3, 1.4)]

    for normal_direction in normal_directions
        @test flux_godunov(1.3 * u, u, normal_direction, equation) ≈
              flux_lax_friedrichs(1.3 * u, u, normal_direction, equation)
    end
end

@timed_testset "Consistency check for LMARS flux" begin
    equations = CompressibleEulerEquations2D(1.4)
    flux_lmars = FluxLMARS(340)

    normal_directions = [SVector(1.0, 0.0),
        SVector(0.0, 1.0),
        SVector(0.5, -0.5),
        SVector(-1.2, 0.3)]
    orientations = [1, 2]
    u_values = [SVector(1.0, 0.5, -0.7, 1.0),
        SVector(1.5, -0.2, 0.1, 5.0)]

    for u in u_values, orientation in orientations
        @test flux_lmars(u, u, orientation, equations) ≈
              flux(u, orientation, equations)
    end

    for u in u_values, normal_direction in normal_directions
        @test flux_lmars(u, u, normal_direction, equations) ≈
              flux(u, normal_direction, equations)
    end

    equations = CompressibleEulerEquations3D(1.4)
    normal_directions = [SVector(1.0, 0.0, 0.0),
        SVector(0.0, 1.0, 0.0),
        SVector(0.0, 0.0, 1.0),
        SVector(0.5, -0.5, 0.2),
        SVector(-1.2, 0.3, 1.4)]
    orientations = [1, 2, 3]
    u_values = [SVector(1.0, 0.5, -0.7, 0.1, 1.0),
        SVector(1.5, -0.2, 0.1, 0.2, 5.0)]

    for u in u_values, orientation in orientations
        @test flux_lmars(u, u, orientation, equations) ≈
              flux(u, orientation, equations)
    end

    for u in u_values, normal_direction in normal_directions
        @test flux_lmars(u, u, normal_direction, equations) ≈
              flux(u, normal_direction, equations)
    end
end

@testset "FluxRotated vs. direct implementation" begin
    @timed_testset "CompressibleEulerMulticomponentEquations2D" begin
        equations = CompressibleEulerMulticomponentEquations2D(gammas = (1.4, 1.4),
                                                               gas_constants = (0.4,
                                                                                0.4))
        normal_directions = [SVector(1.0, 0.0),
            SVector(0.0, 1.0),
            SVector(0.5, -0.5),
            SVector(-1.2, 0.3)]
        u_values = [SVector(0.1, -0.5, 1.0, 1.0, 2.0),
            SVector(-0.1, -0.3, 1.2, 1.3, 1.4)]

        f_std = flux
        f_rot = FluxRotated(f_std)
        println(typeof(f_std))
        println(typeof(f_rot))
        for u in u_values,
            normal_direction in normal_directions

            @test f_rot(u, normal_direction, equations) ≈
                  f_std(u, normal_direction, equations)
        end
    end

    @timed_testset "CompressibleEulerEquations2D" begin
        equations = CompressibleEulerEquations2D(1.4)
        normal_directions = [SVector(1.0, 0.0),
            SVector(0.0, 1.0),
            SVector(0.5, -0.5),
            SVector(-1.2, 0.3)]
        u_values = [SVector(1.0, 0.5, -0.7, 1.0),
            SVector(1.5, -0.2, 0.1, 5.0)]
        fluxes = [flux_central, flux_ranocha, flux_shima_etal, flux_kennedy_gruber,
<<<<<<< HEAD
            FluxLMARS(340), flux_hll, FluxHLL(min_max_speed_davis), flux_hlle]
=======
            flux_hll, FluxHLL(min_max_speed_davis), flux_hlle, flux_hllc]
>>>>>>> a1e3e73c

        for f_std in fluxes
            f_rot = FluxRotated(f_std)
            for u_ll in u_values, u_rr in u_values,
                normal_direction in normal_directions

                @test f_rot(u_ll, u_rr, normal_direction, equations) ≈
                      f_std(u_ll, u_rr, normal_direction, equations)
            end
        end
    end

    @timed_testset "CompressibleEulerEquations3D" begin
        equations = CompressibleEulerEquations3D(1.4)
        normal_directions = [SVector(1.0, 0.0, 0.0),
            SVector(0.0, 1.0, 0.0),
            SVector(0.0, 0.0, 1.0),
            SVector(0.5, -0.5, 0.2),
            SVector(-1.2, 0.3, 1.4)]
        u_values = [SVector(1.0, 0.5, -0.7, 0.1, 1.0),
            SVector(1.5, -0.2, 0.1, 0.2, 5.0)]
        fluxes = [flux_central, flux_ranocha, flux_shima_etal, flux_kennedy_gruber,
<<<<<<< HEAD
            FluxLMARS(340), flux_hll, FluxHLL(min_max_speed_davis), flux_hlle]
=======
            FluxLMARS(340), flux_hll, FluxHLL(min_max_speed_davis), flux_hlle, flux_hllc,
        ]
>>>>>>> a1e3e73c

        for f_std in fluxes
            f_rot = FluxRotated(f_std)
            for u_ll in u_values, u_rr in u_values,
                normal_direction in normal_directions

                @test f_rot(u_ll, u_rr, normal_direction, equations) ≈
                      f_std(u_ll, u_rr, normal_direction, equations)
            end
        end
    end

    @timed_testset "ShallowWaterEquations2D" begin
        equations = ShallowWaterEquations2D(gravity_constant = 9.81)
        normal_directions = [SVector(1.0, 0.0),
            SVector(0.0, 1.0),
            SVector(0.5, -0.5),
            SVector(-1.2, 0.3)]

        u = SVector(1, 0.5, 0.5, 0.0)

        fluxes = [flux_central, flux_fjordholm_etal, flux_wintermeyer_etal,
            flux_hll, FluxHLL(min_max_speed_davis), flux_hlle]
    end

    @timed_testset "IdealGlmMhdEquations2D" begin
        equations = IdealGlmMhdEquations2D(1.4, 5.0) #= c_h =#
        normal_directions = [SVector(1.0, 0.0),
            SVector(0.0, 1.0),
            SVector(0.5, -0.5),
            SVector(-1.2, 0.3)]
        u_values = [SVector(1.0, 0.4, -0.5, 0.1, 1.0, 0.1, -0.2, 0.1, 0.0),
            SVector(1.5, -0.2, 0.1, 0.2, 5.0, -0.1, 0.1, 0.2, 0.2)]
        fluxes = [
            flux_central,
            flux_hindenlang_gassner,
            FluxHLL(min_max_speed_davis),
            flux_hlle,
        ]

        for f_std in fluxes
            f_rot = FluxRotated(f_std)
            for u_ll in u_values, u_rr in u_values,
                normal_direction in normal_directions

                @test f_rot(u_ll, u_rr, normal_direction, equations) ≈
                      f_std(u_ll, u_rr, normal_direction, equations)
            end
        end
    end

    @timed_testset "IdealGlmMhdEquations3D" begin
        equations = IdealGlmMhdEquations3D(1.4, 5.0) #= c_h =#
        normal_directions = [SVector(1.0, 0.0, 0.0),
            SVector(0.0, 1.0, 0.0),
            SVector(0.0, 0.0, 1.0),
            SVector(0.5, -0.5, 0.2),
            SVector(-1.2, 0.3, 1.4)]
        u_values = [SVector(1.0, 0.4, -0.5, 0.1, 1.0, 0.1, -0.2, 0.1, 0.0),
            SVector(1.5, -0.2, 0.1, 0.2, 5.0, -0.1, 0.1, 0.2, 0.2)]
        fluxes = [
            flux_central,
            flux_hindenlang_gassner,
            FluxHLL(min_max_speed_davis),
            flux_hlle,
        ]

        for f_std in fluxes
            f_rot = FluxRotated(f_std)
            for u_ll in u_values, u_rr in u_values,
                normal_direction in normal_directions

                @test f_rot(u_ll, u_rr, normal_direction, equations) ≈
                      f_std(u_ll, u_rr, normal_direction, equations)
            end
        end
    end
end

@testset "SimpleKronecker" begin
    N = 3

    NDIMS = 2
    r, s = StartUpDG.nodes(Quad(), N)
    V = StartUpDG.vandermonde(Quad(), N, r, s)
    r1D = StartUpDG.nodes(Line(), N)
    V1D = StartUpDG.vandermonde(Line(), N, r1D)

    x = r + s
    V_kron = Trixi.SimpleKronecker(NDIMS, V1D, eltype(x))

    b = similar(x)
    b_kron = similar(x)
    Trixi.mul!(b, V, x)
    Trixi.mul!(b_kron, V_kron, x)
    @test b ≈ b_kron
end

@testset "SummationByPartsOperators + StartUpDG" begin
    global D = derivative_operator(SummationByPartsOperators.MattssonNordström2004(),
                                   derivative_order = 1,
                                   accuracy_order = 4,
                                   xmin = 0.0, xmax = 1.0,
                                   N = 10)
    dg = DGMulti(polydeg = 3, element_type = Quad(), approximation_type = D)

    @test StartUpDG.inverse_trace_constant(dg.basis) ≈ 50.8235294117647
end

@testset "1D non-periodic DGMultiMesh" begin
    # checks whether or not boundary faces are initialized correctly for DGMultiMesh in 1D
    dg = DGMulti(polydeg = 1, element_type = Line(), approximation_type = Polynomial(),
                 surface_integral = SurfaceIntegralWeakForm(flux_central),
                 volume_integral = VolumeIntegralFluxDifferencing(flux_central))
    cells_per_dimension = (1,)
    mesh = DGMultiMesh(dg, cells_per_dimension, periodicity = false)

    @test mesh.boundary_faces[:entire_boundary] == [1, 2]
end

@testset "trixi_include" begin
    @trixi_testset "Basic" begin
        example = """
            x = 4
            """

        filename = tempname()
        try
            open(filename, "w") do file
                write(file, example)
            end

            # Use `@trixi_testset`, which wraps code in a temporary module, and call
            # `trixi_include` with `@__MODULE__` in order to isolate this test.
            @test_warn "You just called" trixi_include(@__MODULE__, filename)
            @test @isdefined x
            @test x == 4

            @test_warn "You just called" trixi_include(@__MODULE__, filename, x = 7)
            @test x == 7

            @test_throws "assignment `y` not found in expression" trixi_include(@__MODULE__,
                                                                                filename,
                                                                                y = 3)
        finally
            rm(filename, force = true)
        end
    end

    @trixi_testset "With `solve` Without `maxiters`" begin
        # `trixi_include` assumes this to be the `solve` function of OrdinaryDiffEq,
        # and therefore tries to insert the kwarg `maxiters`, which will fail here.
        example = """
            solve() = 0
            x = solve()
            """

        filename = tempname()
        try
            open(filename, "w") do file
                write(file, example)
            end

            # Use `@trixi_testset`, which wraps code in a temporary module, and call
            # `trixi_include` with `@__MODULE__` in order to isolate this test.
            @test_throws "no method matching solve(; maxiters::Int64)" trixi_include(@__MODULE__,
                                                                                     filename)

            @test_throws "no method matching solve(; maxiters::Int64)" trixi_include(@__MODULE__,
                                                                                     filename,
                                                                                     maxiters = 3)
        finally
            rm(filename, force = true)
        end
    end

    @trixi_testset "With `solve` with `maxiters`" begin
        # We need another example file that we include with `Base.include` first, in order to
        # define the `solve` method without `trixi_include` trying to insert `maxiters` kwargs.
        # Then, we can test that `trixi_include` inserts the kwarg in the `solve()` call.
        example1 = """
            solve(; maxiters=0) = maxiters
            """

        example2 = """
            x = solve()
            """

        filename1 = tempname()
        filename2 = tempname()
        try
            open(filename1, "w") do file
                write(file, example1)
            end
            open(filename2, "w") do file
                write(file, example2)
            end

            # Use `@trixi_testset`, which wraps code in a temporary module, and call
            # `Base.include` and `trixi_include` with `@__MODULE__` in order to isolate this test.
            Base.include(@__MODULE__, filename1)
            @test_warn "You just called" trixi_include(@__MODULE__, filename2)
            @test @isdefined x
            # This is the default `maxiters` inserted by `trixi_include`
            @test x == 10^5

            @test_warn "You just called" trixi_include(@__MODULE__, filename2,
                                                       maxiters = 7)
            # Test that `maxiters` got overwritten
            @test x == 7
        finally
            rm(filename1, force = true)
            rm(filename2, force = true)
        end
    end
end
end

end #module<|MERGE_RESOLUTION|>--- conflicted
+++ resolved
@@ -1363,11 +1363,7 @@
         u_values = [SVector(1.0, 0.5, -0.7, 1.0),
             SVector(1.5, -0.2, 0.1, 5.0)]
         fluxes = [flux_central, flux_ranocha, flux_shima_etal, flux_kennedy_gruber,
-<<<<<<< HEAD
-            FluxLMARS(340), flux_hll, FluxHLL(min_max_speed_davis), flux_hlle]
-=======
-            flux_hll, FluxHLL(min_max_speed_davis), flux_hlle, flux_hllc]
->>>>>>> a1e3e73c
+            FluxLMARS(340), flux_hll, FluxHLL(min_max_speed_davis), flux_hlle, flux_hllc]
 
         for f_std in fluxes
             f_rot = FluxRotated(f_std)
@@ -1390,12 +1386,7 @@
         u_values = [SVector(1.0, 0.5, -0.7, 0.1, 1.0),
             SVector(1.5, -0.2, 0.1, 0.2, 5.0)]
         fluxes = [flux_central, flux_ranocha, flux_shima_etal, flux_kennedy_gruber,
-<<<<<<< HEAD
-            FluxLMARS(340), flux_hll, FluxHLL(min_max_speed_davis), flux_hlle]
-=======
-            FluxLMARS(340), flux_hll, FluxHLL(min_max_speed_davis), flux_hlle, flux_hllc,
-        ]
->>>>>>> a1e3e73c
+            FluxLMARS(340), flux_hll, FluxHLL(min_max_speed_davis), flux_hlle, flux_hllc]
 
         for f_std in fluxes
             f_rot = FluxRotated(f_std)
