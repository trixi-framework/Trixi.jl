--- conflicted
+++ resolved
@@ -426,24 +426,12 @@
 
     indicator_max = IndicatorMax("variable", (; cache = nothing))
     @test_nowarn show(stdout, indicator_max)
-end
-
-<<<<<<< HEAD
+
     indicator_clamp = IndicatorClamp(0.0, 1.0, "variable", (; cache=nothing))
     @test_nowarn show(stdout, indicator_clamp)
-
-    equations = CompressibleEulerEquations2D(1.4)
-    basis = LobattoLegendreBasis(3)
-    indicator_neuralnetwork = IndicatorNeuralNetwork(
-        equations, basis, indicator_type=NeuralNetworkPerssonPeraire(), variable=density,
-        network=nothing)
-    @test_nowarn show(stdout, indicator_neuralnetwork)
-  end
-
-  @timed_testset "LBM 2D constructor" begin
-=======
+end
+
 @timed_testset "LBM 2D constructor" begin
->>>>>>> d1c20c6f
     # Neither Mach number nor velocity set
     @test_throws ErrorException LatticeBoltzmannEquations2D(Ma = nothing, Re = 1000)
     # Both Mach number and velocity set
