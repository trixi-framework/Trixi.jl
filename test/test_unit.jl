module TestUnit

using Test
using Trixi

using LinearAlgebra: norm, dot
using DelimitedFiles: readdlm

# Use Convex and ECOS to load the extension that extends functions for testing
# PERK Single p2 Constructors
using Convex: Convex
using ECOS: Optimizer

# Use NLsolve to load the extension that extends functions for testing
# PERK Single p3 Constructors
using NLsolve: nlsolve

using SciMLBase: ODEProblem

include("test_trixi.jl")

# Start with a clean environment: remove Trixi.jl output directory if it exists
outdir = "out"
isdir(outdir) && rm(outdir, recursive = true)

# Run various unit (= non-elixir-triggered) tests
@testset "Unit tests" begin
#! format: noindent

@timed_testset "SerialTree" begin
    @testset "constructors" begin
        @test_nowarn Trixi.SerialTree(Val(1), 10, 0.0, 1.0)
        @test_nowarn Trixi.SerialTree{1}(10, 0.0, 1.0)
    end

    @testset "helper functions" begin
        t = Trixi.SerialTree(Val(1), 10, 0.0, 1.0)
        @test_nowarn display(t)
        @test Trixi.ndims(t) == 1
        @test Trixi.has_any_neighbor(t, 1, 1) == true
        @test Trixi.isperiodic(t, 1) == true
        @test Trixi.n_children_per_cell(t) == 2
        @test Trixi.n_directions(t) == 2
    end

    @testset "refine!/coarsen!" begin
        t = Trixi.SerialTree(Val(1), 10, 0.0, 1.0)
        @test Trixi.refine!(t) == [1]
        @test Trixi.coarsen!(t) == [1]
        @test Trixi.refine!(t) == [1]
        @test Trixi.coarsen!(t, 1) == [1]
        @test Trixi.coarsen!(t) == Int[] # Coarsen twice to check degenerate case of single-cell tree
        @test Trixi.refine!(t) == [1]
        @test Trixi.refine!(t) == [2, 3]
        @test Trixi.coarsen_box!(t, [-0.5], [0.0]) == [2]
        @test Trixi.coarsen_box!(t, 0.0, 0.5) == [3]
        @test isnothing(Trixi.reset_data_structures!(t))
    end
end

@timed_testset "ParallelTree" begin
    @testset "constructors" begin
        @test_nowarn Trixi.ParallelTree(Val(1), 10, 0.0, 1.0)
        @test_nowarn Trixi.ParallelTree{1}(10, 0.0, 1.0)
    end

    @testset "helper functions" begin
        t = Trixi.ParallelTree(Val(1), 10, 0.0, 1.0)
        @test isnothing(display(t))
        @test isnothing(Trixi.reset_data_structures!(t))
    end
end

@timed_testset "TreeMesh" begin
    @testset "constructors" begin
        @test TreeMesh{1, Trixi.SerialTree{1, Float64}, Float64}(1, 5.0, 2.0) isa
              TreeMesh

        # Invalid domain length check (TreeMesh expects a hypercube)
        # 2D
        @test_throws ArgumentError TreeMesh((-0.5, 0.0), (1.0, 2.0),
                                            initial_refinement_level = 2,
                                            n_cells_max = 10_000)
        # 3D
        @test_throws ArgumentError TreeMesh((-0.5, 0.0, -0.2), (1.0, 2.0, 1.5),
                                            initial_refinement_level = 2,
                                            n_cells_max = 10_000)
    end
end

@timed_testset "ParallelTreeMesh" begin
    @testset "partition!" begin
        @testset "mpi_nranks() = 2" begin
            Trixi.mpi_nranks() = 2
            let
                @test Trixi.mpi_nranks() == 2

                mesh = TreeMesh{2, Trixi.ParallelTree{2, Float64}, Float64}(30,
                                                                            (0.0, 0.0),
                                                                            1.0)
                # Refine twice
                Trixi.refine!(mesh.tree)
                Trixi.refine!(mesh.tree)

                # allow_coarsening = true
                Trixi.partition!(mesh)
                # Use parent for OffsetArray
                @test parent(mesh.n_cells_by_rank) == [11, 10]
                @test mesh.tree.mpi_ranks[1:21] ==
                      [0, 0, 0, 0, 0, 0, 0, 0, 0, 0, 0, 1, 1, 1, 1, 1, 1, 1, 1, 1, 1]
                @test parent(mesh.first_cell_by_rank) == [1, 12]

                # allow_coarsening = false
                Trixi.partition!(mesh; allow_coarsening = false)
                @test parent(mesh.n_cells_by_rank) == [11, 10]
                @test mesh.tree.mpi_ranks[1:21] ==
                      [0, 0, 0, 0, 0, 0, 0, 0, 0, 0, 0, 1, 1, 1, 1, 1, 1, 1, 1, 1, 1]
                @test parent(mesh.first_cell_by_rank) == [1, 12]
            end
            Trixi.mpi_nranks() = Trixi.MPI_SIZE[] # restore the original behavior
        end

        @testset "mpi_nranks() = 3" begin
            Trixi.mpi_nranks() = 3
            let
                @test Trixi.mpi_nranks() == 3

                mesh = TreeMesh{2, Trixi.ParallelTree{2, Float64}, Float64}(100,
                                                                            (0.0, 0.0),
                                                                            1.0)
                # Refine twice
                Trixi.refine!(mesh.tree)
                Trixi.refine!(mesh.tree)

                # allow_coarsening = true
                Trixi.partition!(mesh)
                # Use parent for OffsetArray
                @test parent(mesh.n_cells_by_rank) == [11, 5, 5]
                @test mesh.tree.mpi_ranks[1:21] ==
                      [0, 0, 0, 0, 0, 0, 0, 0, 0, 0, 0, 1, 1, 1, 1, 1, 2, 2, 2, 2, 2]
                @test parent(mesh.first_cell_by_rank) == [1, 12, 17]

                # allow_coarsening = false
                Trixi.partition!(mesh; allow_coarsening = false)
                @test parent(mesh.n_cells_by_rank) == [9, 6, 6]
                @test mesh.tree.mpi_ranks[1:21] ==
                      [0, 0, 0, 0, 0, 0, 0, 0, 0, 1, 1, 1, 1, 1, 1, 2, 2, 2, 2, 2, 2]
                @test parent(mesh.first_cell_by_rank) == [1, 10, 16]
            end
            Trixi.mpi_nranks() = Trixi.MPI_SIZE[] # restore the original behavior
        end

        @testset "mpi_nranks() = 9" begin
            Trixi.mpi_nranks() = 9
            let
                @test Trixi.mpi_nranks() == 9

                mesh = TreeMesh{2, Trixi.ParallelTree{2, Float64}, Float64}(1000,
                                                                            (0.0, 0.0),
                                                                            1.0)
                # Refine twice
                Trixi.refine!(mesh.tree)
                Trixi.refine!(mesh.tree)
                Trixi.refine!(mesh.tree)
                Trixi.refine!(mesh.tree)

                # allow_coarsening = true
                Trixi.partition!(mesh)
                # Use parent for OffsetArray
                @test parent(mesh.n_cells_by_rank) ==
                      [44, 37, 38, 37, 37, 37, 38, 37, 36]
                @test parent(mesh.first_cell_by_rank) ==
                      [1, 45, 82, 120, 157, 194, 231, 269, 306]
            end
            Trixi.mpi_nranks() = Trixi.MPI_SIZE[] # restore the original behavior
        end

        @testset "mpi_nranks() = 3 non-uniform" begin
            Trixi.mpi_nranks() = 3
            let
                @test Trixi.mpi_nranks() == 3

                mesh = TreeMesh{2, Trixi.ParallelTree{2, Float64}, Float64}(100,
                                                                            (0.0, 0.0),
                                                                            1.0)
                # Refine whole tree
                Trixi.refine!(mesh.tree)
                # Refine left leaf
                Trixi.refine!(mesh.tree, [2])

                # allow_coarsening = true
                Trixi.partition!(mesh)
                # Use parent for OffsetArray
                @test parent(mesh.n_cells_by_rank) == [6, 1, 2]
                @test mesh.tree.mpi_ranks[1:9] == [0, 0, 0, 0, 0, 0, 1, 2, 2]
                @test parent(mesh.first_cell_by_rank) == [1, 7, 8]

                # allow_coarsening = false
                Trixi.partition!(mesh; allow_coarsening = false)
                @test parent(mesh.n_cells_by_rank) == [5, 2, 2]
                @test mesh.tree.mpi_ranks[1:9] == [0, 0, 0, 0, 0, 1, 1, 2, 2]
                @test parent(mesh.first_cell_by_rank) == [1, 6, 8]
            end
            Trixi.mpi_nranks() = Trixi.MPI_SIZE[] # restore the original behavior
        end

        @testset "not enough ranks" begin
            Trixi.mpi_nranks() = 3
            let
                @test Trixi.mpi_nranks() == 3

                mesh = TreeMesh{2, Trixi.ParallelTree{2, Float64}, Float64}(100,
                                                                            (0.0, 0.0),
                                                                            1.0)

                # Only one leaf
                @test_throws AssertionError("Too many ranks to properly partition the mesh!") Trixi.partition!(mesh)

                # Refine to 4 leaves
                Trixi.refine!(mesh.tree)

                # All four leaves will need to be on one rank to allow coarsening
                @test_throws AssertionError("Too many ranks to properly partition the mesh!") Trixi.partition!(mesh)
                @test_nowarn Trixi.partition!(mesh; allow_coarsening = false)
            end
            Trixi.mpi_nranks() = Trixi.MPI_SIZE[] # restore the original behavior
        end
    end
end

@timed_testset "curved mesh" begin
    @testset "calc_jacobian_matrix" begin
        @testset "identity map" begin
            basis = LobattoLegendreBasis(5)
            nodes = Trixi.get_nodes(basis)
            jacobian_matrix = Array{Float64, 5}(undef, 2, 2, 6, 6, 1)

            node_coordinates = Array{Float64, 4}(undef, 2, 6, 6, 1)
            node_coordinates[1, :, :, 1] .= [nodes[i] for i in 1:6, j in 1:6]
            node_coordinates[2, :, :, 1] .= [nodes[j] for i in 1:6, j in 1:6]
            expected = zeros(2, 2, 6, 6, 1)
            expected[1, 1, :, :, 1] .= 1
            expected[2, 2, :, :, 1] .= 1
            @test Trixi.calc_jacobian_matrix!(jacobian_matrix, 1, node_coordinates,
                                              basis) ≈ expected
        end

        @testset "maximum exact polydeg" begin
            basis = LobattoLegendreBasis(3)
            nodes = Trixi.get_nodes(basis)
            jacobian_matrix = Array{Float64, 5}(undef, 2, 2, 4, 4, 1)

            # f(x, y) = [x^3, xy^2]
            node_coordinates = Array{Float64, 4}(undef, 2, 4, 4, 1)
            node_coordinates[1, :, :, 1] .= [nodes[i]^3 for i in 1:4, j in 1:4]
            node_coordinates[2, :, :, 1] .= [nodes[i] * nodes[j]^2
                                             for i in 1:4, j in 1:4]

            # Df(x, y) = [3x^2 0;
            #              y^2 2xy]
            expected = zeros(2, 2, 4, 4, 1)
            expected[1, 1, :, :, 1] .= [3 * nodes[i]^2 for i in 1:4, j in 1:4]
            expected[2, 1, :, :, 1] .= [nodes[j]^2 for i in 1:4, j in 1:4]
            expected[2, 2, :, :, 1] .= [2 * nodes[i] * nodes[j] for i in 1:4, j in 1:4]
            @test Trixi.calc_jacobian_matrix!(jacobian_matrix, 1, node_coordinates,
                                              basis) ≈ expected
        end
    end
end

@timed_testset "interpolation" begin
    @testset "nodes and weights" begin
        @test Trixi.gauss_nodes_weights(1) == ([0.0], [2.0])

        @test Trixi.gauss_nodes_weights(2)[1] ≈ [-1 / sqrt(3), 1 / sqrt(3)]
        @test Trixi.gauss_nodes_weights(2)[2] == [1.0, 1.0]

        @test Trixi.gauss_nodes_weights(3)[1] ≈ [-sqrt(3 / 5), 0.0, sqrt(3 / 5)]
        @test Trixi.gauss_nodes_weights(3)[2] ≈ [5 / 9, 8 / 9, 5 / 9]
    end

    @testset "multiply_dimensionwise" begin
        nodes_in = [0.0, 0.5, 1.0]
        nodes_out = [0.0, 1 / 3, 2 / 3, 1.0]
        matrix = Trixi.polynomial_interpolation_matrix(nodes_in, nodes_out)
        data_in = [3.0 4.5 6.0]
        @test isapprox(Trixi.multiply_dimensionwise(matrix, data_in), [3.0 4.0 5.0 6.0])

        n_vars = 3
        size_in = 2
        size_out = 3
        matrix = randn(size_out, size_in)
        # 1D
        data_in = randn(n_vars, size_in)
        data_out = Trixi.multiply_dimensionwise_naive(matrix, data_in)
        @test isapprox(data_out, Trixi.multiply_dimensionwise(matrix, data_in))
        # 2D
        data_in = randn(n_vars, size_in, size_in)
        data_out = Trixi.multiply_dimensionwise_naive(matrix, data_in)
        @test isapprox(data_out, Trixi.multiply_dimensionwise(matrix, data_in))
        # 3D
        data_in = randn(n_vars, size_in, size_in, size_in)
        data_out = Trixi.multiply_dimensionwise_naive(matrix, data_in)
        @test isapprox(data_out, Trixi.multiply_dimensionwise(matrix, data_in))
    end
end

@timed_testset "L2 projection" begin
    @testset "calc_reverse_upper for LGL" begin
        @test isapprox(Trixi.calc_reverse_upper(2, Val(:gauss_lobatto)),
                       [[0.25, 0.25] [0.0, 0.5]])
    end
    @testset "calc_reverse_lower for LGL" begin
        @test isapprox(Trixi.calc_reverse_lower(2, Val(:gauss_lobatto)),
                       [[0.5, 0.0] [0.25, 0.25]])
    end
end

@testset "containers" begin
    # Set up mock container
    mutable struct MyContainer <: Trixi.AbstractContainer
        data::Vector{Int}
        capacity::Int
        length::Int
        dummy::Int
    end
    function MyContainer(data, capacity)
        c = MyContainer(Vector{Int}(undef, capacity + 1), capacity, length(data),
                        capacity + 1)
        c.data[eachindex(data)] .= data
        return c
    end
    MyContainer(data::AbstractArray) = MyContainer(data, length(data))
    Trixi.invalidate!(c::MyContainer, first, last) = (c.data[first:last] .= 0; c)
    function Trixi.raw_copy!(target::MyContainer, source::MyContainer, first, last,
                             destination)
        Trixi.copy_data!(target.data, source.data, first, last, destination)
        return target
    end
    Trixi.move_connectivity!(c::MyContainer, first, last, destination) = c
    Trixi.delete_connectivity!(c::MyContainer, first, last) = c
    function Trixi.reset_data_structures!(c::MyContainer)
        (c.data = Vector{Int}(undef,
                              c.capacity + 1);
         c)
    end
    function Base.:(==)(c1::MyContainer, c2::MyContainer)
        return (c1.capacity == c2.capacity &&
                c1.length == c2.length &&
                c1.dummy == c2.dummy &&
                c1.data[1:(c1.length)] == c2.data[1:(c2.length)])
    end

    @testset "size" begin
        c = MyContainer([1, 2, 3])
        @test size(c) == (3,)
    end

    @testset "resize!" begin
        c = MyContainer([1, 2, 3])
        @test length(resize!(c, 2)) == 2
    end

    @testset "copy!" begin
        c1 = MyContainer([1, 2, 3])
        c2 = MyContainer([4, 5])
        @test Trixi.copy!(c1, c2, 2, 1, 2) == MyContainer([1, 2, 3]) # no-op

        c1 = MyContainer([1, 2, 3])
        c2 = MyContainer([4, 5])
        @test Trixi.copy!(c1, c2, 1, 2, 2) == MyContainer([1, 4, 5])

        c1 = MyContainer([1, 2, 3])
        @test Trixi.copy!(c1, c2, 1, 2) == MyContainer([1, 4, 3])

        c1 = MyContainer([1, 2, 3])
        @test Trixi.copy!(c1, 2, 3, 1) == MyContainer([2, 3, 3])

        c1 = MyContainer([1, 2, 3])
        @test Trixi.copy!(c1, 1, 3) == MyContainer([1, 2, 1])
    end

    @testset "move!" begin
        c = MyContainer([1, 2, 3])
        @test Trixi.move!(c, 1, 1) == MyContainer([1, 2, 3]) # no-op

        c = MyContainer([1, 2, 3])
        @test Trixi.move!(c, 1, 2) == MyContainer([0, 1, 3])
    end

    @testset "swap!" begin
        c = MyContainer([1, 2])
        @test Trixi.swap!(c, 1, 1) == MyContainer([1, 2]) # no-op

        c = MyContainer([1, 2])
        @test Trixi.swap!(c, 1, 2) == MyContainer([2, 1])
    end

    @testset "erase!" begin
        c = MyContainer([1, 2])
        @test Trixi.erase!(c, 2, 1) == MyContainer([1, 2]) # no-op

        c = MyContainer([1, 2])
        @test Trixi.erase!(c, 1) == MyContainer([0, 2])
    end

    @testset "remove_shift!" begin
        c = MyContainer([1, 2, 3, 4])
        @test Trixi.remove_shift!(c, 2, 1) == MyContainer([1, 2, 3, 4]) # no-op

        c = MyContainer([1, 2, 3, 4])
        @test Trixi.remove_shift!(c, 2, 2) == MyContainer([1, 3, 4], 4)

        c = MyContainer([1, 2, 3, 4])
        @test Trixi.remove_shift!(c, 2) == MyContainer([1, 3, 4], 4)
    end

    @testset "remove_fill!" begin
        c = MyContainer([1, 2, 3, 4])
        @test Trixi.remove_fill!(c, 2, 1) == MyContainer([1, 2, 3, 4]) # no-op

        c = MyContainer([1, 2, 3, 4])
        @test Trixi.remove_fill!(c, 2, 2) == MyContainer([1, 4, 3], 4)
    end

    @testset "reset!" begin
        c = MyContainer([1, 2, 3])
        @test Trixi.reset!(c, 2) == MyContainer(Int[], 2)
    end
end

@timed_testset "example elixirs" begin
    @test basename(examples_dir()) == "examples"
    @test !isempty(get_examples())
    @test endswith(default_example(), "elixir_advection_basic.jl")
end

@timed_testset "HLL flux with vanishing wave speed estimates (#502)" begin
    equations = CompressibleEulerEquations1D(1.4)
    u = SVector(1.0, 0.0, 0.0)
    @test !any(isnan, flux_hll(u, u, 1, equations))
end

@timed_testset "DG L2 mortar container debug output" begin
    c2d = Trixi.L2MortarContainer2D{Float64}(1, 1, 1)
    @test isnothing(display(c2d))
    c3d = Trixi.L2MortarContainer3D{Float64}(1, 1, 1)
    @test isnothing(display(c3d))
end

@timed_testset "Printing indicators/controllers" begin
    # OBS! Constructing indicators/controllers using the parameters below doesn't make sense. It's
    # just useful to run basic tests of `show` methods.

    c = ControllerThreeLevelCombined(1, 2, 3, 10.0, 11.0, 12.0, "primary", "secondary",
                                     "cache")
    @test_nowarn show(stdout, c)

    indicator_hg = IndicatorHennemannGassner(1.0, 0.0, true, "variable", "cache")
    @test_nowarn show(stdout, indicator_hg)

    limiter_idp = SubcellLimiterIDP(true, [1], true, [1], ["variable"], 0.1,
                                    true, [(Trixi.entropy_guermond_etal, min)], "cache",
                                    1, (1.0, 1.0), 1.0)
    @test_nowarn show(stdout, limiter_idp)

    indicator_loehner = IndicatorLöhner(1.0, "variable", (; cache = nothing))
    @test_nowarn show(stdout, indicator_loehner)

    indicator_max = IndicatorMax("variable", (; cache = nothing))
    @test_nowarn show(stdout, indicator_max)
end

@timed_testset "LBM 2D constructor" begin
    # Neither Mach number nor velocity set
    @test_throws ErrorException LatticeBoltzmannEquations2D(Ma = nothing, Re = 1000)
    # Both Mach number and velocity set
    @test_throws ErrorException LatticeBoltzmannEquations2D(Ma = 0.1, Re = 1000,
                                                            u0 = 1.0)
    # Neither Reynolds number nor viscosity set
    @test_throws ErrorException LatticeBoltzmannEquations2D(Ma = 0.1, Re = nothing)
    # Both Reynolds number and viscosity set
    @test_throws ErrorException LatticeBoltzmannEquations2D(Ma = 0.1, Re = 1000,
                                                            nu = 1.0)

    # No non-dimensional values set
    @test LatticeBoltzmannEquations2D(Ma = nothing, Re = nothing, u0 = 1.0,
                                      nu = 1.0) isa
          LatticeBoltzmannEquations2D
end

@timed_testset "LBM 3D constructor" begin
    # Neither Mach number nor velocity set
    @test_throws ErrorException LatticeBoltzmannEquations3D(Ma = nothing, Re = 1000)
    # Both Mach number and velocity set
    @test_throws ErrorException LatticeBoltzmannEquations3D(Ma = 0.1, Re = 1000,
                                                            u0 = 1.0)
    # Neither Reynolds number nor viscosity set
    @test_throws ErrorException LatticeBoltzmannEquations3D(Ma = 0.1, Re = nothing)
    # Both Reynolds number and viscosity set
    @test_throws ErrorException LatticeBoltzmannEquations3D(Ma = 0.1, Re = 1000,
                                                            nu = 1.0)

    # No non-dimensional values set
    @test LatticeBoltzmannEquations3D(Ma = nothing, Re = nothing, u0 = 1.0,
                                      nu = 1.0) isa
          LatticeBoltzmannEquations3D
end

@timed_testset "LBM 2D functions" begin
    # Set up LBM struct and dummy distribution
    equation = LatticeBoltzmannEquations2D(Ma = 0.1, Re = 1000)
    u = Trixi.equilibrium_distribution(1, 2, 3, equation)

    # Component-wise velocity
    @test isapprox(Trixi.velocity(u, 1, equation), 2)
    @test isapprox(Trixi.velocity(u, 2, equation), 3)
end

@timed_testset "LBM 3D functions" begin
    # Set up LBM struct and dummy distribution
    equation = LatticeBoltzmannEquations3D(Ma = 0.1, Re = 1000)
    u = Trixi.equilibrium_distribution(1, 2, 3, 4, equation)

    # Component-wise velocity
    @test isapprox(velocity(u, 1, equation), 2)
    @test isapprox(velocity(u, 2, equation), 3)
    @test isapprox(velocity(u, 3, equation), 4)
end

@timed_testset "LBMCollisionCallback" begin
    # Printing of LBM collision callback
    callback = LBMCollisionCallback()
    @test_nowarn show(stdout, callback)
    println()
    @test_nowarn show(stdout, "text/plain", callback)
    println()
end

@timed_testset "Acoustic perturbation 2D varnames" begin
    v_mean_global = (0.0, 0.0)
    c_mean_global = 1.0
    rho_mean_global = 1.0
    equations = AcousticPerturbationEquations2D(v_mean_global, c_mean_global,
                                                rho_mean_global)

    @test Trixi.varnames(cons2state, equations) ==
          ("v1_prime", "v2_prime", "p_prime_scaled")
    @test Trixi.varnames(cons2mean, equations) ==
          ("v1_mean", "v2_mean", "c_mean", "rho_mean")
end

@timed_testset "Euler conversion between conservative/entropy variables" begin
    rho, v1, v2, v3, p = 1.0, 0.1, 0.2, 0.3, 2.0

    let equations = CompressibleEulerEquations1D(1.4)
        cons_vars = prim2cons(SVector(rho, v1, p), equations)
        entropy_vars = cons2entropy(cons_vars, equations)
        @test cons_vars ≈ entropy2cons(entropy_vars, equations)

        # test tuple args
        cons_vars = prim2cons((rho, v1, p), equations)
        entropy_vars = cons2entropy(cons_vars, equations)
        @test cons_vars ≈ entropy2cons(entropy_vars, equations)
    end

    # Test PassiveTracerEquations
    let flow_equations = CompressibleEulerEquations1D(1.4)
        equations = PassiveTracerEquations(flow_equations, n_tracers = 2)
        xi1, xi2 = 0.4, 0.5
        cons_ref = SVector(rho, rho * v1, p / 0.4 + 0.5 * (rho * v1 * v1), rho * xi1,
                           rho * xi2)
        cons_test = prim2cons(SVector(rho, v1, p, xi1, xi2), equations)
        @test cons_test ≈ cons_ref
        prim_test = cons2prim(cons_test, equations)
        @test prim_test ≈ SVector(rho, v1, p, xi1, xi2)
        flow_entropy = cons2entropy(cons_ref, flow_equations)

        entropy_ref = SVector(flow_entropy[1] - (xi1^2 + xi2^2),
                              (flow_entropy[i] for i in 2:nvariables(flow_equations))...,
                              2 * xi1, 2 * xi2)
        entropy_test = cons2entropy(cons_test, equations)
        @test entropy_test ≈ entropy_ref

        # Also test density, pressure, density_pressure and entropy here because there is currently
        # no specific space for testing them (e.g., in the other equations)
        @test density(cons_test, equations) ≈ rho
        @test pressure(cons_test, equations) ≈ p
        @test density_pressure(cons_test, equations) ≈ rho * p
        @test entropy(cons_test, equations) ≈
              entropy(cons_ref, flow_equations) + rho * (xi1^2 + xi2^2)

        tracers_ = Trixi.tracers(cons_test, equations)
        @test tracers_ ≈ SVector(xi1, xi2)
        rho_tracers_ = Trixi.rho_tracers(cons_test, equations)
        @test rho_tracers_ ≈ SVector(rho * xi1, rho * xi2)
    end

    let equations = CompressibleEulerEquations2D(1.4)
        cons_vars = prim2cons(SVector(rho, v1, v2, p), equations)
        entropy_vars = cons2entropy(cons_vars, equations)
        @test cons_vars ≈ entropy2cons(entropy_vars, equations)

        # test tuple args
        cons_vars = prim2cons((rho, v1, v2, p), equations)
        entropy_vars = cons2entropy(cons_vars, equations)
        @test cons_vars ≈ entropy2cons(entropy_vars, equations)
    end

    let equations = CompressibleEulerEquations3D(1.4)
        cons_vars = prim2cons(SVector(rho, v1, v2, v3, p), equations)
        entropy_vars = cons2entropy(cons_vars, equations)
        @test cons_vars ≈ entropy2cons(entropy_vars, equations)

        # test tuple args
        cons_vars = prim2cons((rho, v1, v2, v3, p), equations)
        entropy_vars = cons2entropy(cons_vars, equations)
        @test cons_vars ≈ entropy2cons(entropy_vars, equations)
    end
end

@timed_testset "boundary_condition_do_nothing" begin
    rho, v1, v2, p = 1.0, 0.1, 0.2, 0.3, 2.0

    let equations = CompressibleEulerEquations2D(1.4)
        u = prim2cons(SVector(rho, v1, v2, p), equations)
        x = SVector(1.0, 2.0)
        t = 0.5
        surface_flux = flux_lax_friedrichs

        outward_direction = SVector(0.2, -0.3)
        @test flux(u, outward_direction, equations) ≈
              boundary_condition_do_nothing(u, outward_direction, x, t, surface_flux,
                                            equations)

        orientation = 2
        direction = 4
        @test flux(u, orientation, equations) ≈
              boundary_condition_do_nothing(u, orientation, direction, x, t,
                                            surface_flux, equations)
    end
end

@timed_testset "boundary_condition_do_nothing_non_conservative" begin
    rho, v1, v2, v3, p, B1, B2, B3, psi = 1.0, 0.1, 0.2, 0.3, 1.0, 0.0,
                                          40.0 / sqrt(4.0 * pi), 0.0, 0.0

    let equations = IdealGlmMhdEquations2D(1.4, initial_c_h = 1.0)
        u = prim2cons(SVector(rho, v1, v2, v3, p, B1, B2, B3, psi), equations)
        x = SVector(1.0, 2.0)
        t = 0.5
        surface_fluxes = (flux_lax_friedrichs, flux_nonconservative_powell)

        outward_direction = SVector(0.2, 0.3)

        @test all(isapprox(x, y)
                  for (x, y) in zip(ntuple(i -> surface_fluxes[i](u, u,
                                                                  outward_direction,
                                                                  equations), 2),
                                    boundary_condition_do_nothing(u, outward_direction,
                                                                  x, t, surface_fluxes,
                                                                  equations)))

        orientation = 2
        direction = 4

        @test all(isapprox(x, y)
                  for (x, y) in zip(ntuple(i -> surface_fluxes[i](u, u, orientation,
                                                                  equations), 2),
                                    boundary_condition_do_nothing(u, orientation,
                                                                  direction, x, t,
                                                                  surface_fluxes,
                                                                  equations)))
    end
end

@timed_testset "StepsizeCallback" begin
    # Ensure a proper error is thrown if used with adaptive time integration schemes
    @test_nowarn_mod trixi_include(@__MODULE__,
                                   joinpath(examples_dir(), "tree_2d_dgsem",
                                            "elixir_advection_diffusion.jl"),
                                   tspan = (0, 0.05))

    @test_throws ArgumentError solve(ode, alg; ode_default_options()...,
                                     callback = StepsizeCallback(cfl = 1.0))
end

@timed_testset "TimeSeriesCallback" begin
    # Test the 2D TreeMesh version of the callback and some warnings
    @test_nowarn_mod trixi_include(@__MODULE__,
                                   joinpath(examples_dir(), "tree_2d_dgsem",
                                            "elixir_acoustics_gaussian_source.jl"),
                                   tspan = (0, 0.05))

    point_data_1 = time_series.affect!.point_data[1]
    @test all(isapprox.(point_data_1[1:7],
                        [-2.4417734981719132e-5, -3.4296207289200194e-5,
                            0.0018130846385739788, -0.5, 0.25, 1.0, 1.0]))
    @test_throws DimensionMismatch Trixi.get_elements_by_coordinates!([1, 2],
                                                                      rand(2, 4), mesh,
                                                                      solver, nothing)
    @test_nowarn show(stdout, time_series)
    @test_throws ArgumentError TimeSeriesCallback(semi, [(1.0, 1.0)]; interval = -1)
    @test_throws ArgumentError TimeSeriesCallback(semi, [1.0 1.0 1.0; 2.0 2.0 2.0])
end

@timed_testset "resize! RelaxationIntegrators" begin
<<<<<<< HEAD
    function trivial_ode!(du, u, p, t)
        du[1] = -p * u[1]
    end
    u0 = [1.0]
    tspan = (0.0, 1.0)
    p = 1.0
    ode_prob = ODEProblem(trivial_ode!, u0, tspan, p)

    ode_alg = Trixi.RelaxationRK44()
    integrator = Trixi.init(ode_prob, ode_alg; dt = 1.0)
=======
    equations = LinearScalarAdvectionEquation1D(42.0)
    solver = DGSEM(polydeg = 0, surface_flux = flux_ranocha)
    mesh = TreeMesh((0.0,), (1.0,),
                    initial_refinement_level = 2,
                    n_cells_max = 30_000)
    semi = SemidiscretizationHyperbolic(mesh, equations,
                                        initial_condition_convergence_test,
                                        solver)
    u0 = zeros(4)
    tspan = (0.0, 1.0)
    ode = semidiscretize(semi, tspan)

    ode_alg = Trixi.RelaxationRK44()
    integrator = Trixi.init(ode, ode_alg; dt = 1.0)
>>>>>>> 6b0f7256

    resize!(integrator, 1001)
    @test length(integrator.u) == 1001
    @test length(integrator.du) == 1001
    @test length(integrator.u_tmp) == 1001
    @test length(integrator.direction) == 1001
<<<<<<< HEAD

    ode_alg = Trixi.RelaxationCKL54()
    integrator = Trixi.init(ode_prob, ode_alg; dt = 1.0)

    resize!(integrator, 42)
    @test length(integrator.u) == 42
    @test length(integrator.du) == 42
    @test length(integrator.u_tmp) == 42
    @test length(integrator.k_prev) == 42
    @test length(integrator.direction) == 42
=======
>>>>>>> 6b0f7256
end

@timed_testset "Consistency check for single point flux: CEMCE" begin
    equations = CompressibleEulerMulticomponentEquations2D(gammas = (1.4, 1.4),
                                                           gas_constants = (0.4, 0.4))
    u = SVector(0.1, -0.5, 1.0, 1.0, 2.0)

    orientations = [1, 2]
    for orientation in orientations
        @test flux(u, orientation, equations) ≈
              flux_ranocha(u, u, orientation, equations)
    end
end

@timed_testset "Consistency check for HLL flux (naive): CEE" begin
    flux_hll = FluxHLL(min_max_speed_naive)

    # Set up equations and dummy conservative variables state
    equations = CompressibleEulerEquations1D(1.4)
    u = SVector(1.1, 2.34, 5.5)

    orientations = [1]
    for orientation in orientations
        @test flux_hll(u, u, orientation, equations) ≈ flux(u, orientation, equations)
    end

    equations = CompressibleEulerEquations2D(1.4)
    u = SVector(1.1, -0.5, 2.34, 5.5)

    orientations = [1, 2]
    for orientation in orientations
        @test flux_hll(u, u, orientation, equations) ≈ flux(u, orientation, equations)
    end

    equations = CompressibleEulerEquations3D(1.4)
    u = SVector(1.1, -0.5, 2.34, 2.4, 5.5)

    orientations = [1, 2, 3]
    for orientation in orientations
        @test flux_hll(u, u, orientation, equations) ≈ flux(u, orientation, equations)
    end
end

@timed_testset "Consistency check for flux_chan_etal: CEEQ" begin

    # Set up equations and dummy conservative variables state
    equations = CompressibleEulerEquationsQuasi1D(1.4)
    u = SVector(1.1, 2.34, 5.5, 2.73)

    orientations = [1]
    for orientation in orientations
        @test flux_chan_etal(u, u, orientation, equations) ≈
              flux(u, orientation, equations)
    end
end

@timed_testset "Consistency check for HLL flux (naive): LEE" begin
    flux_hll = FluxHLL(min_max_speed_naive)

    equations = LinearizedEulerEquations2D(SVector(1.0, 1.0), 1.0, 1.0)
    u = SVector(1.1, -0.5, 2.34, 5.5)

    orientations = [1, 2]
    for orientation in orientations
        @test flux_hll(u, u, orientation, equations) ≈ flux(u, orientation, equations)
    end

    normal_directions = [SVector(1.0, 0.0),
        SVector(0.0, 1.0),
        SVector(0.5, -0.5),
        SVector(-1.2, 0.3)]

    for normal_direction in normal_directions
        @test flux_hll(u, u, normal_direction, equations) ≈
              flux(u, normal_direction, equations)
    end
end

@timed_testset "Consistency check for HLL flux (naive): MHD" begin
    flux_hll = FluxHLL(min_max_speed_naive)

    equations = IdealGlmMhdEquations1D(1.4)
    u_values = [SVector(1.0, 0.4, -0.5, 0.1, 1.0, 0.1, -0.2, 0.1),
        SVector(1.5, -0.2, 0.1, 0.2, 5.0, -0.1, 0.1, 0.2)]

    for u in u_values
        @test flux_hll(u, u, 1, equations) ≈ flux(u, 1, equations)
    end

    equations = IdealGlmMhdEquations2D(1.4, 5.0) #= c_h =#
    normal_directions = [SVector(1.0, 0.0),
        SVector(0.0, 1.0),
        SVector(0.5, -0.5),
        SVector(-1.2, 0.3)]
    orientations = [1, 2]

    u_values = [SVector(1.0, 0.4, -0.5, 0.1, 1.0, 0.1, -0.2, 0.1, 0.0),
        SVector(1.5, -0.2, 0.1, 0.2, 5.0, -0.1, 0.1, 0.2, 0.2)]

    for u in u_values, orientation in orientations
        @test flux_hll(u, u, orientation, equations) ≈ flux(u, orientation, equations)
    end

    for u in u_values, normal_direction in normal_directions
        @test flux_hll(u, u, normal_direction, equations) ≈
              flux(u, normal_direction, equations)
    end

    equations = IdealGlmMhdEquations3D(1.4, 5.0) #= c_h =#
    normal_directions = [SVector(1.0, 0.0, 0.0),
        SVector(0.0, 1.0, 0.0),
        SVector(0.0, 0.0, 1.0),
        SVector(0.5, -0.5, 0.2),
        SVector(-1.2, 0.3, 1.4)]
    orientations = [1, 2, 3]

    u_values = [SVector(1.0, 0.4, -0.5, 0.1, 1.0, 0.1, -0.2, 0.1, 0.0),
        SVector(1.5, -0.2, 0.1, 0.2, 5.0, -0.1, 0.1, 0.2, 0.2)]

    for u in u_values, orientation in orientations
        @test flux_hll(u, u, orientation, equations) ≈ flux(u, orientation, equations)
    end

    for u in u_values, normal_direction in normal_directions
        @test flux_hll(u, u, normal_direction, equations) ≈
              flux(u, normal_direction, equations)
    end
end

@timed_testset "Consistency check for HLL flux with Davis wave speed estimates: CEE" begin
    flux_hll = FluxHLL(min_max_speed_davis)

    # Set up equations and dummy conservative variables state
    equations = CompressibleEulerEquations1D(1.4)
    u = SVector(1.1, 2.34, 5.5)

    orientations = [1]
    for orientation in orientations
        @test flux_hll(u, u, orientation, equations) ≈ flux(u, orientation, equations)
    end

    equations = CompressibleEulerEquations2D(1.4)
    u = SVector(1.1, -0.5, 2.34, 5.5)

    orientations = [1, 2]
    for orientation in orientations
        @test flux_hll(u, u, orientation, equations) ≈ flux(u, orientation, equations)
    end

    normal_directions = [SVector(1.0, 0.0),
        SVector(0.0, 1.0),
        SVector(0.5, -0.5),
        SVector(-1.2, 0.3)]

    for normal_direction in normal_directions
        @test flux_hll(u, u, normal_direction, equations) ≈
              flux(u, normal_direction, equations)
    end

    equations = CompressibleEulerEquations3D(1.4)
    u = SVector(1.1, -0.5, 2.34, 2.4, 5.5)

    orientations = [1, 2, 3]
    for orientation in orientations
        @test flux_hll(u, u, orientation, equations) ≈ flux(u, orientation, equations)
    end

    normal_directions = [SVector(1.0, 0.0, 0.0),
        SVector(0.0, 1.0, 0.0),
        SVector(0.0, 0.0, 1.0),
        SVector(0.5, -0.5, 0.2),
        SVector(-1.2, 0.3, 1.4)]

    for normal_direction in normal_directions
        @test flux_hll(u, u, normal_direction, equations) ≈
              flux(u, normal_direction, equations)
    end
end

@timed_testset "Consistency check for HLL flux with Davis wave speed estimates: Polytropic CEE" begin
    flux_hll = FluxHLL(min_max_speed_davis)

    gamma = 1.4
    kappa = 0.5     # Scaling factor for the pressure.
    equations = PolytropicEulerEquations2D(gamma, kappa)
    u = SVector(1.1, -0.5, 2.34)

    orientations = [1, 2]
    for orientation in orientations
        @test flux_hll(u, u, orientation, equations) ≈ flux(u, orientation, equations)
    end

    normal_directions = [SVector(1.0, 0.0),
        SVector(0.0, 1.0),
        SVector(0.5, -0.5),
        SVector(-1.2, 0.3)]

    for normal_direction in normal_directions
        @test flux_hll(u, u, normal_direction, equations) ≈
              flux(u, normal_direction, equations)
    end
end

@timed_testset "Consistency check for Winters flux: Polytropic CEE" begin
    for gamma in [1.4, 1.0, 5 / 3]
        kappa = 0.5     # Scaling factor for the pressure.
        equations = PolytropicEulerEquations2D(gamma, kappa)
        u = SVector(1.1, -0.5, 2.34)

        orientations = [1, 2]
        for orientation in orientations
            @test flux_winters_etal(u, u, orientation, equations) ≈
                  flux(u, orientation, equations)
        end

        normal_directions = [SVector(1.0, 0.0),
            SVector(0.0, 1.0),
            SVector(0.5, -0.5),
            SVector(-1.2, 0.3)]

        for normal_direction in normal_directions
            @test flux_winters_etal(u, u, normal_direction, equations) ≈
                  flux(u, normal_direction, equations)
        end
    end
end

@timed_testset "Consistency check for Lax-Friedrich flux: Polytropic CEE" begin
    for gamma in [1.4, 1.0, 5 / 3]
        kappa = 0.5     # Scaling factor for the pressure.
        equations = PolytropicEulerEquations2D(gamma, kappa)
        u = SVector(1.1, -0.5, 2.34)

        orientations = [1, 2]
        for orientation in orientations
            @test flux_lax_friedrichs(u, u, orientation, equations) ≈
                  flux(u, orientation, equations)
        end

        normal_directions = [SVector(1.0, 0.0),
            SVector(0.0, 1.0),
            SVector(0.5, -0.5),
            SVector(-1.2, 0.3)]

        for normal_direction in normal_directions
            @test flux_lax_friedrichs(u, u, normal_direction, equations) ≈
                  flux(u, normal_direction, equations)
        end
    end
end

@timed_testset "Consistency check for HLL flux with Davis wave speed estimates: LEE" begin
    flux_hll = FluxHLL(min_max_speed_davis)

    equations = LinearizedEulerEquations2D(SVector(1.0, 1.0), 1.0, 1.0)
    u = SVector(1.1, -0.5, 2.34, 5.5)

    orientations = [1, 2]
    for orientation in orientations
        @test flux_hll(u, u, orientation, equations) ≈ flux(u, orientation, equations)
    end

    normal_directions = [SVector(1.0, 0.0),
        SVector(0.0, 1.0),
        SVector(0.5, -0.5),
        SVector(-1.2, 0.3)]

    for normal_direction in normal_directions
        @test flux_hll(u, u, normal_direction, equations) ≈
              flux(u, normal_direction, equations)
    end
end

@timed_testset "Consistency check for HLL flux with Davis wave speed estimates: MHD" begin
    flux_hll = FluxHLL(min_max_speed_davis)

    equations = IdealGlmMhdEquations1D(1.4)
    u_values = [SVector(1.0, 0.4, -0.5, 0.1, 1.0, 0.1, -0.2, 0.1),
        SVector(1.5, -0.2, 0.1, 0.2, 5.0, -0.1, 0.1, 0.2)]

    for u in u_values
        @test flux_hll(u, u, 1, equations) ≈ flux(u, 1, equations)
    end

    equations = IdealGlmMhdEquations2D(1.4, 5.0) #= c_h =#
    normal_directions = [SVector(1.0, 0.0),
        SVector(0.0, 1.0),
        SVector(0.5, -0.5),
        SVector(-1.2, 0.3)]
    orientations = [1, 2]

    u_values = [SVector(1.0, 0.4, -0.5, 0.1, 1.0, 0.1, -0.2, 0.1, 0.0),
        SVector(1.5, -0.2, 0.1, 0.2, 5.0, -0.1, 0.1, 0.2, 0.2)]

    for u in u_values, orientation in orientations
        @test flux_hll(u, u, orientation, equations) ≈ flux(u, orientation, equations)
    end

    for u in u_values, normal_direction in normal_directions
        @test flux_hll(u, u, normal_direction, equations) ≈
              flux(u, normal_direction, equations)
    end

    equations = IdealGlmMhdEquations3D(1.4, 5.0) #= c_h =#
    normal_directions = [SVector(1.0, 0.0, 0.0),
        SVector(0.0, 1.0, 0.0),
        SVector(0.0, 0.0, 1.0),
        SVector(0.5, -0.5, 0.2),
        SVector(-1.2, 0.3, 1.4)]
    orientations = [1, 2, 3]

    u_values = [SVector(1.0, 0.4, -0.5, 0.1, 1.0, 0.1, -0.2, 0.1, 0.0),
        SVector(1.5, -0.2, 0.1, 0.2, 5.0, -0.1, 0.1, 0.2, 0.2)]

    for u in u_values, orientation in orientations
        @test flux_hll(u, u, orientation, equations) ≈ flux(u, orientation, equations)
    end

    for u in u_values, normal_direction in normal_directions
        @test flux_hll(u, u, normal_direction, equations) ≈
              flux(u, normal_direction, equations)
    end
end

@timed_testset "Consistency check for HLLE flux: CEE" begin
    # Set up equations and dummy conservative variables state
    equations = CompressibleEulerEquations1D(1.4)
    u = SVector(1.1, 2.34, 5.5)

    orientations = [1]
    for orientation in orientations
        @test flux_hlle(u, u, orientation, equations) ≈ flux(u, orientation, equations)
    end

    equations = CompressibleEulerEquations2D(1.4)
    u = SVector(1.1, -0.5, 2.34, 5.5)

    orientations = [1, 2]
    for orientation in orientations
        @test flux_hlle(u, u, orientation, equations) ≈ flux(u, orientation, equations)
    end

    normal_directions = [SVector(1.0, 0.0),
        SVector(0.0, 1.0),
        SVector(0.5, -0.5),
        SVector(-1.2, 0.3)]

    for normal_direction in normal_directions
        @test flux_hlle(u, u, normal_direction, equations) ≈
              flux(u, normal_direction, equations)
    end

    equations = CompressibleEulerEquations3D(1.4)
    u = SVector(1.1, -0.5, 2.34, 2.4, 5.5)

    orientations = [1, 2, 3]
    for orientation in orientations
        @test flux_hlle(u, u, orientation, equations) ≈ flux(u, orientation, equations)
    end

    normal_directions = [SVector(1.0, 0.0, 0.0),
        SVector(0.0, 1.0, 0.0),
        SVector(0.0, 0.0, 1.0),
        SVector(0.5, -0.5, 0.2),
        SVector(-1.2, 0.3, 1.4)]

    for normal_direction in normal_directions
        @test flux_hlle(u, u, normal_direction, equations) ≈
              flux(u, normal_direction, equations)
    end
end

@timed_testset "Consistency check for HLLE flux: MHD" begin
    equations = IdealGlmMhdEquations1D(1.4)
    u_values = [SVector(1.0, 0.4, -0.5, 0.1, 1.0, 0.1, -0.2, 0.1),
        SVector(1.5, -0.2, 0.1, 0.2, 5.0, -0.1, 0.1, 0.2)]

    for u in u_values
        @test flux_hlle(u, u, 1, equations) ≈ flux(u, 1, equations)
        @test flux_hllc(u, u, 1, equations) ≈ flux(u, 1, equations)
    end

    equations = IdealGlmMhdEquations2D(1.4, 5.0) #= c_h =#
    normal_directions = [SVector(1.0, 0.0),
        SVector(0.0, 1.0),
        SVector(0.5, -0.5),
        SVector(-1.2, 0.3)]
    orientations = [1, 2]

    u_values = [SVector(1.0, 0.4, -0.5, 0.1, 1.0, 0.1, -0.2, 0.1, 0.0),
        SVector(1.5, -0.2, 0.1, 0.2, 5.0, -0.1, 0.1, 0.2, 0.2)]

    for u in u_values, orientation in orientations
        @test flux_hlle(u, u, orientation, equations) ≈ flux(u, orientation, equations)
    end

    for u in u_values, normal_direction in normal_directions
        @test flux_hlle(u, u, normal_direction, equations) ≈
              flux(u, normal_direction, equations)
    end

    equations = IdealGlmMhdEquations3D(1.4, 5.0) #= c_h =#
    normal_directions = [SVector(1.0, 0.0, 0.0),
        SVector(0.0, 1.0, 0.0),
        SVector(0.0, 0.0, 1.0),
        SVector(0.5, -0.5, 0.2),
        SVector(-1.2, 0.3, 1.4)]
    orientations = [1, 2, 3]

    u_values = [SVector(1.0, 0.4, -0.5, 0.1, 1.0, 0.1, -0.2, 0.1, 0.0),
        SVector(1.5, -0.2, 0.1, 0.2, 5.0, -0.1, 0.1, 0.2, 0.2)]

    for u in u_values, orientation in orientations
        @test flux_hlle(u, u, orientation, equations) ≈ flux(u, orientation, equations)
    end

    for u in u_values, normal_direction in normal_directions
        @test flux_hlle(u, u, normal_direction, equations) ≈
              flux(u, normal_direction, equations)
    end
end

@timed_testset "Consistency check for HLLC flux: CEE" begin
    # Set up equations and dummy conservative variables state
    equations = CompressibleEulerEquations2D(1.4)
    u = SVector(1.1, -0.5, 2.34, 5.5)

    orientations = [1, 2]
    for orientation in orientations
        @test flux_hllc(u, u, orientation, equations) ≈ flux(u, orientation, equations)
    end

    normal_directions = [SVector(1.0, 0.0),
        SVector(0.0, 1.0),
        SVector(0.5, -0.5),
        SVector(-1.2, 0.3)]

    for normal_direction in normal_directions
        @test flux_hllc(u, u, normal_direction, equations) ≈
              flux(u, normal_direction, equations)
    end

    # check consistency between 1D and 2D HLLC fluxes
    u_1d = SVector(1.1, -0.5, 5.5)
    u_2d = SVector(u_1d[1], u_1d[2], 0.0, u_1d[3])
    normal_1d = SVector(-0.3)
    normal_2d = SVector(normal_1d[1], 0.0)
    equations_1d = CompressibleEulerEquations1D(1.4)
    equations_2d = CompressibleEulerEquations2D(1.4)
    flux_1d = flux_hllc(u_1d, u_1d, normal_1d, equations_1d)
    flux_2d = flux_hllc(u_2d, u_2d, normal_2d, equations_2d)
    @test flux_1d ≈ flux(u_1d, normal_1d, equations_1d)
    @test flux_1d ≈ flux_2d[[1, 2, 4]]

    # test when u_ll is not the same as u_rr
    u_rr_1d = SVector(2.1, 0.3, 0.1)
    u_rr_2d = SVector(u_rr_1d[1], u_rr_1d[2], 0.0, u_rr_1d[3])
    flux_1d = flux_hllc(u_1d, u_rr_1d, normal_1d, equations_1d)
    flux_2d = flux_hllc(u_2d, u_rr_2d, normal_2d, equations_2d)
    @test flux_1d ≈ flux_2d[[1, 2, 4]]

    equations = CompressibleEulerEquations3D(1.4)
    u = SVector(1.1, -0.5, 2.34, 2.4, 5.5)

    orientations = [1, 2, 3]
    for orientation in orientations
        @test flux_hllc(u, u, orientation, equations) ≈ flux(u, orientation, equations)
    end

    normal_directions = [SVector(1.0, 0.0, 0.0),
        SVector(0.0, 1.0, 0.0),
        SVector(0.0, 0.0, 1.0),
        SVector(0.5, -0.5, 0.2),
        SVector(-1.2, 0.3, 1.4)]

    for normal_direction in normal_directions
        @test flux_hllc(u, u, normal_direction, equations) ≈
              flux(u, normal_direction, equations)
    end
end

@timed_testset "Consistency check for Godunov flux" begin
    # Set up equations and dummy conservative variables state
    # Burgers' Equation

    equation = InviscidBurgersEquation1D()
    u_values = [SVector(42.0), SVector(-42.0)]

    orientations = [1]
    for orientation in orientations, u in u_values
        @test flux_godunov(u, u, orientation, equation) ≈ flux(u, orientation, equation)
    end

    # Linear Advection 1D
    equation = LinearScalarAdvectionEquation1D(-4.2)
    u = SVector(3.14159)

    orientations = [1]
    for orientation in orientations
        @test flux_godunov(u, u, orientation, equation) ≈ flux(u, orientation, equation)
    end

    # Linear Advection 2D
    equation = LinearScalarAdvectionEquation2D(-4.2, 2.4)
    u = SVector(3.14159)

    orientations = [1, 2]
    for orientation in orientations
        @test flux_godunov(u, u, orientation, equation) ≈ flux(u, orientation, equation)
    end

    normal_directions = [SVector(1.0, 0.0),
        SVector(0.0, 1.0),
        SVector(0.5, -0.5),
        SVector(-1.2, 0.3)]

    for normal_direction in normal_directions
        @test flux_godunov(u, u, normal_direction, equation) ≈
              flux(u, normal_direction, equation)
    end

    # Linear Advection 3D
    equation = LinearScalarAdvectionEquation3D(-4.2, 2.4, 1.2)
    u = SVector(3.14159)

    orientations = [1, 2, 3]
    for orientation in orientations
        @test flux_godunov(u, u, orientation, equation) ≈ flux(u, orientation, equation)
    end

    normal_directions = [SVector(1.0, 0.0, 0.0),
        SVector(0.0, 1.0, 0.0),
        SVector(0.0, 0.0, 1.0),
        SVector(0.5, -0.5, 0.2),
        SVector(-1.2, 0.3, 1.4)]

    for normal_direction in normal_directions
        @test flux_godunov(u, u, normal_direction, equation) ≈
              flux(u, normal_direction, equation)
    end

    # Linearized Euler 2D
    equation = LinearizedEulerEquations2D(v_mean_global = (0.5, -0.7),
                                          c_mean_global = 1.1,
                                          rho_mean_global = 1.2)
    u_values = [SVector(1.0, 0.5, -0.7, 1.0),
        SVector(1.5, -0.2, 0.1, 5.0)]

    orientations = [1, 2]
    for orientation in orientations, u in u_values
        @test flux_godunov(u, u, orientation, equation) ≈ flux(u, orientation, equation)
    end

    normal_directions = [SVector(1.0, 0.0),
        SVector(0.0, 1.0),
        SVector(0.5, -0.5),
        SVector(-1.2, 0.3)]

    for normal_direction in normal_directions, u in u_values
        @test flux_godunov(u, u, normal_direction, equation) ≈
              flux(u, normal_direction, equation)
    end
end

@timed_testset "Consistency check for Engquist-Osher flux" begin
    # Set up equations and dummy conservative variables state
    equation = InviscidBurgersEquation1D()
    u_values = [SVector(42.0), SVector(-42.0)]

    orientations = [1]
    for orientation in orientations, u in u_values
        @test Trixi.flux_engquist_osher(u, u, orientation, equation) ≈
              flux(u, orientation, equation)
    end

    equation = LinearScalarAdvectionEquation1D(-4.2)
    u = SVector(3.14159)

    orientations = [1]
    for orientation in orientations
        @test Trixi.flux_engquist_osher(u, u, orientation, equation) ≈
              flux(u, orientation, equation)
    end
end

@testset "Consistency check for `gradient_conservative` routine" begin
    # Set up conservative variables, equations
    u = [
        0.5011914484393387,
        0.8829127712445113,
        0.43024132987932817,
        0.7560616633050348
    ]

    equations = CompressibleEulerEquations2D(1.4)

    # Define wrapper function for pressure in order to call default implementation
    function pressure_test(u, equations)
        return pressure(u, equations)
    end

    @test Trixi.gradient_conservative(pressure_test, u, equations) ≈
          Trixi.gradient_conservative(pressure, u, equations)
end

@testset "Equivalent Fluxes" begin
    # Set up equations and dummy conservative variables state
    # Burgers' Equation

    equation = InviscidBurgersEquation1D()
    u_values = [SVector(42.0), SVector(-42.0)]

    orientations = [1]
    for orientation in orientations, u in u_values
        @test flux_godunov(0.75 * u, u, orientation, equation) ≈
              Trixi.flux_engquist_osher(0.75 * u, u, orientation, equation)
    end

    # Linear Advection 1D
    equation = LinearScalarAdvectionEquation1D(-4.2)
    u = SVector(3.14159)

    orientations = [1]
    for orientation in orientations
        @test flux_godunov(0.5 * u, u, orientation, equation) ≈
              flux_lax_friedrichs(0.5 * u, u, orientation, equation)
        @test flux_godunov(2 * u, u, orientation, equation) ≈
              Trixi.flux_engquist_osher(2 * u, u, orientation, equation)
    end

    # Linear Advection 2D
    equation = LinearScalarAdvectionEquation2D(-4.2, 2.4)
    u = SVector(3.14159)

    orientations = [1, 2]
    for orientation in orientations
        @test flux_godunov(0.25 * u, u, orientation, equation) ≈
              flux_lax_friedrichs(0.25 * u, u, orientation, equation)
    end

    normal_directions = [SVector(1.0, 0.0),
        SVector(0.0, 1.0),
        SVector(0.5, -0.5),
        SVector(-1.2, 0.3)]

    for normal_direction in normal_directions
        @test flux_godunov(3 * u, u, normal_direction, equation) ≈
              flux_lax_friedrichs(3 * u, u, normal_direction, equation)
    end

    # Linear Advection 3D
    equation = LinearScalarAdvectionEquation3D(-4.2, 2.4, 1.2)
    u = SVector(3.14159)

    orientations = [1, 2, 3]
    for orientation in orientations
        @test flux_godunov(1.5 * u, u, orientation, equation) ≈
              flux_lax_friedrichs(1.5 * u, u, orientation, equation)
    end

    normal_directions = [SVector(1.0, 0.0, 0.0),
        SVector(0.0, 1.0, 0.0),
        SVector(0.0, 0.0, 1.0),
        SVector(0.5, -0.5, 0.2),
        SVector(-1.2, 0.3, 1.4)]

    for normal_direction in normal_directions
        @test flux_godunov(1.3 * u, u, normal_direction, equation) ≈
              flux_lax_friedrichs(1.3 * u, u, normal_direction, equation)
    end
end

@timed_testset "Consistency check for LMARS flux" begin
    equations = CompressibleEulerEquations2D(1.4)
    flux_lmars = FluxLMARS(340)

    normal_directions = [SVector(1.0, 0.0),
        SVector(0.0, 1.0),
        SVector(0.5, -0.5),
        SVector(-1.2, 0.3)]
    orientations = [1, 2]
    u_values = [SVector(1.0, 0.5, -0.7, 1.0),
        SVector(1.5, -0.2, 0.1, 5.0)]

    for u in u_values, orientation in orientations
        @test flux_lmars(u, u, orientation, equations) ≈
              flux(u, orientation, equations)
    end

    for u in u_values, normal_direction in normal_directions
        @test flux_lmars(u, u, normal_direction, equations) ≈
              flux(u, normal_direction, equations)
    end

    equations = CompressibleEulerEquations3D(1.4)
    normal_directions = [SVector(1.0, 0.0, 0.0),
        SVector(0.0, 1.0, 0.0),
        SVector(0.0, 0.0, 1.0),
        SVector(0.5, -0.5, 0.2),
        SVector(-1.2, 0.3, 1.4)]
    orientations = [1, 2, 3]
    u_values = [SVector(1.0, 0.5, -0.7, 0.1, 1.0),
        SVector(1.5, -0.2, 0.1, 0.2, 5.0)]

    for u in u_values, orientation in orientations
        @test flux_lmars(u, u, orientation, equations) ≈
              flux(u, orientation, equations)
    end

    for u in u_values, normal_direction in normal_directions
        @test flux_lmars(u, u, normal_direction, equations) ≈
              flux(u, normal_direction, equations)
    end
end

@testset "FluxRotated vs. direct implementation" begin
    @timed_testset "CompressibleEulerMulticomponentEquations2D" begin
        equations = CompressibleEulerMulticomponentEquations2D(gammas = (1.4, 1.4),
                                                               gas_constants = (0.4,
                                                                                0.4))
        normal_directions = [SVector(1.0, 0.0),
            SVector(0.0, 1.0),
            SVector(0.5, -0.5),
            SVector(-1.2, 0.3)]
        u_values = [SVector(0.1, -0.5, 1.0, 1.0, 2.0),
            SVector(-0.1, -0.3, 1.2, 1.3, 1.4)]

        f_std = flux
        f_rot = FluxRotated(f_std)
        println(typeof(f_std))
        println(typeof(f_rot))
        for u in u_values,
            normal_direction in normal_directions

            @test f_rot(u, normal_direction, equations) ≈
                  f_std(u, normal_direction, equations)
        end
    end

    @timed_testset "CompressibleEulerEquations2D" begin
        equations = CompressibleEulerEquations2D(1.4)
        normal_directions = [SVector(1.0, 0.0),
            SVector(0.0, 1.0),
            SVector(0.5, -0.5),
            SVector(-1.2, 0.3)]
        u_values = [SVector(1.0, 0.5, -0.7, 1.0),
            SVector(1.5, -0.2, 0.1, 5.0)]
        fluxes = [flux_central, flux_ranocha, flux_shima_etal, flux_kennedy_gruber,
            FluxLMARS(340), flux_hll, FluxHLL(min_max_speed_davis), flux_hlle,
            flux_hllc, flux_chandrashekar
        ]

        for f_std in fluxes
            f_rot = FluxRotated(f_std)
            for u_ll in u_values, u_rr in u_values,
                normal_direction in normal_directions

                @test f_rot(u_ll, u_rr, normal_direction, equations) ≈
                      f_std(u_ll, u_rr, normal_direction, equations)
            end
        end
    end

    @timed_testset "CompressibleEulerEquations3D" begin
        equations = CompressibleEulerEquations3D(1.4)
        normal_directions = [SVector(1.0, 0.0, 0.0),
            SVector(0.0, 1.0, 0.0),
            SVector(0.0, 0.0, 1.0),
            SVector(0.5, -0.5, 0.2),
            SVector(-1.2, 0.3, 1.4)]
        u_values = [SVector(1.0, 0.5, -0.7, 0.1, 1.0),
            SVector(1.5, -0.2, 0.1, 0.2, 5.0)]
        fluxes = [flux_central, flux_ranocha, flux_shima_etal, flux_kennedy_gruber,
            FluxLMARS(340), flux_hll, FluxHLL(min_max_speed_davis), flux_hlle,
            flux_hllc, flux_chandrashekar
        ]

        for f_std in fluxes
            f_rot = FluxRotated(f_std)
            for u_ll in u_values, u_rr in u_values,
                normal_direction in normal_directions

                @test f_rot(u_ll, u_rr, normal_direction, equations) ≈
                      f_std(u_ll, u_rr, normal_direction, equations)
            end
        end
    end

    @timed_testset "IdealGlmMhdEquations2D" begin
        equations = IdealGlmMhdEquations2D(1.4, 5.0) #= c_h =#
        normal_directions = [SVector(1.0, 0.0),
            SVector(0.0, 1.0),
            SVector(0.5, -0.5),
            SVector(-1.2, 0.3)]
        u_values = [SVector(1.0, 0.4, -0.5, 0.1, 1.0, 0.1, -0.2, 0.1, 0.0),
            SVector(1.5, -0.2, 0.1, 0.2, 5.0, -0.1, 0.1, 0.2, 0.2)]
        fluxes = [
            flux_central,
            flux_hindenlang_gassner,
            FluxHLL(min_max_speed_davis),
            flux_hlle
        ]

        for f_std in fluxes
            f_rot = FluxRotated(f_std)
            for u_ll in u_values, u_rr in u_values,
                normal_direction in normal_directions

                @test f_rot(u_ll, u_rr, normal_direction, equations) ≈
                      f_std(u_ll, u_rr, normal_direction, equations)
            end
        end
    end

    @timed_testset "IdealGlmMhdEquations3D" begin
        equations = IdealGlmMhdEquations3D(1.4, 5.0) #= c_h =#
        normal_directions = [SVector(1.0, 0.0, 0.0),
            SVector(0.0, 1.0, 0.0),
            SVector(0.0, 0.0, 1.0),
            SVector(0.5, -0.5, 0.2),
            SVector(-1.2, 0.3, 1.4)]
        u_values = [SVector(1.0, 0.4, -0.5, 0.1, 1.0, 0.1, -0.2, 0.1, 0.0),
            SVector(1.5, -0.2, 0.1, 0.2, 5.0, -0.1, 0.1, 0.2, 0.2)]
        fluxes = [
            flux_central,
            flux_hindenlang_gassner,
            FluxHLL(min_max_speed_davis),
            flux_hlle
        ]

        for f_std in fluxes
            f_rot = FluxRotated(f_std)
            for u_ll in u_values, u_rr in u_values,
                normal_direction in normal_directions

                @test f_rot(u_ll, u_rr, normal_direction, equations) ≈
                      f_std(u_ll, u_rr, normal_direction, equations)
            end
        end
    end
end

@timed_testset "DissipationMatrixWintersEtal entropy dissipation and consistency tests" begin
    equations = CompressibleEulerEquations1D(1.4)
    dissipation_matrix_winters_etal = DissipationMatrixWintersEtal()

    # test constant preservation and entropy dissipation vector
    u_ll = prim2cons(SVector(1, 0, 2.0), equations)
    u_rr = prim2cons(SVector(1.1, 0, 2.0), equations)
    v_ll = cons2entropy(u_ll, equations)
    v_rr = cons2entropy(u_rr, equations)
    @test norm(dissipation_matrix_winters_etal(u_ll, u_rr, SVector(1.0), equations)) <
          100 * eps()
    @test dot(v_ll - v_rr,
              dissipation_matrix_winters_etal(u_ll, u_rr, SVector(1.0), equations)) ≥ 0

    # test non-unit vector
    u_ll = prim2cons(SVector(rand(), randn(), rand()), equations)
    u_rr = prim2cons(SVector(rand(), randn(), rand()), equations)
    v_ll = cons2entropy(u_ll, equations)
    v_rr = cons2entropy(u_rr, equations)
    @test dot(v_ll - v_rr,
              dissipation_matrix_winters_etal(u_ll, u_rr, SVector(1.0), equations)) ≥ 0
    @test dissipation_matrix_winters_etal(u_ll, u_rr, SVector(0.1), equations) ≈
          0.1 * dissipation_matrix_winters_etal(u_ll, u_rr, SVector(1.0), equations)

    equations = CompressibleEulerEquations2D(1.4)

    # test that 2D flux is consistent with 1D matrix flux
    u_ll = prim2cons(SVector(1, 0.1, 0, 1.0), equations)
    u_rr = prim2cons(SVector(1.1, -0.2, 0, 2.0), equations)
    v_ll = cons2entropy(u_ll, equations)
    v_rr = cons2entropy(u_rr, equations)
    normal = SVector(1.0, 0.0)
    ids = [1, 2, 4] # indices of 1D variables/fluxes within the 2D solution
    @test dissipation_matrix_winters_etal(u_ll, u_rr, normal, equations)[ids] ≈
          dissipation_matrix_winters_etal(u_ll[ids], u_rr[ids],
                                          SVector(1.0),
                                          CompressibleEulerEquations1D(1.4))

    # test 2D entropy dissipation
    u_ll = prim2cons(SVector(1, 1, -3, 100.0), equations)
    u_rr = prim2cons(SVector(100, -2, 4, 1.0), equations)
    v_ll = cons2entropy(u_ll, equations)
    v_rr = cons2entropy(u_rr, equations)
    dissipation = dissipation_matrix_winters_etal(u_ll, u_rr, SVector(1.0, 1.0),
                                                  equations)
    @test dot(v_ll - v_rr, dissipation) ≥ 0

    # test non-unit vector
    normal_direction = SVector(1.0, 2.0)
    @test dissipation_matrix_winters_etal(u_ll, u_rr, normal_direction, equations) ≈
          norm(normal_direction) * dissipation_matrix_winters_etal(u_ll, u_rr,
                                          normal_direction / norm(normal_direction),
                                          equations)

    # test that 3D flux is consistent with 1D and 2D versions
    equations = CompressibleEulerEquations3D(1.4)
    dissipation_matrix_winters_etal = DissipationMatrixWintersEtal()

    # test for consistency with 1D and 2D flux
    u_ll = prim2cons(SVector(1, 0.1, 0, 0, 1.0), equations)
    u_rr = prim2cons(SVector(1.1, -0.2, 0, 0, 2.0), equations)
    v_ll = cons2entropy(u_ll, equations)
    v_rr = cons2entropy(u_rr, equations)
    dissipation_3d = dissipation_matrix_winters_etal(u_ll, u_rr, SVector(1.0, 0.0, 0.0),
                                                     equations)
    dissipation_1d = dissipation_matrix_winters_etal(u_ll[[1, 2, 5]], u_rr[[1, 2, 5]],
                                                     SVector(1.0),
                                                     CompressibleEulerEquations1D(1.4))
    @test dissipation_3d[[1, 2, 5]] ≈ dissipation_1d

    u_ll = prim2cons(SVector(1, 0.1, 0.2, 0, 1.0), equations)
    u_rr = prim2cons(SVector(1.1, -0.2, -0.3, 0, 2.0), equations)
    v_ll = cons2entropy(u_ll, equations)
    v_rr = cons2entropy(u_rr, equations)
    dissipation_3d = dissipation_matrix_winters_etal(u_ll, u_rr, SVector(1.0, 1.0, 0.0),
                                                     equations)
    dissipation_2d = dissipation_matrix_winters_etal(u_ll[[1, 2, 3, 5]],
                                                     u_rr[[1, 2, 3, 5]],
                                                     SVector(1.0, 1.0),
                                                     CompressibleEulerEquations2D(1.4))
    @test dissipation_3d[[1, 2, 3, 5]] ≈ dissipation_2d

    # test 3D entropy dissipation
    u_ll = prim2cons(SVector(1, 0.1, 0.2, 0.3, 1.0), equations)
    u_rr = prim2cons(SVector(1.1, -0.2, -0.3, 0.4, 2.0), equations)
    v_ll = cons2entropy(u_ll, equations)
    v_rr = cons2entropy(u_rr, equations)
    dissipation_3d = dissipation_matrix_winters_etal(u_ll, u_rr, SVector(1.0, 2.0, 3.0),
                                                     equations)
    @test dot(v_ll - v_rr, dissipation_3d) ≥ 0

    # test non-unit vector
    normal_direction = SVector(1.0, 2.0, 3.0)
    @test dissipation_matrix_winters_etal(u_ll, u_rr, normal_direction, equations) ≈
          norm(normal_direction) * dissipation_matrix_winters_etal(u_ll, u_rr,
                                          normal_direction / norm(normal_direction),
                                          equations)
end

@testset "Equivalent Wave Speed Estimates" begin
    @timed_testset "Linearized Euler 3D" begin
        equations = LinearizedEulerEquations3D(v_mean_global = (0.42, 0.37, 0.7),
                                               c_mean_global = 1.0,
                                               rho_mean_global = 1.0)

        normal_x = SVector(1.0, 0.0, 0.0)
        normal_y = SVector(0.0, 1.0, 0.0)
        normal_z = SVector(0.0, 0.0, 1.0)

        u_ll = SVector(0.3, 0.5, -0.7, 0.1, 1.0)
        u_rr = SVector(0.5, -0.2, 0.1, 0.2, 5.0)

        @test all(isapprox(x, y)
                  for (x, y) in zip(max_abs_speed_naive(u_ll, u_rr, 1, equations),
                                    max_abs_speed_naive(u_ll, u_rr, normal_x,
                                                        equations)))
        @test all(isapprox(x, y)
                  for (x, y) in zip(max_abs_speed_naive(u_ll, u_rr, 2, equations),
                                    max_abs_speed_naive(u_ll, u_rr, normal_y,
                                                        equations)))
        @test all(isapprox(x, y)
                  for (x, y) in zip(max_abs_speed_naive(u_ll, u_rr, 3, equations),
                                    max_abs_speed_naive(u_ll, u_rr, normal_z,
                                                        equations)))

        @test all(isapprox(x, y)
                  for (x, y) in zip(min_max_speed_naive(u_ll, u_rr, 1, equations),
                                    min_max_speed_naive(u_ll, u_rr, normal_x,
                                                        equations)))
        @test all(isapprox(x, y)
                  for (x, y) in zip(min_max_speed_naive(u_ll, u_rr, 2, equations),
                                    min_max_speed_naive(u_ll, u_rr, normal_y,
                                                        equations)))
        @test all(isapprox(x, y)
                  for (x, y) in zip(min_max_speed_naive(u_ll, u_rr, 3, equations),
                                    min_max_speed_naive(u_ll, u_rr, normal_z,
                                                        equations)))

        @test all(isapprox(x, y)
                  for (x, y) in zip(min_max_speed_davis(u_ll, u_rr, 1, equations),
                                    min_max_speed_davis(u_ll, u_rr, normal_x,
                                                        equations)))
        @test all(isapprox(x, y)
                  for (x, y) in zip(min_max_speed_davis(u_ll, u_rr, 2, equations),
                                    min_max_speed_davis(u_ll, u_rr, normal_y,
                                                        equations)))
        @test all(isapprox(x, y)
                  for (x, y) in zip(min_max_speed_davis(u_ll, u_rr, 3, equations),
                                    min_max_speed_davis(u_ll, u_rr, normal_z,
                                                        equations)))
    end

    @timed_testset "Maxwell 1D" begin
        equations = MaxwellEquations1D()

        u_values_left = [SVector(1.0, 0.0),
            SVector(0.0, 1.0),
            SVector(0.5, -0.5),
            SVector(-1.2, 0.3)]

        u_values_right = [SVector(1.0, 0.0),
            SVector(0.0, 1.0),
            SVector(0.5, -0.5),
            SVector(-1.2, 0.3)]
        for u_ll in u_values_left, u_rr in u_values_right
            @test all(isapprox(x, y)
                      for (x, y) in zip(min_max_speed_naive(u_ll, u_rr, 1, equations),
                                        min_max_speed_davis(u_ll, u_rr, 1, equations)))
        end
    end
end

@testset "Equivalent Wave Speed Estimates: max_abs_speed(naive)" begin
    @timed_testset "AcousticPerturbationEquations2D" begin
        equations = AcousticPerturbationEquations2D(v_mean_global = (0.5, 0.3),
                                                    c_mean_global = 2.0,
                                                    rho_mean_global = 0.9)

        v1_prime_ll_rr = SVector(0.1, 0.2)
        v2_prime_ll_rr = SVector(0.3, 0.4)
        p_prime_scaled_ll_rr = SVector(0.5, 0.6)
        v1_mean_ll_rr = SVector(-0.2, -0.1)
        v2_mean_ll_rr = SVector(-0.9, -1.2)
        c_mean = 2.0 # Same for both to get same wave speed estimates
        rho_mean_ll_rr = SVector(1.3, 1.4)

        u_ll = SVector(v1_prime_ll_rr[1], v2_prime_ll_rr[1], p_prime_scaled_ll_rr[1],
                       v1_mean_ll_rr[1], v2_mean_ll_rr[1], c_mean, rho_mean_ll_rr[1])

        u_rr = SVector(v1_prime_ll_rr[2], v2_prime_ll_rr[2], p_prime_scaled_ll_rr[2],
                       v1_mean_ll_rr[2], v2_mean_ll_rr[2], c_mean, rho_mean_ll_rr[2])

        for orientation in [1, 2]
            @test max_abs_speed_naive(u_ll, u_rr, orientation, equations) ≈
                  max_abs_speed(u_ll, u_rr, orientation, equations)
        end

        normal_directions = [SVector(1.0, 0.0, 0.0),
            SVector(0.0, 1.0, 0.0),
            SVector(0.0, 0.0, 1.0),
            SVector(0.5, -0.5, 0.2),
            SVector(-1.2, 0.3, 1.4)]

        for normal_direction in normal_directions
            @test max_abs_speed_naive(u_ll, u_rr, normal_direction, equations) ≈
                  max_abs_speed(u_ll, u_rr, normal_direction, equations)
        end
    end

    @timed_testset "CompressibleEulerEquations1D" begin
        for gamma in [1.4, 5 / 3, 7 / 5]
            equations = CompressibleEulerEquations1D(gamma)

            p_rho_ratio = 42.0

            rho_ll_rr = SVector(2.0, 1.0)
            v_ll_rr = SVector(0.1, 0.2)
            p_ll_rr = SVector(p_rho_ratio * rho_ll_rr[1], p_rho_ratio * rho_ll_rr[2])

            u_ll = prim2cons(SVector(rho_ll_rr[1], v_ll_rr[1], p_ll_rr[1]), equations)
            u_rr = prim2cons(SVector(rho_ll_rr[2], v_ll_rr[2], p_ll_rr[2]), equations)

            @test max_abs_speed_naive(u_ll, u_rr, 1, equations) ≈
                  max_abs_speed(u_ll, u_rr, 1, equations)
        end
    end

    @timed_testset "Passive tracer equations" begin
        for gamma in [1.4, 5 / 3, 7 / 5]
            flow_equations = CompressibleEulerEquations1D(gamma)
            equations = PassiveTracerEquations(flow_equations, n_tracers = 2)

            p_rho_ratio = 42.0
            xi1_ll, xi1_rr = 0.1, 0.2
            xi2_ll, xi2_rr = 0.3, 0.4

            rho_ll_rr = SVector(2.0, 1.0)
            v_ll_rr = SVector(0.1, 0.2)
            p_ll_rr = SVector(p_rho_ratio * rho_ll_rr[1], p_rho_ratio * rho_ll_rr[2])

            u_ll = prim2cons(SVector(rho_ll_rr[1], v_ll_rr[1], p_ll_rr[1], xi1_ll,
                                     xi2_ll), equations)
            u_rr = prim2cons(SVector(rho_ll_rr[2], v_ll_rr[2], p_ll_rr[2], xi1_rr,
                                     xi2_rr), equations)

            @test max_abs_speed_naive(u_ll, u_rr, 1, equations) ≈
                  max_abs_speed_naive(u_ll, u_rr, 1, flow_equations)
        end
    end

    @timed_testset "CompressibleEulerEquations2D" begin
        for gamma in [1.4, 5 / 3, 7 / 5]
            equations = CompressibleEulerEquations2D(gamma)

            p_rho_ratio = 27.0

            rho_ll_rr = SVector(2.0, 1.0)
            v1_ll_rr = SVector(0.1, 0.2)
            v2_ll_rr = SVector(0.4, 0.3)
            p_ll_rr = SVector(p_rho_ratio * rho_ll_rr[1], p_rho_ratio * rho_ll_rr[2])

            u_ll = prim2cons(SVector(rho_ll_rr[1], v1_ll_rr[1], v2_ll_rr[1],
                                     p_ll_rr[1]), equations)
            u_rr = prim2cons(SVector(rho_ll_rr[2], v1_ll_rr[2], v2_ll_rr[2],
                                     p_ll_rr[2]), equations)

            for orientation in [1, 2]
                @test max_abs_speed_naive(u_ll, u_rr, orientation, equations) ≈
                      max_abs_speed(u_ll, u_rr, orientation, equations)
            end

            normal_directions = [SVector(1.0, 0.0),
                SVector(0.0, 1.0),
                SVector(0.5, -0.5),
                SVector(-1.2, 0.3)]

            for normal_direction in normal_directions
                @test max_abs_speed_naive(u_ll, u_rr, normal_direction, equations) ≈
                      max_abs_speed(u_ll, u_rr, normal_direction, equations)
            end
        end
    end

    @timed_testset "CompressibleEulerEquations3D" begin
        for gamma in [1.4, 5 / 3, 7 / 5]
            equations = CompressibleEulerEquations3D(gamma)

            p_rho_ratio = 11.0

            rho_ll_rr = SVector(1.0, 2.0)
            v1_ll_rr = SVector(0.1, 0.2)
            v2_ll_rr = SVector(0.4, 0.3)
            v3_ll_rr = SVector(0.9, 0.8)
            p_ll_rr = SVector(p_rho_ratio * rho_ll_rr[1], p_rho_ratio * rho_ll_rr[2])

            u_ll = prim2cons(SVector(rho_ll_rr[1],
                                     v1_ll_rr[1], v2_ll_rr[1], v3_ll_rr[1],
                                     p_ll_rr[1]), equations)
            u_rr = prim2cons(SVector(rho_ll_rr[2],
                                     v1_ll_rr[2], v2_ll_rr[2], v3_ll_rr[2],
                                     p_ll_rr[2]), equations)

            for orientation in [1, 2, 3]
                @test max_abs_speed_naive(u_ll, u_rr, orientation, equations) ≈
                      max_abs_speed(u_ll, u_rr, orientation, equations)
            end

            normal_directions = [SVector(1.0, 0.0, 0.0),
                SVector(0.0, 1.0, 0.0),
                SVector(0.0, 0.0, 1.0),
                SVector(0.5, -0.5, 0.2),
                SVector(-1.2, 0.3, 1.4)]

            for normal_direction in normal_directions
                @test max_abs_speed_naive(u_ll, u_rr, normal_direction, equations) ≈
                      max_abs_speed(u_ll, u_rr, normal_direction, equations)
            end
        end
    end

    @timed_testset "CompressibleEulerMulticomponentEquations1D" begin
        for gamma in [1.4, 5 / 3, 7 / 5]
            equations = CompressibleEulerMulticomponentEquations1D(gammas = (gamma,
                                                                             gamma),
                                                                   gas_constants = (0.5,
                                                                                    0.4))

            p_rho_ratio = 42.0

            rho1_ll_rr = SVector(2.0, 1.0)
            rho2_ll_rr = SVector(2.0, 1.0)
            v_ll_rr = SVector(0.1, 0.2)
            p_ll_rr = SVector(p_rho_ratio * rho1_ll_rr[1], p_rho_ratio * rho1_ll_rr[2])

            u_ll = prim2cons(SVector(v_ll_rr[1], p_ll_rr[1], rho1_ll_rr[1],
                                     rho2_ll_rr[1]), equations)
            u_rr = prim2cons(SVector(v_ll_rr[2], p_ll_rr[2], rho1_ll_rr[2],
                                     rho2_ll_rr[2]), equations)

            @test max_abs_speed_naive(u_ll, u_rr, 1, equations) ≈
                  max_abs_speed(u_ll, u_rr, 1, equations)
        end
    end

    @timed_testset "CompressibleEulerMulticomponentEquations2D" begin
        for gamma in [1.4, 5 / 3, 7 / 5]
            equations = CompressibleEulerMulticomponentEquations2D(gammas = (gamma,
                                                                             gamma),
                                                                   gas_constants = (0.5,
                                                                                    0.6))

            p_rho_ratio = 27.0

            rho1_ll_rr = SVector(2.0, 1.0)
            rho2_ll_rr = SVector(2.0, 1.0)
            v1_ll_rr = SVector(0.1, 0.2)
            v2_ll_rr = SVector(0.4, 0.3)
            p_ll_rr = SVector(p_rho_ratio * rho1_ll_rr[1], p_rho_ratio * rho1_ll_rr[2])

            u_ll = prim2cons(SVector(v1_ll_rr[1], v2_ll_rr[1], p_ll_rr[1],
                                     rho1_ll_rr[1], rho2_ll_rr[1]), equations)
            u_rr = prim2cons(SVector(v1_ll_rr[2], v2_ll_rr[2], p_ll_rr[2],
                                     rho1_ll_rr[2], rho2_ll_rr[2]), equations)

            for orientation in [1, 2]
                @test max_abs_speed_naive(u_ll, u_rr, orientation, equations) ≈
                      max_abs_speed(u_ll, u_rr, orientation, equations)
            end
        end
    end

    @timed_testset "CompressibleEulerEquationsQuasi1D" begin
        for gamma in [1.4, 5 / 3, 7 / 5]
            equations = CompressibleEulerEquationsQuasi1D(gamma)

            p_rho_ratio = 11.0

            rho_ll_rr = SVector(1.0, 2.0)
            v_ll_rr = SVector(0.1, 0.2)
            a_ll_rr = SVector(0.3, 0.4)
            p_ll_rr = SVector(p_rho_ratio * rho_ll_rr[1], p_rho_ratio * rho_ll_rr[2])

            u_ll = prim2cons(SVector(rho_ll_rr[1], v_ll_rr[1], p_ll_rr[1], a_ll_rr[1]),
                             equations)
            u_rr = prim2cons(SVector(rho_ll_rr[2], v_ll_rr[2], p_ll_rr[2], a_ll_rr[2]),
                             equations)

            @test max_abs_speed_naive(u_ll, u_rr, 1, equations) ≈
                  max_abs_speed(u_ll, u_rr, 1, equations)

            @test u_ll ≈ entropy2cons(cons2entropy(u_ll, equations), equations)
        end
    end

    @timed_testset "IdealGlmMhdEquations1D" begin
        for gamma in [1.4, 5 / 3, 7 / 5]
            equations = IdealGlmMhdEquations1D(gamma)

            rho = 42.0
            v1_ll_rr = SVector(0.1, 0.2)
            v2_ll_rr = SVector(0.2, 0.1)
            v3 = 0.0
            p = 0.4
            B1 = 1.01
            B2 = -0.3
            B3 = 0.5

            u_ll = prim2cons(SVector(rho, v1_ll_rr[1], v2_ll_rr[1], v3, p, B1, B2, B3),
                             equations)

            u_rr = prim2cons(SVector(rho, v1_ll_rr[2], v2_ll_rr[2], v3, p, B1, B2, B3),
                             equations)

            @test max_abs_speed_naive(u_ll, u_rr, 1, equations) ≈
                  max_abs_speed(u_ll, u_rr, 1, equations)
        end
    end

    @timed_testset "IdealGlmMhdEquations2D" begin
        for gamma in [1.4, 5 / 3, 7 / 5]
            equations = IdealGlmMhdEquations2D(gamma)

            rho = 42.0
            v1_ll_rr = SVector(0.1, 0.2)
            v2_ll_rr = SVector(0.2, 0.1)
            v3 = 0.0
            p = 0.4
            B1 = 1.01
            B2 = -0.3
            B3 = 0.5
            psi = 0.1

            u_ll = prim2cons(SVector(rho, v1_ll_rr[1], v2_ll_rr[1], v3, p, B1, B2, B3,
                                     psi), equations)

            u_rr = prim2cons(SVector(rho, v1_ll_rr[2], v2_ll_rr[2], v3, p, B1, B2, B3,
                                     psi), equations)

            for orientation in [1, 2]
                @test max_abs_speed_naive(u_ll, u_rr, orientation, equations) ≈
                      max_abs_speed(u_ll, u_rr, orientation, equations)
            end

            normal_directions = [SVector(1.0, 0.0),
                SVector(0.0, 1.0),
                SVector(0.5, -0.5),
                SVector(-1.2, 0.3)]

            for normal_direction in normal_directions
                @test max_abs_speed_naive(u_ll, u_rr, normal_direction, equations) ≈
                      max_abs_speed(u_ll, u_rr, normal_direction, equations)
            end
        end
    end

    @timed_testset "IdealGlmMhdEquations3D" begin
        for gamma in [1.4, 5 / 3, 7 / 5]
            equations = IdealGlmMhdEquations3D(gamma)

            rho = 42.0
            v1 = 0.0
            v2_ll_rr = SVector(0.2, 0.1)
            v3_ll_rr = SVector(0.1, 0.2)
            p = 0.4
            B1 = 1.01
            B2 = -0.3
            B3 = 0.5
            psi = 0.1

            u_ll = prim2cons(SVector(rho, v1, v2_ll_rr[1], v3_ll_rr[1], p, B1, B2, B3,
                                     psi), equations)

            u_rr = prim2cons(SVector(rho, v1, v2_ll_rr[2], v3_ll_rr[2], p, B1, B2, B3,
                                     psi), equations)

            for orientation in [1, 2, 3]
                @test max_abs_speed_naive(u_ll, u_rr, orientation, equations) ≈
                      max_abs_speed(u_ll, u_rr, orientation, equations)
            end

            normal_directions = [SVector(1.0, 0.0, 0.0),
                SVector(0.0, 1.0, 0.0),
                SVector(0.0, 0.0, 1.0),
                SVector(0.5, -0.5, 0.2),
                SVector(-1.2, 0.3, 1.4)]

            for normal_direction in normal_directions
                @test max_abs_speed_naive(u_ll, u_rr, normal_direction, equations) ≈
                      max_abs_speed(u_ll, u_rr, normal_direction, equations)
            end
        end
    end

    @timed_testset "IdealGlmMhdMulticomponentEquations1D" begin
        for gamma in [1.4, 5 / 3, 7 / 5]
            equations = IdealGlmMhdMulticomponentEquations1D(gammas = (gamma,
                                                                       gamma),
                                                             gas_constants = (0.5,
                                                                              0.4))

            rho1_ll_rr = SVector(2.0, 1.0)
            rho2_ll_rr = SVector(2.0, 1.0)
            v1_ll_rr = SVector(0.1, 0.2)
            v2_ll_rr = SVector(0.2, 0.1)
            v3 = 0.0
            p = 0.4
            B1 = 1.01
            B2 = -0.3
            B3 = 0.5

            u_ll = prim2cons(SVector(v1_ll_rr[1], v2_ll_rr[1], v3, p, B1, B2, B3,
                                     rho1_ll_rr[1], rho2_ll_rr[1]), equations)
            u_rr = prim2cons(SVector(v1_ll_rr[2], v2_ll_rr[2], v3, p, B1, B2, B3,
                                     rho1_ll_rr[2], rho2_ll_rr[2]), equations)

            @test max_abs_speed_naive(u_ll, u_rr, 1, equations) ≈
                  max_abs_speed(u_ll, u_rr, 1, equations)
        end
    end

    @timed_testset "IdealGlmMhdMulticomponentEquations2D" begin
        for gamma in [1.4, 5 / 3, 7 / 5]
            equations = IdealGlmMhdMulticomponentEquations2D(gammas = (gamma,
                                                                       gamma),
                                                             gas_constants = (0.5,
                                                                              0.4))

            rho1_ll_rr = SVector(0.5, 0.5)
            rho2_ll_rr = SVector(0.5, 0.5)
            v1_ll_rr = SVector(0.1, 0.2)
            v2_ll_rr = SVector(0.2, 0.1)
            v3 = 0.0
            p = 0.4
            B1 = 1.1
            B2 = -0.3
            B3 = 0.4
            psi = 0.1

            u_ll = prim2cons(SVector(v1_ll_rr[1], v2_ll_rr[1], v3, p, B1, B2, B3, psi,
                                     rho1_ll_rr[1], rho2_ll_rr[1]), equations)
            u_rr = prim2cons(SVector(v1_ll_rr[2], v2_ll_rr[2], v3, p, B1, B2, B3, psi,
                                     rho1_ll_rr[2], rho2_ll_rr[2]), equations)

            for orientation in [1, 2]
                @test max_abs_speed_naive(u_ll, u_rr, orientation, equations) ≈
                      max_abs_speed(u_ll, u_rr, orientation, equations)
            end
        end
    end

    @timed_testset "IdealGlmMhdMultiIonEquations2D" begin
        equations = IdealGlmMhdMultiIonEquations2D(gammas = (1.4, 1.667),
                                                   charge_to_mass = (1.0, 2.0))

        B1 = 1.1
        B2 = -0.3
        B3 = 0.4
        rho1_ll_rr = SVector(0.5, 0.5)
        rho2_ll_rr = SVector(0.5, 0.5)
        vx1_ll_rr = SVector(0.1, 0.1)
        vx2_ll_rr = SVector(0.2, 0.2)
        vy1_ll_rr = SVector(0.3, 0.3)
        vy2_ll_rr = SVector(0.4, 0.4)
        vz1 = 0.0
        vz2 = 0.0
        p1 = 0.4
        p2 = 0.4
        psi = 0.1

        u_ll = prim2cons(SVector(B1, B2, B3, rho1_ll_rr[1], rho2_ll_rr[1],
                                 vx1_ll_rr[1], vy1_ll_rr[1], vx2_ll_rr[1], vy2_ll_rr[1],
                                 vz1, vz2, p1, p2, psi), equations)

        u_rr = prim2cons(SVector(B1, B2, B3, rho1_ll_rr[2], rho2_ll_rr[2],
                                 vx1_ll_rr[2], vy1_ll_rr[2], vx2_ll_rr[2], vy2_ll_rr[2],
                                 vz1, vz2, p1, p2, psi), equations)

        for orientation in [1, 2]
            @test max_abs_speed_naive(u_ll, u_rr, orientation, equations) ≈
                  max_abs_speed(u_ll, u_rr, orientation, equations)
        end
    end

    @timed_testset "IdealGlmMhdMultiIonEquations3D" begin
        equations = IdealGlmMhdMultiIonEquations3D(gammas = (1.4, 1.667),
                                                   charge_to_mass = (1.0, 2.0))

        B1 = 1.1
        B2 = -0.3
        B3 = 0.4
        rho1_ll_rr = SVector(0.5, 0.5)
        rho2_ll_rr = SVector(0.5, 0.5)
        vx1_ll_rr = SVector(0.1, 0.1)
        vx2_ll_rr = SVector(0.2, 0.2)
        vy1_ll_rr = SVector(0.3, 0.3)
        vy2_ll_rr = SVector(0.4, 0.4)
        vz1_ll_rr = SVector(0.5, 0.5)
        vz2_ll_rr = SVector(0.6, 0.6)
        p1 = 0.4
        p2 = 0.4
        psi = 0.1

        u_ll = prim2cons(SVector(B1, B2, B3, rho1_ll_rr[1], rho2_ll_rr[1],
                                 vx1_ll_rr[1], vy1_ll_rr[1], vx2_ll_rr[1], vy2_ll_rr[1],
                                 vz1_ll_rr[1], vz2_ll_rr[1], p1, p2, psi), equations)

        u_rr = prim2cons(SVector(B1, B2, B3, rho1_ll_rr[2], rho2_ll_rr[2],
                                 vx1_ll_rr[2], vy1_ll_rr[2], vx2_ll_rr[2], vy2_ll_rr[2],
                                 vz1_ll_rr[2], vz2_ll_rr[2], p1, p2, psi), equations)

        for orientation in [1, 2, 3]
            @test max_abs_speed_naive(u_ll, u_rr, orientation, equations) ≈
                  max_abs_speed(u_ll, u_rr, orientation, equations)
        end

        normal_directions = [SVector(1.0, 0.0, 0.0),
            SVector(0.0, 1.0, 0.0),
            SVector(0.0, 0.0, 1.0),
            SVector(0.5, -0.5, 0.2),
            SVector(-1.2, 0.3, 1.4)]

        for normal_direction in normal_directions
            @test max_abs_speed_naive(u_ll, u_rr, normal_direction, equations) ≈
                  max_abs_speed(u_ll, u_rr, normal_direction, equations)
        end
    end

    @timed_testset "PolytropicEulerEquations2D" begin
        for gamma in [1.4, 5 / 3, 7 / 5]
            equations = PolytropicEulerEquations2D(gamma, gamma * 0.72)

            rho_ll_rr = SVector(2.0, 2.0)
            v1_ll_rr = SVector(0.1, 0.2)
            v2_ll_rr = SVector(0.4, 0.3)

            u_ll = prim2cons(SVector(rho_ll_rr[1], v1_ll_rr[1], v2_ll_rr[1]), equations)
            u_rr = prim2cons(SVector(rho_ll_rr[2], v1_ll_rr[2], v2_ll_rr[2]), equations)

            for orientation in [1, 2]
                @test max_abs_speed_naive(u_ll, u_rr, orientation, equations) ≈
                      max_abs_speed(u_ll, u_rr, orientation, equations)
            end

            normal_directions = [SVector(1.0, 0.0),
                SVector(0.0, 1.0),
                SVector(0.5, -0.5),
                SVector(-1.2, 0.3)]

            for normal_direction in normal_directions
                @test max_abs_speed_naive(u_ll, u_rr, normal_direction, equations) ≈
                      max_abs_speed(u_ll, u_rr, normal_direction, equations)
            end
        end
    end
end

@testset "SimpleKronecker" begin
    N = 3

    NDIMS = 2
    r, s = StartUpDG.nodes(Quad(), N)
    V = StartUpDG.vandermonde(Quad(), N, r, s)
    r1D = StartUpDG.nodes(Line(), N)
    V1D = StartUpDG.vandermonde(Line(), N, r1D)

    x = r + s
    V_kron = Trixi.SimpleKronecker(NDIMS, V1D, eltype(x))

    b = similar(x)
    b_kron = similar(x)
    Trixi.mul!(b, V, x)
    Trixi.mul!(b_kron, V_kron, x)
    @test b ≈ b_kron
end

@testset "SummationByPartsOperators + StartUpDG" begin
    global D = derivative_operator(SummationByPartsOperators.MattssonNordström2004(),
                                   derivative_order = 1,
                                   accuracy_order = 4,
                                   xmin = 0.0, xmax = 1.0,
                                   N = 10)
    dg = DGMulti(polydeg = 3, element_type = Quad(), approximation_type = D)

    @test StartUpDG.inverse_trace_constant(dg.basis) ≈ 50.8235294117647
end

@testset "1D non-periodic DGMultiMesh" begin
    # checks whether or not boundary faces are initialized correctly for DGMultiMesh in 1D
    dg = DGMulti(polydeg = 1, element_type = Line(), approximation_type = Polynomial(),
                 surface_integral = SurfaceIntegralWeakForm(flux_central),
                 volume_integral = VolumeIntegralFluxDifferencing(flux_central))
    cells_per_dimension = (1,)
    mesh = DGMultiMesh(dg, cells_per_dimension, periodicity = false)

    @test mesh.boundary_faces[:entire_boundary] == [1, 2]
end

@testset "PERK Single p2 Constructors" begin
    path_coeff_file = mktempdir()
    Trixi.download("https://gist.githubusercontent.com/DanielDoehring/8db0808b6f80e59420c8632c0d8e2901/raw/39aacf3c737cd642636dd78592dbdfe4cb9499af/MonCoeffsS6p2.txt",
                   joinpath(path_coeff_file, "gamma_6.txt"))

    ode_algorithm = Trixi.PairedExplicitRK2(6, path_coeff_file)

    @test isapprox(transpose(ode_algorithm.a_matrix),
                   [0.12405417889682908 0.07594582110317093
                    0.16178873711001726 0.13821126288998273
                    0.16692313960864164 0.2330768603913584
                    0.12281292901258256 0.37718707098741744], atol = 1e-13)

    Trixi.download("https://gist.githubusercontent.com/DanielDoehring/c7a89eaaa857e87dde055f78eae9b94a/raw/2937f8872ffdc08e0dcf444ee35f9ebfe18735b0/Spectrum_2D_IsentropicVortex_CEE.txt",
                   joinpath(path_coeff_file, "spectrum_2d.txt"))

    eig_vals = readdlm(joinpath(path_coeff_file, "spectrum_2d.txt"), ComplexF64)
    tspan = (0.0, 1.0)
    ode_algorithm = Trixi.PairedExplicitRK2(12, tspan, vec(eig_vals))

    @test isapprox(transpose(ode_algorithm.a_matrix),
                   [0.06453812656711647 0.02637096434197444
                    0.09470601372274887 0.041657622640887494
                    0.12332877820069793 0.058489403617483886
                    0.14987015032771522 0.07740257694501203
                    0.1734211495362651 0.0993061231910076
                    0.19261978147948638 0.1255620367023318
                    0.20523340226247055 0.1584029613738931
                    0.20734890429023528 0.20174200480067384
                    0.1913514234997008 0.26319403104575373
                    0.13942836392866081 0.3605716360713392], atol = 1e-13)
end

@testset "PERK Single p3 Constructors" begin
    path_coeff_file = mktempdir()
    Trixi.download("https://gist.githubusercontent.com/warisa-r/0796db36abcd5abe735ac7eebf41b973/raw/32889062fd5dcf7f450748f4f5f0797c8155a18d/a_8_8.txt",
                   joinpath(path_coeff_file, "a_8.txt"))

    ode_algorithm = Trixi.PairedExplicitRK3(8, path_coeff_file)

    @test isapprox(transpose(ode_algorithm.a_matrix),
                   [0.33551678438002486 0.06448322158043965
                    0.49653494442225443 0.10346507941960345
                    0.6496890912144586 0.15031092070647037
                    0.789172498521197 0.21082750147880308
                    0.7522972036571336 0.2477027963428664
                    0.31192569908571666 0.18807430091428337], atol = 1e-13)

    Trixi.download("https://gist.githubusercontent.com/warisa-r/8d93f6a3ae0635e13b9f51ee32ab7fff/raw/54dc5b14be9288e186b745facb5bbcb04d1476f8/EigenvalueList_Refined2.txt",
                   joinpath(path_coeff_file, "spectrum.txt"))

    eig_vals = readdlm(joinpath(path_coeff_file, "spectrum.txt"), ComplexF64)
    tspan = (0.0, 1.0)
    ode_algorithm = Trixi.PairedExplicitRK3(13, tspan, vec(eig_vals))

    @test isapprox(transpose(ode_algorithm.a_matrix),
                   [0.19121164778938382 0.008788355190848427
                    0.28723462747227385 0.012765384448655121
                    0.38017717196008227 0.019822834000382223
                    0.4706748928843403 0.029325107115659724
                    0.557574833668358 0.04242519017349991
                    0.6390917512034328 0.06090823687563831
                    0.7124876770174374 0.08751233490349149
                    0.7736369992226316 0.12636297693551043
                    0.8161315324169078 0.1838684675830921
                    0.7532704453316061 0.2467295546683939
                    0.31168238866709846 0.18831761133290154], atol = 1e-13)
end

@testset "PERK Single p4 Constructors" begin
    path_coeff_file = mktempdir()
    Trixi.download("https://gist.githubusercontent.com/warisa-r/8d93f6a3ae0635e13b9f51ee32ab7fff/raw/54dc5b14be9288e186b745facb5bbcb04d1476f8/EigenvalueList_Refined2.txt",
                   joinpath(path_coeff_file, "spectrum.txt"))

    eig_vals = readdlm(joinpath(path_coeff_file, "spectrum.txt"), ComplexF64)
    tspan = (0.0, 1.0)
    ode_algorithm = Trixi.PairedExplicitRK4(14, tspan, vec(eig_vals))

    @test isapprox(transpose(ode_algorithm.a_matrix),
                   [0.9935765040401348 0.0064234959598652
                    0.9849926812139576 0.0150073187860425
                    0.9731978940975923 0.0268021059024077
                    0.9564664284695985 0.0435335715304015
                    0.9319632992510594 0.0680367007489407
                    0.8955171743167522 0.1044828256832478
                    0.8443975130657495 0.1556024869342504
                    0.7922561745278265 0.2077438254721735
                    0.7722324105428290 0.2277675894571710], atol = 1e-13)
end

@testset "Sutherlands Law" begin
    function mu(u, equations)
        T_ref = 291.15

        R_specific_air = 287.052874
        T = R_specific_air * Trixi.temperature(u, equations)

        C_air = 120.0
        mu_ref_air = 1.827e-5

        return mu_ref_air * (T_ref + C_air) / (T + C_air) * (T / T_ref)^1.5
    end

    function mu_control(u, equations, T_ref, R_specific, C, mu_ref)
        T = R_specific * Trixi.temperature(u, equations)

        return mu_ref * (T_ref + C) / (T + C) * (T / T_ref)^1.5
    end

    # Dry air (values from Wikipedia: https://de.wikipedia.org/wiki/Sutherland-Modell)
    T_ref = 291.15
    C = 120.0 # Sutherland's constant
    R_specific = 287.052874
    mu_ref = 1.827e-5
    prandtl_number() = 0.72
    gamma = 1.4

    equations = CompressibleEulerEquations2D(gamma)
    equations_parabolic = CompressibleNavierStokesDiffusion2D(equations, mu = mu,
                                                              Prandtl = prandtl_number())

    # Flow at rest
    u = prim2cons(SVector(1.0, 0.0, 0.0, 1.0), equations_parabolic)

    # Comparison value from https://www.engineeringtoolbox.com/air-absolute-kinematic-viscosity-d_601.html at 18°C
    @test isapprox(mu_control(u, equations_parabolic, T_ref, R_specific, C, mu_ref),
                   1.803e-5, atol = 5e-8)
end

# Velocity functions are present in many equations and are tested here
@testset "Velocity functions for different equations" begin
    gamma = 1.4
    rho = pi * pi
    pres = sqrt(pi)
    v1, v2, v3 = pi, exp(1.0), exp(pi) # use pi, exp to test with non-trivial numbers
    v_vector = SVector(v1, v2, v3)
    normal_direction_2d = SVector(pi^2, pi^3)
    normal_direction_3d = SVector(normal_direction_2d..., pi^4)
    v_normal_1d = v1 * normal_direction_2d[1]
    v_normal_2d = v1 * normal_direction_2d[1] + v2 * normal_direction_2d[2]
    v_normal_3d = v_normal_2d + v3 * normal_direction_3d[3]

    equations_euler_1d = CompressibleEulerEquations1D(gamma)
    u = prim2cons(SVector(rho, v1, pres), equations_euler_1d)
    @test isapprox(velocity(u, equations_euler_1d), v1)
    orientation = 1 # 1D only has one orientation
    @test isapprox(velocity(u, orientation, equations_euler_1d), v1)

    equations_euler_2d = CompressibleEulerEquations2D(gamma)
    u = prim2cons(SVector(rho, v1, v2, pres), equations_euler_2d)
    @test isapprox(velocity(u, equations_euler_2d), SVector(v1, v2))
    @test isapprox(velocity(u, normal_direction_2d, equations_euler_2d), v_normal_2d)
    for orientation in 1:2
        @test isapprox(velocity(u, orientation, equations_euler_2d),
                       v_vector[orientation])
    end

    equations_euler_3d = CompressibleEulerEquations3D(gamma)
    u = prim2cons(SVector(rho, v1, v2, v3, pres), equations_euler_3d)
    @test isapprox(velocity(u, equations_euler_3d), SVector(v1, v2, v3))
    @test isapprox(velocity(u, normal_direction_3d, equations_euler_3d), v_normal_3d)
    for orientation in 1:3
        @test isapprox(velocity(u, orientation, equations_euler_3d),
                       v_vector[orientation])
    end

    rho1, rho2 = rho, rho * pi # use pi to test with non-trivial numbers
    gammas = (gamma, exp(gamma))
    gas_constants = (0.387, 1.678) # Standard numbers + 0.1

    equations_multi_euler_1d = CompressibleEulerMulticomponentEquations1D(; gammas,
                                                                          gas_constants)
    u = prim2cons(SVector(v1, pres, rho1, rho2), equations_multi_euler_1d)
    @test isapprox(velocity(u, equations_multi_euler_1d), v1)

    equations_multi_euler_2d = CompressibleEulerMulticomponentEquations2D(; gammas,
                                                                          gas_constants)
    u = prim2cons(SVector(v1, v2, pres, rho1, rho2), equations_multi_euler_2d)
    @test isapprox(velocity(u, equations_multi_euler_2d), SVector(v1, v2))
    @test isapprox(velocity(u, normal_direction_2d, equations_multi_euler_2d),
                   v_normal_2d)
    for orientation in 1:2
        @test isapprox(velocity(u, orientation, equations_multi_euler_2d),
                       v_vector[orientation])
    end

    kappa = 0.1 * pi # pi for non-trivial test
    equations_polytropic = PolytropicEulerEquations2D(gamma, kappa)
    u = prim2cons(SVector(rho, v1, v2), equations_polytropic)
    @test isapprox(velocity(u, equations_polytropic), SVector(v1, v2))
    equations_polytropic = CompressibleEulerMulticomponentEquations2D(; gammas,
                                                                      gas_constants)
    u = prim2cons(SVector(v1, v2, pres, rho1, rho2), equations_polytropic)
    @test isapprox(velocity(u, equations_polytropic), SVector(v1, v2))
    @test isapprox(velocity(u, normal_direction_2d, equations_polytropic), v_normal_2d)
    for orientation in 1:2
        @test isapprox(velocity(u, orientation, equations_polytropic),
                       v_vector[orientation])
    end

    B1, B2, B3 = pi^3, pi^4, pi^5
    equations_ideal_mhd_1d = IdealGlmMhdEquations1D(gamma)
    u = prim2cons(SVector(rho, v1, v2, v3, pres, B1, B2, B3), equations_ideal_mhd_1d)
    @test isapprox(velocity(u, equations_ideal_mhd_1d), SVector(v1, v2, v3))
    for orientation in 1:3
        @test isapprox(velocity(u, orientation, equations_ideal_mhd_1d),
                       v_vector[orientation])
    end

    psi = exp(0.1)
    equations_ideal_mhd_2d = IdealGlmMhdEquations2D(gamma)
    u = prim2cons(SVector(rho, v1, v2, v3, pres, B1, B2, B3, psi),
                  equations_ideal_mhd_2d)
    @test isapprox(velocity(u, equations_ideal_mhd_2d), SVector(v1, v2, v3))
    @test isapprox(velocity(u, normal_direction_2d, equations_ideal_mhd_2d),
                   v_normal_2d)
    for orientation in 1:3
        @test isapprox(velocity(u, orientation, equations_ideal_mhd_2d),
                       v_vector[orientation])
    end

    equations_ideal_mhd_3d = IdealGlmMhdEquations3D(gamma)
    u = prim2cons(SVector(rho, v1, v2, v3, pres, B1, B2, B3, psi),
                  equations_ideal_mhd_3d)
    @test isapprox(velocity(u, equations_ideal_mhd_3d), SVector(v1, v2, v3))
    @test isapprox(velocity(u, normal_direction_3d, equations_ideal_mhd_3d),
                   v_normal_3d)
    for orientation in 1:3
        @test isapprox(velocity(u, orientation, equations_ideal_mhd_3d),
                       v_vector[orientation])
    end
end

@testset "Pretty_form output for lake_at_rest_error" begin
    @test Trixi.pretty_form_utf(lake_at_rest_error) == "∑|H₀-(h+b)|"
    @test Trixi.pretty_form_ascii(lake_at_rest_error) == "|H0-(h+b)|"
end

# Ensure consistency for nonconservative fluxes used in the subcell-limiting. Specifically, test
# that flux_noncons_local_structured = flux_noncons_local * flux_noncons_structured.
@testset "Nonconservative fluxes for subcell-limiting" begin
    equations = IdealGlmMhdEquations2D(1.4)
    u_ll = SVector(1.0, 0.4, -0.5, 0.1, 1.0, 0.1, -0.2, 0.1, 0.0)
    u_rr = SVector(1.5, -0.2, 0.1, 0.2, 5.0, -0.1, 0.1, 0.2, 0.2)

    ## Tests for flux_nonconservative_powell_local_symmetric
    # Implementation for meshes with orientation
    for orientation in 1:2
        flux_noncons = zero(u_ll)
        for noncons in 1:Trixi.n_nonconservative_terms(flux_nonconservative_powell_local_symmetric)
            flux_noncons += flux_nonconservative_powell_local_symmetric(u_ll, 1,
                                                                        equations,
                                                                        Trixi.NonConservativeLocal(),
                                                                        noncons) .*
                            flux_nonconservative_powell_local_symmetric(u_ll, u_rr, 1,
                                                                        equations,
                                                                        Trixi.NonConservativeSymmetric(),
                                                                        noncons)
        end

        @test flux_noncons ≈
              flux_nonconservative_powell_local_symmetric(u_ll, u_rr, 1, equations)
    end

    # Implementation for meshes with normal_direction
    for (orientation, normal_direction) in enumerate((SVector(1.0, 0.0),
                                                      SVector(0.0, 1.0)))
        flux_noncons = zero(u_ll)
        for noncons in 1:Trixi.n_nonconservative_terms(flux_nonconservative_powell_local_symmetric)
            flux_noncons += flux_nonconservative_powell_local_symmetric(u_ll,
                                                                        normal_direction,
                                                                        equations,
                                                                        Trixi.NonConservativeLocal(),
                                                                        noncons) .*
                            flux_nonconservative_powell_local_symmetric(u_ll, u_rr,
                                                                        normal_direction,
                                                                        equations,
                                                                        Trixi.NonConservativeSymmetric(),
                                                                        noncons)
        end

        @test flux_noncons ≈
              flux_nonconservative_powell_local_symmetric(u_ll, u_rr, normal_direction,
                                                          equations)
        @test flux_noncons ≈
              flux_nonconservative_powell_local_symmetric(u_ll, u_rr, orientation,
                                                          equations)
    end

    ## Tests for flux_nonconservative_powell_local_jump
    # Implementation for meshes with orientation
    for orientation in 1:2
        flux_noncons = zero(u_ll)
        for noncons in 1:Trixi.n_nonconservative_terms(flux_nonconservative_powell_local_jump)
            flux_noncons += flux_nonconservative_powell_local_jump(u_ll, 1, equations,
                                                                   Trixi.NonConservativeLocal(),
                                                                   noncons) .*
                            flux_nonconservative_powell_local_jump(u_ll, u_rr, 1,
                                                                   equations,
                                                                   Trixi.NonConservativeJump(),
                                                                   noncons)
        end

        @test flux_noncons ≈
              flux_nonconservative_powell_local_jump(u_ll, u_rr, 1, equations)
    end

    # Implementation for meshes with normal_direction
    for (orientation, normal_direction) in enumerate((SVector(1.0, 0.0),
                                                      SVector(0.0, 1.0)))
        flux_noncons = zero(u_ll)
        for noncons in 1:Trixi.n_nonconservative_terms(flux_nonconservative_powell_local_jump)
            flux_noncons += flux_nonconservative_powell_local_jump(u_ll,
                                                                   normal_direction,
                                                                   equations,
                                                                   Trixi.NonConservativeLocal(),
                                                                   noncons) .*
                            flux_nonconservative_powell_local_jump(u_ll, u_rr,
                                                                   normal_direction,
                                                                   equations,
                                                                   Trixi.NonConservativeJump(),
                                                                   noncons)
        end

        @test flux_noncons ≈
              flux_nonconservative_powell_local_jump(u_ll, u_rr, normal_direction,
                                                     equations)
        @test flux_noncons ≈
              flux_nonconservative_powell_local_jump(u_ll, u_rr, orientation,
                                                     equations)
    end
end
end
end #module<|MERGE_RESOLUTION|>--- conflicted
+++ resolved
@@ -705,18 +705,6 @@
 end
 
 @timed_testset "resize! RelaxationIntegrators" begin
-<<<<<<< HEAD
-    function trivial_ode!(du, u, p, t)
-        du[1] = -p * u[1]
-    end
-    u0 = [1.0]
-    tspan = (0.0, 1.0)
-    p = 1.0
-    ode_prob = ODEProblem(trivial_ode!, u0, tspan, p)
-
-    ode_alg = Trixi.RelaxationRK44()
-    integrator = Trixi.init(ode_prob, ode_alg; dt = 1.0)
-=======
     equations = LinearScalarAdvectionEquation1D(42.0)
     solver = DGSEM(polydeg = 0, surface_flux = flux_ranocha)
     mesh = TreeMesh((0.0,), (1.0,),
@@ -731,14 +719,12 @@
 
     ode_alg = Trixi.RelaxationRK44()
     integrator = Trixi.init(ode, ode_alg; dt = 1.0)
->>>>>>> 6b0f7256
 
     resize!(integrator, 1001)
     @test length(integrator.u) == 1001
     @test length(integrator.du) == 1001
     @test length(integrator.u_tmp) == 1001
     @test length(integrator.direction) == 1001
-<<<<<<< HEAD
 
     ode_alg = Trixi.RelaxationCKL54()
     integrator = Trixi.init(ode_prob, ode_alg; dt = 1.0)
@@ -749,8 +735,6 @@
     @test length(integrator.u_tmp) == 42
     @test length(integrator.k_prev) == 42
     @test length(integrator.direction) == 42
-=======
->>>>>>> 6b0f7256
 end
 
 @timed_testset "Consistency check for single point flux: CEMCE" begin
