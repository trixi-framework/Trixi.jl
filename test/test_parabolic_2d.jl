--- conflicted
+++ resolved
@@ -920,7 +920,6 @@
     end
 end
 
-<<<<<<< HEAD
 @trixi_testset "elixir_navierstokes_poiseuille_flow.jl" begin
     @test_trixi_include(joinpath(examples_dir(), "p4est_2d_dgsem",
                                  "elixir_navierstokes_poiseuille_flow.jl"),
@@ -937,7 +936,16 @@
                             1.2094591729756736
                         ],
                         tspan=(0.0, 1.0))
-=======
+    # Ensure that we do not have excessive memory allocations
+    # (e.g., from type instabilities)
+    let
+        t = sol.t[end]
+        u_ode = sol.u[end]
+        du_ode = similar(u_ode)
+        @test (@allocated Trixi.rhs!(du_ode, u_ode, semi, t)) < 1000
+    end
+end
+
 @trixi_testset "elixir_navierstokes_freestream_symmetry.jl" begin
     @test_trixi_include(joinpath(examples_dir(), "p4est_2d_dgsem",
                                  "elixir_navierstokes_freestream_symmetry.jl"),
@@ -953,18 +961,16 @@
                             4.9960036108132044e-14,
                             6.705747068735946e-14
                         ])
->>>>>>> 205b7f03
-    # Ensure that we do not have excessive memory allocations
-    # (e.g., from type instabilities)
-    let
-        t = sol.t[end]
-        u_ode = sol.u[end]
-        du_ode = similar(u_ode)
-        @test (@allocated Trixi.rhs!(du_ode, u_ode, semi, t)) < 1000
-    end
-end
-
-<<<<<<< HEAD
+    # Ensure that we do not have excessive memory allocations
+    # (e.g., from type instabilities)
+    let
+        t = sol.t[end]
+        u_ode = sol.u[end]
+        du_ode = similar(u_ode)
+        @test (@allocated Trixi.rhs!(du_ode, u_ode, semi, t)) < 1000
+    end
+end
+
 @trixi_testset "elixir_navierstokes_couette_flow.jl" begin
     @test_trixi_include(joinpath(examples_dir(), "p4est_2d_dgsem",
                                  "elixir_navierstokes_couette_flow.jl"),
@@ -980,7 +986,16 @@
                             0.0038642959675975713,
                             0.04738248734987671
                         ])
-=======
+    # Ensure that we do not have excessive memory allocations
+    # (e.g., from type instabilities)
+    let
+        t = sol.t[end]
+        u_ode = sol.u[end]
+        du_ode = similar(u_ode)
+        @test (@allocated Trixi.rhs!(du_ode, u_ode, semi, t)) < 1000
+    end
+end
+
 @trixi_testset "elixir_navierstokes_blast_reflective.jl" begin
     @test_trixi_include(joinpath(examples_dir(), "p4est_2d_dgsem",
                                  "elixir_navierstokes_blast_reflective.jl"),
@@ -998,7 +1013,6 @@
                         ],
                         tspan=(0.0, 0.05),
                         abstol=1e-7, reltol=1e-7)
->>>>>>> 205b7f03
     # Ensure that we do not have excessive memory allocations
     # (e.g., from type instabilities)
     let
