--- conflicted
+++ resolved
@@ -920,7 +920,6 @@
     end
 end
 
-<<<<<<< HEAD
 @trixi_testset "elixir_navierstokes_kelvin_helmholtz_instability_sc_subcell.jl" begin
     @test_trixi_include(joinpath(examples_dir(), "tree_2d_dgsem",
                                  "elixir_navierstokes_kelvin_helmholtz_instability_sc_subcell.jl"),
@@ -937,7 +936,16 @@
                             0.3247497921546598
                         ],
                         tspan=(0.0, 1.0))
-=======
+    # Ensure that we do not have excessive memory allocations
+    # (e.g., from type instabilities)
+    let
+        t = sol.t[end]
+        u_ode = sol.u[end]
+        du_ode = similar(u_ode)
+        @test (@allocated Trixi.rhs!(du_ode, u_ode, semi, t)) < 1000
+    end
+end
+  
 @trixi_testset "elixir_navierstokes_freestream_symmetry.jl" begin
     @test_trixi_include(joinpath(examples_dir(), "p4est_2d_dgsem",
                                  "elixir_navierstokes_freestream_symmetry.jl"),
@@ -980,22 +988,17 @@
                         ],
                         tspan=(0.0, 0.05),
                         abstol=1e-7, reltol=1e-7)
->>>>>>> 31e3d568
-    # Ensure that we do not have excessive memory allocations
-    # (e.g., from type instabilities)
-    let
-        t = sol.t[end]
-        u_ode = sol.u[end]
-        du_ode = similar(u_ode)
-<<<<<<< HEAD
+    # Ensure that we do not have excessive memory allocations
+    # (e.g., from type instabilities)
+    let
+        t = sol.t[end]
+        u_ode = sol.u[end]
+        du_ode = similar(u_ode)
         # Larger values for allowed allocations due to usage of custom
         # integrator which are not *recorded* for the methods from
         # OrdinaryDiffEq.jl
         # Corresponding issue: https://github.com/trixi-framework/Trixi.jl/issues/1877
         @test (@allocated Trixi.rhs!(du_ode, u_ode, semi, t)) < 15000
-=======
-        @test (@allocated Trixi.rhs!(du_ode, u_ode, semi, t)) < 1000
->>>>>>> 31e3d568
     end
 end
 end
