--- conflicted
+++ resolved
@@ -920,7 +920,6 @@
     end
 end
 
-<<<<<<< HEAD
 @trixi_testset "elixir_navierstokes_poiseuille_flow.jl" begin
     @test_trixi_include(joinpath(examples_dir(), "p4est_2d_dgsem",
                                  "elixir_navierstokes_poiseuille_flow.jl"),
@@ -935,7 +934,17 @@
                             1.3488655161645846,
                             0.1304661713119874,
                             1.2094591729756736
-=======
+                        tspan=(0.0, 1.0))
+    # Ensure that we do not have excessive memory allocations
+    # (e.g., from type instabilities)
+    let
+        t = sol.t[end]
+        u_ode = sol.u[end]
+        du_ode = similar(u_ode)
+        @test (@allocated Trixi.rhs!(du_ode, u_ode, semi, t)) < 1000
+    end
+end
+
 @trixi_testset "elixir_navierstokes_kelvin_helmholtz_instability_sc_subcell.jl" begin
     @test_trixi_include(joinpath(examples_dir(), "tree_2d_dgsem",
                                  "elixir_navierstokes_kelvin_helmholtz_instability_sc_subcell.jl"),
@@ -950,7 +959,6 @@
                             0.47421178500575756,
                             0.38859478648621326,
                             0.3247497921546598
->>>>>>> e446c8e6
                         ],
                         tspan=(0.0, 1.0))
     # Ensure that we do not have excessive memory allocations
@@ -959,15 +967,11 @@
         t = sol.t[end]
         u_ode = sol.u[end]
         du_ode = similar(u_ode)
-<<<<<<< HEAD
-        @test (@allocated Trixi.rhs!(du_ode, u_ode, semi, t)) < 1000
-=======
         # Larger values for allowed allocations due to usage of custom
         # integrator which are not *recorded* for the methods from
         # OrdinaryDiffEq.jl
         # Corresponding issue: https://github.com/trixi-framework/Trixi.jl/issues/1877
         @test (@allocated Trixi.rhs!(du_ode, u_ode, semi, t)) < 15000
->>>>>>> e446c8e6
     end
 end
 
