module TestExamplesParabolic2D

using Test
using Trixi

include("test_trixi.jl")

# Start with a clean environment: remove Trixi.jl output directory if it exists
outdir = "out"
isdir(outdir) && rm(outdir, recursive = true)

@testset "SemidiscretizationHyperbolicParabolic (2D)" begin
#! format: noindent

@trixi_testset "DGMulti 2D rhs_parabolic!" begin
    dg = DGMulti(polydeg = 2, element_type = Quad(), approximation_type = Polynomial(),
                 surface_integral = SurfaceIntegralWeakForm(flux_central),
                 volume_integral = VolumeIntegralWeakForm())
    mesh = DGMultiMesh(dg, cells_per_dimension = (2, 2))

    # test with polynomial initial condition x^2 * y
    # test if we recover the exact second derivative
    initial_condition = (x, t, equations) -> SVector(x[1]^2 * x[2])

    equations = LinearScalarAdvectionEquation2D(1.0, 1.0)
    equations_parabolic = LaplaceDiffusion2D(1.0, equations)

    semi = SemidiscretizationHyperbolicParabolic(mesh, equations, equations_parabolic,
                                                 initial_condition, dg)
    @test_nowarn_mod show(stdout, semi)
    @test_nowarn_mod show(stdout, MIME"text/plain"(), semi)
    @test_nowarn_mod show(stdout, boundary_condition_do_nothing)

    @test nvariables(semi) == nvariables(equations)
    @test Base.ndims(semi) == Base.ndims(mesh)
    @test Base.real(semi) == Base.real(dg)

    ode = semidiscretize(semi, (0.0, 0.01))
    u0 = similar(ode.u0)
    Trixi.compute_coefficients!(u0, 0.0, semi)
    @test u0 ≈ ode.u0

    # test "do nothing" BC just returns first argument
    @test boundary_condition_do_nothing(u0, nothing) == u0

    @unpack cache, cache_parabolic, equations_parabolic = semi
    @unpack gradients = cache_parabolic
    for dim in eachindex(gradients)
        fill!(gradients[dim], zero(eltype(gradients[dim])))
    end

    t = 0.0
    # pass in `boundary_condition_periodic` to skip boundary flux/integral evaluation
    Trixi.calc_gradient!(gradients, ode.u0, t, mesh, equations_parabolic,
                         boundary_condition_periodic, dg, cache, cache_parabolic)
    @unpack x, y, xq, yq = mesh.md
    @test getindex.(gradients[1], 1) ≈ 2 * xq .* yq
    @test getindex.(gradients[2], 1) ≈ xq .^ 2

    u_flux = similar.(gradients)
    Trixi.calc_viscous_fluxes!(u_flux, ode.u0, gradients, mesh, equations_parabolic,
                               dg, cache, cache_parabolic)
    @test u_flux[1] ≈ gradients[1]
    @test u_flux[2] ≈ gradients[2]

    du = similar(ode.u0)
    Trixi.calc_divergence!(du, ode.u0, t, u_flux, mesh, equations_parabolic,
                           boundary_condition_periodic,
                           dg, semi.solver_parabolic, cache, cache_parabolic)
    @test getindex.(du, 1) ≈ 2 * y
end

@trixi_testset "DGMulti: elixir_advection_diffusion.jl" begin
    @test_trixi_include(joinpath(examples_dir(), "dgmulti_2d",
                                 "elixir_advection_diffusion.jl"),
                        cells_per_dimension=(4, 4), tspan=(0.0, 0.1),
                        l2=[0.2485803335154642],
                        linf=[1.079606969242132])
    # Ensure that we do not have excessive memory allocations
    # (e.g., from type instabilities)
    let
        t = sol.t[end]
        u_ode = sol.u[end]
        du_ode = similar(u_ode)
        @test (@allocated Trixi.rhs!(du_ode, u_ode, semi, t)) < 1000
    end
end

@trixi_testset "DGMulti: elixir_advection_diffusion_periodic.jl" begin
    @test_trixi_include(joinpath(examples_dir(), "dgmulti_2d",
                                 "elixir_advection_diffusion_periodic.jl"),
                        cells_per_dimension=(4, 4), tspan=(0.0, 0.1),
                        l2=[0.03180371984888462],
                        linf=[0.2136821621370909])
    # Ensure that we do not have excessive memory allocations
    # (e.g., from type instabilities)
    let
        t = sol.t[end]
        u_ode = sol.u[end]
        du_ode = similar(u_ode)
        @test (@allocated Trixi.rhs!(du_ode, u_ode, semi, t)) < 1000
    end
end

@trixi_testset "DGMulti: elixir_advection_diffusion_nonperiodic.jl" begin
    @test_trixi_include(joinpath(examples_dir(), "dgmulti_2d",
                                 "elixir_advection_diffusion_nonperiodic.jl"),
                        cells_per_dimension=(4, 4), tspan=(0.0, 0.1),
                        l2=[0.002123168335604323],
                        linf=[0.00963640423513712])
    # Ensure that we do not have excessive memory allocations
    # (e.g., from type instabilities)
    let
        t = sol.t[end]
        u_ode = sol.u[end]
        du_ode = similar(u_ode)
        @test (@allocated Trixi.rhs!(du_ode, u_ode, semi, t)) < 1000
    end
end

@trixi_testset "DGMulti: elixir_navierstokes_convergence.jl" begin
    @test_trixi_include(joinpath(examples_dir(), "dgmulti_2d",
                                 "elixir_navierstokes_convergence.jl"),
                        cells_per_dimension=(4, 4), tspan=(0.0, 0.1),
                        l2=[
                            0.0015355076812510957,
                            0.0033843168272696756,
                            0.0036531858107443434,
                            0.009948436427519214,
                        ],
                        linf=[
                            0.005522560467190019,
                            0.013425258500730508,
                            0.013962115643482154,
                            0.027483102120502423,
                        ])
    # Ensure that we do not have excessive memory allocations
    # (e.g., from type instabilities)
    let
        t = sol.t[end]
        u_ode = sol.u[end]
        du_ode = similar(u_ode)
        @test (@allocated Trixi.rhs!(du_ode, u_ode, semi, t)) < 1000
    end
end

@trixi_testset "DGMulti: elixir_navierstokes_convergence_curved.jl" begin
    @test_trixi_include(joinpath(examples_dir(), "dgmulti_2d",
                                 "elixir_navierstokes_convergence_curved.jl"),
                        cells_per_dimension=(4, 4), tspan=(0.0, 0.1),
                        l2=[
                            0.004255101916146187,
                            0.011118488923215765,
                            0.011281831283462686,
                            0.03573656447388509,
                        ],
                        linf=[
                            0.015071710669706473,
                            0.04103132025858458,
                            0.03990424085750277,
                            0.1309401718598764,
                        ],)
    # Ensure that we do not have excessive memory allocations
    # (e.g., from type instabilities)
    let
        t = sol.t[end]
        u_ode = sol.u[end]
        du_ode = similar(u_ode)
        @test (@allocated Trixi.rhs!(du_ode, u_ode, semi, t)) < 1000
    end
end

@trixi_testset "DGMulti: elixir_navierstokes_lid_driven_cavity.jl" begin
    @test_trixi_include(joinpath(examples_dir(), "dgmulti_2d",
                                 "elixir_navierstokes_lid_driven_cavity.jl"),
                        cells_per_dimension=(4, 4), tspan=(0.0, 0.5),
                        l2=[
                            0.00022156125227115747,
                            0.028318325921401,
                            0.009509168701070296,
                            0.028267900513550506,
                        ],
                        linf=[
                            0.001562278941298234,
                            0.14886653390744856,
                            0.0716323565533752,
                            0.19472785105241996,
                        ])
    # Ensure that we do not have excessive memory allocations
    # (e.g., from type instabilities)
    let
        t = sol.t[end]
        u_ode = sol.u[end]
        du_ode = similar(u_ode)
        @test (@allocated Trixi.rhs!(du_ode, u_ode, semi, t)) < 1000
    end
end

@trixi_testset "TreeMesh2D: elixir_advection_diffusion.jl" begin
    @test_trixi_include(joinpath(examples_dir(), "tree_2d_dgsem",
                                 "elixir_advection_diffusion.jl"),
                        initial_refinement_level=2, tspan=(0.0, 0.4), polydeg=5,
                        l2=[4.0915532997994255e-6],
                        linf=[2.3040850347877395e-5])
    # Ensure that we do not have excessive memory allocations
    # (e.g., from type instabilities)
    let
        t = sol.t[end]
        u_ode = sol.u[end]
        du_ode = similar(u_ode)
        @test (@allocated Trixi.rhs!(du_ode, u_ode, semi, t)) < 1000
    end
end

@trixi_testset "TreeMesh2D: elixir_advection_diffusion.jl (Refined mesh)" begin
    @test_trixi_include(joinpath(examples_dir(), "tree_2d_dgsem",
                                 "elixir_advection_diffusion.jl"),
                        tspan=(0.0, 0.0))
    LLID = Trixi.local_leaf_cells(mesh.tree)
    num_leafs = length(LLID)
    @assert num_leafs % 8 == 0
    Trixi.refine!(mesh.tree, LLID[1:Int(num_leafs / 8)])
    tspan = (0.0, 1.5)
    semi = SemidiscretizationHyperbolicParabolic(mesh,
                                                 (equations, equations_parabolic),
                                                 initial_condition, solver;
                                                 boundary_conditions = (boundary_conditions,
                                                                        boundary_conditions_parabolic))
    ode = semidiscretize(semi, tspan)
    analysis_callback = AnalysisCallback(semi, interval = analysis_interval)
    callbacks = CallbackSet(summary_callback, alive_callback, analysis_callback)
    sol = solve(ode, RDPK3SpFSAL49(); abstol = time_int_tol, reltol = time_int_tol,
                ode_default_options()..., callback = callbacks)
    l2_error, linf_error = analysis_callback(sol)
    @test l2_error ≈ [1.67452550744728e-6]
    @test linf_error ≈ [7.905059166368744e-6]

    # Ensure that we do not have excessive memory allocations
    # (e.g., from type instabilities)
    let
        t = sol.t[end]
        u_ode = sol.u[end]
        du_ode = similar(u_ode)
        @test (@allocated Trixi.rhs!(du_ode, u_ode, semi, t)) < 100
        @test (@allocated Trixi.rhs_parabolic!(du_ode, u_ode, semi, t)) < 100
    end
end

@trixi_testset "TreeMesh2D: elixir_advection_diffusion_nonperiodic.jl" begin
    @test_trixi_include(joinpath(examples_dir(), "tree_2d_dgsem",
                                 "elixir_advection_diffusion_nonperiodic.jl"),
                        initial_refinement_level=2, tspan=(0.0, 0.1),
                        l2=[0.007646800618485118],
                        linf=[0.10067621050468958])
    # Ensure that we do not have excessive memory allocations
    # (e.g., from type instabilities)
    let
        t = sol.t[end]
        u_ode = sol.u[end]
        du_ode = similar(u_ode)
        @test (@allocated Trixi.rhs!(du_ode, u_ode, semi, t)) < 1000
    end
end

@trixi_testset "TreeMesh2D: elixir_navierstokes_convergence.jl" begin
    @test_trixi_include(joinpath(examples_dir(), "tree_2d_dgsem",
                                 "elixir_navierstokes_convergence.jl"),
                        initial_refinement_level=2, tspan=(0.0, 0.1),
                        analysis_callback=AnalysisCallback(semi,
                                                           interval = analysis_interval,
                                                           extra_analysis_integrals = (energy_kinetic,
                                                                                       energy_internal,
                                                                                       enstrophy)),
                        l2=[
                            0.002111672530658797,
                            0.0034322351490857846,
                            0.0038742528195910416,
                            0.012469246082568561,
                        ],
                        linf=[
                            0.012006418939223495,
                            0.035520871209746126,
                            0.024512747492231427,
                            0.11191122588756564,
                        ])
    # Ensure that we do not have excessive memory allocations
    # (e.g., from type instabilities)
    let
        t = sol.t[end]
        u_ode = sol.u[end]
        du_ode = similar(u_ode)
        @test (@allocated Trixi.rhs!(du_ode, u_ode, semi, t)) < 1000
    end
end

@trixi_testset "TreeMesh2D: elixir_navierstokes_convergence.jl (isothermal walls)" begin
    @test_trixi_include(joinpath(examples_dir(), "tree_2d_dgsem",
                                 "elixir_navierstokes_convergence.jl"),
                        initial_refinement_level=2, tspan=(0.0, 0.1),
                        heat_bc_top_bottom=Isothermal((x, t, equations) -> Trixi.temperature(initial_condition_navier_stokes_convergence_test(x,
                                                                                                                                              t,
                                                                                                                                              equations),
                                                                                             equations)),
                        l2=[
                            0.002103629650383915,
                            0.003435843933396454,
                            0.00386735987813341,
                            0.012670355349235728,
                        ],
                        linf=[
                            0.012006261793147788,
                            0.03550212518982032,
                            0.025107947319661185,
                            0.11647078036571124,
                        ])
    # Ensure that we do not have excessive memory allocations
    # (e.g., from type instabilities)
    let
        t = sol.t[end]
        u_ode = sol.u[end]
        du_ode = similar(u_ode)
        @test (@allocated Trixi.rhs!(du_ode, u_ode, semi, t)) < 1000
    end
end

@trixi_testset "TreeMesh2D: elixir_navierstokes_convergence.jl (Entropy gradient variables)" begin
    @test_trixi_include(joinpath(examples_dir(), "tree_2d_dgsem",
                                 "elixir_navierstokes_convergence.jl"),
                        initial_refinement_level=2, tspan=(0.0, 0.1),
                        gradient_variables=GradientVariablesEntropy(),
                        l2=[
                            0.0021403742517389513,
                            0.0034258287094908572,
                            0.0038915122886898517,
                            0.012506862343013842,
                        ],
                        linf=[
                            0.012244412004628336,
                            0.03507559186162224,
                            0.024580892345558894,
                            0.11425600758350107,
                        ])
    # Ensure that we do not have excessive memory allocations
    # (e.g., from type instabilities)
    let
        t = sol.t[end]
        u_ode = sol.u[end]
        du_ode = similar(u_ode)
        @test (@allocated Trixi.rhs!(du_ode, u_ode, semi, t)) < 1000
    end
end

@trixi_testset "TreeMesh2D: elixir_navierstokes_convergence.jl (Entropy gradient variables, isothermal walls)" begin
    @test_trixi_include(joinpath(examples_dir(), "tree_2d_dgsem",
                                 "elixir_navierstokes_convergence.jl"),
                        initial_refinement_level=2, tspan=(0.0, 0.1),
                        gradient_variables=GradientVariablesEntropy(),
                        heat_bc_top_bottom=Isothermal((x, t, equations) -> Trixi.temperature(initial_condition_navier_stokes_convergence_test(x,
                                                                                                                                              t,
                                                                                                                                              equations),
                                                                                             equations)),
                        l2=[
                            0.0021349737347844907,
                            0.0034301388278203033,
                            0.0038928324474291572,
                            0.012693611436230873,
                        ],
                        linf=[
                            0.01224423627586213,
                            0.035054066314102905,
                            0.025099598504931965,
                            0.11795616324751634,
                        ])
    # Ensure that we do not have excessive memory allocations
    # (e.g., from type instabilities)
    let
        t = sol.t[end]
        u_ode = sol.u[end]
        du_ode = similar(u_ode)
        @test (@allocated Trixi.rhs!(du_ode, u_ode, semi, t)) < 1000
    end
end

@trixi_testset "TreeMesh2D: elixir_navierstokes_convergence.jl (flux differencing)" begin
    @test_trixi_include(joinpath(examples_dir(), "tree_2d_dgsem",
                                 "elixir_navierstokes_convergence.jl"),
                        initial_refinement_level=2, tspan=(0.0, 0.1),
                        volume_integral=VolumeIntegralFluxDifferencing(flux_central),
                        l2=[
                            0.0021116725306633594,
                            0.0034322351490827557,
                            0.0038742528196093542,
                            0.012469246082526909,
                        ],
                        linf=[
                            0.012006418939291663,
                            0.035520871209594115,
                            0.024512747491801577,
                            0.11191122588591007,
                        ])
    # Ensure that we do not have excessive memory allocations
    # (e.g., from type instabilities)
    let
        t = sol.t[end]
        u_ode = sol.u[end]
        du_ode = similar(u_ode)
        @test (@allocated Trixi.rhs!(du_ode, u_ode, semi, t)) < 1000
    end
end

@trixi_testset "TreeMesh2D: elixir_navierstokes_convergence.jl (Refined mesh)" begin
    @test_trixi_include(joinpath(examples_dir(), "tree_2d_dgsem",
                                 "elixir_navierstokes_convergence.jl"),
                        tspan=(0.0, 0.0), initial_refinement_level=3)
    LLID = Trixi.local_leaf_cells(mesh.tree)
    num_leafs = length(LLID)
    @assert num_leafs % 4 == 0
    Trixi.refine!(mesh.tree, LLID[1:Int(num_leafs / 4)])
    tspan = (0.0, 0.5)
    semi = SemidiscretizationHyperbolicParabolic(mesh, (equations, equations_parabolic),
                                                 initial_condition, solver;
                                                 boundary_conditions = (boundary_conditions,
                                                                        boundary_conditions_parabolic),
                                                 source_terms = source_terms_navier_stokes_convergence_test)
    ode = semidiscretize(semi, tspan)
    analysis_callback = AnalysisCallback(semi, interval = analysis_interval)
    callbacks = CallbackSet(summary_callback, alive_callback, analysis_callback)
    sol = solve(ode, RDPK3SpFSAL49(); abstol = time_int_tol, reltol = time_int_tol,
                dt = 1e-5,
                ode_default_options()..., callback = callbacks)
    l2_error, linf_error = analysis_callback(sol)
    @test l2_error ≈
          [0.00024296959173852447; 0.0002093263158670915; 0.0005390572390977262;
           0.00026753561392341537]
    @test linf_error ≈
          [0.0016210102053424436; 0.002593287648655501; 0.002953907343823712;
           0.002077119120180271]
    # Ensure that we do not have excessive memory allocations
    # (e.g., from type instabilities)
    let
        t = sol.t[end]
        u_ode = sol.u[end]
        du_ode = similar(u_ode)
        @test (@allocated Trixi.rhs!(du_ode, u_ode, semi, t)) < 1000
    end
end

@trixi_testset "TreeMesh2D: elixir_navierstokes_lid_driven_cavity.jl" begin
    @test_trixi_include(joinpath(examples_dir(), "tree_2d_dgsem",
                                 "elixir_navierstokes_lid_driven_cavity.jl"),
                        initial_refinement_level=2, tspan=(0.0, 0.5),
                        l2=[
                            0.00015144571529699053,
                            0.018766076072331623,
                            0.007065070765652574,
                            0.0208399005734258,
                        ],
                        linf=[
                            0.0014523369373669048,
                            0.12366779944955864,
                            0.05532450997115432,
                            0.16099927805328207,
                        ])
    # Ensure that we do not have excessive memory allocations
    # (e.g., from type instabilities)
    let
        t = sol.t[end]
        u_ode = sol.u[end]
        du_ode = similar(u_ode)
        @test (@allocated Trixi.rhs!(du_ode, u_ode, semi, t)) < 1000
    end
<<<<<<< HEAD
end

@trixi_testset "TreeMesh2D: elixir_navierstokes_taylor_green_vortex.jl" begin
    @test_trixi_include(joinpath(examples_dir(), "tree_2d_dgsem",
                                 "elixir_navierstokes_taylor_green_vortex.jl"),
                        l2=[
                            0.0009279657228109691,
                            0.012454661988687185,
                            0.012454661988689886,
                            0.030487112728612178,
                        ],
                        linf=[
                            0.002435582543096171,
                            0.024824039368199546,
                            0.024824039368212758,
                            0.06731583711777489,
                        ])
    # Ensure that we do not have excessive memory allocations
    # (e.g., from type instabilities)
    let
        t = sol.t[end]
        u_ode = sol.u[end]
        du_ode = similar(u_ode)
        @test (@allocated Trixi.rhs!(du_ode, u_ode, semi, t)) < 1000
=======
  end

  @trixi_testset "TreeMesh2D: elixir_navierstokes_shearlayer_amr.jl" begin
    @test_trixi_include(joinpath(examples_dir(), "tree_2d_dgsem", "elixir_navierstokes_shearlayer_amr.jl"),
      l2 = [0.00526017743452336, 0.4130430692895672, 0.4310996183791349, 1.1544344171604635],
      linf = [0.03492185879198495, 1.392635891671335, 1.357551616406459, 8.713760873018146],
      tspan = (0.0, 0.7)
    )
  end

  @trixi_testset "P4estMesh2D: elixir_advection_diffusion_periodic.jl" begin
    @test_trixi_include(joinpath(examples_dir(), "p4est_2d_dgsem", "elixir_advection_diffusion_periodic.jl"),
      trees_per_dimension = (1, 1), initial_refinement_level = 2, tspan=(0.0, 0.5),
      l2 = [0.0023754695605828443], 
      linf = [0.008154128363741964]
    )
    # Ensure that we do not have excessive memory allocations 
    # (e.g., from type instabilities) 
    let 
      t = sol.t[end] 
      u_ode = sol.u[end] 
      du_ode = similar(u_ode) 
      @test (@allocated Trixi.rhs!(du_ode, u_ode, semi, t)) < 1000 
>>>>>>> dc0dc1d2
    end
end

@trixi_testset "P4estMesh2D: elixir_advection_diffusion_periodic.jl" begin
    @test_trixi_include(joinpath(examples_dir(), "p4est_2d_dgsem",
                                 "elixir_advection_diffusion_periodic.jl"),
                        trees_per_dimension=(1, 1), initial_refinement_level=2,
                        tspan=(0.0, 0.5),
                        l2=[0.0023754695605828443],
                        linf=[0.008154128363741964])
    # Ensure that we do not have excessive memory allocations
    # (e.g., from type instabilities)
    let
        t = sol.t[end]
        u_ode = sol.u[end]
        du_ode = similar(u_ode)
        @test (@allocated Trixi.rhs!(du_ode, u_ode, semi, t)) < 1000
    end
end

@trixi_testset "P4estMesh2D: elixir_advection_diffusion_periodic_curved.jl" begin
    @test_trixi_include(joinpath(examples_dir(), "p4est_2d_dgsem",
                                 "elixir_advection_diffusion_periodic_curved.jl"),
                        trees_per_dimension=(1, 1), initial_refinement_level=2,
                        tspan=(0.0, 0.5),
                        l2=[0.006708147442490916],
                        linf=[0.04807038397976693])
    # Ensure that we do not have excessive memory allocations
    # (e.g., from type instabilities)
    let
        t = sol.t[end]
        u_ode = sol.u[end]
        du_ode = similar(u_ode)
        @test (@allocated Trixi.rhs!(du_ode, u_ode, semi, t)) < 1000
    end
end

@trixi_testset "P4estMesh2D: elixir_advection_diffusion_nonperiodic_curved.jl" begin
    @test_trixi_include(joinpath(examples_dir(), "p4est_2d_dgsem",
                                 "elixir_advection_diffusion_nonperiodic_curved.jl"),
                        trees_per_dimension=(1, 1), initial_refinement_level=2,
                        tspan=(0.0, 0.5),
                        l2=[0.00919917034843865],
                        linf=[0.14186297438393505])
    # Ensure that we do not have excessive memory allocations
    # (e.g., from type instabilities)
    let
        t = sol.t[end]
        u_ode = sol.u[end]
        du_ode = similar(u_ode)
        @test (@allocated Trixi.rhs!(du_ode, u_ode, semi, t)) < 1000
    end
end

@trixi_testset "P4estMesh2D: elixir_navierstokes_convergence.jl" begin
    @test_trixi_include(joinpath(examples_dir(), "p4est_2d_dgsem",
                                 "elixir_navierstokes_convergence.jl"),
                        initial_refinement_level=1, tspan=(0.0, 0.2),
                        l2=[
                            0.0003811978985836709,
                            0.0005874314969169538,
                            0.0009142898787923481,
                            0.0011613918899727263,
                        ],
                        linf=[
                            0.0021633623982135752,
                            0.009484348274135372,
                            0.004231572066492217,
                            0.011661660275365193,
                        ])
    # Ensure that we do not have excessive memory allocations
    # (e.g., from type instabilities)
    let
        t = sol.t[end]
        u_ode = sol.u[end]
        du_ode = similar(u_ode)
        @test (@allocated Trixi.rhs!(du_ode, u_ode, semi, t)) < 1000
    end
end

@trixi_testset "P4estMesh2D: elixir_navierstokes_convergence_nonperiodic.jl" begin
    @test_trixi_include(joinpath(examples_dir(), "p4est_2d_dgsem",
                                 "elixir_navierstokes_convergence_nonperiodic.jl"),
                        initial_refinement_level=1, tspan=(0.0, 0.2),
                        l2=[
                            0.00040364962558511795,
                            0.0005869762481506936,
                            0.00091488537427274,
                            0.0011984191566376762,
                        ],
                        linf=[
                            0.0024993634941723464,
                            0.009487866203944725,
                            0.004505829506628117,
                            0.011634902776245681,
                        ])
    # Ensure that we do not have excessive memory allocations
    # (e.g., from type instabilities)
    let
        t = sol.t[end]
        u_ode = sol.u[end]
        du_ode = similar(u_ode)
        @test (@allocated Trixi.rhs!(du_ode, u_ode, semi, t)) < 1000
    end
end

@trixi_testset "P4estMesh2D: elixir_navierstokes_lid_driven_cavity.jl" begin
    @test_trixi_include(joinpath(examples_dir(), "p4est_2d_dgsem",
                                 "elixir_navierstokes_lid_driven_cavity.jl"),
                        initial_refinement_level=2, tspan=(0.0, 0.5),
                        l2=[
                            0.00028716166408816073,
                            0.08101204560401647,
                            0.02099595625377768,
                            0.05008149754143295,
                        ],
                        linf=[
                            0.014804500261322406,
                            0.9513271652357098,
                            0.7223919625994717,
                            1.4846907331004786,
                        ])
    # Ensure that we do not have excessive memory allocations
    # (e.g., from type instabilities)
    let
        t = sol.t[end]
        u_ode = sol.u[end]
        du_ode = similar(u_ode)
        @test (@allocated Trixi.rhs!(du_ode, u_ode, semi, t)) < 1000
    end
end
end

# Clean up afterwards: delete Trixi.jl output directory
@test_nowarn isdir(outdir) && rm(outdir, recursive = true)

end # module<|MERGE_RESOLUTION|>--- conflicted
+++ resolved
@@ -469,57 +469,24 @@
         du_ode = similar(u_ode)
         @test (@allocated Trixi.rhs!(du_ode, u_ode, semi, t)) < 1000
     end
-<<<<<<< HEAD
-end
-
-@trixi_testset "TreeMesh2D: elixir_navierstokes_taylor_green_vortex.jl" begin
-    @test_trixi_include(joinpath(examples_dir(), "tree_2d_dgsem",
-                                 "elixir_navierstokes_taylor_green_vortex.jl"),
-                        l2=[
-                            0.0009279657228109691,
-                            0.012454661988687185,
-                            0.012454661988689886,
-                            0.030487112728612178,
-                        ],
-                        linf=[
-                            0.002435582543096171,
-                            0.024824039368199546,
-                            0.024824039368212758,
-                            0.06731583711777489,
-                        ])
-    # Ensure that we do not have excessive memory allocations
-    # (e.g., from type instabilities)
-    let
-        t = sol.t[end]
-        u_ode = sol.u[end]
-        du_ode = similar(u_ode)
-        @test (@allocated Trixi.rhs!(du_ode, u_ode, semi, t)) < 1000
-=======
-  end
-
-  @trixi_testset "TreeMesh2D: elixir_navierstokes_shearlayer_amr.jl" begin
-    @test_trixi_include(joinpath(examples_dir(), "tree_2d_dgsem", "elixir_navierstokes_shearlayer_amr.jl"),
-      l2 = [0.00526017743452336, 0.4130430692895672, 0.4310996183791349, 1.1544344171604635],
-      linf = [0.03492185879198495, 1.392635891671335, 1.357551616406459, 8.713760873018146],
-      tspan = (0.0, 0.7)
-    )
-  end
-
-  @trixi_testset "P4estMesh2D: elixir_advection_diffusion_periodic.jl" begin
-    @test_trixi_include(joinpath(examples_dir(), "p4est_2d_dgsem", "elixir_advection_diffusion_periodic.jl"),
-      trees_per_dimension = (1, 1), initial_refinement_level = 2, tspan=(0.0, 0.5),
-      l2 = [0.0023754695605828443], 
-      linf = [0.008154128363741964]
-    )
-    # Ensure that we do not have excessive memory allocations 
-    # (e.g., from type instabilities) 
-    let 
-      t = sol.t[end] 
-      u_ode = sol.u[end] 
-      du_ode = similar(u_ode) 
-      @test (@allocated Trixi.rhs!(du_ode, u_ode, semi, t)) < 1000 
->>>>>>> dc0dc1d2
-    end
+end
+
+@trixi_testset "TreeMesh2D: elixir_navierstokes_shearlayer_amr.jl" begin
+    @test_trixi_include(joinpath(examples_dir(), "tree_2d_dgsem",
+                                 "elixir_navierstokes_shearlayer_amr.jl"),
+                        l2=[
+                            0.00526017743452336,
+                            0.4130430692895672,
+                            0.4310996183791349,
+                            1.1544344171604635,
+                        ],
+                        linf=[
+                            0.03492185879198495,
+                            1.392635891671335,
+                            1.357551616406459,
+                            8.713760873018146,
+                        ],
+                        tspan=(0.0, 0.7))
 end
 
 @trixi_testset "P4estMesh2D: elixir_advection_diffusion_periodic.jl" begin
@@ -539,6 +506,23 @@
     end
 end
 
+@trixi_testset "P4estMesh2D: elixir_advection_diffusion_periodic.jl" begin
+    @test_trixi_include(joinpath(examples_dir(), "p4est_2d_dgsem",
+                                 "elixir_advection_diffusion_periodic.jl"),
+                        trees_per_dimension=(1, 1), initial_refinement_level=2,
+                        tspan=(0.0, 0.5),
+                        l2=[0.0023754695605828443],
+                        linf=[0.008154128363741964])
+    # Ensure that we do not have excessive memory allocations
+    # (e.g., from type instabilities)
+    let
+        t = sol.t[end]
+        u_ode = sol.u[end]
+        du_ode = similar(u_ode)
+        @test (@allocated Trixi.rhs!(du_ode, u_ode, semi, t)) < 1000
+    end
+end
+
 @trixi_testset "P4estMesh2D: elixir_advection_diffusion_periodic_curved.jl" begin
     @test_trixi_include(joinpath(examples_dir(), "p4est_2d_dgsem",
                                  "elixir_advection_diffusion_periodic_curved.jl"),
