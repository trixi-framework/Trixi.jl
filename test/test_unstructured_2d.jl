--- conflicted
+++ resolved
@@ -145,20 +145,20 @@
       tspan = (0.0, 0.025))
   end
 
-<<<<<<< HEAD
   @trixi_testset "elixir_shallowwater_source_terms.jl with flux_nonconservative_ersing_etal" begin
     @test_trixi_include(joinpath(EXAMPLES_DIR, "elixir_shallowwater_source_terms.jl"),
       l2   = [0.0011196687776346434, 0.044562672453443995, 0.014306265289763618, 5.089218476759981e-6],
       linf = [0.007825021762002393, 0.348550815397918, 0.1115517935018282, 2.6407324614341476e-5],
       surface_flux = (flux_wintermeyer_etal, flux_nonconservative_ersing_etal),
       volume_flux  = (flux_wintermeyer_etal, flux_nonconservative_ersing_etal),
-=======
+      tspan = (0.0, 0.025))
+  end
+
   @trixi_testset "elixir_shallowwater_source_terms.jl with flux_hll" begin
     @test_trixi_include(joinpath(EXAMPLES_DIR, "elixir_shallowwater_source_terms.jl"),
       l2   = [0.0011197139793938727, 0.015430259691311309, 0.017081031802719554, 5.089218476759981e-6],
       linf = [0.014300809338967824, 0.12783372461224918, 0.17625472321993918, 2.6407324614341476e-5],
       surface_flux=(flux_hll, flux_nonconservative_fjordholm_etal),
->>>>>>> ddf08927
       tspan = (0.0, 0.025))
   end
 
