module TestExamplesUnstructuredMesh2D

# TODO: TrixiShallowWater: move any wet/dry and two layer tests

using Test
using Trixi

include("test_trixi.jl")

EXAMPLES_DIR = pkgdir(Trixi, "examples", "unstructured_2d_dgsem")

# Start with a clean environment: remove Trixi.jl output directory if it exists
outdir = "out"
isdir(outdir) && rm(outdir, recursive = true)

@testset "UnstructuredMesh2D" begin
#! format: noindent

@trixi_testset "elixir_euler_periodic.jl" begin
    @test_trixi_include(joinpath(EXAMPLES_DIR, "elixir_euler_periodic.jl"),
                        l2=[
                            0.00010978828464875207,
                            0.00013010359527356914,
                            0.00013010359527326057,
                            0.0002987656724828824,
                        ],
                        linf=[
                            0.00638626102818618,
                            0.009804042508242183,
                            0.009804042508253286,
                            0.02183139311614468,
                        ])
    # Ensure that we do not have excessive memory allocations
    # (e.g., from type instabilities)
    let
        t = sol.t[end]
        u_ode = sol.u[end]
        du_ode = similar(u_ode)
        @test (@allocated Trixi.rhs!(du_ode, u_ode, semi, t)) < 1000
    end
end

@trixi_testset "elixir_euler_free_stream.jl" begin
    @test_trixi_include(joinpath(EXAMPLES_DIR, "elixir_euler_free_stream.jl"),
                        l2=[
                            3.3937971107485363e-14,
                            2.447586447887882e-13,
                            1.4585205789296455e-13,
                            4.716993468962946e-13,
                        ],
                        linf=[
                            8.804734719092266e-12,
                            6.261270668606045e-11,
                            2.93670088247211e-11,
                            1.205400224080222e-10,
                        ],
                        tspan=(0.0, 0.1),
                        atol=3.0e-13)
    # Ensure that we do not have excessive memory allocations
    # (e.g., from type instabilities)
    let
        t = sol.t[end]
        u_ode = sol.u[end]
        du_ode = similar(u_ode)
        @test (@allocated Trixi.rhs!(du_ode, u_ode, semi, t)) < 1000
    end
end

@trixi_testset "elixir_euler_wall_bc.jl" begin
    @test_trixi_include(joinpath(EXAMPLES_DIR, "elixir_euler_wall_bc.jl"),
                        l2=[
                            0.040189107976346644,
                            0.04256154998030852,
                            0.03734120743842209,
                            0.10057425897733507,
                        ],
                        linf=[
                            0.24455374304626365,
                            0.2970686406973577,
                            0.29339040847600434,
                            0.5915610037764794,
                        ],
                        tspan=(0.0, 0.25))
    # Ensure that we do not have excessive memory allocations
    # (e.g., from type instabilities)
    let
        t = sol.t[end]
        u_ode = sol.u[end]
        du_ode = similar(u_ode)
        @test (@allocated Trixi.rhs!(du_ode, u_ode, semi, t)) < 1000
    end
end

@trixi_testset "elixir_euler_basic.jl" begin
    @test_trixi_include(default_example_unstructured(),
                        l2=[
                            0.0007213418215265047,
                            0.0006752337675043779,
                            0.0006437485997536973,
                            0.0014782883071363362,
                        ],
                        linf=[
                            0.004301288971032324,
                            0.005243995459478956,
                            0.004685630332338153,
                            0.01750217718347713,
                        ],
                        tspan=(0.0, 1.0))
    # Ensure that we do not have excessive memory allocations
    # (e.g., from type instabilities)
    let
        t = sol.t[end]
        u_ode = sol.u[end]
        du_ode = similar(u_ode)
        @test (@allocated Trixi.rhs!(du_ode, u_ode, semi, t)) < 1000
    end
end

@trixi_testset "elixir_euler_restart.jl" begin
    @test_trixi_include(joinpath(EXAMPLES_DIR, "elixir_euler_restart.jl"),
                        l2=[
                            0.0007213418215265047,
                            0.0006752337675043779,
                            0.0006437485997536973,
                            0.0014782883071363362,
                        ],
                        linf=[
                            0.004301288971032324,
                            0.005243995459478956,
                            0.004685630332338153,
                            0.01750217718347713,
                        ])
    # Ensure that we do not have excessive memory allocations
    # (e.g., from type instabilities)
    let
        t = sol.t[end]
        u_ode = sol.u[end]
        du_ode = similar(u_ode)
        @test (@allocated Trixi.rhs!(du_ode, u_ode, semi, t)) < 1000
    end
end

@trixi_testset "elixir_euler_ec.jl" begin
    @test_trixi_include(joinpath(EXAMPLES_DIR, "elixir_euler_ec.jl"),
                        l2=[
                            0.06594600495903137,
                            0.10803914821786433,
                            0.10805946357846291,
                            0.1738171782368222,
                        ],
                        linf=[
                            0.31880214280781305,
                            0.3468488554333352,
                            0.34592958184413264,
                            0.784555926860546,
                        ],
                        tspan=(0.0, 1.0))
    # Ensure that we do not have excessive memory allocations
    # (e.g., from type instabilities)
    let
        t = sol.t[end]
        u_ode = sol.u[end]
        du_ode = similar(u_ode)
        @test (@allocated Trixi.rhs!(du_ode, u_ode, semi, t)) < 1000
    end
end

@trixi_testset "elixir_advection_basic.jl" begin
    @test_trixi_include(joinpath(EXAMPLES_DIR, "elixir_advection_basic.jl"),
                        l2=[0.00018729339078205488],
                        linf=[0.0018997287705734278])
    # Ensure that we do not have excessive memory allocations
    # (e.g., from type instabilities)
    let
        t = sol.t[end]
        u_ode = sol.u[end]
        du_ode = similar(u_ode)
        @test (@allocated Trixi.rhs!(du_ode, u_ode, semi, t)) < 1000
    end
end

@trixi_testset "elixir_euler_sedov.jl" begin
    @test_trixi_include(joinpath(EXAMPLES_DIR, "elixir_euler_sedov.jl"),
                        l2=[
                            2.19945600e-01,
                            1.71050453e-01,
                            1.71050453e-01,
                            1.21719195e+00,
                        ],
                        linf=[
                            7.44218635e-01,
                            7.02887039e-01,
                            7.02887039e-01,
                            6.11732719e+00,
                        ],
                        tspan=(0.0, 0.3))
    # Ensure that we do not have excessive memory allocations
    # (e.g., from type instabilities)
    let
        t = sol.t[end]
        u_ode = sol.u[end]
        du_ode = similar(u_ode)
        @test (@allocated Trixi.rhs!(du_ode, u_ode, semi, t)) < 1000
    end
end

@trixi_testset "elixir_acoustics_gauss_wall.jl" begin
    @test_trixi_include(joinpath(EXAMPLES_DIR, "elixir_acoustics_gauss_wall.jl"),
                        l2=[0.029330394861252995, 0.029345079728907965,
                            0.03803795043486467, 0.0,
                            7.175152371650832e-16, 1.4350304743301665e-15,
                            1.4350304743301665e-15],
                        linf=[0.36236334472179443, 0.3690785638275256,
                            0.8475748723784078, 0.0,
                            8.881784197001252e-16, 1.7763568394002505e-15,
                            1.7763568394002505e-15],
                        tspan=(0.0, 5.0))
    # Ensure that we do not have excessive memory allocations
    # (e.g., from type instabilities)
    let
        t = sol.t[end]
        u_ode = sol.u[end]
        du_ode = similar(u_ode)
        @test (@allocated Trixi.rhs!(du_ode, u_ode, semi, t)) < 1000
    end
end

@trixi_testset "elixir_mhd_ec.jl" begin
    @test_trixi_include(joinpath(EXAMPLES_DIR, "elixir_mhd_ec.jl"),
                        l2=[0.06418293357851637, 0.12085176618704108,
                            0.12085099342419513, 0.07743005602933221,
                            0.1622218916638482, 0.04044434425257972,
                            0.04044440614962498, 0.05735896706356321,
                            0.0020992340041681734],
                        linf=[0.1417000509328017, 0.3210578460652491, 0.335041095545175,
                            0.22500796423572675,
                            0.44230628074326406, 0.16743171716317784,
                            0.16745989278866702, 0.17700588224362557,
                            0.02692320090677309],
                        tspan=(0.0, 0.5))
    # Ensure that we do not have excessive memory allocations
    # (e.g., from type instabilities)
    let
        t = sol.t[end]
        u_ode = sol.u[end]
        du_ode = similar(u_ode)
        @test (@allocated Trixi.rhs!(du_ode, u_ode, semi, t)) < 1000
    end
end

@trixi_testset "elixir_mhd_alfven_wave.jl" begin
    @test_trixi_include(joinpath(EXAMPLES_DIR, "elixir_mhd_alfven_wave.jl"),
                        l2=[5.377518922553881e-5, 0.09999999206243514,
                            0.09999999206243441, 0.1414213538550799,
                            8.770450430886394e-6, 0.0999999926130084,
                            0.0999999926130088, 0.14142135396487032,
                            1.1553833987291942e-5],
                        linf=[0.00039334982566352483, 0.14144904937275282,
                            0.14144904937277897, 0.20003315928443416,
                            6.826863293230012e-5, 0.14146512909995967,
                            0.14146512909994702, 0.20006706837452526,
                            0.00013645610312810813],
                        tspan=(0.0, 0.5))
    # Ensure that we do not have excessive memory allocations
    # (e.g., from type instabilities)
    let
        t = sol.t[end]
        u_ode = sol.u[end]
        du_ode = similar(u_ode)
        @test (@allocated Trixi.rhs!(du_ode, u_ode, semi, t)) < 1000
    end
end

@trixi_testset "elixir_shallowwater_ec.jl" begin
    @test_trixi_include(joinpath(EXAMPLES_DIR, "elixir_shallowwater_ec.jl"),
                        l2=[
                            0.6106939484178353,
                            0.48586236867426724,
                            0.48234490854514356,
                            0.29467422718511727,
                        ],
                        linf=[
                            2.775979948281604,
                            3.1721242154451548,
                            3.5713448319601393,
                            2.052861364219655,
                        ],
                        tspan=(0.0, 0.25))
    # Ensure that we do not have excessive memory allocations
    # (e.g., from type instabilities)
    let
        t = sol.t[end]
        u_ode = sol.u[end]
        du_ode = similar(u_ode)
        @test (@allocated Trixi.rhs!(du_ode, u_ode, semi, t)) < 1000
    end
end

@trixi_testset "elixir_shallowwater_well_balanced.jl" begin
    @test_trixi_include(joinpath(EXAMPLES_DIR, "elixir_shallowwater_well_balanced.jl"),
                        l2=[
                            1.2164292510839076,
                            2.6118925543469468e-12,
                            1.1636046671473883e-12,
                            1.2164292510839079,
                        ],
                        linf=[
                            1.5138512282315846,
                            4.998482888288039e-11,
                            2.0246214978154587e-11,
                            1.513851228231574,
                        ],
                        tspan=(0.0, 0.25))
    # Ensure that we do not have excessive memory allocations
    # (e.g., from type instabilities)
    let
        t = sol.t[end]
        u_ode = sol.u[end]
        du_ode = similar(u_ode)
        @test (@allocated Trixi.rhs!(du_ode, u_ode, semi, t)) < 1000
    end
end

@trixi_testset "elixir_shallowwater_well_balanced.jl with FluxHydrostaticReconstruction" begin
    @test_trixi_include(joinpath(EXAMPLES_DIR, "elixir_shallowwater_well_balanced.jl"),
                        l2=[
                            1.2164292510839085,
                            1.2643106818778908e-12,
                            7.46884905098358e-13,
                            1.2164292510839079,
                        ],
                        linf=[
                            1.513851228231562,
                            1.6287765844373185e-11,
                            6.8766999132716964e-12,
                            1.513851228231574,
                        ],
                        surface_flux=(FluxHydrostaticReconstruction(flux_lax_friedrichs,
                                                                    hydrostatic_reconstruction_audusse_etal),
                                      flux_nonconservative_audusse_etal),
                        tspan=(0.0, 0.2))
    # Ensure that we do not have excessive memory allocations
    # (e.g., from type instabilities)
    let
        t = sol.t[end]
        u_ode = sol.u[end]
        du_ode = similar(u_ode)
        @test (@allocated Trixi.rhs!(du_ode, u_ode, semi, t)) < 1000
    end
end

<<<<<<< HEAD
  @trixi_testset "elixir_shallowwater_well_balanced.jl with flux_nonconservative_ersing_etal" begin
    @test_trixi_include(joinpath(EXAMPLES_DIR, "elixir_shallowwater_well_balanced.jl"),
      l2   = [1.2164292510839083, 2.590643638636187e-12, 1.0945471514840143e-12, 1.2164292510839079],
      linf = [1.5138512282315792, 5.0276441977281156e-11, 1.9816934589292803e-11, 1.513851228231574],
      surface_flux = (flux_wintermeyer_etal, flux_nonconservative_ersing_etal),
      volume_flux  = (flux_wintermeyer_etal, flux_nonconservative_ersing_etal),
      tspan = (0.0, 0.25))
  end

  @trixi_testset "elixir_shallowwater_source_terms.jl" begin
=======
@trixi_testset "elixir_shallowwater_source_terms.jl" begin
>>>>>>> c79fa432
    @test_trixi_include(joinpath(EXAMPLES_DIR, "elixir_shallowwater_source_terms.jl"),
                        l2=[
                            0.0011197623982310795,
                            0.04456344888447023,
                            0.014317376629669337,
                            5.089218476758975e-6,
                        ],
                        linf=[
                            0.007835284004819698,
                            0.3486891284278597,
                            0.11242778979399048,
                            2.6407324614119432e-5,
                        ],
                        tspan=(0.0, 0.025))
    # Ensure that we do not have excessive memory allocations
    # (e.g., from type instabilities)
    let
        t = sol.t[end]
        u_ode = sol.u[end]
        du_ode = similar(u_ode)
        @test (@allocated Trixi.rhs!(du_ode, u_ode, semi, t)) < 1000
    end
end

@trixi_testset "elixir_shallowwater_source_terms.jl with FluxHydrostaticReconstruction" begin
    @test_trixi_include(joinpath(EXAMPLES_DIR, "elixir_shallowwater_source_terms.jl"),
                        l2=[
                            0.0011197139793938152,
                            0.015430259691310781,
                            0.017081031802719724,
                            5.089218476758271e-6,
                        ],
                        linf=[
                            0.014300809338967824,
                            0.12783372461225184,
                            0.17625472321992852,
                            2.6407324614341476e-5,
                        ],
                        surface_flux=(FluxHydrostaticReconstruction(flux_hll,
                                                                    hydrostatic_reconstruction_audusse_etal),
                                      flux_nonconservative_audusse_etal),
                        tspan=(0.0, 0.025))
    # Ensure that we do not have excessive memory allocations
    # (e.g., from type instabilities)
    let
        t = sol.t[end]
        u_ode = sol.u[end]
        du_ode = similar(u_ode)
        @test (@allocated Trixi.rhs!(du_ode, u_ode, semi, t)) < 1000
    end
end

<<<<<<< HEAD
  @trixi_testset "elixir_shallowwater_source_terms.jl with flux_nonconservative_ersing_etal" begin
    @test_trixi_include(joinpath(EXAMPLES_DIR, "elixir_shallowwater_source_terms.jl"),
      l2   = [0.0011196687776346434, 0.044562672453443995, 0.014306265289763618, 5.089218476759981e-6],
      linf = [0.007825021762002393, 0.348550815397918, 0.1115517935018282, 2.6407324614341476e-5],
      surface_flux = (flux_wintermeyer_etal, flux_nonconservative_ersing_etal),
      volume_flux  = (flux_wintermeyer_etal, flux_nonconservative_ersing_etal),
      tspan = (0.0, 0.025))
  end

  @trixi_testset "elixir_shallowwater_source_terms.jl with flux_hll" begin
=======
@trixi_testset "elixir_shallowwater_source_terms.jl with flux_hll" begin
>>>>>>> c79fa432
    @test_trixi_include(joinpath(EXAMPLES_DIR, "elixir_shallowwater_source_terms.jl"),
                        l2=[
                            0.0011197139793938727,
                            0.015430259691311309,
                            0.017081031802719554,
                            5.089218476759981e-6,
                        ],
                        linf=[
                            0.014300809338967824,
                            0.12783372461224918,
                            0.17625472321993918,
                            2.6407324614341476e-5,
                        ],
                        surface_flux=(flux_hll, flux_nonconservative_fjordholm_etal),
                        tspan=(0.0, 0.025))
    # Ensure that we do not have excessive memory allocations
    # (e.g., from type instabilities)
    let
        t = sol.t[end]
        u_ode = sol.u[end]
        du_ode = similar(u_ode)
        @test (@allocated Trixi.rhs!(du_ode, u_ode, semi, t)) < 1000
    end
end

@trixi_testset "elixir_shallowwater_dirichlet.jl" begin
    @test_trixi_include(joinpath(EXAMPLES_DIR, "elixir_shallowwater_dirichlet.jl"),
<<<<<<< HEAD
      l2   = [1.1577518608940115e-5, 4.867189932537344e-13, 4.647273240470541e-13, 1.1577518608933468e-5],
      linf = [8.394063878602864e-5, 1.1469760027632646e-10, 1.1146619484429974e-10, 8.394063879602065e-5],
      tspan = (0.0, 2.0))
  end

  @trixi_testset "elixir_shallowwater_wall_bc_shockcapturing.jl" begin
    @test_trixi_include(joinpath(EXAMPLES_DIR, "elixir_shallowwater_wall_bc_shockcapturing.jl"),
      l2   = [0.04444388691670699, 0.1527771788033111, 0.1593763537203512, 6.225080476986749e-8],
      linf = [0.6526506870169639, 1.980765893182952, 2.4807635459119757, 3.982097158683473e-7],
      tspan = (0.0, 0.05))
  end

  @trixi_testset "elixir_shallowwater_ec_shockcapturing.jl" begin
    @test_trixi_include(joinpath(EXAMPLES_DIR, "elixir_shallowwater_ec_shockcapturing.jl"),
      l2   = [0.6124656312639043, 0.504371951785709, 0.49180896200746366, 0.29467422718511727],
      linf = [2.7639232436274392, 3.3985508653311767, 3.3330308209196224, 2.052861364219655],
      tspan = (0.0, 0.25))
  end

  @trixi_testset "elixir_shallowwater_three_mound_dam_break.jl" begin
    @test_trixi_include(joinpath(EXAMPLES_DIR, "elixir_shallowwater_three_mound_dam_break.jl"),
      l2   = [0.0892957892027502, 0.30648836484407915, 2.28712547616214e-15, 0.0008778654298684622],
      linf = [0.850329472915091, 2.330631694956507, 5.783660020252348e-14, 0.04326237921249021],
      basis = LobattoLegendreBasis(3),
      tspan = (0.0, 0.25))
  end

  @trixi_testset "elixir_shallowwater_twolayer_convergence.jl" begin
    @test_trixi_include(joinpath(EXAMPLES_DIR, "elixir_shallowwater_twolayer_convergence.jl"),
      l2    = [0.0007935561625451243, 0.008825315509943844, 0.002429969315645897,
               0.0007580145888686304, 0.004495741879625235, 0.0015758146898767814,
               6.849532064729749e-6],
      linf  = [0.0059205195991136605, 0.08072126590166251, 0.03463806075399023,
               0.005884818649227186, 0.042658506561995546, 0.014125956138838602,
               2.5829318284764646e-5],
      tspan = (0.0, 0.25))
  end

  @trixi_testset "elixir_shallowwater_twolayer_well_balanced.jl" begin
    @test_trixi_include(joinpath(EXAMPLES_DIR, "elixir_shallowwater_twolayer_well_balanced.jl"),
      l2    = [4.706532184998499e-16, 1.1215950712872183e-15, 6.7822712922421565e-16,
               0.002192812926266047, 5.506855295923691e-15, 3.3105180099689275e-15,
               0.0021928129262660085],
      linf  = [4.468647674116255e-15, 1.3607872120431166e-14, 9.557155049520056e-15,
               0.024280130945632084, 6.68910907640583e-14, 4.7000983997100496e-14,
               0.024280130945632732],
      tspan = (0.0, 0.25))
  end

  @trixi_testset "elixir_shallowwater_twolayer_dam_break.jl with flux_lax_friedrichs" begin
    @test_trixi_include(joinpath(EXAMPLES_DIR, "elixir_shallowwater_twolayer_dam_break.jl"),
      l2    = [0.012447632879122346, 0.012361250464676683, 0.0009551519536340908,
               0.09119400061322577, 0.015276216721920347, 0.0012126995108983853, 0.09991983966647647],
      linf  = [0.044305765721807444, 0.03279620980615845, 0.010754320388190101,
               0.111309922939555, 0.03663360204931427, 0.014332822306649284,
               0.10000000000000003],
      surface_flux = (flux_lax_friedrichs, flux_nonconservative_ersing_etal),
      tspan = (0.0, 0.25))
  end
=======
                        l2=[
                            1.1577518608940115e-5,
                            4.867189932537344e-13,
                            4.647273240470541e-13,
                            1.1577518608933468e-5,
                        ],
                        linf=[
                            8.394063878602864e-5,
                            1.1469760027632646e-10,
                            1.1146619484429974e-10,
                            8.394063879602065e-5,
                        ],
                        tspan=(0.0, 2.0))
    # Ensure that we do not have excessive memory allocations
    # (e.g., from type instabilities)
    let
        t = sol.t[end]
        u_ode = sol.u[end]
        du_ode = similar(u_ode)
        @test (@allocated Trixi.rhs!(du_ode, u_ode, semi, t)) < 1000
    end
end

@trixi_testset "elixir_shallowwater_wall_bc_shockcapturing.jl" begin
    @test_trixi_include(joinpath(EXAMPLES_DIR,
                                 "elixir_shallowwater_wall_bc_shockcapturing.jl"),
                        l2=[
                            0.04444388691670699,
                            0.1527771788033111,
                            0.1593763537203512,
                            6.225080476986749e-8,
                        ],
                        linf=[
                            0.6526506870169639,
                            1.980765893182952,
                            2.4807635459119757,
                            3.982097158683473e-7,
                        ],
                        tspan=(0.0, 0.05))
    # Ensure that we do not have excessive memory allocations
    # (e.g., from type instabilities)
    let
        t = sol.t[end]
        u_ode = sol.u[end]
        du_ode = similar(u_ode)
        @test (@allocated Trixi.rhs!(du_ode, u_ode, semi, t)) < 1000
    end
end

@trixi_testset "elixir_shallowwater_ec_shockcapturing.jl" begin
    @test_trixi_include(joinpath(EXAMPLES_DIR,
                                 "elixir_shallowwater_ec_shockcapturing.jl"),
                        l2=[
                            0.6124656312639043,
                            0.504371951785709,
                            0.49180896200746366,
                            0.29467422718511727,
                        ],
                        linf=[
                            2.7639232436274392,
                            3.3985508653311767,
                            3.3330308209196224,
                            2.052861364219655,
                        ],
                        tspan=(0.0, 0.25))
    # Ensure that we do not have excessive memory allocations
    # (e.g., from type instabilities)
    let
        t = sol.t[end]
        u_ode = sol.u[end]
        du_ode = similar(u_ode)
        @test (@allocated Trixi.rhs!(du_ode, u_ode, semi, t)) < 1000
    end
end

@trixi_testset "elixir_shallowwater_three_mound_dam_break.jl" begin
    @test_trixi_include(joinpath(EXAMPLES_DIR,
                                 "elixir_shallowwater_three_mound_dam_break.jl"),
                        l2=[
                            0.0892957892027502,
                            0.30648836484407915,
                            2.28712547616214e-15,
                            0.0008778654298684622,
                        ],
                        linf=[
                            0.850329472915091,
                            2.330631694956507,
                            5.783660020252348e-14,
                            0.04326237921249021,
                        ],
                        basis=LobattoLegendreBasis(3),
                        tspan=(0.0, 0.25))
    # Ensure that we do not have excessive memory allocations
    # (e.g., from type instabilities)
    let
        t = sol.t[end]
        u_ode = sol.u[end]
        du_ode = similar(u_ode)
        @test (@allocated Trixi.rhs!(du_ode, u_ode, semi, t)) < 1000
    end
end

@trixi_testset "elixir_shallowwater_twolayer_convergence.jl" begin
    @test_trixi_include(joinpath(EXAMPLES_DIR,
                                 "elixir_shallowwater_twolayer_convergence.jl"),
                        l2=[0.0007953969898161991, 0.00882074628714633,
                            0.0024322572528892934,
                            0.0007597425017400447, 0.004501238950166439,
                            0.0015784803573661104,
                            6.849532064729749e-6],
                        linf=[0.00592559068081977, 0.08072451118697077,
                            0.0344854497419107, 0.005892196680485795,
                            0.04262651217675306, 0.014006223513881366,
                            2.5829318284764646e-5],
                        tspan=(0.0, 0.25))
    # Ensure that we do not have excessive memory allocations
    # (e.g., from type instabilities)
    let
        t = sol.t[end]
        u_ode = sol.u[end]
        du_ode = similar(u_ode)
        @test (@allocated Trixi.rhs!(du_ode, u_ode, semi, t)) < 1000
    end
end

@trixi_testset "elixir_shallowwater_twolayer_well_balanced.jl" begin
    @test_trixi_include(joinpath(EXAMPLES_DIR,
                                 "elixir_shallowwater_twolayer_well_balanced.jl"),
                        l2=[4.706532184998499e-16, 1.1215950712872183e-15,
                            6.7822712922421565e-16,
                            0.002192812926266047, 5.506855295923691e-15,
                            3.3105180099689275e-15,
                            0.0021928129262660085],
                        linf=[4.468647674116255e-15, 1.3607872120431166e-14,
                            9.557155049520056e-15,
                            0.024280130945632084, 6.68910907640583e-14,
                            4.7000983997100496e-14,
                            0.024280130945632732],
                        tspan=(0.0, 0.25))
    # Ensure that we do not have excessive memory allocations
    # (e.g., from type instabilities)
    let
        t = sol.t[end]
        u_ode = sol.u[end]
        du_ode = similar(u_ode)
        @test (@allocated Trixi.rhs!(du_ode, u_ode, semi, t)) < 1000
    end
end

@trixi_testset "elixir_shallowwater_twolayer_dam_break.jl with flux_lax_friedrichs" begin
    @test_trixi_include(joinpath(EXAMPLES_DIR,
                                 "elixir_shallowwater_twolayer_dam_break.jl"),
                        l2=[0.012471300561905669, 0.012363413819726868,
                            0.0009541478004413331,
                            0.09120260327331643, 0.015269590815749993,
                            0.0012064657396853422,
                            0.09991983966647647],
                        linf=[0.04497814714937959, 0.03286959000796511,
                            0.010746094385294369,
                            0.11138723974511211, 0.03640850605444494,
                            0.014368386516056392, 0.10000000000000003],
                        surface_flux=(flux_lax_friedrichs,
                                      flux_nonconservative_fjordholm_etal),
                        tspan=(0.0, 0.25))
    # Ensure that we do not have excessive memory allocations
    # (e.g., from type instabilities)
    let
        t = sol.t[end]
        u_ode = sol.u[end]
        du_ode = similar(u_ode)
        @test (@allocated Trixi.rhs!(du_ode, u_ode, semi, t)) < 1000
    end
end
>>>>>>> c79fa432
end

# Clean up afterwards: delete Trixi.jl output directory
@test_nowarn rm(outdir, recursive = true)

end # module<|MERGE_RESOLUTION|>--- conflicted
+++ resolved
@@ -349,20 +349,36 @@
     end
 end
 
-<<<<<<< HEAD
-  @trixi_testset "elixir_shallowwater_well_balanced.jl with flux_nonconservative_ersing_etal" begin
+@trixi_testset "elixir_shallowwater_well_balanced.jl with flux_nonconservative_ersing_etal" begin
     @test_trixi_include(joinpath(EXAMPLES_DIR, "elixir_shallowwater_well_balanced.jl"),
-      l2   = [1.2164292510839083, 2.590643638636187e-12, 1.0945471514840143e-12, 1.2164292510839079],
-      linf = [1.5138512282315792, 5.0276441977281156e-11, 1.9816934589292803e-11, 1.513851228231574],
-      surface_flux = (flux_wintermeyer_etal, flux_nonconservative_ersing_etal),
-      volume_flux  = (flux_wintermeyer_etal, flux_nonconservative_ersing_etal),
-      tspan = (0.0, 0.25))
-  end
-
-  @trixi_testset "elixir_shallowwater_source_terms.jl" begin
-=======
+                        l2=[
+                            1.2164292510839083,
+                            2.590643638636187e-12,
+                            1.0945471514840143e-12,
+                            1.2164292510839079,
+                        ],
+                        linf=[
+                            1.5138512282315792,
+                            5.0276441977281156e-11,
+                            1.9816934589292803e-11,
+                            1.513851228231574,
+                        ],
+                        surface_flux=(flux_wintermeyer_etal,
+                                      flux_nonconservative_ersing_etal),
+                        volume_flux=(flux_wintermeyer_etal,
+                                     flux_nonconservative_ersing_etal),
+                        tspan=(0.0, 0.25))
+    # Ensure that we do not have excessive memory allocations
+    # (e.g., from type instabilities)
+    let
+        t = sol.t[end]
+        u_ode = sol.u[end]
+        du_ode = similar(u_ode)
+        @test (@allocated Trixi.rhs!(du_ode, u_ode, semi, t)) < 1000
+    end
+end
+
 @trixi_testset "elixir_shallowwater_source_terms.jl" begin
->>>>>>> c79fa432
     @test_trixi_include(joinpath(EXAMPLES_DIR, "elixir_shallowwater_source_terms.jl"),
                         l2=[
                             0.0011197623982310795,
@@ -415,20 +431,36 @@
     end
 end
 
-<<<<<<< HEAD
-  @trixi_testset "elixir_shallowwater_source_terms.jl with flux_nonconservative_ersing_etal" begin
+@trixi_testset "elixir_shallowwater_source_terms.jl with flux_nonconservative_ersing_etal" begin
     @test_trixi_include(joinpath(EXAMPLES_DIR, "elixir_shallowwater_source_terms.jl"),
-      l2   = [0.0011196687776346434, 0.044562672453443995, 0.014306265289763618, 5.089218476759981e-6],
-      linf = [0.007825021762002393, 0.348550815397918, 0.1115517935018282, 2.6407324614341476e-5],
-      surface_flux = (flux_wintermeyer_etal, flux_nonconservative_ersing_etal),
-      volume_flux  = (flux_wintermeyer_etal, flux_nonconservative_ersing_etal),
-      tspan = (0.0, 0.025))
-  end
-
-  @trixi_testset "elixir_shallowwater_source_terms.jl with flux_hll" begin
-=======
+                        l2=[
+                            0.0011196687776346434,
+                            0.044562672453443995,
+                            0.014306265289763618,
+                            5.089218476759981e-6,
+                        ],
+                        linf=[
+                            0.007825021762002393,
+                            0.348550815397918,
+                            0.1115517935018282,
+                            2.6407324614341476e-5,
+                        ],
+                        surface_flux=(flux_wintermeyer_etal,
+                                      flux_nonconservative_ersing_etal),
+                        volume_flux=(flux_wintermeyer_etal,
+                                     flux_nonconservative_ersing_etal),
+                        tspan=(0.0, 0.025))
+    # Ensure that we do not have excessive memory allocations
+    # (e.g., from type instabilities)
+    let
+        t = sol.t[end]
+        u_ode = sol.u[end]
+        du_ode = similar(u_ode)
+        @test (@allocated Trixi.rhs!(du_ode, u_ode, semi, t)) < 1000
+    end
+end
+
 @trixi_testset "elixir_shallowwater_source_terms.jl with flux_hll" begin
->>>>>>> c79fa432
     @test_trixi_include(joinpath(EXAMPLES_DIR, "elixir_shallowwater_source_terms.jl"),
                         l2=[
                             0.0011197139793938727,
@@ -456,67 +488,6 @@
 
 @trixi_testset "elixir_shallowwater_dirichlet.jl" begin
     @test_trixi_include(joinpath(EXAMPLES_DIR, "elixir_shallowwater_dirichlet.jl"),
-<<<<<<< HEAD
-      l2   = [1.1577518608940115e-5, 4.867189932537344e-13, 4.647273240470541e-13, 1.1577518608933468e-5],
-      linf = [8.394063878602864e-5, 1.1469760027632646e-10, 1.1146619484429974e-10, 8.394063879602065e-5],
-      tspan = (0.0, 2.0))
-  end
-
-  @trixi_testset "elixir_shallowwater_wall_bc_shockcapturing.jl" begin
-    @test_trixi_include(joinpath(EXAMPLES_DIR, "elixir_shallowwater_wall_bc_shockcapturing.jl"),
-      l2   = [0.04444388691670699, 0.1527771788033111, 0.1593763537203512, 6.225080476986749e-8],
-      linf = [0.6526506870169639, 1.980765893182952, 2.4807635459119757, 3.982097158683473e-7],
-      tspan = (0.0, 0.05))
-  end
-
-  @trixi_testset "elixir_shallowwater_ec_shockcapturing.jl" begin
-    @test_trixi_include(joinpath(EXAMPLES_DIR, "elixir_shallowwater_ec_shockcapturing.jl"),
-      l2   = [0.6124656312639043, 0.504371951785709, 0.49180896200746366, 0.29467422718511727],
-      linf = [2.7639232436274392, 3.3985508653311767, 3.3330308209196224, 2.052861364219655],
-      tspan = (0.0, 0.25))
-  end
-
-  @trixi_testset "elixir_shallowwater_three_mound_dam_break.jl" begin
-    @test_trixi_include(joinpath(EXAMPLES_DIR, "elixir_shallowwater_three_mound_dam_break.jl"),
-      l2   = [0.0892957892027502, 0.30648836484407915, 2.28712547616214e-15, 0.0008778654298684622],
-      linf = [0.850329472915091, 2.330631694956507, 5.783660020252348e-14, 0.04326237921249021],
-      basis = LobattoLegendreBasis(3),
-      tspan = (0.0, 0.25))
-  end
-
-  @trixi_testset "elixir_shallowwater_twolayer_convergence.jl" begin
-    @test_trixi_include(joinpath(EXAMPLES_DIR, "elixir_shallowwater_twolayer_convergence.jl"),
-      l2    = [0.0007935561625451243, 0.008825315509943844, 0.002429969315645897,
-               0.0007580145888686304, 0.004495741879625235, 0.0015758146898767814,
-               6.849532064729749e-6],
-      linf  = [0.0059205195991136605, 0.08072126590166251, 0.03463806075399023,
-               0.005884818649227186, 0.042658506561995546, 0.014125956138838602,
-               2.5829318284764646e-5],
-      tspan = (0.0, 0.25))
-  end
-
-  @trixi_testset "elixir_shallowwater_twolayer_well_balanced.jl" begin
-    @test_trixi_include(joinpath(EXAMPLES_DIR, "elixir_shallowwater_twolayer_well_balanced.jl"),
-      l2    = [4.706532184998499e-16, 1.1215950712872183e-15, 6.7822712922421565e-16,
-               0.002192812926266047, 5.506855295923691e-15, 3.3105180099689275e-15,
-               0.0021928129262660085],
-      linf  = [4.468647674116255e-15, 1.3607872120431166e-14, 9.557155049520056e-15,
-               0.024280130945632084, 6.68910907640583e-14, 4.7000983997100496e-14,
-               0.024280130945632732],
-      tspan = (0.0, 0.25))
-  end
-
-  @trixi_testset "elixir_shallowwater_twolayer_dam_break.jl with flux_lax_friedrichs" begin
-    @test_trixi_include(joinpath(EXAMPLES_DIR, "elixir_shallowwater_twolayer_dam_break.jl"),
-      l2    = [0.012447632879122346, 0.012361250464676683, 0.0009551519536340908,
-               0.09119400061322577, 0.015276216721920347, 0.0012126995108983853, 0.09991983966647647],
-      linf  = [0.044305765721807444, 0.03279620980615845, 0.010754320388190101,
-               0.111309922939555, 0.03663360204931427, 0.014332822306649284,
-               0.10000000000000003],
-      surface_flux = (flux_lax_friedrichs, flux_nonconservative_ersing_etal),
-      tspan = (0.0, 0.25))
-  end
-=======
                         l2=[
                             1.1577518608940115e-5,
                             4.867189932537344e-13,
@@ -622,15 +593,15 @@
 @trixi_testset "elixir_shallowwater_twolayer_convergence.jl" begin
     @test_trixi_include(joinpath(EXAMPLES_DIR,
                                  "elixir_shallowwater_twolayer_convergence.jl"),
-                        l2=[0.0007953969898161991, 0.00882074628714633,
-                            0.0024322572528892934,
-                            0.0007597425017400447, 0.004501238950166439,
-                            0.0015784803573661104,
+                        l2=[0.0007935561625451243, 0.008825315509943844,
+                            0.002429969315645897,
+                            0.0007580145888686304, 0.004495741879625235,
+                            0.0015758146898767814,
                             6.849532064729749e-6],
-                        linf=[0.00592559068081977, 0.08072451118697077,
-                            0.0344854497419107, 0.005892196680485795,
-                            0.04262651217675306, 0.014006223513881366,
-                            2.5829318284764646e-5],
+                        linf=[0.0059205195991136605, 0.08072126590166251,
+                            0.03463806075399023,
+                            0.005884818649227186, 0.042658506561995546,
+                            0.014125956138838602, 2.5829318284764646e-5],
                         tspan=(0.0, 0.25))
     # Ensure that we do not have excessive memory allocations
     # (e.g., from type instabilities)
@@ -669,28 +640,27 @@
 @trixi_testset "elixir_shallowwater_twolayer_dam_break.jl with flux_lax_friedrichs" begin
     @test_trixi_include(joinpath(EXAMPLES_DIR,
                                  "elixir_shallowwater_twolayer_dam_break.jl"),
-                        l2=[0.012471300561905669, 0.012363413819726868,
-                            0.0009541478004413331,
-                            0.09120260327331643, 0.015269590815749993,
-                            0.0012064657396853422,
-                            0.09991983966647647],
-                        linf=[0.04497814714937959, 0.03286959000796511,
-                            0.010746094385294369,
-                            0.11138723974511211, 0.03640850605444494,
-                            0.014368386516056392, 0.10000000000000003],
+                        l2=[0.012447632879122346, 0.012361250464676683,
+                            0.0009551519536340908,
+                            0.09119400061322577, 0.015276216721920347,
+                            0.0012126995108983853, 0.09991983966647647],
+                        linf=[0.044305765721807444, 0.03279620980615845,
+                            0.010754320388190101,
+                            0.111309922939555, 0.03663360204931427,
+                            0.014332822306649284,
+                            0.10000000000000003],
                         surface_flux=(flux_lax_friedrichs,
-                                      flux_nonconservative_fjordholm_etal),
-                        tspan=(0.0, 0.25))
-    # Ensure that we do not have excessive memory allocations
-    # (e.g., from type instabilities)
-    let
-        t = sol.t[end]
-        u_ode = sol.u[end]
-        du_ode = similar(u_ode)
-        @test (@allocated Trixi.rhs!(du_ode, u_ode, semi, t)) < 1000
-    end
-end
->>>>>>> c79fa432
+                                      flux_nonconservative_ersing_etal),
+                        tspan=(0.0, 0.25))
+    # Ensure that we do not have excessive memory allocations
+    # (e.g., from type instabilities)
+    let
+        t = sol.t[end]
+        u_ode = sol.u[end]
+        du_ode = similar(u_ode)
+        @test (@allocated Trixi.rhs!(du_ode, u_ode, semi, t)) < 1000
+    end
+end
 end
 
 # Clean up afterwards: delete Trixi.jl output directory
