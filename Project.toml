--- conflicted
+++ resolved
@@ -80,12 +80,8 @@
 StaticArrays = "1"
 StrideArrays = "0.1.18"
 StructArrays = "0.6"
-<<<<<<< HEAD
-SummationByPartsOperators = "0.5.25"
+SummationByPartsOperators = "0.5.41"
 T8code = "0.4.0"
-=======
-SummationByPartsOperators = "0.5.41"
->>>>>>> 67d137d6
 TimerOutputs = "0.5"
 Triangulate = "2.0"
 TriplotBase = "0.1"
