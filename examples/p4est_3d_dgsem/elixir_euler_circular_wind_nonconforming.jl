# A manufactured solution of a circular wind with constant angular velocity
# on a planetary-sized non-conforming mesh
#
# Note that this elixir can take several hours to run.
# Using 24 threads of an AMD Ryzen Threadripper 3990X (more threads don't speed it up further)
# and `check-bounds=no`, this elixirs takes about 20 minutes to run.

using OrdinaryDiffEqLowStorageRK
using Trixi
using LinearAlgebra

###############################################################################
# semidiscretization of the compressible Euler equations
gamma = 1.4
equations = CompressibleEulerEquations3D(gamma)

function initial_condition_circular_wind(x, t, equations::CompressibleEulerEquations3D)
    radius_earth = 6.371229e6
    p = 1e5
    rho = 1.0
    v1 = -10 * x[2] / radius_earth
    v2 = 10 * x[1] / radius_earth
    v3 = 0.0

    return prim2cons(SVector(rho, v1, v2, v3, p), equations)
end

@inline function source_terms_circular_wind(u, x, t,
                                            equations::CompressibleEulerEquations3D)
    radius_earth = 6.371229e6
    rho = 1.0

    du1 = 0.0
    du2 = -rho * (10 / radius_earth) * (10 * x[1] / radius_earth)
    du3 = -rho * (10 / radius_earth) * (10 * x[2] / radius_earth)
    du4 = 0.0
    du5 = 0.0

    return SVector(du1, du2, du3, du4, du5)
end

function indicator_test(u::AbstractArray{<:Any, 5},
                        mesh, equations, dg::DGSEM, cache;
                        kwargs...)
    alpha = zeros(Int, nelements(dg, cache))

    for element in eachelement(dg, cache)
        for k in eachnode(dg), j in eachnode(dg), i in eachnode(dg)
            x = Trixi.get_node_coords(cache.elements.node_coordinates, equations, dg, i, j,
                                      k, element)
            lambda, phi, r = cart_to_sphere(x)
            if 0.22 < lambda < 3.3 && 0.45 < phi < 1.3
                alpha[element] = 1
            end
        end
    end

    return alpha
end

function cart_to_sphere(x)
    r = norm(x)
    lambda = atan(x[2], x[1])
    if lambda < 0
        lambda += 2 * pi
    end
    phi = asin(x[3] / r)

    return lambda, phi, r
end

function Trixi.get_element_variables!(element_variables, indicator::typeof(indicator_test),
                                      ::AMRCallback)
    return nothing
end

initial_condition = initial_condition_circular_wind

boundary_conditions = Dict(:inside => boundary_condition_slip_wall,
                           :outside => boundary_condition_slip_wall)

# The speed of sound in this example is 374 m/s.
surface_flux = FluxLMARS(374)
# Note that a free stream is not preserved if N < 2 * N_geo, where N is the
# polydeg of the solver and N_geo is the polydeg of the mesh.
# However, the FSP error is negligible in this example.
solver = DGSEM(polydeg = 4, surface_flux = surface_flux)

# Other mesh configurations to run this simulation on.
# The cylinder allows to use a structured mesh, the face of the cubed sphere
# can be used for performance reasons.

# # Cylinder
# function mapping(xi, eta, zeta)
#   radius_earth = 6.371229e6

#   x = cos((xi + 1) * pi) * (radius_earth + (0.5 * zeta + 0.5) * 30000)
#   y = sin((xi + 1) * pi) * (radius_earth + (0.5 * zeta + 0.5) * 30000)
#   z = eta * 1000000

#   return SVector(x, y, z)
# end

# # One face of the cubed sphere
# mapping(xi, eta, zeta) = Trixi.cubed_sphere_mapping(xi, eta, zeta, 6.371229e6, 30000.0, 1)

# trees_per_dimension = (8, 8, 4)
# mesh = P4estMesh(trees_per_dimension, polydeg=3,
#                  mapping=mapping,
#                  initial_refinement_level=0,
#                  periodicity=false)

trees_per_cube_face = (6, 2)
<<<<<<< HEAD
inner_radius = 6.371229e6
thickness = 30000.0 # thickness of the sphere, outer radius is `inner_radius + thickness`
mesh = P4estMeshCubedSphere(trees_per_cube_face..., inner_radius, thickness,
                            polydeg = 4, initial_refinement_level = 0)
=======
mesh = P4estMeshCubedSphere(trees_per_cube_face..., 6.371229e6, 30000.0,
                            polydeg = 4)
>>>>>>> 5b55884e

semi = SemidiscretizationHyperbolic(mesh, equations, initial_condition, solver,
                                    source_terms = source_terms_circular_wind,
                                    boundary_conditions = boundary_conditions)

###############################################################################
# ODE solvers, callbacks etc.

tspan = (0.0, 10 * 24 * 60 * 60.0) # time in seconds for 10 days
ode = semidiscretize(semi, tspan)

summary_callback = SummaryCallback()

analysis_interval = 5000
analysis_callback = AnalysisCallback(semi, interval = analysis_interval)

alive_callback = AliveCallback(analysis_interval = analysis_interval)

save_solution = SaveSolutionCallback(interval = 5000,
                                     save_initial_solution = true,
                                     save_final_solution = true,
                                     solution_variables = cons2prim)

amr_controller = ControllerThreeLevel(semi, indicator_test,
                                      base_level = 0,
                                      max_level = 1, max_threshold = 0.6)
amr_callback = AMRCallback(semi, amr_controller,
                           interval = 0, # Only initial refinement
                           adapt_initial_condition = true,
                           adapt_initial_condition_only_refine = true)

callbacks = CallbackSet(summary_callback,
                        analysis_callback,
                        alive_callback,
                        save_solution,
                        amr_callback)

###############################################################################
# run the simulation

# Use a Runge-Kutta method with automatic (error based) time step size control
# Enable threading of the RK method for better performance on multiple threads
sol = solve(ode, RDPK3SpFSAL49(thread = Trixi.True());
            abstol = 1.0e-6, reltol = 1.0e-6,
            ode_default_options()..., callback = callbacks);<|MERGE_RESOLUTION|>--- conflicted
+++ resolved
@@ -111,15 +111,11 @@
 #                  periodicity=false)
 
 trees_per_cube_face = (6, 2)
-<<<<<<< HEAD
 inner_radius = 6.371229e6
 thickness = 30000.0 # thickness of the sphere, outer radius is `inner_radius + thickness`
 mesh = P4estMeshCubedSphere(trees_per_cube_face..., inner_radius, thickness,
                             polydeg = 4, initial_refinement_level = 0)
-=======
-mesh = P4estMeshCubedSphere(trees_per_cube_face..., 6.371229e6, 30000.0,
                             polydeg = 4)
->>>>>>> 5b55884e
 
 semi = SemidiscretizationHyperbolic(mesh, equations, initial_condition, solver,
                                     source_terms = source_terms_circular_wind,
