--- conflicted
+++ resolved
@@ -41,18 +41,10 @@
 boundary_condition_lid = BoundaryConditionNavierStokesWall(velocity_bc_lid, heat_bc)
 boundary_condition_cavity = BoundaryConditionNavierStokesWall(velocity_bc_cavity, heat_bc)
 
-<<<<<<< HEAD
 boundary_conditions = Dict( :x_neg => boundary_condition_slip_wall,
                             :y_neg => boundary_condition_slip_wall,
                             :y_pos => boundary_condition_slip_wall,
                             :x_pos => boundary_condition_slip_wall)
-=======
-# define periodic boundary conditions everywhere
-boundary_conditions = Dict(:x_neg => boundary_condition_slip_wall,
-                           :y_neg => boundary_condition_slip_wall,
-                           :y_pos => boundary_condition_slip_wall,
-                           :x_pos => boundary_condition_slip_wall)
->>>>>>> c79fa432
 
 boundary_conditions_parabolic = Dict(:x_neg => boundary_condition_cavity,
                                      :y_neg => boundary_condition_cavity,
