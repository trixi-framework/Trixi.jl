# Channel flow around a cylinder at Mach 3
#
# Boundary conditions are supersonic Mach 3 inflow at the left portion of the domain
# and supersonic outflow at the right portion of the domain. The top and bottom of the
# channel as well as the cylinder are treated as Euler slip wall boundaries.
# This flow results in strong shock reflections / interactions as well as Kelvin-Helmholtz
# instabilities at later times as two Mach stems form above and below the cylinder.
#
# For complete details on the problem setup see Section 5.7 of the paper:
# - Jean-Luc Guermond, Murtazo Nazarov, Bojan Popov, and Ignacio Tomas (2018)
#   Second-Order Invariant Domain Preserving Approximation of the Euler Equations using Convex Limiting.
#   [DOI: 10.1137/17M1149961](https://doi.org/10.1137/17M1149961)
#
# Keywords: supersonic flow, shock capturing, AMR, unstructured curved mesh, positivity preservation, compressible Euler, 2D

using Trixi

###############################################################################
# semidiscretization of the compressible Euler equations

equations = CompressibleEulerEquations2D(1.4)

@inline function initial_condition_mach3_flow(x, t, equations::CompressibleEulerEquations2D)
    # set the freestream flow parameters
    rho_freestream = 1.4
    v1 = 3.0
    v2 = 0.0
    p_freestream = 1.0

    prim = SVector(rho_freestream, v1, v2, p_freestream)
    return prim2cons(prim, equations)
end

initial_condition = initial_condition_mach3_flow

# Supersonic inflow boundary condition.
# Calculate the boundary flux entirely from the external solution state, i.e., set
# external solution state values for everything entering the domain.
@inline function boundary_condition_supersonic_inflow(u_inner,
                                                      normal_direction::AbstractVector,
                                                      x, t, surface_flux_function,
                                                      equations::CompressibleEulerEquations2D)
    u_boundary = initial_condition_mach3_flow(x, t, equations)
    flux = Trixi.flux(u_boundary, normal_direction, equations)

    return flux
end

# For subcell limiting, the calculation of local bounds for non-periodic domains requires the
# boundary outer state. Those functions return the boundary value for a specific boundary condition
# at time `t`, for the node with spatial indices `indices` and the given `normal_direction`.
@inline function Trixi.get_boundary_outer_state(u_inner, t,
                                                boundary_condition::typeof(boundary_condition_supersonic_inflow),
                                                normal_direction::AbstractVector,
                                                mesh::P4estMesh, equations, dg, cache,
                                                indices...)
    x = Trixi.get_node_coords(cache.elements.node_coordinates, equations, dg, indices...)

    return initial_condition_mach3_flow(x, t, equations)
end

# Supersonic outflow boundary condition.
# Calculate the boundary flux entirely from the internal solution state. Analogous to supersonic inflow
# except all the solution state values are set from the internal solution as everything leaves the domain
@inline function boundary_condition_outflow(u_inner, normal_direction::AbstractVector, x, t,
                                            surface_flux_function,
                                            equations::CompressibleEulerEquations2D)
    flux = Trixi.flux(u_inner, normal_direction, equations)

    return flux
end

@inline function Trixi.get_boundary_outer_state(u_inner, t,
                                                boundary_condition::typeof(boundary_condition_outflow),
                                                normal_direction::AbstractVector,
                                                mesh::P4estMesh, equations, dg, cache,
                                                indices...)
    return u_inner
end

# In `compressible_euler_2d.jl`
# @inline function Trixi.get_boundary_outer_state(u_inner, t,
#                                                 boundary_condition::typeof(boundary_condition_slip_wall),
#                                                 normal_direction::AbstractVector,
#                                                 mesh::P4estMesh{2},
#                                                 equations::CompressibleEulerEquations2D,
#                                                 dg, cache, indices...)
#     factor = (normal_direction[1] * u_inner[2] + normal_direction[2] * u_inner[3])
#     u_normal = (factor / sum(normal_direction .^ 2)) * normal_direction

#     return SVector(u_inner[1],
#                    u_inner[2] - 2 * u_normal[1],
#                    u_inner[3] - 2 * u_normal[2],
#                    u_inner[4])
# end

# boundary_condition_inflow_outflow = BoundaryConditionCharacteristic(initial_condition)

# boundary_conditions = Dict(:Bottom => boundary_condition_slip_wall,
#                            :Circle => boundary_condition_slip_wall,
#                            :Top => boundary_condition_slip_wall,
#                            :Right => boundary_condition_inflow_outflow,
#                            :Left => boundary_condition_inflow_outflow)

boundary_conditions = Dict(:Bottom => boundary_condition_slip_wall,
                           :Circle => boundary_condition_slip_wall,
                           :Top => boundary_condition_slip_wall,
                           :Right => boundary_condition_outflow,
                           :Left => boundary_condition_supersonic_inflow)

volume_flux = flux_ranocha_turbo
# Up to version 0.13.0, `max_abs_speed_naive` was used as the default wave speed estimate of
# `const flux_lax_friedrichs = FluxLaxFriedrichs(), i.e., `FluxLaxFriedrichs(max_abs_speed = max_abs_speed_naive)`.
# In the `StepsizeCallback`, though, the less diffusive `max_abs_speeds` is employed which is consistent with `max_abs_speed`.
# Thus, we exchanged in PR#2458 the default wave speed used in the LLF flux to `max_abs_speed`.
# To ensure that every example still runs we specify explicitly `FluxLaxFriedrichs(max_abs_speed_naive)`.
<<<<<<< HEAD
# We remark, however, that the now default `max_abs_speed` is in general recommended due to compliance with the
=======
# We remark, however, that the now default `max_abs_speed` is in general recommended due to compliance with the 
>>>>>>> e58392ca
# `StepsizeCallback` (CFL-Condition) and less diffusion.
surface_flux = FluxLaxFriedrichs(max_abs_speed_naive)
polydeg = 3
basis = LobattoLegendreBasis(polydeg)
limiter_idp = SubcellLimiterIDP(equations, basis;
                                local_twosided_variables_cons = ["rho"],
                                positivity_variables_nonlinear = [pressure],
                                local_onesided_variables_nonlinear = [(Trixi.entropy_guermond_etal,
                                                                       min)],
                                max_iterations_newton = 50, # Default value of 10 iterations is too low to fulfill bounds.
                                bar_states = false)

volume_integral = VolumeIntegralSubcellLimiting(limiter_idp;
                                                volume_flux_dg = volume_flux,
                                                volume_flux_fv = surface_flux)
solver = DGSEM(basis, surface_flux, volume_integral)

# Get the unstructured quad mesh from a file (downloads the file if not available locally)
mesh_file = Trixi.download("https://gist.githubusercontent.com/andrewwinters5000/a08f78f6b185b63c3baeff911a63f628/raw/addac716ea0541f588b9d2bd3f92f643eb27b88f/abaqus_cylinder_in_channel.inp",
                           joinpath(@__DIR__, "abaqus_cylinder_in_channel.inp"))

mesh = P4estMesh{2}(mesh_file, initial_refinement_level = 0)

semi = SemidiscretizationHyperbolic(mesh, equations, initial_condition, solver,
                                    boundary_conditions = boundary_conditions)

###############################################################################
# ODE solvers

tspan = (0.0, 2.0)
ode = semidiscretize(semi, tspan)

# Callbacks

summary_callback = SummaryCallback()

analysis_interval = 1000
analysis_callback = AnalysisCallback(semi, interval = analysis_interval)

alive_callback = AliveCallback(analysis_interval = analysis_interval)

save_solution = SaveSolutionCallback(interval = 1000,
                                     save_initial_solution = true,
                                     save_final_solution = true,
                                     solution_variables = cons2prim,
                                     extra_node_variables = (:limiting_coefficient,))

stepsize_callback = StepsizeCallback(cfl = 0.8)

callbacks = CallbackSet(summary_callback,
                        analysis_callback, alive_callback,
                        save_solution,
                        stepsize_callback)

stage_callbacks = (SubcellLimiterIDPCorrection(), BoundsCheckCallback())

sol = Trixi.solve(ode, Trixi.SimpleSSPRK33(stage_callbacks = stage_callbacks);
                  dt = 1.0, # solve needs some value here but it will be overwritten by the stepsize_callback
                  callback = callbacks);<|MERGE_RESOLUTION|>--- conflicted
+++ resolved
@@ -114,11 +114,7 @@
 # In the `StepsizeCallback`, though, the less diffusive `max_abs_speeds` is employed which is consistent with `max_abs_speed`.
 # Thus, we exchanged in PR#2458 the default wave speed used in the LLF flux to `max_abs_speed`.
 # To ensure that every example still runs we specify explicitly `FluxLaxFriedrichs(max_abs_speed_naive)`.
-<<<<<<< HEAD
-# We remark, however, that the now default `max_abs_speed` is in general recommended due to compliance with the
-=======
 # We remark, however, that the now default `max_abs_speed` is in general recommended due to compliance with the 
->>>>>>> e58392ca
 # `StepsizeCallback` (CFL-Condition) and less diffusion.
 surface_flux = FluxLaxFriedrichs(max_abs_speed_naive)
 polydeg = 3
