--- conflicted
+++ resolved
@@ -18,13 +18,8 @@
   return IndicatorSolutionIndependent{typeof(cache)}(cache)
 end
 
-<<<<<<< HEAD
-function (indicator::IndicatorSolutionIndependent)(u::AbstractArray{<:Any,4}, mesh, 
-                                                   equations, dg, cache;
-=======
 function (indicator::IndicatorSolutionIndependent)(u::AbstractArray{<:Any,4},
                                                    mesh, equations, dg, cache;
->>>>>>> 49d66e17
                                                    t, kwargs...)
 
   mesh = indicator.cache.mesh
