using OrdinaryDiffEqSSPRK, OrdinaryDiffEqLowStorageRK
using Trixi

###############################################################################
# semidiscretization of the linear advection-diffusion equation

advection_velocity = (1.5, 1.0)
equations = LinearScalarAdvectionEquation2D(advection_velocity)
diffusivity() = 5.0e-2
equations_parabolic = LaplaceDiffusion2D(diffusivity(), equations)

# Create DG solver with polynomial degree = 3 and (local) Lax-Friedrichs/Rusanov flux as surface flux
solver = DGSEM(polydeg = 3, surface_flux = flux_lax_friedrichs)

coordinates_min = (-1.0, -1.0) # minimum coordinates (min(x), min(y))
coordinates_max = (1.0, 1.0) # maximum coordinates (max(x), max(y))

trees_per_dimension = (4, 4)
mesh = P4estMesh(trees_per_dimension,
                 polydeg = 3, initial_refinement_level = 1,
                 coordinates_min = coordinates_min, coordinates_max = coordinates_max)

# Define initial condition
function initial_condition_diffusive_convergence_test(x, t,
                                                      equation::LinearScalarAdvectionEquation2D)
    # Store translated coordinate for easy use of exact solution
    x_trans = x - equation.advection_velocity * t

    nu = diffusivity()
    c = 1.0
    A = 0.5
    L = 2
    f = 1 / L
    omega = 2 * pi * f
    scalar = c + A * sin(omega * sum(x_trans)) * exp(-2 * nu * omega^2 * t)
    return SVector(scalar)
end
initial_condition = initial_condition_diffusive_convergence_test

# A semidiscretization collects data structures and functions for the spatial discretization
semi = SemidiscretizationHyperbolicParabolic(mesh,
                                             (equations, equations_parabolic),
                                             initial_condition, solver)

###############################################################################
# ODE solvers, callbacks etc.

# Create ODE problem with time span `tspan`
tspan = (0.0, 0.5)
ode = semidiscretize(semi, tspan)

# At the beginning of the main loop, the SummaryCallback prints a summary of the simulation setup
# and resets the timers
summary_callback = SummaryCallback()

# The AnalysisCallback allows to analyse the solution in regular intervals and prints the results
analysis_interval = 100
analysis_callback = AnalysisCallback(semi, interval = analysis_interval)

# The AliveCallback prints short status information in regular intervals
alive_callback = AliveCallback(analysis_interval = analysis_interval)

amr_controller = ControllerThreeLevel(semi, IndicatorMax(semi, variable = first),
                                      base_level = 1,
                                      med_level = 2, med_threshold = 1.25,
                                      max_level = 3, max_threshold = 1.45)

amr_callback = AMRCallback(semi, amr_controller,
                           interval = 20)

# Create a CallbackSet to collect all callbacks such that they can be passed to the ODE solver
callbacks = CallbackSet(summary_callback, analysis_callback, alive_callback, amr_callback)

###############################################################################
# run the simulation

# OrdinaryDiffEq's `solve` method evolves the solution in time and executes the passed callbacks
time_int_tol = 1.0e-11
sol = solve(ode, RDPK3SpFSAL49(); abstol = time_int_tol, reltol = time_int_tol,
<<<<<<< HEAD
            ode_default_options()..., callback = callbacks)
=======
            ode_default_options()..., callback = callbacks)

# Print the timer summary
summary_callback()
>>>>>>> c65331df
<|MERGE_RESOLUTION|>--- conflicted
+++ resolved
@@ -77,11 +77,4 @@
 # OrdinaryDiffEq's `solve` method evolves the solution in time and executes the passed callbacks
 time_int_tol = 1.0e-11
 sol = solve(ode, RDPK3SpFSAL49(); abstol = time_int_tol, reltol = time_int_tol,
-<<<<<<< HEAD
-            ode_default_options()..., callback = callbacks)
-=======
-            ode_default_options()..., callback = callbacks)
-
-# Print the timer summary
-summary_callback()
->>>>>>> c65331df
+            ode_default_options()..., callback = callbacks)