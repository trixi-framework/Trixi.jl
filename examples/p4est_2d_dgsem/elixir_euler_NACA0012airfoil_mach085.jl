using OrdinaryDiffEq
using Trixi

###############################################################################
# semidiscretization of the compressible Euler equations

equations = CompressibleEulerEquations2D(1.4)

p_inf() = 1.0
rho_inf() = p_inf() / (1.0 * 287.87) # p_inf = 1.0,  T = 1, R = 287.87
mach_inf() = 0.85
aoa() = pi / 180.0 # 1 Degree angle of attack
c_inf(equations) = sqrt(equations.gamma * p_inf() / rho_inf())
u_inf(equations) = mach_inf() * c_inf(equations)

@inline function initial_condition_mach085_flow(x, t,
                                                equations::CompressibleEulerEquations2D)
    v1 = u_inf(equations) * cos(aoa())
    v2 = u_inf(equations) * sin(aoa())

    prim = SVector(rho_inf(), v1, v2, p_inf())
    return prim2cons(prim, equations)
end

initial_condition = initial_condition_mach085_flow

volume_flux = flux_ranocha_turbo
surface_flux = flux_lax_friedrichs

polydeg = 3
basis = LobattoLegendreBasis(polydeg)
shock_indicator = IndicatorHennemannGassner(equations, basis,
                                            alpha_max = 0.5,
                                            alpha_min = 0.001,
                                            alpha_smooth = true,
                                            variable = density_pressure)
volume_integral = VolumeIntegralShockCapturingHG(shock_indicator;
                                                 volume_flux_dg = volume_flux,
                                                 volume_flux_fv = surface_flux)
solver = DGSEM(polydeg = polydeg, surface_flux = surface_flux,
               volume_integral = volume_integral)

mesh_file = Trixi.download("https://gist.githubusercontent.com/Arpit-Babbar/339662b4b46164a016e35c81c66383bb/raw/8bf94f5b426ba907ace87405cfcc1dcc2ef7cbda/NACA0012.inp",
                           joinpath(@__DIR__, "NACA0012.inp"))

mesh = P4estMesh{2}(mesh_file)

# The outer boundary is constant but subsonic, so we cannot compute the
# boundary flux for the external information alone. Thus, we use the numerical flux to distinguish
# between inflow and outflow characteristics
@inline function boundary_condition_subsonic_constant(u_inner,
                                                      normal_direction::AbstractVector, x,
                                                      t,
                                                      surface_flux_function,
                                                      equations::CompressibleEulerEquations2D)
    u_boundary = initial_condition_mach085_flow(x, t, equations)

    return Trixi.flux_hll(u_inner, u_boundary, normal_direction, equations)
end

boundary_conditions = Dict(:Left => boundary_condition_subsonic_constant,
                           :Right => boundary_condition_subsonic_constant,
                           :Top => boundary_condition_subsonic_constant,
                           :Bottom => boundary_condition_subsonic_constant,
                           :AirfoilBottom => boundary_condition_slip_wall,
                           :AirfoilTop => boundary_condition_slip_wall)

semi = SemidiscretizationHyperbolic(mesh, equations, initial_condition, solver,
                                    boundary_conditions = boundary_conditions)

###############################################################################
# ODE solvers

# Run for a long time to reach a steady state
tspan = (0.0, 20.0)
ode = semidiscretize(semi, tspan)

# Callbacks

summary_callback = SummaryCallback()

analysis_interval = 2000

l_inf = 1.0 # Length of airfoil

force_boundary_names = (:AirfoilBottom, :AirfoilTop)
drag_coefficient = AnalysisSurfaceIntegral(force_boundary_names,
                                           DragCoefficientPressure(aoa(), rho_inf(),
                                                                   u_inf(equations), l_inf))

lift_coefficient = AnalysisSurfaceIntegral(force_boundary_names,
                                           LiftCoefficientPressure(aoa(), rho_inf(),
                                                                   u_inf(equations), l_inf))

analysis_callback = AnalysisCallback(semi, interval = analysis_interval,
                                     output_directory = "out",
                                     save_analysis = true,
                                     analysis_integrals = (drag_coefficient,
                                                           lift_coefficient))

alive_callback = AliveCallback(analysis_interval = analysis_interval)

save_solution = SaveSolutionCallback(interval = 500,
                                     save_initial_solution = true,
                                     save_final_solution = true,
                                     solution_variables = cons2prim)

stepsize_callback = StepsizeCallback(cfl = 1.0)

amr_indicator = IndicatorLöhner(semi, variable = Trixi.density)

amr_controller = ControllerThreeLevel(semi, amr_indicator,
                                      base_level = 1,
                                      med_level = 3, med_threshold = 0.05,
                                      max_level = 4, max_threshold = 0.1)

amr_interval = 100
amr_callback = AMRCallback(semi, amr_controller,
                           interval = amr_interval,
                           adapt_initial_condition = true,
                           adapt_initial_condition_only_refine = true)

callbacks = CallbackSet(summary_callback, analysis_callback, alive_callback, save_solution,
                        stepsize_callback, amr_callback)

###############################################################################
# run the simulation
sol = solve(ode, SSPRK54(thread = OrdinaryDiffEq.True());
            dt = 1.0, # solve needs some value here but it will be overwritten by the stepsize_callback
<<<<<<< HEAD
            save_everystep = false, callback = callbacks);
=======
            ode_default_options()..., callback = callbacks);
summary_callback() # print the timer summary
>>>>>>> f2cde529
<|MERGE_RESOLUTION|>--- conflicted
+++ resolved
@@ -127,9 +127,4 @@
 # run the simulation
 sol = solve(ode, SSPRK54(thread = OrdinaryDiffEq.True());
             dt = 1.0, # solve needs some value here but it will be overwritten by the stepsize_callback
-<<<<<<< HEAD
-            save_everystep = false, callback = callbacks);
-=======
-            ode_default_options()..., callback = callbacks);
-summary_callback() # print the timer summary
->>>>>>> f2cde529
+            ode_default_options()..., callback = callbacks);