using OrdinaryDiffEq
using Trixi

###############################################################################

equations = TrafficFlowLWREquations1D()

solver = DGSEM(polydeg = 3, surface_flux = FluxHLL(min_max_speed_davis))

coordinates_min = -1.0 # minimum coordinate
coordinates_max = 1.0 # maximum coordinate
cells_per_dimension = (64,)

mesh = StructuredMesh(cells_per_dimension, coordinates_min, coordinates_max,
                      periodicity = false)

# Example inspired from http://www.clawpack.org/riemann_book/html/Traffic_flow.html#Example:-green-light
# Green light that at x = 0 which switches at t = 0 from red to green.
# To the left there are cars bumper to bumper, to the right there are no cars.
function initial_condition_greenlight(x, t, equation::TrafficFlowLWREquations1D)
    RealT = eltype(x)
    scalar = x[1] < 0 ? one(RealT) : zero(RealT)

    return SVector(scalar)
end

###############################################################################
# Specify non-periodic boundary conditions

# Assume that there are always cars waiting at the left 
function inflow(x, t, equations::TrafficFlowLWREquations1D)
    # -1.0 = coordinates_min
    return initial_condition_greenlight(-1.0, t, equations)
end
boundary_condition_inflow = BoundaryConditionDirichlet(inflow)

# Cars may leave the modeled domain
function boundary_condition_outflow(u_inner, orientation, normal_direction, x, t,
                                    surface_flux_function,
                                    equations::TrafficFlowLWREquations1D)
    # Calculate the boundary flux entirely from the internal solution state
    flux = Trixi.flux(u_inner, orientation, equations)

    return flux
end

boundary_conditions = (x_neg = boundary_condition_inflow,
                       x_pos = boundary_condition_outflow)

initial_condition = initial_condition_greenlight

semi = SemidiscretizationHyperbolic(mesh, equations, initial_condition, solver,
                                    boundary_conditions = boundary_conditions)

###############################################################################
# ODE solvers, callbacks etc.

tspan = (0.0, 0.5)
ode = semidiscretize(semi, tspan)

summary_callback = SummaryCallback()

analysis_interval = 100
analysis_callback = AnalysisCallback(semi, interval = analysis_interval)

alive_callback = AliveCallback(analysis_interval = analysis_interval)

stepsize_callback = StepsizeCallback(cfl = 1.2)

callbacks = CallbackSet(summary_callback,
                        analysis_callback, alive_callback,
                        stepsize_callback)

###############################################################################
# run the simulation

sol = solve(ode, CarpenterKennedy2N54(williamson_condition = false);
            dt = 42, # solve needs some value here but it will be overwritten by the stepsize_callback
<<<<<<< HEAD
            save_everystep = false, callback = callbacks);
=======
            ode_default_options()..., callback = callbacks);

summary_callback() # print the timer summary
>>>>>>> f2cde529
<|MERGE_RESOLUTION|>--- conflicted
+++ resolved
@@ -27,7 +27,7 @@
 ###############################################################################
 # Specify non-periodic boundary conditions
 
-# Assume that there are always cars waiting at the left 
+# Assume that there are always cars waiting at the left
 function inflow(x, t, equations::TrafficFlowLWREquations1D)
     # -1.0 = coordinates_min
     return initial_condition_greenlight(-1.0, t, equations)
@@ -76,10 +76,4 @@
 
 sol = solve(ode, CarpenterKennedy2N54(williamson_condition = false);
             dt = 42, # solve needs some value here but it will be overwritten by the stepsize_callback
-<<<<<<< HEAD
-            save_everystep = false, callback = callbacks);
-=======
-            ode_default_options()..., callback = callbacks);
-
-summary_callback() # print the timer summary
->>>>>>> f2cde529
+            ode_default_options()..., callback = callbacks);