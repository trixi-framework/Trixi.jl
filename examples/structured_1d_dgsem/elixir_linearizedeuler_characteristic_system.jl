--- conflicted
+++ resolved
@@ -27,7 +27,7 @@
                      -rho_0*c_0 0 rho_0*c_0]
 lin_euler_eigvecs_inv = inv(lin_euler_eigvecs)
 
-# Trace back characteristics. 
+# Trace back characteristics.
 # See https://metaphor.ethz.ch/x/2019/hs/401-4671-00L/literature/mishra_hyperbolic_pdes.pdf, p.95
 function compute_char_initial_pos(x, t)
     return SVector(x[1], x[1], x[1]) .- t * lin_euler_eigvals
@@ -106,10 +106,4 @@
 
 sol = solve(ode, CarpenterKennedy2N54(williamson_condition = false);
             dt = 1.0, # solve needs some value here but it will be overwritten by the stepsize_callback
-<<<<<<< HEAD
-            save_everystep = false, callback = callbacks);
-=======
-            ode_default_options()..., callback = callbacks);
-
-summary_callback() # print the timer summary
->>>>>>> f2cde529
+            ode_default_options()..., callback = callbacks);