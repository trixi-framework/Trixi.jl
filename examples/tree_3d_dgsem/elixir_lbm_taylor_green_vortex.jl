using OrdinaryDiffEq
using Trixi

###############################################################################
# semidiscretization of the Lattice-Boltzmann equations for the D3Q27 scheme

L = 1.0 # reference length
equations = LatticeBoltzmannEquations3D(Ma = 0.1, Re = 1600.0; L = L)

"""
    initial_condition_taylor_green_vortex(x, t, equations::LatticeBoltzmannEquations3D)

Initialize the flow field to the Taylor-Green vortex setup
"""
function initial_condition_taylor_green_vortex(x, t, equations::LatticeBoltzmannEquations3D)
    @unpack u0, rho0, L = equations

    v1 = u0 * sin(x[1] / L) * cos(x[2] / L) * cos(x[3] / L)
    v2 = -u0 * cos(x[1] / L) * sin(x[2] / L) * cos(x[3] / L)
    v3 = 0
    p0 = (pressure(rho0, equations) +
          rho0 * u0^2 / 16 * (cos(2 * x[1] / L) + cos(2 * x[2] / L)) *
          (cos(2 * x[3] / L) + 2))
    rho = density(p0, equations)

    return equilibrium_distribution(rho, v1, v2, v3, equations)
end
initial_condition = initial_condition_taylor_green_vortex

solver = DGSEM(polydeg = 3, surface_flux = flux_godunov)

coordinates_min = (-pi * L, -pi * L, -pi * L)
coordinates_max = (pi * L, pi * L, pi * L)
mesh = TreeMesh(coordinates_min, coordinates_max,
                initial_refinement_level = 5,
                n_cells_max = 300_000)

semi = SemidiscretizationHyperbolic(mesh, equations, initial_condition, solver)

###############################################################################
# ODE solvers, callbacks etc.

tspan = (0.0, 20 * equations.L / equations.u0) # Final time is `20` in non-dimensional time
ode = semidiscretize(semi, tspan)

summary_callback = SummaryCallback()

analysis_interval = 20
analysis_callback = AnalysisCallback(semi, interval = analysis_interval,
                                     save_analysis = true,
                                     extra_analysis_integrals = (Trixi.energy_kinetic_nondimensional,))

alive_callback = AliveCallback(analysis_interval = analysis_interval)

save_solution = SaveSolutionCallback(interval = 100,
                                     save_initial_solution = true,
                                     save_final_solution = true,
                                     solution_variables = cons2macroscopic)

stepsize_callback = StepsizeCallback(cfl = 0.3)

collision_callback = LBMCollisionCallback()

callbacks = CallbackSet(summary_callback,
                        analysis_callback, alive_callback,
                        save_solution,
                        stepsize_callback,
                        collision_callback)

###############################################################################
# run the simulation

sol = solve(ode, CarpenterKennedy2N54(williamson_condition = false);
            dt = 1.0, # solve needs some value here but it will be overwritten by the stepsize_callback
<<<<<<< HEAD
            save_everystep = false, callback = callbacks,
            save_start = false, alias = ODEAliasSpecifier(alias_u0 = true));
=======
            ode_default_options()..., callback = callbacks,
            save_start = false, alias = ODEAliasSpecifier(alias_u0 = true));
summary_callback() # print the timer summary
>>>>>>> f2cde529
<|MERGE_RESOLUTION|>--- conflicted
+++ resolved
@@ -72,11 +72,5 @@
 
 sol = solve(ode, CarpenterKennedy2N54(williamson_condition = false);
             dt = 1.0, # solve needs some value here but it will be overwritten by the stepsize_callback
-<<<<<<< HEAD
-            save_everystep = false, callback = callbacks,
-            save_start = false, alias = ODEAliasSpecifier(alias_u0 = true));
-=======
             ode_default_options()..., callback = callbacks,
-            save_start = false, alias = ODEAliasSpecifier(alias_u0 = true));
-summary_callback() # print the timer summary
->>>>>>> f2cde529
+            save_start = false, alias = ODEAliasSpecifier(alias_u0 = true));