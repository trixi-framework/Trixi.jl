
using Downloads: download
using OrdinaryDiffEq
using Trixi

###############################################################################
# Semidiscretization of the two-layer shallow water equations for a dam break test with a 
# discontinuous bottom topography function to test energy conservation

equations = ShallowWaterTwoLayerEquations2D(gravity_constant = 1.0, rho_upper = 0.9,
                                            rho_lower = 1.0)

# This test case uses a special work around to setup a truly discontinuous bottom topography 
# function and initial condition for this academic testcase of entropy conservation. First, a 
# dummy initial_condition_dam_break is introduced to create the semidiscretization. Then the initial
# condition is reset with the true discontinuous values from initial_condition_discontinuous_dam_break.

function initial_condition_dam_break(x, t, equations::ShallowWaterTwoLayerEquations2D)
    if x[1] < sqrt(2) / 2
        H_upper = 1.0
        H_lower = 0.6
        b = 0.1
    else
        H_upper = 0.9
        H_lower = 0.5
        b = 0.0
    end

    v1_upper = 0.0
    v2_upper = 0.0
    v1_lower = 0.0
    v2_lower = 0.0
    return prim2cons(SVector(H_upper, v1_upper, v2_upper, H_lower, v1_lower, v2_lower, b),
                     equations)
end

initial_condition = initial_condition_dam_break

boundary_condition_constant = BoundaryConditionDirichlet(initial_condition_dam_break)

###############################################################################
# Get the DG approximation space

<<<<<<< HEAD
volume_flux = (flux_wintermeyer_etal, flux_nonconservative_ersing_etal)
surface_flux= (flux_wintermeyer_etal, flux_nonconservative_ersing_etal)
solver = DGSEM(polydeg=6, surface_flux=surface_flux,
               volume_integral=VolumeIntegralFluxDifferencing(volume_flux))
=======
volume_flux = (flux_wintermeyer_etal, flux_nonconservative_wintermeyer_etal)
surface_flux = (flux_fjordholm_etal, flux_nonconservative_fjordholm_etal)
solver = DGSEM(polydeg = 6, surface_flux = surface_flux,
               volume_integral = VolumeIntegralFluxDifferencing(volume_flux))
>>>>>>> c79fa432

###############################################################################
# Get the unstructured quad mesh from a file (downloads the file if not available locally)
default_mesh_file = joinpath(@__DIR__, "mesh_alfven_wave_with_twist_and_flip.mesh")
isfile(default_mesh_file) ||
    download("https://gist.githubusercontent.com/andrewwinters5000/8f8cd23df27fcd494553f2a89f3c1ba4/raw/85e3c8d976bbe57ca3d559d653087b0889535295/mesh_alfven_wave_with_twist_and_flip.mesh",
             default_mesh_file)
mesh_file = default_mesh_file

mesh = UnstructuredMesh2D(mesh_file, periodicity = false)

# Boundary conditions
boundary_condition = Dict(:Top => boundary_condition_slip_wall,
                          :Left => boundary_condition_slip_wall,
                          :Right => boundary_condition_slip_wall,
                          :Bottom => boundary_condition_slip_wall)

# Create the semi discretization object
semi = SemidiscretizationHyperbolic(mesh, equations, initial_condition,
                                    solver, boundary_conditions = boundary_condition)

###############################################################################
# ODE solver

tspan = (0.0, 0.5)
ode = semidiscretize(semi, tspan)

###############################################################################
# Workaround to set a discontinuous bottom topography and initial condition for debugging and testing.

# alternative version of the initial conditinon used to setup a truly discontinuous
# test case and initial condition.
# In contrast to the usual signature of initial conditions, this one get passed the
# `element_id` explicitly. In particular, this initial conditions works as intended
# only for the specific mesh loaded above!

function initial_condition_discontinuous_dam_break(x, t, element_id,
                                                   equations::ShallowWaterTwoLayerEquations2D)
    # Constant values
    v1_upper = 0.0
    v2_upper = 0.0
    v1_lower = 0.0
    v2_lower = 0.0

    # Left side of discontinuity
    IDs = [1, 2, 5, 6, 9, 10, 13, 14]
    if element_id in IDs
        H_upper = 1.0
        H_lower = 0.6
        b = 0.0
        # Right side of discontinuity
    else
        H_upper = 0.9
        H_lower = 0.5
        b = 0.1
    end

    return prim2cons(SVector(H_upper, v1_upper, v2_upper, H_lower, v1_lower, v2_lower, b),
                     equations)
end

# point to the data we want to augment
u = Trixi.wrap_array(ode.u0, semi)
# reset the initial condition
for element in eachelement(semi.solver, semi.cache)
    for j in eachnode(semi.solver), i in eachnode(semi.solver)
        x_node = Trixi.get_node_coords(semi.cache.elements.node_coordinates, equations,
                                       semi.solver, i, j, element)
        u_node = initial_condition_discontinuous_dam_break(x_node, first(tspan), element,
                                                           equations)
        Trixi.set_node_vars!(u, u_node, equations, semi.solver, i, j, element)
    end
end

###############################################################################
# Callbacks

summary_callback = SummaryCallback()

analysis_interval = 500
analysis_callback = AnalysisCallback(semi, interval = analysis_interval,
                                     save_analysis = false,
                                     extra_analysis_integrals = (energy_total,
                                                                 energy_kinetic,
                                                                 energy_internal))

alive_callback = AliveCallback(analysis_interval = analysis_interval)

save_solution = SaveSolutionCallback(interval = 500,
                                     save_initial_solution = true,
                                     save_final_solution = true)

stepsize_callback = StepsizeCallback(cfl = 1.0)

callbacks = CallbackSet(summary_callback, analysis_callback, alive_callback, save_solution,
                        stepsize_callback)

###############################################################################
# run the simulation

sol = solve(ode, CarpenterKennedy2N54(williamson_condition = false),
            dt = 1.0, # solve needs some value here but it will be overwritten by the stepsize_callback
            save_everystep = false, callback = callbacks);
summary_callback() # print the timer summary<|MERGE_RESOLUTION|>--- conflicted
+++ resolved
@@ -41,17 +41,10 @@
 ###############################################################################
 # Get the DG approximation space
 
-<<<<<<< HEAD
 volume_flux = (flux_wintermeyer_etal, flux_nonconservative_ersing_etal)
 surface_flux= (flux_wintermeyer_etal, flux_nonconservative_ersing_etal)
 solver = DGSEM(polydeg=6, surface_flux=surface_flux,
                volume_integral=VolumeIntegralFluxDifferencing(volume_flux))
-=======
-volume_flux = (flux_wintermeyer_etal, flux_nonconservative_wintermeyer_etal)
-surface_flux = (flux_fjordholm_etal, flux_nonconservative_fjordholm_etal)
-solver = DGSEM(polydeg = 6, surface_flux = surface_flux,
-               volume_integral = VolumeIntegralFluxDifferencing(volume_flux))
->>>>>>> c79fa432
 
 ###############################################################################
 # Get the unstructured quad mesh from a file (downloads the file if not available locally)
