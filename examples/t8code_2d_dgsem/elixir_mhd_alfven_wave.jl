using OrdinaryDiffEq
using Trixi

###############################################################################
# Semidiscretization of the compressible ideal GLM-MHD equations.

gamma = 5 / 3
equations = IdealGlmMhdEquations2D(gamma)

initial_condition = initial_condition_convergence_test

# Get the DG approximation space
volume_flux = (flux_central, flux_nonconservative_powell)
<<<<<<< HEAD
solver = DGSEM(polydeg = 4, surface_flux = (flux_hll, flux_nonconservative_powell),
=======
solver = DGSEM(polydeg = 4, surface_flux = (flux_hlle, flux_nonconservative_powell),
>>>>>>> 6bef107c
               volume_integral = VolumeIntegralFluxDifferencing(volume_flux))

coordinates_min = (0.0, 0.0)
coordinates_max = (sqrt(2.0), sqrt(2.0))

trees_per_dimension = (8, 8)

mesh = T8codeMesh(trees_per_dimension, polydeg = 3,
<<<<<<< HEAD
                  coordinates_min = coordinates_min, coordinates_max = coordinates_max,
=======
                  mapping = mapping,
>>>>>>> 6bef107c
                  initial_refinement_level = 0, periodicity = true)

semi = SemidiscretizationHyperbolic(mesh, equations, initial_condition, solver)

###############################################################################
# ODE solvers, callbacks etc.

tspan = (0.0, 1.0)
ode = semidiscretize(semi, tspan)

summary_callback = SummaryCallback()

analysis_interval = 100
analysis_callback = AnalysisCallback(semi, interval = analysis_interval)

alive_callback = AliveCallback(analysis_interval = analysis_interval)

cfl = 0.9
stepsize_callback = StepsizeCallback(cfl = cfl)

glm_speed_callback = GlmSpeedCallback(glm_scale = 0.5, cfl = cfl)

callbacks = CallbackSet(summary_callback,
                        analysis_callback,
                        alive_callback,
                        stepsize_callback,
                        glm_speed_callback)

###############################################################################
# run the simulation

sol = solve(ode, CarpenterKennedy2N54(williamson_condition = false),
            dt = 1.0, # solve needs some value here but it will be overwritten by the stepsize_callback
            save_everystep = false, callback = callbacks);
summary_callback() # print the timer summary<|MERGE_RESOLUTION|>--- conflicted
+++ resolved
@@ -11,11 +11,8 @@
 
 # Get the DG approximation space
 volume_flux = (flux_central, flux_nonconservative_powell)
-<<<<<<< HEAD
-solver = DGSEM(polydeg = 4, surface_flux = (flux_hll, flux_nonconservative_powell),
-=======
+
 solver = DGSEM(polydeg = 4, surface_flux = (flux_hlle, flux_nonconservative_powell),
->>>>>>> 6bef107c
                volume_integral = VolumeIntegralFluxDifferencing(volume_flux))
 
 coordinates_min = (0.0, 0.0)
@@ -24,11 +21,7 @@
 trees_per_dimension = (8, 8)
 
 mesh = T8codeMesh(trees_per_dimension, polydeg = 3,
-<<<<<<< HEAD
                   coordinates_min = coordinates_min, coordinates_max = coordinates_max,
-=======
-                  mapping = mapping,
->>>>>>> 6bef107c
                   initial_refinement_level = 0, periodicity = true)
 
 semi = SemidiscretizationHyperbolic(mesh, equations, initial_condition, solver)
