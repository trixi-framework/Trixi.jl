--- conflicted
+++ resolved
@@ -29,11 +29,7 @@
 
 # Note: This is actually a `p4est_quadrant_t` which is much bigger than the
 # following struct. But we only need the first three fields for our purpose.
-<<<<<<< HEAD
-struct t8_dhex_t
-=======
 struct t8_dquad_t
->>>>>>> 6e79e6a3
     x::Int32
     y::Int32
     level::Int8
@@ -41,22 +37,9 @@
 end
 
 # Refine quadrants of each tree at lower left edge to level 4.
-<<<<<<< HEAD
-function adapt_callback(forest,
-                        forest_from,
-                        which_tree,
-                        lelement_id,
-                        ts,
-                        is_family,
-                        num_elements,
-                        elements_ptr)::Cint
-    elements = unsafe_wrap(Array, elements_ptr, num_elements)
-    el = unsafe_load(Ptr{t8_dhex_t}(elements[1]))
-=======
 function adapt_callback(forest, ltreeid, eclass_scheme, lelemntid, elements, is_family,
                         user_data)
     el = unsafe_load(Ptr{t8_dquad_t}(elements[1]))
->>>>>>> 6e79e6a3
 
     if el.x == 0 && el.y == 0 && el.level < 4
         # return true (refine)
@@ -67,30 +50,7 @@
     end
 end
 
-<<<<<<< HEAD
-@assert(Trixi.t8_forest_is_committed(mesh.forest)!=0);
-
-# Init new forest.
-new_forest_ref = Ref{Trixi.t8_forest_t}()
-Trixi.t8_forest_init(new_forest_ref);
-new_forest = new_forest_ref[]
-
-# Check out `examples/t8_step4_partition_balance_ghost.jl` in
-# https://github.com/DLR-AMR/T8code.jl for detailed explanations.
-let set_from = C_NULL, recursive = 1, set_for_coarsening = 0, no_repartition = 0
-    Trixi.t8_forest_set_user_data(new_forest, C_NULL)
-    Trixi.t8_forest_set_adapt(new_forest, mesh.forest,
-                              Trixi.@t8_adapt_callback(adapt_callback), recursive)
-    Trixi.t8_forest_set_balance(new_forest, set_from, no_repartition)
-    Trixi.t8_forest_set_partition(new_forest, set_from, set_for_coarsening)
-    Trixi.t8_forest_set_ghost(new_forest, 1, Trixi.T8_GHOST_FACES)
-    Trixi.t8_forest_commit(new_forest)
-end
-
-mesh.forest = new_forest
-=======
 Trixi.adapt!(mesh, adapt_callback)
->>>>>>> 6e79e6a3
 
 # A semidiscretization collects data structures and functions for the spatial discretization
 semi = SemidiscretizationHyperbolic(mesh, equations, initial_condition_convergence_test,
