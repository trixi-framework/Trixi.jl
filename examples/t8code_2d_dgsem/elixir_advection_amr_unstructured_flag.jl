--- conflicted
+++ resolved
@@ -70,17 +70,7 @@
                            interval = 5,
                            adapt_initial_condition = true,
                            adapt_initial_condition_only_refine = true,
-<<<<<<< HEAD
-                           dynamic_load_balancing = false)
-# We disable `dynamic_load_balancing` for now, since t8code does not support
-# partitioning for coarsening yet. That is, a complete family of elements always
-# stays on rank and is not split up due to partitioning. Without this feature
-# dynamic AMR simulations are not pefectly deterministic regarding to
-# convergent tests. Once this feature is available in t8code load balancing is
-# enabled again.
-=======
                            dynamic_load_balancing = true)
->>>>>>> a05a68d9
 
 stepsize_callback = StepsizeCallback(cfl = 0.7)
 
