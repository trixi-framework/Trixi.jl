<<<<<<< HEAD
=======

>>>>>>> 73f02f6f
using Trixi, OrdinaryDiffEq

dg = DGMulti(polydeg = 3, element_type = Tri(),
             surface_integral = SurfaceIntegralWeakForm(FluxHLL()),
             volume_integral = VolumeIntegralWeakForm())

equations = CompressibleEulerEquations2D(1.4)
initial_condition = initial_condition_convergence_test
source_terms = source_terms_convergence_test

# use pre-defined Triangulate geometry in StartUpDG
meshIO = StartUpDG.triangulate_domain(StartUpDG.RectangularDomainWithHole())

# the pre-defined Triangulate geometry in StartUpDG has integer boundary tags. this routine
# assigns boundary faces based on these integer boundary tags.
mesh = VertexMappedMesh(meshIO, dg, Dict(:bottom=>1, :right=>2, :top=>3, :left=>4))

boundary_condition_convergence_test = BoundaryConditionDirichlet(initial_condition)
boundary_conditions = (; :bottom => boundary_condition_convergence_test,
                         :right => boundary_condition_convergence_test,
                         :top => boundary_condition_convergence_test,
                         :left => boundary_condition_convergence_test)

semi = SemidiscretizationHyperbolic(mesh, equations, initial_condition, dg,
                                    source_terms = source_terms,
                                    boundary_conditions = boundary_conditions)

tspan = (0.0, 0.2)
ode = semidiscretize(semi, tspan)

summary_callback = SummaryCallback()
alive_callback = AliveCallback(alive_interval=10)
analysis_interval = 100
analysis_callback = AnalysisCallback(semi, interval=analysis_interval, uEltype=real(dg))
callbacks = CallbackSet(summary_callback, alive_callback, analysis_callback)

###############################################################################
# run the simulation

sol = solve(ode, CarpenterKennedy2N54(williamson_condition=false),
            dt = 0.5 * estimate_dt(mesh, dg), save_everystep=false, callback=callbacks);
summary_callback() # print the timer summary<|MERGE_RESOLUTION|>--- conflicted
+++ resolved
@@ -1,7 +1,3 @@
-<<<<<<< HEAD
-=======
-
->>>>>>> 73f02f6f
 using Trixi, OrdinaryDiffEq
 
 dg = DGMulti(polydeg = 3, element_type = Tri(),
