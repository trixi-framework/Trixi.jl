--- conflicted
+++ resolved
@@ -218,13 +218,9 @@
 alive_callback = AliveCallback(alive_interval = 10)
 analysis_interval = 100
 analysis_callback = AnalysisCallback(semi, interval = analysis_interval, uEltype = real(dg))
-<<<<<<< HEAD
-callbacks = CallbackSet(summary_callback, alive_callback, analysis_callback)
-=======
 save_solution = SaveSolutionCallback(interval = analysis_interval,
                                      solution_variables = cons2prim)
 callbacks = CallbackSet(summary_callback, alive_callback, analysis_callback, save_solution)
->>>>>>> 19ca8a6c
 
 ###############################################################################
 # run the simulation
