--- conflicted
+++ resolved
@@ -38,13 +38,7 @@
 ###############################################################################
 # run the simulation
 
-<<<<<<< HEAD
-sol = solve(ode, CarpenterKennedy2N54(williamson_condition = false),
-            dt = 0.5 * estimate_dt(mesh, dg), save_everystep = false, callback = callbacks);
-=======
 sol = solve(ode, CarpenterKennedy2N54(williamson_condition = false);
             dt = 0.5 * estimate_dt(mesh, dg),
             ode_default_options()...,
-            callback = callbacks);
-summary_callback() # print the timer summary
->>>>>>> f2cde529
+            callback = callbacks);