--- conflicted
+++ resolved
@@ -54,11 +54,5 @@
 ###############################################################################
 # run the simulation
 
-<<<<<<< HEAD
-sol = solve(ode, SSPRK43(), abstol = 1.0e-9, reltol = 1.0e-9,
-            save_everystep = false, callback = callbacks)
-=======
 sol = solve(ode, SSPRK43(), abstol = 1.0e-9, reltol = 1.0e-9;
-            ode_default_options()..., callback = callbacks)
-summary_callback() # print the timer summary
->>>>>>> f2cde529
+            ode_default_options()..., callback = callbacks)