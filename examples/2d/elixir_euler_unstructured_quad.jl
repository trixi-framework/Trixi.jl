--- conflicted
+++ resolved
@@ -1,8 +1,5 @@
 
-<<<<<<< HEAD
-=======
 using Downloads: download
->>>>>>> 29846ed3
 using OrdinaryDiffEq
 using Trixi
 
