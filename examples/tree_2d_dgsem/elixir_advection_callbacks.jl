using OrdinaryDiffEq
using Trixi

# define new structs inside a module to allow re-evaluating the file
module TrixiExtensionExample

using Trixi
using OrdinaryDiffEq: DiscreteCallback, u_modified!

# This is an example implementation for a simple stage callback (i.e., a callable
# that is executed after each Runge-Kutta *stage*), which records some values
# each time it is called. Its sole purpose here is to showcase how to implement
# a stage callback for Trixi.jl.
struct ExampleStageCallback
    times::Vector{Float64}
    min_values::Vector{Float64}
    max_values::Vector{Float64}

    # You can optionally define an inner constructor like the one below to set up
    # some required stuff. You can also create outer constructors (not demonstrated
    # here) for further customization options.
    function ExampleStageCallback()
        new(Float64[], Float64[], Float64[])
    end
end

# This method is called when the `ExampleStageCallback` is used as `stage_limiter!`
# which gets called after every RK stage. There is no specific initialization
# method for such `stage_limiter!`s in OrdinaryDiffEq.jl.
function (example_stage_callback::ExampleStageCallback)(u_ode, _, semi, t)
    min_val, max_val = extrema(u_ode)
    push!(example_stage_callback.times, t)
    push!(example_stage_callback.min_values, min_val)
    push!(example_stage_callback.max_values, max_val)

    return nothing
end

# This is an example implementation for a simple step callback (i.e., a callable
# that is potentially executed after each Runge-Kutta *step*), which records
# some values each time it is called. Its sole purpose here is to showcase
# how to implement a step callback for Trixi.jl.
struct ExampleStepCallback
    message::String
    times::Vector{Float64}
    min_values::Vector{Float64}
    max_values::Vector{Float64}

    # You can optionally define an inner constructor like the one below to set up
    # some required stuff. You can also create outer constructors (not demonstrated
    # here) for further customization options.
    function ExampleStepCallback(message::String)
        new(message, Float64[], Float64[], Float64[])
    end
end

# This method is called when the `ExampleStepCallback` is used as callback
# which gets called after RK steps.
function (example_callback::ExampleStepCallback)(integrator)
    u_ode = integrator.u
    t = integrator.t
    # You can also access semi = integrator.p

    min_val, max_val = extrema(u_ode)
    push!(example_callback.times, t)
    push!(example_callback.min_values, min_val)
    push!(example_callback.max_values, max_val)

    # avoid re-evaluating possible FSAL stages
    u_modified!(integrator, false)
    return nothing
end

# This method is used to wrap an `ExampleStepCallback` inside a `DiscreteCallback`
# which gets called after every RK step. You can pass an additional initialization
# method and a separate condition specifying whether the callback shall be called.
function ExampleStepCallback(; message::String)
    # Call the `ExampleStepCallback` after every RK step.
    condition = (u_ode, t, integrator) -> true

    # You can optionally pass an initialization method. There, you can access the
    # `ExampleStepCallback` as `cb.affect!`.
    initialize = (cb, u_ode, t, integrator) -> println(cb.affect!.message)

    example_callback = ExampleStepCallback(message)

    DiscreteCallback(condition, example_callback,
                     save_positions = (false, false),
                     initialize = initialize)
end

end # module TrixiExtensionExample

import .TrixiExtensionExample

###############################################################################
# semidiscretization of the linear advection equation

advection_velocity = (0.2, -0.7)
equations = LinearScalarAdvectionEquation2D(advection_velocity)

initial_condition = initial_condition_convergence_test
solver = DGSEM(polydeg = 3, surface_flux = flux_lax_friedrichs)

coordinates_min = (-1.0, -1.0)
coordinates_max = (1.0, 1.0)
mesh = TreeMesh(coordinates_min, coordinates_max,
                initial_refinement_level = 4,
                n_cells_max = 30_000)

semi = SemidiscretizationHyperbolic(mesh, equations, initial_condition, solver)

###############################################################################
# ODE solvers, callbacks etc.

tspan = (0.0, 1.0)
ode = semidiscretize(semi, tspan)

summary_callback = SummaryCallback()

analysis_interval = 100
analysis_callback = AnalysisCallback(semi, interval = analysis_interval,
                                     extra_analysis_integrals = (entropy, energy_total))

alive_callback = AliveCallback(analysis_interval = analysis_interval)

save_solution = SaveSolutionCallback(interval = 100,
                                     save_initial_solution = true,
                                     save_final_solution = true,
                                     solution_variables = cons2cons)

example_callback = TrixiExtensionExample.ExampleStepCallback(message = "Initializing callback")

stepsize_callback = StepsizeCallback(cfl = 1.6)

callbacks = CallbackSet(summary_callback,
                        analysis_callback, alive_callback,
                        save_solution,
                        example_callback,
                        stepsize_callback)

# In OrdinaryDiffEq.jl, the `step_limiter!` is called after every Runge-Kutta step
# but before possible RHS evaluations of the new value occur. Hence, it's possible
# to modify the new solution value there without impacting the performance of FSAL
# methods.
# The `stage_limiter!` is called after computing a Runge-Kutta stage value but
# before evaluating the corresponding stage derivatives.
# Hence, if a limiter should be called before each RHS evaluation, it needs to be
# set as `stage_limiter!`.
example_stage_callback! = TrixiExtensionExample.ExampleStageCallback()

###############################################################################
# run the simulation

sol = solve(ode,
            CarpenterKennedy2N54(example_stage_callback!, williamson_condition = false);
            dt = 1.0, # solve needs some value here but it will be overwritten by the stepsize_callback
<<<<<<< HEAD
            save_everystep = false, callback = callbacks);
=======
            ode_default_options()..., callback = callbacks);
summary_callback() # print the timer summary
>>>>>>> f2cde529

# Check whether we recorded the same values.
# Remember that CarpenterKennedy2N54 has five stages per step.
@assert example_stage_callback!.times[5:5:end] ≈ example_callback.affect!.times
@assert example_stage_callback!.min_values[5:5:end] ≈ example_callback.affect!.min_values
@assert example_stage_callback!.max_values[5:5:end] ≈ example_callback.affect!.max_values<|MERGE_RESOLUTION|>--- conflicted
+++ resolved
@@ -155,12 +155,7 @@
 sol = solve(ode,
             CarpenterKennedy2N54(example_stage_callback!, williamson_condition = false);
             dt = 1.0, # solve needs some value here but it will be overwritten by the stepsize_callback
-<<<<<<< HEAD
-            save_everystep = false, callback = callbacks);
-=======
             ode_default_options()..., callback = callbacks);
-summary_callback() # print the timer summary
->>>>>>> f2cde529
 
 # Check whether we recorded the same values.
 # Remember that CarpenterKennedy2N54 has five stages per step.
