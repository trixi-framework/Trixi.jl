using OrdinaryDiffEq
using Trixi

###############################################################################
# semidiscretization of the linear advection equation

advection_velocity = (0.2, -0.7)
equations = LinearScalarAdvectionEquation2D(advection_velocity)

initial_condition = initial_condition_convergence_test

# you can either use a single function to impose the BCs weakly in all
# 1*ndims == 2 directions or you can pass a tuple containing BCs for
# each direction
# Note: "boundary_condition_periodic" indicates that it is a periodic boundary and can be omitted on
#       fully periodic domains. Here, however, it is included to allow easy override during testing
boundary_conditions = boundary_condition_periodic

# Create DG solver with polynomial degree = 3 and (local) Lax-Friedrichs/Rusanov flux as surface flux
solver = DGSEM(polydeg = 3, surface_flux = flux_lax_friedrichs)

coordinates_min = (-1.0, -1.0) # minimum coordinates (min(x), min(y))
coordinates_max = (1.0, 1.0) # maximum coordinates (max(x), max(y))

# Create a uniformly refined mesh with periodic boundaries
mesh = TreeMesh(coordinates_min, coordinates_max,
                initial_refinement_level = 4,
                n_cells_max = 30_000, # set maximum capacity of tree data structure
                periodicity = true)

# A semidiscretization collects data structures and functions for the spatial discretization
semi = SemidiscretizationHyperbolic(mesh, equations, initial_condition, solver,
                                    boundary_conditions = boundary_conditions)

###############################################################################
# ODE solvers, callbacks etc.

# Create ODE problem with time span from 0.0 to 1.0
tspan = (0.0, 1.0)
ode = semidiscretize(semi, tspan)

# At the beginning of the main loop, the SummaryCallback prints a summary of the simulation setup
# and resets the timers
summary_callback = SummaryCallback()

# The AnalysisCallback allows to analyse the solution in regular intervals and prints the results
analysis_interval = 100
analysis_callback = AnalysisCallback(semi, interval = analysis_interval,
                                     extra_analysis_integrals = (entropy, energy_total))

# The AliveCallback prints short status information in regular intervals
alive_callback = AliveCallback(analysis_interval = analysis_interval)

# The SaveRestartCallback allows to save a file from which a Trixi.jl simulation can be restarted
save_restart = SaveRestartCallback(interval = 40,
                                   save_final_restart = true)

# The SaveSolutionCallback allows to save the solution to a file in regular intervals
save_solution = SaveSolutionCallback(interval = 100,
                                     save_initial_solution = true,
                                     save_final_solution = true,
                                     solution_variables = cons2prim)

# The StepsizeCallback handles the re-calculation of the maximum Δt after each time step
stepsize_callback = StepsizeCallback(cfl = 1.6)

# Create a CallbackSet to collect all callbacks such that they can be passed to the ODE solver
callbacks = CallbackSet(summary_callback,
                        analysis_callback, alive_callback,
                        save_restart, save_solution,
                        stepsize_callback)

###############################################################################
# run the simulation

# OrdinaryDiffEq's `solve` method evolves the solution in time and executes the passed callbacks
alg = CarpenterKennedy2N54(williamson_condition = false)
sol = solve(ode, alg;
            dt = 1.0, # solve needs some value here but it will be overwritten by the stepsize_callback
<<<<<<< HEAD
            callback = callbacks;
            ode_default_options()...); # default options because an adaptive time stepping method is used in test_mpi_tree.jl
=======
            callback = callbacks,
            ode_default_options()...); # default options because an adaptive time stepping method is used in test_mpi_tree.jl

# Print the timer summary
summary_callback()
>>>>>>> f2cde529
<|MERGE_RESOLUTION|>--- conflicted
+++ resolved
@@ -77,13 +77,5 @@
 alg = CarpenterKennedy2N54(williamson_condition = false)
 sol = solve(ode, alg;
             dt = 1.0, # solve needs some value here but it will be overwritten by the stepsize_callback
-<<<<<<< HEAD
-            callback = callbacks;
-            ode_default_options()...); # default options because an adaptive time stepping method is used in test_mpi_tree.jl
-=======
             callback = callbacks,
-            ode_default_options()...); # default options because an adaptive time stepping method is used in test_mpi_tree.jl
-
-# Print the timer summary
-summary_callback()
->>>>>>> f2cde529
+            ode_default_options()...);