--- conflicted
+++ resolved
@@ -29,7 +29,7 @@
     rho = r > 0.5 ? 0.1 : 0.2691            # rho = r > 0.5 ? 1 : 1.1691
     v1 = r > 0.5 ? 0.0 : 0.1882 * cos_phi
     v2 = r > 0.5 ? 0.0 : 0.1882 * sin_phi
-    p = r > 0.5 ? 1.0E-1 : 1.245          # p   = r > 0.5 ? 1.0E-3 : 1.245
+    p = r > 0.5 ? 1.0E-1 : 1.245            # p   = r > 0.5 ? 1.0E-3 : 1.245
 
     return prim2cons(SVector(rho, v1, v2, p), equations)
 end
@@ -40,12 +40,8 @@
 basis = LobattoLegendreBasis(3)
 limiter_idp = SubcellLimiterIDP(equations, basis;
                                 positivity_variables_cons = [1],
-<<<<<<< HEAD
                                 positivity_correction_factor = 0.5,
                                 bar_states = false)
-=======
-                                positivity_correction_factor = 0.5)
->>>>>>> 158e5337
 volume_integral = VolumeIntegralSubcellLimiting(limiter_idp;
                                                 volume_flux_dg = volume_flux,
                                                 volume_flux_fv = surface_flux)
