--- conflicted
+++ resolved
@@ -24,19 +24,11 @@
     phi = atan(y_norm, x_norm)
     sin_phi, cos_phi = sincos(phi)
 
-<<<<<<< HEAD
-    # Calculate primitive variables                         "normal" medium blast wave
-    rho = r > 0.5f0 ? RealT(0.1) : RealT(0.2691)            # rho = r > 0.5 ? 1 : 1.1691
-    v1 = r > 0.5f0 ? zero(RealT) : RealT(0.1882) * cos_phi
-    v2 = r > 0.5f0 ? zero(RealT) : RealT(0.1882) * sin_phi
-    p = r > 0.5f0 ? RealT(1.0E-1) : RealT(1.245)            # p   = r > 0.5 ? 1.0E-3 : 1.245
-=======
     # Calculate primitive variables         "normal" medium blast wave
     rho = r > 0.5f0 ? RealT(0.1) : RealT(0.2691)            # rho = r > 0.5 ? 1 : 1.1691
     v1 = r > 0.5f0 ? zero(RealT) : RealT(0.1882) * cos_phi
     v2 = r > 0.5f0 ? zero(RealT) : RealT(0.1882) * sin_phi
     p = r > 0.5f0 ? RealT(1.0E-1) : RealT(1.245)          # p   = r > 0.5 ? 1.0E-3 : 1.245
->>>>>>> 19ca8a6c
 
     return prim2cons(SVector(rho, v1, v2, p), equations)
 end
