
using OrdinaryDiffEq
using Trixi

# define new structs inside a module to allow re-evaluating the file
module TrixiExtension

using Trixi

struct IndicatorVortex{Cache<:NamedTuple} <: Trixi.AbstractIndicator
  cache::Cache
end

function IndicatorVortex(semi)
  basis = semi.solver.basis
  alpha = Vector{real(basis)}()
  A = Array{real(basis), 2}
  indicator_threaded = [A(undef, nnodes(basis), nnodes(basis))
                        for _ in 1:Threads.nthreads()]
  cache = (; semi.mesh, alpha, indicator_threaded)

  return IndicatorVortex{typeof(cache)}(cache)
end

<<<<<<< HEAD
function (indicator_vortex::IndicatorVortex)(u::AbstractArray{<:Any,4}, mesh, 
                                             equations, dg, cache;
=======
function (indicator_vortex::IndicatorVortex)(u::AbstractArray{<:Any,4},
                                             mesh, equations, dg, cache;
>>>>>>> 49d66e17
                                             t, kwargs...)
  mesh = indicator_vortex.cache.mesh
  alpha = indicator_vortex.cache.alpha
  indicator_threaded = indicator_vortex.cache.indicator_threaded
  resize!(alpha, nelements(dg, cache))


  # get analytical vortex center (based on assumption that center=[0.0,0.0]
  # at t=0.0 and that we stop after one period)
  domain_length = mesh.tree.length_level_0
  if t < 0.5 * domain_length
    center = (t, t)
  else
    center = (t-domain_length, t-domain_length)
  end

  Threads.@threads for element in eachelement(dg, cache)
    cell_id = cache.elements.cell_ids[element]
    coordinates = (mesh.tree.coordinates[1, cell_id], mesh.tree.coordinates[2, cell_id])
    # use the negative radius as indicator since the AMR controller increases
    # the level with increasing value of the indicator and we want to use
    # high levels near the vortex center
    alpha[element] = -periodic_distance_2d(coordinates, center, domain_length)
  end

  return alpha
end

function periodic_distance_2d(coordinates, center, domain_length)
  dx = @. abs(coordinates - center)
  dx_periodic = @. min(dx, domain_length - dx)
  return sqrt(sum(abs2, dx_periodic))
end

end # module TrixiExtension

import .TrixiExtension

###############################################################################
# semidiscretization of the compressible Euler equations

equations = CompressibleEulerEquations2D(1.4)

initial_condition = initial_condition_isentropic_vortex
solver = DGSEM(polydeg=3, surface_flux=flux_lax_friedrichs)

coordinates_min = (-10, -10)
coordinates_max = ( 10,  10)
mesh = TreeMesh(coordinates_min, coordinates_max,
                initial_refinement_level=3,
                n_cells_max=10_000)


semi = SemidiscretizationHyperbolic(mesh, equations, initial_condition, solver)

###############################################################################
# ODE solvers, callbacks etc.

tspan = (0.0, 20.0)
ode = semidiscretize(semi, tspan)

summary_callback = SummaryCallback()

analysis_interval = 200

analysis_callback = AnalysisCallback(semi, interval=analysis_interval, save_analysis=true,
                                     extra_analysis_errors=(:conservation_error,),
                                     extra_analysis_integrals=(entropy, energy_total,
                                                               energy_kinetic, energy_internal))

alive_callback = AliveCallback(analysis_interval=analysis_interval)

save_solution = SaveSolutionCallback(interval=50,
                                     save_initial_solution=true,
                                     save_final_solution=true,
                                     solution_variables=cons2prim)

amr_controller = ControllerThreeLevel(semi, TrixiExtension.IndicatorVortex(semi),
                                      base_level=3,
                                      med_level=4, med_threshold=-3.0,
                                      max_level=5, max_threshold=-2.0)
amr_callback = AMRCallback(semi, amr_controller,
                           interval=5,
                           adapt_initial_condition=true,
                           adapt_initial_condition_only_refine=true)

stepsize_callback = StepsizeCallback(cfl=1.1)

callbacks = CallbackSet(summary_callback,
                        analysis_callback, alive_callback,
                        save_solution,
                        amr_callback, stepsize_callback)


###############################################################################
# run the simulation

sol = solve(ode, CarpenterKennedy2N54(williamson_condition=false),
            dt=1.0, # solve needs some value here but it will be overwritten by the stepsize_callback
            save_everystep=false, callback=callbacks);
summary_callback() # print the timer summary<|MERGE_RESOLUTION|>--- conflicted
+++ resolved
@@ -22,13 +22,8 @@
   return IndicatorVortex{typeof(cache)}(cache)
 end
 
-<<<<<<< HEAD
-function (indicator_vortex::IndicatorVortex)(u::AbstractArray{<:Any,4}, mesh, 
-                                             equations, dg, cache;
-=======
 function (indicator_vortex::IndicatorVortex)(u::AbstractArray{<:Any,4},
                                              mesh, equations, dg, cache;
->>>>>>> 49d66e17
                                              t, kwargs...)
   mesh = indicator_vortex.cache.mesh
   alpha = indicator_vortex.cache.alpha
