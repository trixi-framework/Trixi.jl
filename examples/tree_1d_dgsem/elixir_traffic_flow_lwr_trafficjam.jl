--- conflicted
+++ resolved
@@ -16,7 +16,7 @@
                 n_cells_max = 30_000,
                 periodicity = false)
 
-# Example taken from http://www.clawpack.org/riemann_book/html/Traffic_flow.html#Example:-Traffic-jam                
+# Example taken from http://www.clawpack.org/riemann_book/html/Traffic_flow.html#Example:-Traffic-jam
 # Discontinuous initial condition (Riemann Problem) leading to a shock that moves to the left.
 # The shock corresponds to the traffic congestion.
 function initial_condition_traffic_jam(x, t, equation::TrafficFlowLWREquations1D)
@@ -73,14 +73,8 @@
 ###############################################################################
 # run the simulation
 
-# Note: Be careful when increasing the polynomial degree and switching from first order finite volume 
+# Note: Be careful when increasing the polynomial degree and switching from first order finite volume
 # to some actual DG method - in that case, you should also exchange the ODE solver.
 sol = solve(ode, Euler();
             dt = 42, # solve needs some value here but it will be overwritten by the stepsize_callback
-<<<<<<< HEAD
-            save_everystep = false, callback = callbacks);
-=======
-            ode_default_options()..., callback = callbacks);
-
-summary_callback() # print the timer summary
->>>>>>> f2cde529
+            ode_default_options()..., callback = callbacks);