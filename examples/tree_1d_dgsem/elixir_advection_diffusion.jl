using OrdinaryDiffEq, ADTypes
using Trixi

###############################################################################
# semidiscretization of the linear advection diffusion equation

advection_velocity = 0.1
equations = LinearScalarAdvectionEquation1D(advection_velocity)
diffusivity() = 0.1
equations_parabolic = LaplaceDiffusion1D(diffusivity(), equations)

# Create DG solver with polynomial degree = 3 and (local) Lax-Friedrichs/Rusanov flux as surface flux
solver = DGSEM(polydeg = 3, surface_flux = flux_lax_friedrichs)

coordinates_min = -convert(Float64, pi) # minimum coordinate
coordinates_max = convert(Float64, pi) # maximum coordinate

# Create a uniformly refined mesh with periodic boundaries
mesh = TreeMesh(coordinates_min, coordinates_max,
                initial_refinement_level = 4,
                n_cells_max = 30_000, # set maximum capacity of tree data structure
                periodicity = true)

function x_trans_periodic(x, domain_length = SVector(oftype(x[1], 2 * pi)),
                          center = SVector(oftype(x[1], 0)))
    x_normalized = x .- center
    x_shifted = x_normalized .% domain_length
    x_offset = ((x_shifted .< -0.5f0 * domain_length) -
                (x_shifted .> 0.5f0 * domain_length)) .*
               domain_length
    return center + x_shifted + x_offset
end

# Define initial condition
function initial_condition_diffusive_convergence_test(x, t,
                                                      equation::LinearScalarAdvectionEquation1D)
    # Store translated coordinate for easy use of exact solution
    x_trans = x_trans_periodic(x - equation.advection_velocity * t)

    nu = diffusivity()
    c = 0
    A = 1
    omega = 1
    scalar = c + A * sin(omega * sum(x_trans)) * exp(-nu * omega^2 * t)
    return SVector(scalar)
end
initial_condition = initial_condition_diffusive_convergence_test

# define periodic boundary conditions everywhere
boundary_conditions = boundary_condition_periodic
boundary_conditions_parabolic = boundary_condition_periodic

# A semidiscretization collects data structures and functions for the spatial discretization
semi = SemidiscretizationHyperbolicParabolic(mesh, (equations, equations_parabolic),
                                             initial_condition,
                                             solver;
                                             boundary_conditions = (boundary_conditions,
                                                                    boundary_conditions_parabolic))

###############################################################################
# ODE solvers, callbacks etc.

# Create ODE problem with time span from 0.0 to 1.0
tspan = (0.0, 1.0)
ode = semidiscretize(semi, tspan)

# At the beginning of the main loop, the SummaryCallback prints a summary of the simulation setup
# and resets the timers
summary_callback = SummaryCallback()

# The AnalysisCallback allows to analyse the solution in regular intervals and prints the results
analysis_callback = AnalysisCallback(semi, interval = 100)

# The AliveCallback prints short status information in regular intervals
alive_callback = AliveCallback(analysis_interval = 100)

# The SaveRestartCallback allows to save a file from which a Trixi.jl simulation can be restarted
save_restart = SaveRestartCallback(interval = 100,
                                   save_final_restart = true)

# Create a CallbackSet to collect all callbacks such that they can be passed to the ODE solver
callbacks = CallbackSet(summary_callback, analysis_callback, alive_callback, save_restart)

###############################################################################
# run the simulation

# OrdinaryDiffEq's `solve` method evolves the solution in time and executes the passed callbacks
time_int_tol = 1.0e-10
time_abs_tol = 1.0e-10
sol = solve(ode, KenCarp4(autodiff = AutoFiniteDiff());
            abstol = time_abs_tol, reltol = time_int_tol,
<<<<<<< HEAD
            save_everystep = false, callback = callbacks)
=======
            ode_default_options()..., callback = callbacks)

# Print the timer summary
summary_callback()
>>>>>>> f2cde529
<|MERGE_RESOLUTION|>--- conflicted
+++ resolved
@@ -89,11 +89,4 @@
 time_abs_tol = 1.0e-10
 sol = solve(ode, KenCarp4(autodiff = AutoFiniteDiff());
             abstol = time_abs_tol, reltol = time_int_tol,
-<<<<<<< HEAD
-            save_everystep = false, callback = callbacks)
-=======
-            ode_default_options()..., callback = callbacks)
-
-# Print the timer summary
-summary_callback()
->>>>>>> f2cde529
+            ode_default_options()..., callback = callbacks)