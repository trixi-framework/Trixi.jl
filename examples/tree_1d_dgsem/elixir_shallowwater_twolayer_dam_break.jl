
using OrdinaryDiffEq
using Trixi

###############################################################################
# Semidiscretization of the two-layer shallow water equations for a dam break
# test with a discontinuous bottom topography function to test entropy conservation

equations = ShallowWaterTwoLayerEquations1D(gravity_constant = 9.81, H0 = 2.0,
                                            rho_upper = 0.9, rho_lower = 1.0)

# Initial condition of a dam break with a discontinuous water heights and bottom topography.
# Works as intended for TreeMesh1D with `initial_refinement_level=5`. If the mesh
# refinement level is changed the initial condition below may need changed as well to
# ensure that the discontinuities lie on an element interface.
function initial_condition_dam_break(x, t, equations::ShallowWaterTwoLayerEquations1D)
    v1_upper = 0.0
    v1_lower = 0.0

    # Set the discontinuity
    if x[1] <= 10.0
        H_lower = 2.0
        H_upper = 4.0
        b = 0.0
    else
        H_lower = 1.5
        H_upper = 3.0
        b = 0.5
    end

    return prim2cons(SVector(H_upper, v1_upper, H_lower, v1_lower, b), equations)
end

initial_condition = initial_condition_dam_break

###############################################################################
# Get the DG approximation space

<<<<<<< HEAD
volume_flux = (flux_wintermeyer_etal, flux_nonconservative_ersing_etal)
solver = DGSEM(polydeg=3, surface_flux=(flux_wintermeyer_etal, flux_nonconservative_ersing_etal),
               volume_integral=VolumeIntegralFluxDifferencing(volume_flux))
=======
volume_flux = (flux_wintermeyer_etal, flux_nonconservative_wintermeyer_etal)
solver = DGSEM(polydeg = 3,
               surface_flux = (flux_fjordholm_etal, flux_nonconservative_fjordholm_etal),
               volume_integral = VolumeIntegralFluxDifferencing(volume_flux))
>>>>>>> c79fa432

###############################################################################
# Get the TreeMesh and setup a non-periodic mesh

coordinates_min = 0.0
coordinates_max = 20.0
mesh = TreeMesh(coordinates_min, coordinates_max,
                initial_refinement_level = 5,
                n_cells_max = 10000,
                periodicity = false)

boundary_condition = boundary_condition_slip_wall

# create the semidiscretization object
semi = SemidiscretizationHyperbolic(mesh, equations, initial_condition, solver,
                                    boundary_conditions = boundary_condition)

###############################################################################
# ODE solvers

tspan = (0.0, 0.4)
ode = semidiscretize(semi, tspan)

###############################################################################
# Callbacks

summary_callback = SummaryCallback()

analysis_interval = 500
analysis_callback = AnalysisCallback(semi, interval = analysis_interval,
                                     save_analysis = false,
                                     extra_analysis_integrals = (energy_total,
                                                                 energy_kinetic,
                                                                 energy_internal))

stepsize_callback = StepsizeCallback(cfl = 1.0)

alive_callback = AliveCallback(analysis_interval = analysis_interval)

save_solution = SaveSolutionCallback(interval = 500,
                                     save_initial_solution = true,
                                     save_final_solution = true)

callbacks = CallbackSet(summary_callback, analysis_callback, alive_callback, save_solution)

###############################################################################
# run the simulation

# use a Runge-Kutta method with automatic (error based) time step size control
sol = solve(ode, RDPK3SpFSAL49(), abstol = 1.0e-8, reltol = 1.0e-8,
            save_everystep = false, callback = callbacks);
summary_callback() # print the timer summary<|MERGE_RESOLUTION|>--- conflicted
+++ resolved
@@ -36,16 +36,9 @@
 ###############################################################################
 # Get the DG approximation space
 
-<<<<<<< HEAD
 volume_flux = (flux_wintermeyer_etal, flux_nonconservative_ersing_etal)
 solver = DGSEM(polydeg=3, surface_flux=(flux_wintermeyer_etal, flux_nonconservative_ersing_etal),
                volume_integral=VolumeIntegralFluxDifferencing(volume_flux))
-=======
-volume_flux = (flux_wintermeyer_etal, flux_nonconservative_wintermeyer_etal)
-solver = DGSEM(polydeg = 3,
-               surface_flux = (flux_fjordholm_etal, flux_nonconservative_fjordholm_etal),
-               volume_integral = VolumeIntegralFluxDifferencing(volume_flux))
->>>>>>> c79fa432
 
 ###############################################################################
 # Get the TreeMesh and setup a non-periodic mesh
