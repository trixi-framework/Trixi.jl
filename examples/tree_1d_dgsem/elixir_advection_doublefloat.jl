--- conflicted
+++ resolved
@@ -56,11 +56,4 @@
             # Turn off adaptivity to avoid setting very small tolerances
             adaptive = false,
             dt = 42, # `dt` does not need to be in higher precision
-<<<<<<< HEAD
-            save_everystep = false, callback = callbacks);
-=======
-            ode_default_options()..., callback = callbacks);
-
-# Print the timer summary
-summary_callback()
->>>>>>> f2cde529
+            ode_default_options()..., callback = callbacks);