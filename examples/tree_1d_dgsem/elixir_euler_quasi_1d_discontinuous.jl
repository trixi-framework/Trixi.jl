--- conflicted
+++ resolved
@@ -14,7 +14,7 @@
 - Jesse Chan, Khemraj Shukla, Xinhui Wu, Ruofeng Liu, Prani Nalluri (2023)
     High order entropy stable schemes for the quasi-one-dimensional
     shallow water and compressible Euler equations
-    [DOI: 10.48550/arXiv.2307.12089](https://doi.org/10.48550/arXiv.2307.12089)   
+    [DOI: 10.48550/arXiv.2307.12089](https://doi.org/10.48550/arXiv.2307.12089)
 """
 function initial_condition_discontinuity(x, t,
                                          equations::CompressibleEulerEquationsQuasi1D)
@@ -82,9 +82,4 @@
 
 sol = solve(ode, CarpenterKennedy2N54(williamson_condition = false);
             dt = 1.0, # solve needs some value here but it will be overwritten by the stepsize_callback
-<<<<<<< HEAD
-            save_everystep = false, callback = callbacks);
-=======
-            ode_default_options()..., callback = callbacks);
-summary_callback() # print the timer summary
->>>>>>> f2cde529
+            ode_default_options()..., callback = callbacks);