using OrdinaryDiffEq
using Trixi
using LinearAlgebra

###############################################################################
equations = LinearScalarAdvectionEquation3D(1.0, 1.0, 1.0)

initial_condition = initial_condition_convergence_test

# Define the polynomial degrees for the polynoms of the triangular base and the line
# of the tensor-prism
tensor_polydeg = (3, 4)

dg = DGMulti(element_type = Wedge(),
             approximation_type = Polynomial(),
             surface_flux = flux_lax_friedrichs,
             polydeg = tensor_polydeg)

cells_per_dimension = (8, 8, 8)
mesh = DGMultiMesh(dg,
                   cells_per_dimension,
                   coordinates_min = (-1.0, -1.0, -1.0),
                   coordinates_max = (1.0, 1.0, 1.0),
                   periodicity = true)

semi = SemidiscretizationHyperbolic(mesh, equations, initial_condition, dg,
                                    boundary_conditions = boundary_condition_periodic)

###############################################################################
# ODE solvers, callbacks etc.

tspan = (0.0, 5.0)
ode = semidiscretize(semi, tspan)

summary_callback = SummaryCallback()

analysis_interval = 100
analysis_callback = AnalysisCallback(semi, interval = analysis_interval, uEltype = real(dg))

alive_callback = AliveCallback(analysis_interval = analysis_interval)

# The StepsizeCallback handles the re-calculation of the maximum Δt after each time step
stepsize_callback = StepsizeCallback(cfl = 1.0)

callbacks = CallbackSet(summary_callback, analysis_callback, alive_callback,
                        stepsize_callback)

###############################################################################
# run the simulation

<<<<<<< HEAD
sol = solve(ode, CarpenterKennedy2N54(williamson_condition = false), dt = 1.0,
            save_everystep = false, callback = callbacks);
=======
sol = solve(ode, CarpenterKennedy2N54(williamson_condition = false), dt = 1.0;
            ode_default_options()..., callback = callbacks);

summary_callback() # print the timer summary
>>>>>>> f2cde529
<|MERGE_RESOLUTION|>--- conflicted
+++ resolved
@@ -48,12 +48,5 @@
 ###############################################################################
 # run the simulation
 
-<<<<<<< HEAD
-sol = solve(ode, CarpenterKennedy2N54(williamson_condition = false), dt = 1.0,
-            save_everystep = false, callback = callbacks);
-=======
 sol = solve(ode, CarpenterKennedy2N54(williamson_condition = false), dt = 1.0;
-            ode_default_options()..., callback = callbacks);
-
-summary_callback() # print the timer summary
->>>>>>> f2cde529
+            ode_default_options()..., callback = callbacks);