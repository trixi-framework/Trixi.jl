using OrdinaryDiffEqSSPRK, OrdinaryDiffEqLowStorageRK
using Trixi

###############################################################################
# semidiscretization of the compressible Navier-Stokes equations

prandtl_number() = 0.72
mu = 6.25e-4 # equivalent to Re = 1600

equations = CompressibleEulerEquations3D(1.4)
equations_parabolic = CompressibleNavierStokesDiffusion3D(equations, mu = mu,
                                                          Prandtl = prandtl_number())

"""
    initial_condition_taylor_green_vortex(x, t, equations::CompressibleEulerEquations3D)

The classical inviscid Taylor-Green vortex.
"""
function initial_condition_taylor_green_vortex(x, t,
                                               equations::CompressibleEulerEquations3D)
    A = 1.0 # magnitude of speed
    Ms = 0.1 # maximum Mach number

    rho = 1.0
    v1 = A * sin(x[1]) * cos(x[2]) * cos(x[3])
    v2 = -A * cos(x[1]) * sin(x[2]) * cos(x[3])
    v3 = 0.0
    p = (A / Ms)^2 * rho / equations.gamma # scaling to get Ms
    p = p +
        1.0 / 16.0 * A^2 * rho *
        (cos(2 * x[1]) * cos(2 * x[3]) + 2 * cos(2 * x[2]) + 2 * cos(2 * x[1]) +
         cos(2 * x[2]) * cos(2 * x[3]))

    return prim2cons(SVector(rho, v1, v2, v3, p), equations)
end
initial_condition = initial_condition_taylor_green_vortex

# Create DG solver with polynomial degree = 3 and (local) Lax-Friedrichs/Rusanov flux as surface flux
dg = DGMulti(polydeg = 3, element_type = Hex(), approximation_type = GaussSBP(),
             surface_integral = SurfaceIntegralWeakForm(flux_lax_friedrichs),
             volume_integral = VolumeIntegralFluxDifferencing(flux_ranocha))

coordinates_min = (-1.0, -1.0, -1.0) .* pi
coordinates_max = (1.0, 1.0, 1.0) .* pi
cells_per_dimension = (8, 8, 8)
mesh = DGMultiMesh(dg, cells_per_dimension;
                   coordinates_min, coordinates_max,
                   periodicity = (true, true, true))

semi = SemidiscretizationHyperbolicParabolic(mesh, (equations, equations_parabolic),
                                             initial_condition, dg)

###############################################################################
# ODE solvers, callbacks etc.

tspan = (0.0, 10.0)
ode = semidiscretize(semi, tspan)

summary_callback = SummaryCallback()
alive_callback = AliveCallback(alive_interval = 10)
analysis_interval = 100
analysis_callback = AnalysisCallback(semi, interval = analysis_interval, uEltype = real(dg),
                                     extra_analysis_integrals = (energy_kinetic,
                                                                 energy_internal))
<<<<<<< HEAD
callbacks = CallbackSet(summary_callback, alive_callback, analysis_callback)
=======
save_solution = SaveSolutionCallback(interval = analysis_interval,
                                     solution_variables = cons2prim)
callbacks = CallbackSet(summary_callback, alive_callback, analysis_callback, save_solution)
>>>>>>> 19ca8a6c

###############################################################################
# run the simulation

time_int_tol = 1e-8
sol = solve(ode, RDPK3SpFSAL49(); abstol = time_int_tol, reltol = time_int_tol,
            ode_default_options()..., callback = callbacks)<|MERGE_RESOLUTION|>--- conflicted
+++ resolved
@@ -62,13 +62,9 @@
 analysis_callback = AnalysisCallback(semi, interval = analysis_interval, uEltype = real(dg),
                                      extra_analysis_integrals = (energy_kinetic,
                                                                  energy_internal))
-<<<<<<< HEAD
-callbacks = CallbackSet(summary_callback, alive_callback, analysis_callback)
-=======
 save_solution = SaveSolutionCallback(interval = analysis_interval,
                                      solution_variables = cons2prim)
 callbacks = CallbackSet(summary_callback, alive_callback, analysis_callback, save_solution)
->>>>>>> 19ca8a6c
 
 ###############################################################################
 # run the simulation
