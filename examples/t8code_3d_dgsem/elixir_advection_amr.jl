# The same setup as tree_3d_dgsem/elixir_advection_amr.jl
# to verify the T8codeMesh implementation against TreeMesh.

using OrdinaryDiffEq
using Trixi

###############################################################################
# semidiscretization of the linear advection equation

advection_velocity = (0.2, -0.7, 0.5)
equations = LinearScalarAdvectionEquation3D(advection_velocity)

initial_condition = initial_condition_gauss
solver = DGSEM(polydeg = 3, surface_flux = flux_lax_friedrichs)

coordinates_min = (-5.0, -5.0, -5.0)
coordinates_max = (5.0, 5.0, 5.0)
trees_per_dimension = (1, 1, 1)

# Note that it is not necessary to use mesh polydeg lower than the solver polydeg
# on a Cartesian mesh.
# See https://doi.org/10.1007/s10915-018-00897-9, Section 6.
mesh = T8codeMesh(trees_per_dimension, polydeg = 1,
                  coordinates_min = coordinates_min, coordinates_max = coordinates_max,
                  initial_refinement_level = 4)

semi = SemidiscretizationHyperbolic(mesh, equations, initial_condition, solver)

###############################################################################
# ODE solvers, callbacks etc.

tspan = (0.0, 0.3)
ode = semidiscretize(semi, tspan)

summary_callback = SummaryCallback()

analysis_interval = 100
analysis_callback = AnalysisCallback(semi, interval = analysis_interval,
                                     extra_analysis_integrals = (entropy,))

alive_callback = AliveCallback(analysis_interval = analysis_interval)

save_solution = SaveSolutionCallback(interval = 100,
                                     save_initial_solution = true,
                                     save_final_solution = true,
                                     solution_variables = cons2prim)

amr_controller = ControllerThreeLevel(semi, IndicatorMax(semi, variable = first),
                                      base_level = 4,
                                      med_level = 5, med_threshold = 0.1,
                                      max_level = 6, max_threshold = 0.6)
amr_callback = AMRCallback(semi, amr_controller,
                           interval = 5,
                           adapt_initial_condition = true,
                           adapt_initial_condition_only_refine = true,
                           dynamic_load_balancing = false)
# We disable `dynamic_load_balancing` for now, since t8code does not support
# partitioning for coarsening yet. That is, a complete family of elements always
# stays on rank and is not split up due to partitioning. Without this feature
<<<<<<< HEAD
# dynamic AMR simulations are not pefectly deterministic regarding to
=======
# dynamic AMR simulations are not perfectly deterministic regarding to
>>>>>>> 91eaaf68
# convergent tests. Once this feature is available in t8code load balancing is
# enabled again.

stepsize_callback = StepsizeCallback(cfl = 1.2)

callbacks = CallbackSet(summary_callback,
                        analysis_callback,
                        alive_callback,
                        save_solution,
                        amr_callback,
                        stepsize_callback)

###############################################################################
# run the simulation

sol = solve(ode, CarpenterKennedy2N54(williamson_condition = false),
            dt = 1.0, # solve needs some value here but it will be overwritten by the stepsize_callback
            save_everystep = false, callback = callbacks);
summary_callback() # print the timer summary

# Finalize `T8codeMesh` to make sure MPI related objects in t8code are
# released before `MPI` finalizes.
!isinteractive() && finalize(mesh)<|MERGE_RESOLUTION|>--- conflicted
+++ resolved
@@ -57,11 +57,7 @@
 # We disable `dynamic_load_balancing` for now, since t8code does not support
 # partitioning for coarsening yet. That is, a complete family of elements always
 # stays on rank and is not split up due to partitioning. Without this feature
-<<<<<<< HEAD
-# dynamic AMR simulations are not pefectly deterministic regarding to
-=======
 # dynamic AMR simulations are not perfectly deterministic regarding to
->>>>>>> 91eaaf68
 # convergent tests. Once this feature is available in t8code load balancing is
 # enabled again.
 
