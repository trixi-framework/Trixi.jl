--- conflicted
+++ resolved
@@ -292,14 +292,6 @@
 
 # Use a Runge-Kutta method with automatic (error based) time step size control
 # Enable threading of the RK method for better performance on multiple threads
-<<<<<<< HEAD
-sol = solve(ode, RDPK3SpFSAL49(thread = OrdinaryDiffEq.True()); abstol = 1.0e-6,
-            reltol = 1.0e-6,
-            ode_default_options()..., callback = callbacks);
-=======
 sol = solve(ode, RDPK3SpFSAL49(thread = Trixi.True());
             abstol = 1.0e-6, reltol = 1.0e-6,
-            ode_default_options()..., callback = callbacks);
-
-summary_callback() # print the timer summary
->>>>>>> c65331df
+            ode_default_options()..., callback = callbacks);