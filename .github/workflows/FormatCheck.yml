<<<<<<< HEAD
name: Format check and suggestions
=======
name: Format suggestions
>>>>>>> 311b6243

on:
  push:
    branches:
      - 'main'
    tags: '*'
  pull_request:
    # this argument is not required if you don't use the `suggestion-label` input
    types: [opened, reopened, synchronize, labeled, unlabeled]

jobs:
  format-suggestions:
    runs-on: ubuntu-latest
    steps:
      - uses: actions/checkout@v4
<<<<<<< HEAD
      - name: Install JuliaFormatter and format
        # This will use the latest version by default but you can set the version like so:
        #
        # julia  -e 'using Pkg; Pkg.add(PackageSpec(name = "JuliaFormatter", version = "0.13.0"))'
        #
        run: |
          julia  -e 'using Pkg; Pkg.add(PackageSpec(name = "JuliaFormatter", version="1.0.60"))'
          julia  -e 'using JuliaFormatter; format(".")'
      - name: Format check
        run: |
          julia -e '
          out = Cmd(`git diff --name-only`) |> read |> String
          if out == ""
              exit(0)
          else
              @error "Some files have not been formatted !!!"
              write(stdout, out)
              exit(1)
          end'

  format-suggestions:
    runs-on: ubuntu-latest
    steps:
      - uses: actions/checkout@v4
      - uses: julia-actions/julia-format@v3
        with:
          version: "1" # Set this to '1.0.54' if needed
          suggestion-label: "format-suggest" # Leave empty to show suggestions for all PRs
=======
      - uses: julia-actions/julia-format@v3
        with:
          version: "1.0.60"
>>>>>>> 311b6243
<|MERGE_RESOLUTION|>--- conflicted
+++ resolved
@@ -1,8 +1,4 @@
-<<<<<<< HEAD
-name: Format check and suggestions
-=======
 name: Format suggestions
->>>>>>> 311b6243
 
 on:
   push:
@@ -10,45 +6,12 @@
       - 'main'
     tags: '*'
   pull_request:
-    # this argument is not required if you don't use the `suggestion-label` input
-    types: [opened, reopened, synchronize, labeled, unlabeled]
 
 jobs:
   format-suggestions:
     runs-on: ubuntu-latest
     steps:
       - uses: actions/checkout@v4
-<<<<<<< HEAD
-      - name: Install JuliaFormatter and format
-        # This will use the latest version by default but you can set the version like so:
-        #
-        # julia  -e 'using Pkg; Pkg.add(PackageSpec(name = "JuliaFormatter", version = "0.13.0"))'
-        #
-        run: |
-          julia  -e 'using Pkg; Pkg.add(PackageSpec(name = "JuliaFormatter", version="1.0.60"))'
-          julia  -e 'using JuliaFormatter; format(".")'
-      - name: Format check
-        run: |
-          julia -e '
-          out = Cmd(`git diff --name-only`) |> read |> String
-          if out == ""
-              exit(0)
-          else
-              @error "Some files have not been formatted !!!"
-              write(stdout, out)
-              exit(1)
-          end'
-
-  format-suggestions:
-    runs-on: ubuntu-latest
-    steps:
-      - uses: actions/checkout@v4
       - uses: julia-actions/julia-format@v3
         with:
-          version: "1" # Set this to '1.0.54' if needed
-          suggestion-label: "format-suggest" # Leave empty to show suggestions for all PRs
-=======
-      - uses: julia-actions/julia-format@v3
-        with:
-          version: "1.0.60"
->>>>>>> 311b6243
+          version: "1.0.60"