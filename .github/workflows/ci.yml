--- conflicted
+++ resolved
@@ -81,11 +81,7 @@
           - mpi
           - threaded
         include:
-<<<<<<< HEAD
-          - version: '1.10'
-=======
           - version: '1.11'
->>>>>>> 1f9f0e75
             os: ubuntu-latest
             arch: x64
             trixi_test: threaded_legacy
