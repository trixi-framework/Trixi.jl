# Changelog

Trixi.jl follows the interpretation of
[semantic versioning (semver)](https://julialang.github.io/Pkg.jl/dev/compatibility/#Version-specifier-format-1)
used in the Julia ecosystem. Notable changes will be documented in this file
for human readability.

<<<<<<< HEAD
## Changes when updating to v0.13 from v0.12.x

#### Changed

- Default wave-speed estimate used within `flux_lax_friedrichs` changed from `max_abs_speed_naive` to
  `max_abs_speed` which is less diffusive.
  In v0.13, `flux_lax_friedrichs = FluxLaxFriedrichs(max_abs_speed = max_abs_speed)`
  instead of the previous default 
  `FluxLaxFriedrichs(max_abs_speed = max_abs_speed_naive)` ([#2458]).
  
=======
## Changes in the v0.12 lifecycle

#### Added
- Initial support for adapting data-structures between different storage arrays was added. This enables future work to support GPU with Trixi ([#2212]).

#### Deprecated

>>>>>>> dbf254b4
## Changes when updating to v0.12 from v0.11.x

#### Added

- Arbitrary solution-dependent quantities can now be saved in the `SaveSolutionCallback` (and thus later on visualized) ([#2298]).
- Added support for nonconservative terms with "local * jump" formulation in `VolumeIntegralSubcellLimiting` ([#2429]).

#### Changed

- When using the `VolumeIntegralSubcellLimiting` with the `SubcellLimiterIDP` the
  `:limiting_coefficient` must be explicitly provided to the `SaveSolutionCallback` via
  ```julia
  save_sol_cb = SaveSolutionCallback(interval = 42,
                                     extra_node_variables = (:limiting_coefficient,))
  ```
  i.e., is no longer automatically saved ([#2298]).

#### Deprecated

#### Removed

- The shallow-water equation types `ShallowWaterEquations1D`, `ShallowWaterEquations2D`, and 
  `ShallowWaterEquationsQuasi1D` have been removed from Trixi.jl and are now available via 
  [TrixiShallowWater.jl](https://github.com/trixi-framework/TrixiShallowWater.jl/). 
  This also affects the related functions `hydrostatic_reconstruction_audusse_etal`, 
  `flux_nonconservative_audusse_etal`, and `FluxHydrostaticReconstruction`. ([#2379])
- The additional `ìnitial_cache` entries in the caches of `SemidiscretizationHyperbolic`
  and `SemidiscretizationHyperbolicParabolic`, and the corresponding keyword arguments of
  their constructors have been removed. ([#2399])

## Changes in the v0.11 lifecycle

#### Added

- Added symmetry plane/reflective wall velocity+stress boundary conditions for the compressible Navier-Stokes equations in 2D and 3D. 
  Currently available only for the `P4estMesh` mesh type, `GradientVariablesPrimitive`, and `Adiabatic` heat boundary condition ([#2416]).
- Added `LaplaceDiffusionEntropyVariables1D`, `LaplaceDiffusionEntropyVariables2D`, and `LaplaceDiffusionEntropyVariables3D`. These add scalar diffusion to each
  equation of a system, but apply diffusion in terms of the entropy variables, which symmetrizes the viscous formulation and ensures semi-discrete entropy dissipation ([#2406]).
- Added the three-dimensional multi-ion magneto-hydrodynamics (MHD) equations with a
  generalized Lagrange multipliers (GLM) divergence cleaning technique ([#2215]).
- New time integrator `PairedExplicitRK4`, implementing the fourth-order
  paired explicit Runge-Kutta method with [Convex.jl](https://github.com/jump-dev/Convex.jl)
  and [ECOS.jl](https://github.com/jump-dev/ECOS.jl) ([#2147])
- Passive tracers for arbitrary equations with density and flow variables ([#2364])

#### Deprecated

- The (2D) aerodynamic coefficients 
  `DragCoefficientPressure, LiftCoefficientPressure, DragCoefficientShearStress, LiftCoefficientShearStress` have been renamed to 
  `DragCoefficientPressure2D, LiftCoefficientPressure2D, DragCoefficientShearStress2D, LiftCoefficientShearStress2D`. ([#2375])

## Changes when updating to v0.11 from v0.10.x

#### Added

#### Changed

- The `CallbackSet` from the OrdinaryDiffEq.jl ecosystem is `export`ed from Trixi.jl ([@2266]).
- The examples switched from OrdinaryDiffEq.jl to its sub-packages such as
  OrdinaryDiffEqLowStorageRK.jl and OrdinaryDiffEqSSPRK.jl ([@2266]). The installation
  instructions for Trixi.jl have been updated accordingly.
- The output of the `SummaryCallback` will automatically be printed after the simulation
  is finished. Therefore, manually calling `summary_callback()` is not necessary anymore ([#2275]).
- The two performance numbers (local `time/DOF/rhs!` and performance index `PID`)
  are now computed taking into account the number of threads ([#2292]). This allows
  for a better comparison of shared memory (threads) and hybrid (MPI + threads) simulations
  with serial simulations.

#### Deprecated

#### Removed


## Changes when updating to v0.10 from v0.9.x

#### Added

#### Changed

- The numerical solution is wrapped in a `VectorOfArrays` from
  [RecursiveArrayTools.jl](https://github.com/SciML/RecursiveArrayTools.jl)
  for `DGMulti` solvers ([#2150]). You can use `Base.parent` to unwrap
  the original data.
- The `PairedExplicitRK2` constructor with second argument `base_path_monomial_coeffs::AbstractString` requires
  now `dt_opt`, `bS`, `cS` to be given as keyword arguments ([#2184]).
  Previously, those where standard function parameters, in the same order as listed above.
- The `AnalysisCallback` output generated with the `save_analysis = true` option now prints
  floating point numbers in their respective (full) precision.
  Previously, only the first 8 digits were printed to file.
  Furthermore, the names of the printed fields are now only separated by a single white space,
  in contrast to before where this were multiple, depending on the actual name of the printed data.
- The boundary conditions for non-conservative equations can now be defined separately from the conservative part.
  The `surface_flux_functions` tuple is now passed directly to the boundary condition call,
  returning a tuple with boundary condition values for both the conservative and non-conservative parts ([#2200]).

#### Deprecated

#### Removed


## Changes in the v0.9 lifecycle

#### Added

- New time integrator `PairedExplicitRK3`, implementing the third-order paired explicit Runge-Kutta
  method with [Convex.jl](https://github.com/jump-dev/Convex.jl), [ECOS.jl](https://github.com/jump-dev/ECOS.jl),
  and [NLsolve.jl](https://github.com/JuliaNLSolvers/NLsolve.jl) ([#2008])
- `LobattoLegendreBasis` and related datastructures made fully floating-type general,
  enabling calculations with higher than double (`Float64`) precision ([#2128])
- In 2D, quadratic elements, i.e., 8-node (quadratic) quadrilaterals are now supported in standard Abaqus `inp` format ([#2217])
- The `cfl` value supplied in the `StepsizeCallback` and `GlmStepsizeCallback` can now be a function of simulation
  time `t` to enable e.g. a ramp-up of the CFL value.
  This is useful for simulations that are initialized with an "unphysical" initial condition, but do not permit the usage of
  adaptive, error-based timestepping.
  Examples for this are simulations involving the MHD equations which require in general the `GlmStepsizeCallback` ([#2248])

#### Changed

- The required Julia version is updated to v1.10.


## Changes when updating to v0.9 from v0.8.x

#### Added

- Boundary conditions are now supported on nonconservative terms ([#2062]).

#### Changed

- We removed the first argument `semi` corresponding to a `Semidiscretization` from the
  `AnalysisSurfaceIntegral` constructor, as it is no longer needed (see [#1959]).
  The `AnalysisSurfaceIntegral` now only takes the arguments `boundary_symbols` and `variable`.
  ([#2069])
- In functions `rhs!`, `rhs_parabolic!`  we removed the unused argument `initial_condition`. ([#2037])
  Users should not be affected by this.
- Nonconservative terms depend only on `normal_direction_average` instead of both
  `normal_direction_average` and `normal_direction_ll`, such that the function signature is now
  identical with conservative fluxes. This required a change of the `normal_direction` in
  `flux_nonconservative_powell` ([#2062]).

#### Deprecated

#### Removed


## Changes in the v0.8 lifecycle

#### Changed

- The AMR routines for `P4estMesh` and `T8codeMesh` were changed to work on the product
  of the Jacobian and the conserved variables instead of the conserved variables only
  to make AMR fully conservative ([#2028]). This may change AMR results slightly.
- Subcell (IDP) limiting is now officially supported and not marked as experimental
  anymore (see `VolumeIntegralSubcellLimiting`).

## Changes when updating to v0.8 from v0.7.x

#### Added

#### Changed

- The specification of boundary names on which `AnalysisSurfaceIntegral`s are computed (such as drag and lift coefficients) has changed from `Symbol` and `Vector{Symbol}` to `NTuple{Symbol}`.
  Thus, for one boundary the syntax changes from `:boundary` to `(:boundary,)` and for `Vector`s `[:boundary1, :boundary2]` to `(:boundary1, :boundary2)` ([#1959]).
- The names of output files like the one created from the `SaveSolutionCallback` have changed from `%06d` to `%09d` to allow longer-running simulations ([#1996]).

#### Deprecated

#### Removed

## Changes in the v0.7 lifecycle

#### Added
- Implementation of `TimeSeriesCallback` for curvilinear meshes on `UnstructuredMesh2D` and extension to 1D and 3D on `TreeMesh` ([#1855], [#1873]).
- Implementation of 1D Linearized Euler Equations ([#1867]).
- New analysis callback for 2D `P4estMesh` to compute integrated quantities along a boundary surface, e.g., pressure lift and drag coefficients ([#1812]).
- Optional tuple parameter for `GlmSpeedCallback` called `semi_indices` to specify for which semidiscretization of a `SemidiscretizationCoupled` we need to update the GLM speed ([#1835]).
- Subcell local one-sided limiting support for nonlinear variables in 2D for `TreeMesh` ([#1792]).
- New time integrator `PairedExplicitRK2`, implementing the second-order paired explicit Runge-Kutta
  method with [Convex.jl](https://github.com/jump-dev/Convex.jl) and [ECOS.jl](https://github.com/jump-dev/ECOS.jl) ([#1908])
- Add subcell limiting support for `StructuredMesh` ([#1946]).

## Changes when updating to v0.7 from v0.6.x

#### Added

#### Changed

- The default wave speed estimate used within `flux_hll` is now `min_max_speed_davis`
  instead of `min_max_speed_naive`.

#### Deprecated

#### Removed
- Some specialized shallow water specific features are no longer available directly in
  Trixi.jl, but are moved to a dedicated repository: [TrixiShallowWater.jl](https://github.com/trixi-framework/TrixiShallowWater.jl). This includes all features related to wetting and drying, as well as the `ShallowWaterTwoLayerEquations1D` and `ShallowWaterTwoLayerEquations2D`.
  However, the basic shallow water equations are still part of Trixi.jl. We'll also be updating the TrixiShallowWater.jl documentation with instructions on how to use these relocated features in the future.


## Changes in the v0.6 lifecycle

#### Added
- AMR for hyperbolic-parabolic equations on 3D `P4estMesh`
- `flux_hllc` on non-cartesian meshes for `CompressibleEulerEquations{2,3}D`
- Different boundary conditions for quad/hex meshes in Abaqus format, even if not generated by HOHQMesh,
  can now be digested by Trixi in 2D and 3D.
- Subcell (positivity) limiting support for nonlinear variables in 2D for `TreeMesh`
- Added Lighthill-Whitham-Richards (LWR) traffic model


## Changes when updating to v0.6 from v0.5.x

#### Added
- AMR for hyperbolic-parabolic equations on 2D `P4estMesh`

#### Changed

- The wave speed estimates for `flux_hll`, `FluxHLL()` are now consistent across equations.
  In particular, the functions `min_max_speed_naive`, `min_max_speed_einfeldt` are now
  conceptually identical across equations.
  Users, who have been using `flux_hll` for MHD have now to use `flux_hlle` in order to use the
  Einfeldt wave speed estimate.
- Parabolic diffusion terms are now officially supported and not marked as experimental
  anymore.

#### Deprecated

#### Removed

- The neural network-based shock indicators have been migrated to a new repository
  [TrixiSmartShockFinder.jl](https://github.com/trixi-framework/TrixiSmartShockFinder.jl).
  To continue using the indicators, you will need to use both Trixi.jl and
  TrixiSmartShockFinder.jl, as explained in the latter packages' `README.md`.


## Changes in the v0.5 lifecycle

#### Added

- Experimental support for 3D parabolic diffusion terms has been added.
- Non-uniform `TreeMesh` available for hyperbolic-parabolic equations.
- Capability to set truly discontinuous initial conditions in 1D.
- Wetting and drying feature and examples for 1D and 2D shallow water equations
- Implementation of the polytropic Euler equations in 2D
- Implementation of the quasi-1D shallow water and compressible Euler equations
- Subcell (positivity and local min/max) limiting support for conservative variables
  in 2D for `TreeMesh`
- AMR for hyperbolic-parabolic equations on 2D/3D `TreeMesh`
- Added `GradientVariables` type parameter to `AbstractEquationsParabolic`

#### Changed

- The required Julia version is updated to v1.8 in Trixi.jl v0.5.13.

#### Deprecated

- The macro `@unpack` (re-exported originally from UnPack.jl) is deprecated and
  will be removed. Consider using Julia's standard destructuring syntax
  `(; a, b) = stuff` instead of `@unpack a, b = stuff`.
- The constructor `DGMultiMesh(dg; cells_per_dimension, kwargs...)` is deprecated
  and will be removed. The new constructor `DGMultiMesh(dg, cells_per_dimension; kwargs...)`
  does not have `cells_per_dimesion` as a keyword argument.

#### Removed

- Migrate neural network-based shock indicators to a new repository
  [TrixiSmartShockFinder.jl](https://github.com/trixi-framework/TrixiSmartShockFinder.jl).


## Changes when updating to v0.5 from v0.4.x

#### Added

#### Changed

- Compile-time boolean indicators have been changed from `Val{true}`/`Val{false}`
  to `Trixi.True`/`Trixi.False`. This affects user code only if new equations
  with nonconservative terms are created. Change
  `Trixi.has_nonconservative_terms(::YourEquations) = Val{true}()` to
  `Trixi.has_nonconservative_terms(::YourEquations) = Trixi.True()`.
- The (non-exported) DGSEM function `split_form_kernel!` has been renamed to `flux_differencing_kernel!`
- Trixi.jl updated its dependency [P4est.jl](https://github.com/trixi-framework/P4est.jl/)
  from v0.3 to v0.4. The new bindings of the C library `p4est` have been
  generated using Clang.jl instead of CBinding.jl v0.9. This affects only user
  code that is interacting directly with `p4est`, e.g., because custom refinement
  functions have been passed to `p4est`. Please consult the
  [NEWS.md of P4est.jl](https://github.com/trixi-framework/P4est.jl/blob/main/NEWS.md)
  for further information.

#### Deprecated

- The signature of the `DGMultiMesh` constructors has changed - the `dg::DGMulti`
  argument now comes first.
- The undocumented and unused
  `DGMultiMesh(triangulateIO, rd::RefElemData{2, Tri}, boundary_dict::Dict{Symbol, Int})`
  constructor was removed.

#### Removed

- Everything deprecated in Trixi.jl v0.4.x has been removed.


## Changes in the v0.4 lifecycle

#### Added

- Implementation of linearized Euler equations in 2D
- Experimental support for upwind finite difference summation by parts (FDSBP)
  has been added in Trixi.jl v0.4.55. The first implementation requires a `TreeMesh` and comes
  with several examples in the `examples_dir()` of Trixi.jl.
- Experimental support for 2D parabolic diffusion terms has been added.
  * `LaplaceDiffusion2D` and `CompressibleNavierStokesDiffusion2D` can be used to add
  diffusion to systems. `LaplaceDiffusion2D` can be used to add scalar diffusion to each
  equation of a system, while `CompressibleNavierStokesDiffusion2D` can be used to add
  Navier-Stokes diffusion to `CompressibleEulerEquations2D`.
  * Parabolic boundary conditions can be imposed as well. For `LaplaceDiffusion2D`, both
  `Dirichlet` and `Neumann` conditions are supported. For `CompressibleNavierStokesDiffusion2D`,
  viscous no-slip velocity boundary conditions are supported, along with adiabatic and isothermal
  temperature boundary conditions. See the boundary condition container
  `BoundaryConditionNavierStokesWall` and boundary condition types `NoSlip`, `Adiabatic`, and
  `Isothermal` for more information.
  * `CompressibleNavierStokesDiffusion2D` can utilize both primitive variables (which are not
  guaranteed to provably dissipate entropy) and entropy variables (which provably dissipate
  entropy at the semi-discrete level).
  * Please check the `examples` directory for further information about the supported setups.
    Further documentation will be added later.
- Numerical fluxes `flux_shima_etal_turbo` and `flux_ranocha_turbo` that are
  equivalent to their non-`_turbo` counterparts but may enable specialized
  methods making use of SIMD instructions to increase runtime efficiency
- Support for (periodic and non-periodic) SBP operators of
  [SummationByPartsOperators.jl](https://github.com/ranocha/SummationByPartsOperators.jl)
  as approximation type in `DGMulti` solvers
- Initial support for MPI-based parallel simulations using non-conforming meshes of type `P4estMesh`
  in 2D and 3D including adaptive mesh refinement

#### Removed

- The `VertexMappedMesh` type is removed in favor of the `DGMultiMesh` type.
  The `VertexMappedMesh` constructor is deprecated.

#### Changed

- The required Julia version is updated to v1.7.
- The isentropic vortex setups contained a bug that was fixed in Trixi.jl v0.4.54.
  Moreover, the setup was made a bit more challenging. See
  https://github.com/trixi-framework/Trixi.jl/issues/1269 for further
  information.

#### Deprecated

- The `DGMultiMesh` constructor which uses a `rd::RefElemData` argument is deprecated in
  favor of the constructor which uses a `dg::DGMulti` argument instead.

## Changes when updating to v0.4 from v0.3.x

#### Added

- Experimental support for artificial neural network-based indicators for shock capturing and
  adaptive mesh refinement ([#632])
- Experimental support for direct-hybrid aeroacoustics simulations ([#712])
- Implementation of shallow water equations in 2D
- Experimental support for interactive visualization with [Makie.jl](https://makie.juliaplots.org/)

#### Changed

- Implementation of acoustic perturbation equations now uses the conservative form, i.e. the
  perturbed pressure `p_prime` has been replaced with `p_prime_scaled = p_prime / c_mean^2`.
- Removed the experimental `BoundaryConditionWall` and instead directly compute slip wall boundary
  condition flux term using the function `boundary_condition_slip_wall`.
- Renamed `advectionvelocity` in `LinearScalarAdvectionEquation` to `advection_velocity`.
- The signature of indicators used for adaptive mesh refinement (AMR) and shock capturing
  changed to generalize them to curved meshes.

#### Deprecated

#### Removed

- Many initial/boundary conditions and source terms for typical setups were
  moved from `Trixi/src` to the example elixirs `Trixi/examples`. Thus, they
  are no longer available when `using Trixi`, e.g., the initial condition
  for the Kelvin Helmholtz instability.
- Features deprecated in v0.3 were removed.


## Changes in the v0.3 lifecycle

#### Added

- Support for automatic differentiation, e.g. `jacobian_ad_forward`
- In-situ visualization and post hoc visualization with Plots.jl
- New systems of equations
  - multicomponent compressible Euler and MHD equations
  - acoustic perturbation equations
  - Lattice-Boltzmann equations
- Composable `FluxPlusDissipation` and `FluxLaxFriedrichs()`, `FluxHLL()` with adaptable
  wave speed estimates were added in [#493]
- New structured, curvilinear, conforming mesh type `StructuredMesh`
- New unstructured, curvilinear, conforming mesh type `UnstructuredMesh2D` in 2D
- New unstructured, curvilinear, adaptive (non-conforming) mesh type `P4estMesh` in 2D and 3D
- Experimental support for finite difference (FD) summation-by-parts (SBP) methods via
  [SummationByPartsOperators.jl](https://github.com/ranocha/SummationByPartsOperators.jl)
- New support for modal DG and SBP-DG methods on triangular and tetrahedral meshes via [StartUpDG.jl](https://github.com/jlchan/StartUpDG.jl)

#### Changed

- `flux_lax_friedrichs(u_ll, u_rr, orientation, equations::LatticeBoltzmannEquations2D)` and
  `flux_lax_friedrichs(u_ll, u_rr, orientation, equations::LatticeBoltzmannEquations3D)`
  were actually using the logic of `flux_godunov`. Thus, they were renamed accordingly
  in [#493]. This is considered a bugfix
  (released in Trixi.jl v0.3.22).
- The required Julia version is updated to v1.6.

#### Deprecated

- `calcflux` → `flux` ([#463])
- `flux_upwind` → `flux_godunov`
- `flux_hindenlang` → `flux_hindenlang_gassner`
- Providing the keyword argument `solution_variables` of `SaveSolutionCallback`
  as `Symbol` is deprecated in favor of using functions like `cons2cons` and
  `cons2prim`
- `varnames_cons(equations)` → `varnames(cons2cons, equations)`
- `varnames_prim(equations)` → `varnames(cons2prim, equations)`
- The old interface for nonconservative terms is deprecated. In particular, passing
  only a single two-point numerical flux for nonconservative is deprecated. The new
  interface is described in a tutorial. Now, a tuple of two numerical fluxes of the
  form `(conservative_flux, nonconservative_flux)` needs to be passed for
  nonconservative equations, see [#657].

#### Removed<|MERGE_RESOLUTION|>--- conflicted
+++ resolved
@@ -5,7 +5,7 @@
 used in the Julia ecosystem. Notable changes will be documented in this file
 for human readability.
 
-<<<<<<< HEAD
+
 ## Changes when updating to v0.13 from v0.12.x
 
 #### Changed
@@ -15,8 +15,8 @@
   In v0.13, `flux_lax_friedrichs = FluxLaxFriedrichs(max_abs_speed = max_abs_speed)`
   instead of the previous default 
   `FluxLaxFriedrichs(max_abs_speed = max_abs_speed_naive)` ([#2458]).
-  
-=======
+
+
 ## Changes in the v0.12 lifecycle
 
 #### Added
@@ -24,7 +24,7 @@
 
 #### Deprecated
 
->>>>>>> dbf254b4
+
 ## Changes when updating to v0.12 from v0.11.x
 
 #### Added
