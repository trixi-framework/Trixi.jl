# Changelog

Trixi.jl follows the interpretation of [semantic versioning (semver)](https://julialang.github.io/Pkg.jl/dev/compatibility/#Version-specifier-format-1)
used in the Julia ecosystem. Notable changes will be documented in this file
for human readability.

## Changes when updating to v0.6 from v0.5.x

#### Added

#### Changed

<<<<<<< HEAD
- The wave speed estimates for `flux_hll`, `FluxHLL()` are now consistent across equations.
  In particular, the functions `min_max_speed_naive`, `min_max_speed_einfeldt` are now 
  conceptually identical across equations.
  Users, who have been using `flux_hll` for MHD have now to use `flux_hlle` in order to use the
  Einfeldt wave speed estimate.
=======
>>>>>>> b1b300ee
- Parabolic diffusion terms are now officially supported and not marked as experimental
  anymore.

#### Deprecated

#### Removed

- The neural network-based shock indicators have been migrated to a new repository
  [TrixiSmartShockFinder.jl](https://github.com/trixi-framework/TrixiSmartShockFinder.jl).
  To continue using the indicators, you will need to use both Trixi.jl and
  TrixiSmartShockFinder.jl, as explained in the latter packages' `README.md`.


## Changes in the v0.5 lifecycle

#### Added

- Experimental support for 3D parabolic diffusion terms has been added.
- Non-uniform `TreeMesh` available for hyperbolic-parabolic equations.
- Capability to set truly discontinuous initial conditions in 1D.
- Wetting and drying feature and examples for 1D and 2D shallow water equations
- Implementation of the polytropic Euler equations in 2D
- Implementation of the quasi-1D shallow water equations
- Subcell positivity limiting support for conservative variables in 2D for `TreeMesh`
- AMR for hyperbolic-parabolic equations on 2D/3D `TreeMesh`
- Added `GradientVariables` type parameter to `AbstractEquationsParabolic`

#### Changed

- The required Julia version is updated to v1.8 in Trixi.jl v0.5.13.

#### Deprecated

- The macro `@unpack` (re-exported originally from UnPack.jl) is deprecated and
  will be removed. Consider using Julia's standard destructuring syntax
  `(; a, b) = stuff` instead of `@unpack a, b = stuff`.
- The constructor `DGMultiMesh(dg; cells_per_dimension, kwargs...)` is deprecated
  and will be removed. The new constructor `DGMultiMesh(dg, cells_per_dimension; kwargs...)`
  does not have `cells_per_dimesion` as a keyword argument.

#### Removed

- Migrate neural network-based shock indicators to a new repository
  [TrixiSmartShockFinder.jl](https://github.com/trixi-framework/TrixiSmartShockFinder.jl).


## Changes when updating to v0.5 from v0.4.x

#### Added

#### Changed

- Compile-time boolean indicators have been changed from `Val{true}`/`Val{false}`
  to `Trixi.True`/`Trixi.False`. This affects user code only if new equations
  with nonconservative terms are created. Change
  `Trixi.has_nonconservative_terms(::YourEquations) = Val{true}()` to
  `Trixi.has_nonconservative_terms(::YourEquations) = Trixi.True()`.
- The (non-exported) DGSEM function `split_form_kernel!` has been renamed to `flux_differencing_kernel!`
- Trixi.jl updated its dependency [P4est.jl](https://github.com/trixi-framework/P4est.jl/)
  from v0.3 to v0.4. The new bindings of the C library `p4est` have been
  generated using Clang.jl instead of CBinding.jl v0.9. This affects only user
  code that is interacting directly with `p4est`, e.g., because custom refinement
  functions have been passed to `p4est`. Please consult the
  [NEWS.md of P4est.jl](https://github.com/trixi-framework/P4est.jl/blob/main/NEWS.md)
  for further information.

#### Deprecated

- The signature of the `DGMultiMesh` constructors has changed - the `dg::DGMulti`
  argument now comes first.
- The undocumented and unused
  `DGMultiMesh(triangulateIO, rd::RefElemData{2, Tri}, boundary_dict::Dict{Symbol, Int})`
  constructor was removed.

#### Removed

- Everything deprecated in Trixi.jl v0.4.x has been removed.


## Changes in the v0.4 lifecycle

#### Added

- Implementation of linearized Euler equations in 2D
- Experimental support for upwind finite difference summation by parts (FDSBP)
  has been added in Trixi.jl v0.4.55. The first implementation requires a `TreeMesh` and comes
  with several examples in the `examples_dir()` of Trixi.jl.
- Experimental support for 2D parabolic diffusion terms has been added.
  * `LaplaceDiffusion2D` and `CompressibleNavierStokesDiffusion2D` can be used to add
  diffusion to systems. `LaplaceDiffusion2D` can be used to add scalar diffusion to each
  equation of a system, while `CompressibleNavierStokesDiffusion2D` can be used to add
  Navier-Stokes diffusion to `CompressibleEulerEquations2D`.
  * Parabolic boundary conditions can be imposed as well. For `LaplaceDiffusion2D`, both
  `Dirichlet` and `Neumann` conditions are supported. For `CompressibleNavierStokesDiffusion2D`,
  viscous no-slip velocity boundary conditions are supported, along with adiabatic and isothermal
  temperature boundary conditions. See the boundary condition container
  `BoundaryConditionNavierStokesWall` and boundary condition types `NoSlip`, `Adiabatic`, and
  `Isothermal` for more information.
  * `CompressibleNavierStokesDiffusion2D` can utilize both primitive variables (which are not
  guaranteed to provably dissipate entropy) and entropy variables (which provably dissipate
  entropy at the semi-discrete level).
  * Please check the `examples` directory for further information about the supported setups.
    Further documentation will be added later.
- Numerical fluxes `flux_shima_etal_turbo` and `flux_ranocha_turbo` that are
  equivalent to their non-`_turbo` counterparts but may enable specialized
  methods making use of SIMD instructions to increase runtime efficiency
- Support for (periodic and non-periodic) SBP operators of
  [SummationByPartsOperators.jl](https://github.com/ranocha/SummationByPartsOperators.jl)
  as approximation type in `DGMulti` solvers
- Initial support for MPI-based parallel simulations using non-conforming meshes of type `P4estMesh`
  in 2D and 3D including adaptive mesh refinement

#### Removed

- The `VertexMappedMesh` type is removed in favor of the `DGMultiMesh` type.
  The `VertexMappedMesh` constructor is deprecated.

#### Changed

- The required Julia version is updated to v1.7.
- The isentropic vortex setups contained a bug that was fixed in Trixi.jl v0.4.54.
  Moreover, the setup was made a bit more challenging. See
  https://github.com/trixi-framework/Trixi.jl/issues/1269 for further
  information.

#### Deprecated

- The `DGMultiMesh` constructor which uses a `rd::RefElemData` argument is deprecated in
  favor of the constructor which uses a `dg::DGMulti` argument instead.

## Changes when updating to v0.4 from v0.3.x

#### Added

- Experimental support for artificial neural network-based indicators for shock capturing and
  adaptive mesh refinement ([#632](https://github.com/trixi-framework/Trixi.jl/pull/632))
- Experimental support for direct-hybrid aeroacoustics simulations
  ([#712](https://github.com/trixi-framework/Trixi.jl/pull/712))
- Implementation of shallow water equations in 2D
- Experimental support for interactive visualization with [Makie.jl](https://makie.juliaplots.org/)

#### Changed

- Implementation of acoustic perturbation equations now uses the conservative form, i.e. the
  perturbed pressure `p_prime` has been replaced with `p_prime_scaled = p_prime / c_mean^2`.
- Removed the experimental `BoundaryConditionWall` and instead directly compute slip wall boundary
  condition flux term using the function `boundary_condition_slip_wall`.
- Renamed `advectionvelocity` in `LinearScalarAdvectionEquation` to `advection_velocity`.
- The signature of indicators used for adaptive mesh refinement (AMR) and shock capturing
  changed to generalize them to curved meshes.

#### Deprecated

#### Removed

- Many initial/boundary conditions and source terms for typical setups were
  moved from `Trixi/src` to the example elixirs `Trixi/examples`. Thus, they
  are no longer available when `using Trixi`, e.g., the initial condition
  for the Kelvin Helmholtz instability.
- Features deprecated in v0.3 were removed.


## Changes in the v0.3 lifecycle

#### Added

- Support for automatic differentiation, e.g. `jacobian_ad_forward`
- In-situ visualization and post hoc visualization with Plots.jl
- New systems of equations
  - multicomponent compressible Euler and MHD equations
  - acoustic perturbation equations
  - Lattice-Boltzmann equations
- Composable `FluxPlusDissipation` and `FluxLaxFriedrichs()`, `FluxHLL()` with adaptable
  wave speed estimates were added in [#493](https://github.com/trixi-framework/Trixi.jl/pull/493)
- New structured, curvilinear, conforming mesh type `StructuredMesh`
- New unstructured, curvilinear, conforming mesh type `UnstructuredMesh2D` in 2D
- New unstructured, curvilinear, adaptive (non-conforming) mesh type `P4estMesh` in 2D and 3D
- Experimental support for finite difference (FD) summation-by-parts (SBP) methods via
  [SummationByPartsOperators.jl](https://github.com/ranocha/SummationByPartsOperators.jl)
- New support for modal DG and SBP-DG methods on triangular and tetrahedral meshes via [StartUpDG.jl](https://github.com/jlchan/StartUpDG.jl)

#### Changed

- `flux_lax_friedrichs(u_ll, u_rr, orientation, equations::LatticeBoltzmannEquations2D)` and
  `flux_lax_friedrichs(u_ll, u_rr, orientation, equations::LatticeBoltzmannEquations3D)`
  were actually using the logic of `flux_godunov`. Thus, they were renamed accordingly
  in [#493](https://github.com/trixi-framework/Trixi.jl/pull/493). This is considered a bugfix
  (released in Trixi.jl v0.3.22).
- The required Julia version is updated to v1.6.

#### Deprecated

- `calcflux` → `flux` ([#463](https://github.com/trixi-framework/Trixi.jl/pull/463))
- `flux_upwind` → `flux_godunov`
- `flux_hindenlang` → `flux_hindenlang_gassner`
- Providing the keyword argument `solution_variables` of `SaveSolutionCallback`
  as `Symbol` is deprecated in favor of using functions like `cons2cons` and
  `cons2prim`
- `varnames_cons(equations)` → `varnames(cons2cons, equations)`
- `varnames_prim(equations)` → `varnames(cons2prim, equations)`
- The old interface for nonconservative terms is deprecated. In particular, passing
  only a single two-point numerical flux for nonconservative is deprecated. The new
  interface is described in a tutorial. Now, a tuple of two numerical fluxes of the
  form `(conservative_flux, nonconservative_flux)` needs to be passed for
  nonconservative equations, see [#657](https://github.com/trixi-framework/Trixi.jl/pull/657).

#### Removed<|MERGE_RESOLUTION|>--- conflicted
+++ resolved
@@ -10,14 +10,11 @@
 
 #### Changed
 
-<<<<<<< HEAD
 - The wave speed estimates for `flux_hll`, `FluxHLL()` are now consistent across equations.
   In particular, the functions `min_max_speed_naive`, `min_max_speed_einfeldt` are now 
   conceptually identical across equations.
   Users, who have been using `flux_hll` for MHD have now to use `flux_hlle` in order to use the
   Einfeldt wave speed estimate.
-=======
->>>>>>> b1b300ee
 - Parabolic diffusion terms are now officially supported and not marked as experimental
   anymore.
 
