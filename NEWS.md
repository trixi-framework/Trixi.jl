# Changelog

Trixi.jl follows the interpretation of [semantic versioning (semver)](https://julialang.github.io/Pkg.jl/dev/compatibility/#Version-specifier-format-1)
used in the Julia ecosystem. Notable changes will be documented in this file
for human readability.


## Changes when updating to v0.10 from v0.9.x

#### Added

#### Changed

- The numerical solution is wrapped in a `VectorOfArrays` from
  [RecursiveArrayTools.jl](https://github.com/SciML/RecursiveArrayTools.jl)
  for `DGMulti` solvers ([#2150]). You can use `Base.parent` to unwrap
  the original data.
- The `PairedExplicitRK2` constructor with second argument `base_path_monomial_coeffs::AbstractString` requires 
  now `dt_opt`, `bS`, `cS` to be given as keyword arguments ([#2184]).
  Previously, those where standard function parameters, in the same order as listed above.
- The `AnalysisCallback` output generated with the `save_analysis = true` option now prints
  floating point numbers in their respective (full) precision. 
  Previously, only the first 8 digits were printed to file.
  Furthermore, the names of the printed fields are now only separated by a single white space, 
  in contrast to before where this were multiple, depending on the actual name of the printed data.
- The boundary conditions for non-conservative equations can now be defined separately from the conservative part.
  The `surface_flux_functions` tuple is now passed directly to the boundary condition call,
  returning a tuple with boundary condition values for both the conservative and non-conservative parts ([#2200]).


#### Deprecated

#### Removed


## Changes in the v0.9 lifecycle

#### Added

- New time integrator `PairedExplicitRK3`, implementing the third-order paired explicit Runge-Kutta
  method with [Convex.jl](https://github.com/jump-dev/Convex.jl), [ECOS.jl](https://github.com/jump-dev/ECOS.jl),
  and [NLsolve.jl](https://github.com/JuliaNLSolvers/NLsolve.jl) ([#2008])
- `LobattoLegendreBasis` and related datastructures made fully floating-type general,
  enabling calculations with higher than double (`Float64`) precision ([#2128])
- In 2D, quadratic elements, i.e., 8-node (quadratic) quadrilaterals are now supported in standard Abaqus `inp` format ([#2217])
<<<<<<< HEAD
- New time integrator `PairedExplicitRK4`, implementing the fourth-order paired explicit Runge-Kutta
  method with [Convex.jl](https://github.com/jump-dev/Convex.jl), [ECOS.jl](https://github.com/jump-dev/ECOS.jl) ([#2147])
=======
- The `cfl` value supplied in the `StepsizeCallback` and `GlmStepsizeCallback` can now be a function of simulation 
  time `t` to enable e.g. a ramp-up of the CFL value.
  This is useful for simulations that are initialized with an "unphysical" initial condition, but do not permit the usage of
  adaptive, error-based timestepping.
  Examples for this are simulations involving the MHD equations which require in general the `GlmStepsizeCallback` ([#2248])
>>>>>>> ce47aeaf

#### Changed

- The required Julia version is updated to v1.10.


## Changes when updating to v0.9 from v0.8.x

#### Added

- Boundary conditions are now supported on nonconservative terms ([#2062]).

#### Changed

- We removed the first argument `semi` corresponding to a `Semidiscretization` from the 
  `AnalysisSurfaceIntegral` constructor, as it is no longer needed (see [#1959]).
  The `AnalysisSurfaceIntegral` now only takes the arguments `boundary_symbols` and `variable`.
  ([#2069])
- In functions `rhs!`, `rhs_parabolic!`  we removed the unused argument `initial_condition`. ([#2037])
  Users should not be affected by this.
- Nonconservative terms depend only on `normal_direction_average` instead of both 
  `normal_direction_average` and `normal_direction_ll`, such that the function signature is now 
  identical with conservative fluxes. This required a change of the `normal_direction` in
  `flux_nonconservative_powell` ([#2062]).

#### Deprecated

#### Removed


## Changes in the v0.8 lifecycle

#### Changed

- The AMR routines for `P4estMesh` and `T8codeMesh` were changed to work on the product
  of the Jacobian and the conserved variables instead of the conserved variables only
  to make AMR fully conservative ([#2028]). This may change AMR results slightly.
- Subcell (IDP) limiting is now officially supported and not marked as experimental
  anymore (see `VolumeIntegralSubcellLimiting`).

## Changes when updating to v0.8 from v0.7.x

#### Added

#### Changed

- The specification of boundary names on which `AnalysisSurfaceIntegral`s are computed (such as drag and lift coefficients) has changed from `Symbol` and `Vector{Symbol}` to `NTuple{Symbol}`.
  Thus, for one boundary the syntax changes from `:boundary` to `(:boundary,)` and for `Vector`s `[:boundary1, :boundary2]` to `(:boundary1, :boundary2)` ([#1959]).
- The names of output files like the one created from the `SaveSolutionCallback` have changed from `%06d` to `%09d` to allow longer-running simulations ([#1996]).

#### Deprecated

#### Removed

## Changes in the v0.7 lifecycle

#### Added
- Implementation of `TimeSeriesCallback` for curvilinear meshes on `UnstructuredMesh2D` and extension to 1D and 3D on `TreeMesh` ([#1855], [#1873]).
- Implementation of 1D Linearized Euler Equations ([#1867]).
- New analysis callback for 2D `P4estMesh` to compute integrated quantities along a boundary surface, e.g., pressure lift and drag coefficients ([#1812]).
- Optional tuple parameter for `GlmSpeedCallback` called `semi_indices` to specify for which semidiscretization of a `SemidiscretizationCoupled` we need to update the GLM speed ([#1835]).
- Subcell local one-sided limiting support for nonlinear variables in 2D for `TreeMesh` ([#1792]).
- New time integrator `PairedExplicitRK2`, implementing the second-order paired explicit Runge-Kutta
  method with [Convex.jl](https://github.com/jump-dev/Convex.jl) and [ECOS.jl](https://github.com/jump-dev/ECOS.jl) ([#1908])
- Add subcell limiting support for `StructuredMesh` ([#1946]).

## Changes when updating to v0.7 from v0.6.x

#### Added

#### Changed

- The default wave speed estimate used within `flux_hll` is now `min_max_speed_davis`
  instead of `min_max_speed_naive`.

#### Deprecated

#### Removed
- Some specialized shallow water specific features are no longer available directly in
  Trixi.jl, but are moved to a dedicated repository: [TrixiShallowWater.jl](https://github.com/trixi-framework/TrixiShallowWater.jl). This includes all features related to wetting and drying, as well as the `ShallowWaterTwoLayerEquations1D` and `ShallowWaterTwoLayerEquations2D`.
  However, the basic shallow water equations are still part of Trixi.jl. We'll also be updating the TrixiShallowWater.jl documentation with instructions on how to use these relocated features in the future.


## Changes in the v0.6 lifecycle

#### Added
- AMR for hyperbolic-parabolic equations on 3D `P4estMesh`
- `flux_hllc` on non-cartesian meshes for `CompressibleEulerEquations{2,3}D`
- Different boundary conditions for quad/hex meshes in Abaqus format, even if not generated by HOHQMesh,
  can now be digested by Trixi in 2D and 3D.
- Subcell (positivity) limiting support for nonlinear variables in 2D for `TreeMesh`
- Added Lighthill-Whitham-Richards (LWR) traffic model


## Changes when updating to v0.6 from v0.5.x

#### Added
- AMR for hyperbolic-parabolic equations on 2D `P4estMesh`

#### Changed

- The wave speed estimates for `flux_hll`, `FluxHLL()` are now consistent across equations.
  In particular, the functions `min_max_speed_naive`, `min_max_speed_einfeldt` are now
  conceptually identical across equations.
  Users, who have been using `flux_hll` for MHD have now to use `flux_hlle` in order to use the
  Einfeldt wave speed estimate.
- Parabolic diffusion terms are now officially supported and not marked as experimental
  anymore.

#### Deprecated

#### Removed

- The neural network-based shock indicators have been migrated to a new repository
  [TrixiSmartShockFinder.jl](https://github.com/trixi-framework/TrixiSmartShockFinder.jl).
  To continue using the indicators, you will need to use both Trixi.jl and
  TrixiSmartShockFinder.jl, as explained in the latter packages' `README.md`.


## Changes in the v0.5 lifecycle

#### Added

- Experimental support for 3D parabolic diffusion terms has been added.
- Non-uniform `TreeMesh` available for hyperbolic-parabolic equations.
- Capability to set truly discontinuous initial conditions in 1D.
- Wetting and drying feature and examples for 1D and 2D shallow water equations
- Implementation of the polytropic Euler equations in 2D
- Implementation of the quasi-1D shallow water and compressible Euler equations
- Subcell (positivity and local min/max) limiting support for conservative variables
  in 2D for `TreeMesh`
- AMR for hyperbolic-parabolic equations on 2D/3D `TreeMesh`
- Added `GradientVariables` type parameter to `AbstractEquationsParabolic`

#### Changed

- The required Julia version is updated to v1.8 in Trixi.jl v0.5.13.

#### Deprecated

- The macro `@unpack` (re-exported originally from UnPack.jl) is deprecated and
  will be removed. Consider using Julia's standard destructuring syntax
  `(; a, b) = stuff` instead of `@unpack a, b = stuff`.
- The constructor `DGMultiMesh(dg; cells_per_dimension, kwargs...)` is deprecated
  and will be removed. The new constructor `DGMultiMesh(dg, cells_per_dimension; kwargs...)`
  does not have `cells_per_dimesion` as a keyword argument.

#### Removed

- Migrate neural network-based shock indicators to a new repository
  [TrixiSmartShockFinder.jl](https://github.com/trixi-framework/TrixiSmartShockFinder.jl).


## Changes when updating to v0.5 from v0.4.x

#### Added

#### Changed

- Compile-time boolean indicators have been changed from `Val{true}`/`Val{false}`
  to `Trixi.True`/`Trixi.False`. This affects user code only if new equations
  with nonconservative terms are created. Change
  `Trixi.has_nonconservative_terms(::YourEquations) = Val{true}()` to
  `Trixi.has_nonconservative_terms(::YourEquations) = Trixi.True()`.
- The (non-exported) DGSEM function `split_form_kernel!` has been renamed to `flux_differencing_kernel!`
- Trixi.jl updated its dependency [P4est.jl](https://github.com/trixi-framework/P4est.jl/)
  from v0.3 to v0.4. The new bindings of the C library `p4est` have been
  generated using Clang.jl instead of CBinding.jl v0.9. This affects only user
  code that is interacting directly with `p4est`, e.g., because custom refinement
  functions have been passed to `p4est`. Please consult the
  [NEWS.md of P4est.jl](https://github.com/trixi-framework/P4est.jl/blob/main/NEWS.md)
  for further information.

#### Deprecated

- The signature of the `DGMultiMesh` constructors has changed - the `dg::DGMulti`
  argument now comes first.
- The undocumented and unused
  `DGMultiMesh(triangulateIO, rd::RefElemData{2, Tri}, boundary_dict::Dict{Symbol, Int})`
  constructor was removed.

#### Removed

- Everything deprecated in Trixi.jl v0.4.x has been removed.


## Changes in the v0.4 lifecycle

#### Added

- Implementation of linearized Euler equations in 2D
- Experimental support for upwind finite difference summation by parts (FDSBP)
  has been added in Trixi.jl v0.4.55. The first implementation requires a `TreeMesh` and comes
  with several examples in the `examples_dir()` of Trixi.jl.
- Experimental support for 2D parabolic diffusion terms has been added.
  * `LaplaceDiffusion2D` and `CompressibleNavierStokesDiffusion2D` can be used to add
  diffusion to systems. `LaplaceDiffusion2D` can be used to add scalar diffusion to each
  equation of a system, while `CompressibleNavierStokesDiffusion2D` can be used to add
  Navier-Stokes diffusion to `CompressibleEulerEquations2D`.
  * Parabolic boundary conditions can be imposed as well. For `LaplaceDiffusion2D`, both
  `Dirichlet` and `Neumann` conditions are supported. For `CompressibleNavierStokesDiffusion2D`,
  viscous no-slip velocity boundary conditions are supported, along with adiabatic and isothermal
  temperature boundary conditions. See the boundary condition container
  `BoundaryConditionNavierStokesWall` and boundary condition types `NoSlip`, `Adiabatic`, and
  `Isothermal` for more information.
  * `CompressibleNavierStokesDiffusion2D` can utilize both primitive variables (which are not
  guaranteed to provably dissipate entropy) and entropy variables (which provably dissipate
  entropy at the semi-discrete level).
  * Please check the `examples` directory for further information about the supported setups.
    Further documentation will be added later.
- Numerical fluxes `flux_shima_etal_turbo` and `flux_ranocha_turbo` that are
  equivalent to their non-`_turbo` counterparts but may enable specialized
  methods making use of SIMD instructions to increase runtime efficiency
- Support for (periodic and non-periodic) SBP operators of
  [SummationByPartsOperators.jl](https://github.com/ranocha/SummationByPartsOperators.jl)
  as approximation type in `DGMulti` solvers
- Initial support for MPI-based parallel simulations using non-conforming meshes of type `P4estMesh`
  in 2D and 3D including adaptive mesh refinement

#### Removed

- The `VertexMappedMesh` type is removed in favor of the `DGMultiMesh` type.
  The `VertexMappedMesh` constructor is deprecated.

#### Changed

- The required Julia version is updated to v1.7.
- The isentropic vortex setups contained a bug that was fixed in Trixi.jl v0.4.54.
  Moreover, the setup was made a bit more challenging. See
  https://github.com/trixi-framework/Trixi.jl/issues/1269 for further
  information.

#### Deprecated

- The `DGMultiMesh` constructor which uses a `rd::RefElemData` argument is deprecated in
  favor of the constructor which uses a `dg::DGMulti` argument instead.

## Changes when updating to v0.4 from v0.3.x

#### Added

- Experimental support for artificial neural network-based indicators for shock capturing and
  adaptive mesh refinement ([#632])
- Experimental support for direct-hybrid aeroacoustics simulations ([#712])
- Implementation of shallow water equations in 2D
- Experimental support for interactive visualization with [Makie.jl](https://makie.juliaplots.org/)

#### Changed

- Implementation of acoustic perturbation equations now uses the conservative form, i.e. the
  perturbed pressure `p_prime` has been replaced with `p_prime_scaled = p_prime / c_mean^2`.
- Removed the experimental `BoundaryConditionWall` and instead directly compute slip wall boundary
  condition flux term using the function `boundary_condition_slip_wall`.
- Renamed `advectionvelocity` in `LinearScalarAdvectionEquation` to `advection_velocity`.
- The signature of indicators used for adaptive mesh refinement (AMR) and shock capturing
  changed to generalize them to curved meshes.

#### Deprecated

#### Removed

- Many initial/boundary conditions and source terms for typical setups were
  moved from `Trixi/src` to the example elixirs `Trixi/examples`. Thus, they
  are no longer available when `using Trixi`, e.g., the initial condition
  for the Kelvin Helmholtz instability.
- Features deprecated in v0.3 were removed.


## Changes in the v0.3 lifecycle

#### Added

- Support for automatic differentiation, e.g. `jacobian_ad_forward`
- In-situ visualization and post hoc visualization with Plots.jl
- New systems of equations
  - multicomponent compressible Euler and MHD equations
  - acoustic perturbation equations
  - Lattice-Boltzmann equations
- Composable `FluxPlusDissipation` and `FluxLaxFriedrichs()`, `FluxHLL()` with adaptable
  wave speed estimates were added in [#493]
- New structured, curvilinear, conforming mesh type `StructuredMesh`
- New unstructured, curvilinear, conforming mesh type `UnstructuredMesh2D` in 2D
- New unstructured, curvilinear, adaptive (non-conforming) mesh type `P4estMesh` in 2D and 3D
- Experimental support for finite difference (FD) summation-by-parts (SBP) methods via
  [SummationByPartsOperators.jl](https://github.com/ranocha/SummationByPartsOperators.jl)
- New support for modal DG and SBP-DG methods on triangular and tetrahedral meshes via [StartUpDG.jl](https://github.com/jlchan/StartUpDG.jl)

#### Changed

- `flux_lax_friedrichs(u_ll, u_rr, orientation, equations::LatticeBoltzmannEquations2D)` and
  `flux_lax_friedrichs(u_ll, u_rr, orientation, equations::LatticeBoltzmannEquations3D)`
  were actually using the logic of `flux_godunov`. Thus, they were renamed accordingly
  in [#493]. This is considered a bugfix
  (released in Trixi.jl v0.3.22).
- The required Julia version is updated to v1.6.

#### Deprecated

- `calcflux` → `flux` ([#463])
- `flux_upwind` → `flux_godunov`
- `flux_hindenlang` → `flux_hindenlang_gassner`
- Providing the keyword argument `solution_variables` of `SaveSolutionCallback`
  as `Symbol` is deprecated in favor of using functions like `cons2cons` and
  `cons2prim`
- `varnames_cons(equations)` → `varnames(cons2cons, equations)`
- `varnames_prim(equations)` → `varnames(cons2prim, equations)`
- The old interface for nonconservative terms is deprecated. In particular, passing
  only a single two-point numerical flux for nonconservative is deprecated. The new
  interface is described in a tutorial. Now, a tuple of two numerical fluxes of the
  form `(conservative_flux, nonconservative_flux)` needs to be passed for
  nonconservative equations, see [#657].

#### Removed<|MERGE_RESOLUTION|>--- conflicted
+++ resolved
@@ -43,16 +43,13 @@
 - `LobattoLegendreBasis` and related datastructures made fully floating-type general,
   enabling calculations with higher than double (`Float64`) precision ([#2128])
 - In 2D, quadratic elements, i.e., 8-node (quadratic) quadrilaterals are now supported in standard Abaqus `inp` format ([#2217])
-<<<<<<< HEAD
-- New time integrator `PairedExplicitRK4`, implementing the fourth-order paired explicit Runge-Kutta
-  method with [Convex.jl](https://github.com/jump-dev/Convex.jl), [ECOS.jl](https://github.com/jump-dev/ECOS.jl) ([#2147])
-=======
 - The `cfl` value supplied in the `StepsizeCallback` and `GlmStepsizeCallback` can now be a function of simulation 
   time `t` to enable e.g. a ramp-up of the CFL value.
   This is useful for simulations that are initialized with an "unphysical" initial condition, but do not permit the usage of
   adaptive, error-based timestepping.
   Examples for this are simulations involving the MHD equations which require in general the `GlmStepsizeCallback` ([#2248])
->>>>>>> ce47aeaf
+- New time integrator `PairedExplicitRK4`, implementing the fourth-order paired explicit Runge-Kutta
+  method with [Convex.jl](https://github.com/jump-dev/Convex.jl), [ECOS.jl](https://github.com/jump-dev/ECOS.jl) ([#2147])
 
 #### Changed
 
