# Changelog

Trixi.jl follows the interpretation of
[semantic versioning (semver)](https://julialang.github.io/Pkg.jl/dev/compatibility/#Version-specifier-format-1)
used in the Julia ecosystem. Notable changes will be documented in this file
for human readability.

<<<<<<< HEAD
## Changes in the v0.12 lifecycle

#### Added

- Simulations can now be restarted from other runs with different polynomial degrees, i.e.,
  the solution variables are correctly converted via interpolation or L2 projection ([#2358]).

=======
## Changes when updating to v0.12 from v0.11.x

#### Added

#### Changed

#### Deprecated

#### Removed
- The shallow-water equation types `ShallowWaterEquations1D`, `ShallowWaterEquations2D`, and `ShallowWaterEquationsQuasi1D` have been removed from Trixi.jl and are now available via [TrixiShallowWater.jl](https://github.com/trixi-framework/TrixiShallowWater.jl/). This also affects the related functions `hydrostatic_reconstruction_audusse_etal`, `flux_nonconservative_audusse_etal`, and `FluxHydrostaticReconstruction`. ([#2379])
>>>>>>> 31e3d568

## Changes in the v0.11 lifecycle

#### Added

- Added symmetry plane/reflective wall velocity+stress boundary conditions for the compressible Navier-Stokes equations in 2D and 3D. 
  Currently available only for the `P4estMesh` mesh type, `GradientVariablesPrimitive`, and `Adiabatic` heat boundary condition ([#2416]).
- Added `LaplaceDiffusionEntropyVariables1D`, `LaplaceDiffusionEntropyVariables2D`, and `LaplaceDiffusionEntropyVariables3D`. These add scalar diffusion to each
  equation of a system, but apply diffusion in terms of the entropy variables, which symmetrizes the viscous formulation and ensures semi-discrete entropy dissipation ([#2406]).
- Added the three-dimensional multi-ion magneto-hydrodynamics (MHD) equations with a
  generalized Lagrange multipliers (GLM) divergence cleaning technique ([#2215]).
- New time integrator `PairedExplicitRK4`, implementing the fourth-order
  paired explicit Runge-Kutta method with [Convex.jl](https://github.com/jump-dev/Convex.jl)
  and [ECOS.jl](https://github.com/jump-dev/ECOS.jl) ([#2147])
- Passive tracers for arbitrary equations with density and flow variables ([#2364])
- Simulations can now be restarted from other runs with different polynomial degrees, i.e.,
  the solution variables are correctly converted via interpolation or L2 projection ([#2358]).

#### Deprecated

- The (2D) aerodynamic coefficients 
  `DragCoefficientPressure, LiftCoefficientPressure, DragCoefficientShearStress, LiftCoefficientShearStress` have been renamed to 
  `DragCoefficientPressure2D, LiftCoefficientPressure2D, DragCoefficientShearStress2D, LiftCoefficientShearStress2D`. ([#2375])

## Changes when updating to v0.11 from v0.10.x

#### Added

#### Changed

- The `CallbackSet` from the OrdinaryDiffEq.jl ecosystem is `export`ed from Trixi.jl ([@2266]).
- The examples switched from OrdinaryDiffEq.jl to its sub-packages such as
  OrdinaryDiffEqLowStorageRK.jl and OrdinaryDiffEqSSPRK.jl ([@2266]). The installation
  instructions for Trixi.jl have been updated accordingly.
- The output of the `SummaryCallback` will automatically be printed after the simulation
  is finished. Therefore, manually calling `summary_callback()` is not necessary anymore ([#2275]).
- The two performance numbers (local `time/DOF/rhs!` and performance index `PID`)
  are now computed taking into account the number of threads ([#2292]). This allows
  for a better comparison of shared memory (threads) and hybrid (MPI + threads) simulations
  with serial simulations.

#### Deprecated

#### Removed


## Changes when updating to v0.10 from v0.9.x

#### Added

#### Changed

- The numerical solution is wrapped in a `VectorOfArrays` from
  [RecursiveArrayTools.jl](https://github.com/SciML/RecursiveArrayTools.jl)
  for `DGMulti` solvers ([#2150]). You can use `Base.parent` to unwrap
  the original data.
- The `PairedExplicitRK2` constructor with second argument `base_path_monomial_coeffs::AbstractString` requires
  now `dt_opt`, `bS`, `cS` to be given as keyword arguments ([#2184]).
  Previously, those where standard function parameters, in the same order as listed above.
- The `AnalysisCallback` output generated with the `save_analysis = true` option now prints
  floating point numbers in their respective (full) precision.
  Previously, only the first 8 digits were printed to file.
  Furthermore, the names of the printed fields are now only separated by a single white space,
  in contrast to before where this were multiple, depending on the actual name of the printed data.
- The boundary conditions for non-conservative equations can now be defined separately from the conservative part.
  The `surface_flux_functions` tuple is now passed directly to the boundary condition call,
  returning a tuple with boundary condition values for both the conservative and non-conservative parts ([#2200]).

#### Deprecated

#### Removed


## Changes in the v0.9 lifecycle

#### Added

- New time integrator `PairedExplicitRK3`, implementing the third-order paired explicit Runge-Kutta
  method with [Convex.jl](https://github.com/jump-dev/Convex.jl), [ECOS.jl](https://github.com/jump-dev/ECOS.jl),
  and [NLsolve.jl](https://github.com/JuliaNLSolvers/NLsolve.jl) ([#2008])
- `LobattoLegendreBasis` and related datastructures made fully floating-type general,
  enabling calculations with higher than double (`Float64`) precision ([#2128])
- In 2D, quadratic elements, i.e., 8-node (quadratic) quadrilaterals are now supported in standard Abaqus `inp` format ([#2217])
- The `cfl` value supplied in the `StepsizeCallback` and `GlmStepsizeCallback` can now be a function of simulation
  time `t` to enable e.g. a ramp-up of the CFL value.
  This is useful for simulations that are initialized with an "unphysical" initial condition, but do not permit the usage of
  adaptive, error-based timestepping.
  Examples for this are simulations involving the MHD equations which require in general the `GlmStepsizeCallback` ([#2248])

#### Changed

- The required Julia version is updated to v1.10.


## Changes when updating to v0.9 from v0.8.x

#### Added

- Boundary conditions are now supported on nonconservative terms ([#2062]).

#### Changed

- We removed the first argument `semi` corresponding to a `Semidiscretization` from the
  `AnalysisSurfaceIntegral` constructor, as it is no longer needed (see [#1959]).
  The `AnalysisSurfaceIntegral` now only takes the arguments `boundary_symbols` and `variable`.
  ([#2069])
- In functions `rhs!`, `rhs_parabolic!`  we removed the unused argument `initial_condition`. ([#2037])
  Users should not be affected by this.
- Nonconservative terms depend only on `normal_direction_average` instead of both
  `normal_direction_average` and `normal_direction_ll`, such that the function signature is now
  identical with conservative fluxes. This required a change of the `normal_direction` in
  `flux_nonconservative_powell` ([#2062]).

#### Deprecated

#### Removed


## Changes in the v0.8 lifecycle

#### Changed

- The AMR routines for `P4estMesh` and `T8codeMesh` were changed to work on the product
  of the Jacobian and the conserved variables instead of the conserved variables only
  to make AMR fully conservative ([#2028]). This may change AMR results slightly.
- Subcell (IDP) limiting is now officially supported and not marked as experimental
  anymore (see `VolumeIntegralSubcellLimiting`).

## Changes when updating to v0.8 from v0.7.x

#### Added

#### Changed

- The specification of boundary names on which `AnalysisSurfaceIntegral`s are computed (such as drag and lift coefficients) has changed from `Symbol` and `Vector{Symbol}` to `NTuple{Symbol}`.
  Thus, for one boundary the syntax changes from `:boundary` to `(:boundary,)` and for `Vector`s `[:boundary1, :boundary2]` to `(:boundary1, :boundary2)` ([#1959]).
- The names of output files like the one created from the `SaveSolutionCallback` have changed from `%06d` to `%09d` to allow longer-running simulations ([#1996]).

#### Deprecated

#### Removed

## Changes in the v0.7 lifecycle

#### Added
- Implementation of `TimeSeriesCallback` for curvilinear meshes on `UnstructuredMesh2D` and extension to 1D and 3D on `TreeMesh` ([#1855], [#1873]).
- Implementation of 1D Linearized Euler Equations ([#1867]).
- New analysis callback for 2D `P4estMesh` to compute integrated quantities along a boundary surface, e.g., pressure lift and drag coefficients ([#1812]).
- Optional tuple parameter for `GlmSpeedCallback` called `semi_indices` to specify for which semidiscretization of a `SemidiscretizationCoupled` we need to update the GLM speed ([#1835]).
- Subcell local one-sided limiting support for nonlinear variables in 2D for `TreeMesh` ([#1792]).
- New time integrator `PairedExplicitRK2`, implementing the second-order paired explicit Runge-Kutta
  method with [Convex.jl](https://github.com/jump-dev/Convex.jl) and [ECOS.jl](https://github.com/jump-dev/ECOS.jl) ([#1908])
- Add subcell limiting support for `StructuredMesh` ([#1946]).

## Changes when updating to v0.7 from v0.6.x

#### Added

#### Changed

- The default wave speed estimate used within `flux_hll` is now `min_max_speed_davis`
  instead of `min_max_speed_naive`.

#### Deprecated

#### Removed
- Some specialized shallow water specific features are no longer available directly in
  Trixi.jl, but are moved to a dedicated repository: [TrixiShallowWater.jl](https://github.com/trixi-framework/TrixiShallowWater.jl). This includes all features related to wetting and drying, as well as the `ShallowWaterTwoLayerEquations1D` and `ShallowWaterTwoLayerEquations2D`.
  However, the basic shallow water equations are still part of Trixi.jl. We'll also be updating the TrixiShallowWater.jl documentation with instructions on how to use these relocated features in the future.


## Changes in the v0.6 lifecycle

#### Added
- AMR for hyperbolic-parabolic equations on 3D `P4estMesh`
- `flux_hllc` on non-cartesian meshes for `CompressibleEulerEquations{2,3}D`
- Different boundary conditions for quad/hex meshes in Abaqus format, even if not generated by HOHQMesh,
  can now be digested by Trixi in 2D and 3D.
- Subcell (positivity) limiting support for nonlinear variables in 2D for `TreeMesh`
- Added Lighthill-Whitham-Richards (LWR) traffic model


## Changes when updating to v0.6 from v0.5.x

#### Added
- AMR for hyperbolic-parabolic equations on 2D `P4estMesh`

#### Changed

- The wave speed estimates for `flux_hll`, `FluxHLL()` are now consistent across equations.
  In particular, the functions `min_max_speed_naive`, `min_max_speed_einfeldt` are now
  conceptually identical across equations.
  Users, who have been using `flux_hll` for MHD have now to use `flux_hlle` in order to use the
  Einfeldt wave speed estimate.
- Parabolic diffusion terms are now officially supported and not marked as experimental
  anymore.

#### Deprecated

#### Removed

- The neural network-based shock indicators have been migrated to a new repository
  [TrixiSmartShockFinder.jl](https://github.com/trixi-framework/TrixiSmartShockFinder.jl).
  To continue using the indicators, you will need to use both Trixi.jl and
  TrixiSmartShockFinder.jl, as explained in the latter packages' `README.md`.


## Changes in the v0.5 lifecycle

#### Added

- Experimental support for 3D parabolic diffusion terms has been added.
- Non-uniform `TreeMesh` available for hyperbolic-parabolic equations.
- Capability to set truly discontinuous initial conditions in 1D.
- Wetting and drying feature and examples for 1D and 2D shallow water equations
- Implementation of the polytropic Euler equations in 2D
- Implementation of the quasi-1D shallow water and compressible Euler equations
- Subcell (positivity and local min/max) limiting support for conservative variables
  in 2D for `TreeMesh`
- AMR for hyperbolic-parabolic equations on 2D/3D `TreeMesh`
- Added `GradientVariables` type parameter to `AbstractEquationsParabolic`

#### Changed

- The required Julia version is updated to v1.8 in Trixi.jl v0.5.13.

#### Deprecated

- The macro `@unpack` (re-exported originally from UnPack.jl) is deprecated and
  will be removed. Consider using Julia's standard destructuring syntax
  `(; a, b) = stuff` instead of `@unpack a, b = stuff`.
- The constructor `DGMultiMesh(dg; cells_per_dimension, kwargs...)` is deprecated
  and will be removed. The new constructor `DGMultiMesh(dg, cells_per_dimension; kwargs...)`
  does not have `cells_per_dimesion` as a keyword argument.

#### Removed

- Migrate neural network-based shock indicators to a new repository
  [TrixiSmartShockFinder.jl](https://github.com/trixi-framework/TrixiSmartShockFinder.jl).


## Changes when updating to v0.5 from v0.4.x

#### Added

#### Changed

- Compile-time boolean indicators have been changed from `Val{true}`/`Val{false}`
  to `Trixi.True`/`Trixi.False`. This affects user code only if new equations
  with nonconservative terms are created. Change
  `Trixi.has_nonconservative_terms(::YourEquations) = Val{true}()` to
  `Trixi.has_nonconservative_terms(::YourEquations) = Trixi.True()`.
- The (non-exported) DGSEM function `split_form_kernel!` has been renamed to `flux_differencing_kernel!`
- Trixi.jl updated its dependency [P4est.jl](https://github.com/trixi-framework/P4est.jl/)
  from v0.3 to v0.4. The new bindings of the C library `p4est` have been
  generated using Clang.jl instead of CBinding.jl v0.9. This affects only user
  code that is interacting directly with `p4est`, e.g., because custom refinement
  functions have been passed to `p4est`. Please consult the
  [NEWS.md of P4est.jl](https://github.com/trixi-framework/P4est.jl/blob/main/NEWS.md)
  for further information.

#### Deprecated

- The signature of the `DGMultiMesh` constructors has changed - the `dg::DGMulti`
  argument now comes first.
- The undocumented and unused
  `DGMultiMesh(triangulateIO, rd::RefElemData{2, Tri}, boundary_dict::Dict{Symbol, Int})`
  constructor was removed.

#### Removed

- Everything deprecated in Trixi.jl v0.4.x has been removed.


## Changes in the v0.4 lifecycle

#### Added

- Implementation of linearized Euler equations in 2D
- Experimental support for upwind finite difference summation by parts (FDSBP)
  has been added in Trixi.jl v0.4.55. The first implementation requires a `TreeMesh` and comes
  with several examples in the `examples_dir()` of Trixi.jl.
- Experimental support for 2D parabolic diffusion terms has been added.
  * `LaplaceDiffusion2D` and `CompressibleNavierStokesDiffusion2D` can be used to add
  diffusion to systems. `LaplaceDiffusion2D` can be used to add scalar diffusion to each
  equation of a system, while `CompressibleNavierStokesDiffusion2D` can be used to add
  Navier-Stokes diffusion to `CompressibleEulerEquations2D`.
  * Parabolic boundary conditions can be imposed as well. For `LaplaceDiffusion2D`, both
  `Dirichlet` and `Neumann` conditions are supported. For `CompressibleNavierStokesDiffusion2D`,
  viscous no-slip velocity boundary conditions are supported, along with adiabatic and isothermal
  temperature boundary conditions. See the boundary condition container
  `BoundaryConditionNavierStokesWall` and boundary condition types `NoSlip`, `Adiabatic`, and
  `Isothermal` for more information.
  * `CompressibleNavierStokesDiffusion2D` can utilize both primitive variables (which are not
  guaranteed to provably dissipate entropy) and entropy variables (which provably dissipate
  entropy at the semi-discrete level).
  * Please check the `examples` directory for further information about the supported setups.
    Further documentation will be added later.
- Numerical fluxes `flux_shima_etal_turbo` and `flux_ranocha_turbo` that are
  equivalent to their non-`_turbo` counterparts but may enable specialized
  methods making use of SIMD instructions to increase runtime efficiency
- Support for (periodic and non-periodic) SBP operators of
  [SummationByPartsOperators.jl](https://github.com/ranocha/SummationByPartsOperators.jl)
  as approximation type in `DGMulti` solvers
- Initial support for MPI-based parallel simulations using non-conforming meshes of type `P4estMesh`
  in 2D and 3D including adaptive mesh refinement

#### Removed

- The `VertexMappedMesh` type is removed in favor of the `DGMultiMesh` type.
  The `VertexMappedMesh` constructor is deprecated.

#### Changed

- The required Julia version is updated to v1.7.
- The isentropic vortex setups contained a bug that was fixed in Trixi.jl v0.4.54.
  Moreover, the setup was made a bit more challenging. See
  https://github.com/trixi-framework/Trixi.jl/issues/1269 for further
  information.

#### Deprecated

- The `DGMultiMesh` constructor which uses a `rd::RefElemData` argument is deprecated in
  favor of the constructor which uses a `dg::DGMulti` argument instead.

## Changes when updating to v0.4 from v0.3.x

#### Added

- Experimental support for artificial neural network-based indicators for shock capturing and
  adaptive mesh refinement ([#632])
- Experimental support for direct-hybrid aeroacoustics simulations ([#712])
- Implementation of shallow water equations in 2D
- Experimental support for interactive visualization with [Makie.jl](https://makie.juliaplots.org/)

#### Changed

- Implementation of acoustic perturbation equations now uses the conservative form, i.e. the
  perturbed pressure `p_prime` has been replaced with `p_prime_scaled = p_prime / c_mean^2`.
- Removed the experimental `BoundaryConditionWall` and instead directly compute slip wall boundary
  condition flux term using the function `boundary_condition_slip_wall`.
- Renamed `advectionvelocity` in `LinearScalarAdvectionEquation` to `advection_velocity`.
- The signature of indicators used for adaptive mesh refinement (AMR) and shock capturing
  changed to generalize them to curved meshes.

#### Deprecated

#### Removed

- Many initial/boundary conditions and source terms for typical setups were
  moved from `Trixi/src` to the example elixirs `Trixi/examples`. Thus, they
  are no longer available when `using Trixi`, e.g., the initial condition
  for the Kelvin Helmholtz instability.
- Features deprecated in v0.3 were removed.


## Changes in the v0.3 lifecycle

#### Added

- Support for automatic differentiation, e.g. `jacobian_ad_forward`
- In-situ visualization and post hoc visualization with Plots.jl
- New systems of equations
  - multicomponent compressible Euler and MHD equations
  - acoustic perturbation equations
  - Lattice-Boltzmann equations
- Composable `FluxPlusDissipation` and `FluxLaxFriedrichs()`, `FluxHLL()` with adaptable
  wave speed estimates were added in [#493]
- New structured, curvilinear, conforming mesh type `StructuredMesh`
- New unstructured, curvilinear, conforming mesh type `UnstructuredMesh2D` in 2D
- New unstructured, curvilinear, adaptive (non-conforming) mesh type `P4estMesh` in 2D and 3D
- Experimental support for finite difference (FD) summation-by-parts (SBP) methods via
  [SummationByPartsOperators.jl](https://github.com/ranocha/SummationByPartsOperators.jl)
- New support for modal DG and SBP-DG methods on triangular and tetrahedral meshes via [StartUpDG.jl](https://github.com/jlchan/StartUpDG.jl)

#### Changed

- `flux_lax_friedrichs(u_ll, u_rr, orientation, equations::LatticeBoltzmannEquations2D)` and
  `flux_lax_friedrichs(u_ll, u_rr, orientation, equations::LatticeBoltzmannEquations3D)`
  were actually using the logic of `flux_godunov`. Thus, they were renamed accordingly
  in [#493]. This is considered a bugfix
  (released in Trixi.jl v0.3.22).
- The required Julia version is updated to v1.6.

#### Deprecated

- `calcflux` → `flux` ([#463])
- `flux_upwind` → `flux_godunov`
- `flux_hindenlang` → `flux_hindenlang_gassner`
- Providing the keyword argument `solution_variables` of `SaveSolutionCallback`
  as `Symbol` is deprecated in favor of using functions like `cons2cons` and
  `cons2prim`
- `varnames_cons(equations)` → `varnames(cons2cons, equations)`
- `varnames_prim(equations)` → `varnames(cons2prim, equations)`
- The old interface for nonconservative terms is deprecated. In particular, passing
  only a single two-point numerical flux for nonconservative is deprecated. The new
  interface is described in a tutorial. Now, a tuple of two numerical fluxes of the
  form `(conservative_flux, nonconservative_flux)` needs to be passed for
  nonconservative equations, see [#657].

#### Removed<|MERGE_RESOLUTION|>--- conflicted
+++ resolved
@@ -5,7 +5,7 @@
 used in the Julia ecosystem. Notable changes will be documented in this file
 for human readability.
 
-<<<<<<< HEAD
+
 ## Changes in the v0.12 lifecycle
 
 #### Added
@@ -13,7 +13,6 @@
 - Simulations can now be restarted from other runs with different polynomial degrees, i.e.,
   the solution variables are correctly converted via interpolation or L2 projection ([#2358]).
 
-=======
 ## Changes when updating to v0.12 from v0.11.x
 
 #### Added
@@ -24,7 +23,7 @@
 
 #### Removed
 - The shallow-water equation types `ShallowWaterEquations1D`, `ShallowWaterEquations2D`, and `ShallowWaterEquationsQuasi1D` have been removed from Trixi.jl and are now available via [TrixiShallowWater.jl](https://github.com/trixi-framework/TrixiShallowWater.jl/). This also affects the related functions `hydrostatic_reconstruction_audusse_etal`, `flux_nonconservative_audusse_etal`, and `FluxHydrostaticReconstruction`. ([#2379])
->>>>>>> 31e3d568
+
 
 ## Changes in the v0.11 lifecycle
 
