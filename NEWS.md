# Changelog

Trixi.jl follows the interpretation of [semantic versioning (semver)](https://julialang.github.io/Pkg.jl/dev/compatibility/#Version-specifier-format-1)
used in the Julia ecosystem. Notable changes will be documented in this file
for human readability.


## Changes in the v0.4 lifecycle

<<<<<<< HEAD
#### Changed

- The required Julia version is updated to v1.7.

=======
#### Added

- Numerical fluxes `flux_shima_etal_turbo` and `flux_ranocha_turbo` that are
  equivalent to their non-`_turbo` counterparts but may enable specialized
  methods making use of SIMD instructions to increase runtime efficiency
- Support for (periodic and non-periodic) SBP operators of
  [SummationByPartsOperators.jl](https://github.com/ranocha/SummationByPartsOperators.jl)
  as approximation type in `DGMulti` solvers

#### Removed

- The `VertexMappedMesh` type is removed in favor of the `DGMultiMesh` type.
  The `VertexMappedMesh` constructor is deprecated.

#### Deprecated

- The `DGMultiMesh` constructor which uses a `rd::RefElemData` argument is deprecated in
  favor of the constructor which uses a `dg::DGMulti` argument instead.
>>>>>>> 4bc9d585

## Changes when updating to v0.4 from v0.3.x

#### Added

- Experimental support for artificial neural network-based indicators for shock capturing and
  adaptive mesh refinement ([#632](https://github.com/trixi-framework/Trixi.jl/pull/632))
- Experimental support for direct-hybrid aeroacoustics simulations
  ([#712](https://github.com/trixi-framework/Trixi.jl/pull/712))
- Implementation of shallow water equations in 2D
- Experimental support for interactive visualization with [Makie.jl](https://makie.juliaplots.org/)

#### Changed

- Implementation of acoustic perturbation equations now uses the conservative form, i.e. the
  perturbed pressure `p_prime` has been replaced with `p_prime_scaled = p_prime / c_mean^2`.
- Removed the experimental `BoundaryConditionWall` and instead directly compute slip wall boundary
  condition flux term using the function `boundary_condition_slip_wall`.
- Renamed `advectionvelocity` in `LinearScalarAdvectionEquation` to `advection_velocity`.
- The signature of indicators used for adaptive mesh refinement (AMR) and shock capturing
  changed to generalize them to curved meshes.

#### Deprecated

#### Removed

- Many initial/boundary conditions and source terms for typical setups were
  moved from `Trixi/src` to the example elixirs `Trixi/examples`. Thus, they
  are no longer available when `using Trixi`, e.g., the initial condition
  for the Kelvin Helmholtz instability.
- Features deprecated in v0.3 were removed.


## Changes in the v0.3 lifecycle

#### Added

- Support for automatic differentiation, e.g. `jacobian_ad_forward`
- In-situ visualization and post hoc visualization with Plots.jl
- New systems of equations
  - multicomponent compressible Euler and MHD equations
  - acoustic perturbation equations
  - Lattice-Boltzmann equations
- Composable `FluxPlusDissipation` and `FluxLaxFriedrichs()`, `FluxHLL()` with adaptable
  wave speed estimates were added in [#493](https://github.com/trixi-framework/Trixi.jl/pull/493)
- New structured, curvilinear, conforming mesh type `StructuredMesh`
- New unstructured, curvilinear, conforming mesh type `UnstructuredMesh2D` in 2D
- New unstructured, curvilinear, adaptive (non-conforming) mesh type `P4estMesh` in 2D and 3D
- Experimental support for finite difference (FD) summation-by-parts (SBP) methods via
  [SummationByPartsOperators.jl](https://github.com/ranocha/SummationByPartsOperators.jl)
- New support for modal DG and SBP-DG methods on triangular and tetrahedral meshes via [StartUpDG.jl](https://github.com/jlchan/StartUpDG.jl)

#### Changed

- `flux_lax_friedrichs(u_ll, u_rr, orientation, equations::LatticeBoltzmannEquations2D)` and
  `flux_lax_friedrichs(u_ll, u_rr, orientation, equations::LatticeBoltzmannEquations3D)`
  were actually using the logic of `flux_godunov`. Thus, they were renamed accordingly
  in [#493](https://github.com/trixi-framework/Trixi.jl/pull/493). This is considered a bugfix
  (released in Trixi v0.3.22).
- The required Julia version is updated to v1.6.

#### Deprecated

- `calcflux` → `flux` ([#463](https://github.com/trixi-framework/Trixi.jl/pull/463))
- `flux_upwind` → `flux_godunov`
- `flux_hindenlang` → `flux_hindenlang_gassner`
- Providing the keyword argument `solution_variables` of `SaveSolutionCallback`
  as `Symbol` is deprecated in favor of using functions like `cons2cons` and
  `cons2prim`
- `varnames_cons(equations)` → `varnames(cons2cons, equations)`
- `varnames_prim(equations)` → `varnames(cons2prim, equations)`
- The old interface for nonconservative terms is deprecated. In particular, passing
  only a single two-point numerical flux for nonconservative is deprecated. The new
  interface is described in a tutorial. Now, a tuple of two numerical fluxes of the
  form `(conservative_flux, nonconservative_flux)` needs to be passed for
  nonconservative equations, see [#657](https://github.com/trixi-framework/Trixi.jl/pull/657).

#### Removed<|MERGE_RESOLUTION|>--- conflicted
+++ resolved
@@ -7,12 +7,6 @@
 
 ## Changes in the v0.4 lifecycle
 
-<<<<<<< HEAD
-#### Changed
-
-- The required Julia version is updated to v1.7.
-
-=======
 #### Added
 
 - Numerical fluxes `flux_shima_etal_turbo` and `flux_ranocha_turbo` that are
@@ -27,11 +21,14 @@
 - The `VertexMappedMesh` type is removed in favor of the `DGMultiMesh` type.
   The `VertexMappedMesh` constructor is deprecated.
 
+#### Changed
+
+- The required Julia version is updated to v1.7.
+
 #### Deprecated
 
 - The `DGMultiMesh` constructor which uses a `rd::RefElemData` argument is deprecated in
   favor of the constructor which uses a `dg::DGMulti` argument instead.
->>>>>>> 4bc9d585
 
 ## Changes when updating to v0.4 from v0.3.x
 
