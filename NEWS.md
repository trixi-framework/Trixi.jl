--- conflicted
+++ resolved
@@ -10,15 +10,11 @@
 
 #### Added
 
-<<<<<<< HEAD
+- Added the three-dimensional multi-ion magneto-hydrodynamics (MHD) equations with a
+  generalized Lagrange multipliers (GLM) divergence cleaning technique ([#2215]).
 - New time integrator `PairedExplicitRK4`, implementing the fourth-order 
   paired explicit Runge-Kutta method with [Convex.jl](https://github.com/jump-dev/Convex.jl)
   and [ECOS.jl](https://github.com/jump-dev/ECOS.jl) ([#2147])
-=======
-- Added the three-dimensional multi-ion magneto-hydrodynamics (MHD) equations with a
-  generalized Lagrange multipliers (GLM) divergence cleaning technique ([#2215]).
->>>>>>> 0e9eb6a0
-
 
 ## Changes when updating to v0.11 from v0.10.x
 
