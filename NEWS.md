--- conflicted
+++ resolved
@@ -10,13 +10,12 @@
 
 #### Changed
 
-<<<<<<< HEAD
 - The wave speed estimates for `flux_hll`, `FluxHLL()` are now consistent across equations.
   In particular, the functions `min_max_speed_naive`, `min_max_speed_einfeldt` are now 
   conceptually identical across equations.
   Users, who have been using `flux_hll` for MHD have now to use `flux_hlle` in order to use the
   Einfeldt wave speed estimate.
-=======
+
 #### Deprecated
 
 #### Removed
@@ -26,7 +25,6 @@
   To continue using the indicators, you will need to use both Trixi.jl and
   TrixiSmartShockFinder.jl, as explained in the latter packages' `README.md`.
 
->>>>>>> 61c80ba7
 
 ## Changes in the v0.5 lifecycle
 
