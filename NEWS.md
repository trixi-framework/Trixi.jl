--- conflicted
+++ resolved
@@ -9,12 +9,9 @@
 #### Added
 
 - Experimental support for 3D parabolic diffusion terms has been added.
-<<<<<<< HEAD
-- Implementation of the polytropic Euler equations in 2D
-=======
 - Capability to set truly discontinuous initial conditions in 1D.
 - Wetting and drying feature and examples for 1D and 2D shallow water equations
->>>>>>> a12f82da
+- Implementation of the polytropic Euler equations in 2D
 
 #### Changed
 
