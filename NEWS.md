--- conflicted
+++ resolved
@@ -10,16 +10,13 @@
 
 #### Changed
 
-<<<<<<< HEAD
 - The wave speed estimates for `flux_hll`, `FluxHLL()` are now consistent across equations.
   In particular, the functions `min_max_speed_naive`, `min_max_speed_einfeldt` are now 
   conceptually identical across equations.
   Users, who have been using `flux_hll` for MHD have now to use `flux_hlle` in order to use the
   Einfeldt wave speed estimate.
-=======
 - Parabolic diffusion terms are now officially supported and not marked as experimental
   anymore.
->>>>>>> 32c787d9
 
 #### Deprecated
 
