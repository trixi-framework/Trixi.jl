# Changelog

Trixi.jl follows the interpretation of
[semantic versioning (semver)](https://julialang.github.io/Pkg.jl/dev/compatibility/#Version-specifier-format-1)
used in the Julia ecosystem. Notable changes will be documented in this file
for human readability.


## Changes when updating to v0.13 from v0.12.x

#### Changed

<<<<<<< HEAD
- Default wave-speed estimate used within `flux_lax_friedrichs` changed from `max_abs_speed_naive` to
  `max_abs_speed` which is less diffusive.
  In v0.13, `flux_lax_friedrichs = FluxLaxFriedrichs(max_abs_speed = max_abs_speed)`
  instead of the previous default 
  `FluxLaxFriedrichs(max_abs_speed = max_abs_speed_naive)` ([#2458]).

=======
- The `polyester` preference got merged with the `native_threading` preference and the `Trixi.set_polyester!` function got renamed to `Trixi.set_threading_backend!` ([#2476]).

#### Deprecated

#### Removed
>>>>>>> c3cee00c

## Changes in the v0.12 lifecycle

#### Added
- Initial support for adapting data-structures between different storage arrays was added. This enables future work to support GPU with Trixi ([#2212]).

#### Deprecated


## Changes when updating to v0.12 from v0.11.x

#### Added

- Arbitrary solution-dependent quantities can now be saved in the `SaveSolutionCallback` (and thus later on visualized) ([#2298]).
- Added support for nonconservative terms with "local * jump" formulation in `VolumeIntegralSubcellLimiting` ([#2429]).

#### Changed

- When using the `VolumeIntegralSubcellLimiting` with the `SubcellLimiterIDP` the
  `:limiting_coefficient` must be explicitly provided to the `SaveSolutionCallback` via
  ```julia
  save_sol_cb = SaveSolutionCallback(interval = 42,
                                     extra_node_variables = (:limiting_coefficient,))
  ```
  i.e., is no longer automatically saved ([#2298]).

#### Deprecated

#### Removed

- The shallow-water equation types `ShallowWaterEquations1D`, `ShallowWaterEquations2D`, and 
  `ShallowWaterEquationsQuasi1D` have been removed from Trixi.jl and are now available via 
  [TrixiShallowWater.jl](https://github.com/trixi-framework/TrixiShallowWater.jl/). 
  This also affects the related functions `hydrostatic_reconstruction_audusse_etal`, 
  `flux_nonconservative_audusse_etal`, and `FluxHydrostaticReconstruction`. ([#2379])
- The additional `ìnitial_cache` entries in the caches of `SemidiscretizationHyperbolic`
  and `SemidiscretizationHyperbolicParabolic`, and the corresponding keyword arguments of
  their constructors have been removed. ([#2399])

## Changes in the v0.11 lifecycle

#### Added

- Added symmetry plane/reflective wall velocity+stress boundary conditions for the compressible Navier-Stokes equations in 2D and 3D. 
  Currently available only for the `P4estMesh` mesh type, `GradientVariablesPrimitive`, and `Adiabatic` heat boundary condition ([#2416]).
- Added `LaplaceDiffusionEntropyVariables1D`, `LaplaceDiffusionEntropyVariables2D`, and `LaplaceDiffusionEntropyVariables3D`. These add scalar diffusion to each
  equation of a system, but apply diffusion in terms of the entropy variables, which symmetrizes the viscous formulation and ensures semi-discrete entropy dissipation ([#2406]).
- Added the three-dimensional multi-ion magneto-hydrodynamics (MHD) equations with a
  generalized Lagrange multipliers (GLM) divergence cleaning technique ([#2215]).
- New time integrator `PairedExplicitRK4`, implementing the fourth-order
  paired explicit Runge-Kutta method with [Convex.jl](https://github.com/jump-dev/Convex.jl)
  and [ECOS.jl](https://github.com/jump-dev/ECOS.jl) ([#2147])
- Passive tracers for arbitrary equations with density and flow variables ([#2364])

#### Deprecated

- The (2D) aerodynamic coefficients 
  `DragCoefficientPressure, LiftCoefficientPressure, DragCoefficientShearStress, LiftCoefficientShearStress` have been renamed to 
  `DragCoefficientPressure2D, LiftCoefficientPressure2D, DragCoefficientShearStress2D, LiftCoefficientShearStress2D`. ([#2375])

## Changes when updating to v0.11 from v0.10.x

#### Added

#### Changed

- The `CallbackSet` from the OrdinaryDiffEq.jl ecosystem is `export`ed from Trixi.jl ([@2266]).
- The examples switched from OrdinaryDiffEq.jl to its sub-packages such as
  OrdinaryDiffEqLowStorageRK.jl and OrdinaryDiffEqSSPRK.jl ([@2266]). The installation
  instructions for Trixi.jl have been updated accordingly.
- The output of the `SummaryCallback` will automatically be printed after the simulation
  is finished. Therefore, manually calling `summary_callback()` is not necessary anymore ([#2275]).
- The two performance numbers (local `time/DOF/rhs!` and performance index `PID`)
  are now computed taking into account the number of threads ([#2292]). This allows
  for a better comparison of shared memory (threads) and hybrid (MPI + threads) simulations
  with serial simulations.

#### Deprecated

#### Removed


## Changes when updating to v0.10 from v0.9.x

#### Added

#### Changed

- The numerical solution is wrapped in a `VectorOfArrays` from
  [RecursiveArrayTools.jl](https://github.com/SciML/RecursiveArrayTools.jl)
  for `DGMulti` solvers ([#2150]). You can use `Base.parent` to unwrap
  the original data.
- The `PairedExplicitRK2` constructor with second argument `base_path_monomial_coeffs::AbstractString` requires
  now `dt_opt`, `bS`, `cS` to be given as keyword arguments ([#2184]).
  Previously, those where standard function parameters, in the same order as listed above.
- The `AnalysisCallback` output generated with the `save_analysis = true` option now prints
  floating point numbers in their respective (full) precision.
  Previously, only the first 8 digits were printed to file.
  Furthermore, the names of the printed fields are now only separated by a single white space,
  in contrast to before where this were multiple, depending on the actual name of the printed data.
- The boundary conditions for non-conservative equations can now be defined separately from the conservative part.
  The `surface_flux_functions` tuple is now passed directly to the boundary condition call,
  returning a tuple with boundary condition values for both the conservative and non-conservative parts ([#2200]).

#### Deprecated

#### Removed


## Changes in the v0.9 lifecycle

#### Added

- New time integrator `PairedExplicitRK3`, implementing the third-order paired explicit Runge-Kutta
  method with [Convex.jl](https://github.com/jump-dev/Convex.jl), [ECOS.jl](https://github.com/jump-dev/ECOS.jl),
  and [NLsolve.jl](https://github.com/JuliaNLSolvers/NLsolve.jl) ([#2008])
- `LobattoLegendreBasis` and related datastructures made fully floating-type general,
  enabling calculations with higher than double (`Float64`) precision ([#2128])
- In 2D, quadratic elements, i.e., 8-node (quadratic) quadrilaterals are now supported in standard Abaqus `inp` format ([#2217])
- The `cfl` value supplied in the `StepsizeCallback` and `GlmStepsizeCallback` can now be a function of simulation
  time `t` to enable e.g. a ramp-up of the CFL value.
  This is useful for simulations that are initialized with an "unphysical" initial condition, but do not permit the usage of
  adaptive, error-based timestepping.
  Examples for this are simulations involving the MHD equations which require in general the `GlmStepsizeCallback` ([#2248])

#### Changed

- The required Julia version is updated to v1.10.


## Changes when updating to v0.9 from v0.8.x

#### Added

- Boundary conditions are now supported on nonconservative terms ([#2062]).

#### Changed

- We removed the first argument `semi` corresponding to a `Semidiscretization` from the
  `AnalysisSurfaceIntegral` constructor, as it is no longer needed (see [#1959]).
  The `AnalysisSurfaceIntegral` now only takes the arguments `boundary_symbols` and `variable`.
  ([#2069])
- In functions `rhs!`, `rhs_parabolic!`  we removed the unused argument `initial_condition`. ([#2037])
  Users should not be affected by this.
- Nonconservative terms depend only on `normal_direction_average` instead of both
  `normal_direction_average` and `normal_direction_ll`, such that the function signature is now
  identical with conservative fluxes. This required a change of the `normal_direction` in
  `flux_nonconservative_powell` ([#2062]).

#### Deprecated

#### Removed


## Changes in the v0.8 lifecycle

#### Changed

- The AMR routines for `P4estMesh` and `T8codeMesh` were changed to work on the product
  of the Jacobian and the conserved variables instead of the conserved variables only
  to make AMR fully conservative ([#2028]). This may change AMR results slightly.
- Subcell (IDP) limiting is now officially supported and not marked as experimental
  anymore (see `VolumeIntegralSubcellLimiting`).

## Changes when updating to v0.8 from v0.7.x

#### Added

#### Changed

- The specification of boundary names on which `AnalysisSurfaceIntegral`s are computed (such as drag and lift coefficients) has changed from `Symbol` and `Vector{Symbol}` to `NTuple{Symbol}`.
  Thus, for one boundary the syntax changes from `:boundary` to `(:boundary,)` and for `Vector`s `[:boundary1, :boundary2]` to `(:boundary1, :boundary2)` ([#1959]).
- The names of output files like the one created from the `SaveSolutionCallback` have changed from `%06d` to `%09d` to allow longer-running simulations ([#1996]).

#### Deprecated

#### Removed

## Changes in the v0.7 lifecycle

#### Added
- Implementation of `TimeSeriesCallback` for curvilinear meshes on `UnstructuredMesh2D` and extension to 1D and 3D on `TreeMesh` ([#1855], [#1873]).
- Implementation of 1D Linearized Euler Equations ([#1867]).
- New analysis callback for 2D `P4estMesh` to compute integrated quantities along a boundary surface, e.g., pressure lift and drag coefficients ([#1812]).
- Optional tuple parameter for `GlmSpeedCallback` called `semi_indices` to specify for which semidiscretization of a `SemidiscretizationCoupled` we need to update the GLM speed ([#1835]).
- Subcell local one-sided limiting support for nonlinear variables in 2D for `TreeMesh` ([#1792]).
- New time integrator `PairedExplicitRK2`, implementing the second-order paired explicit Runge-Kutta
  method with [Convex.jl](https://github.com/jump-dev/Convex.jl) and [ECOS.jl](https://github.com/jump-dev/ECOS.jl) ([#1908])
- Add subcell limiting support for `StructuredMesh` ([#1946]).

## Changes when updating to v0.7 from v0.6.x

#### Added

#### Changed

- The default wave speed estimate used within `flux_hll` is now `min_max_speed_davis`
  instead of `min_max_speed_naive`.

#### Deprecated

#### Removed
- Some specialized shallow water specific features are no longer available directly in
  Trixi.jl, but are moved to a dedicated repository: [TrixiShallowWater.jl](https://github.com/trixi-framework/TrixiShallowWater.jl). This includes all features related to wetting and drying, as well as the `ShallowWaterTwoLayerEquations1D` and `ShallowWaterTwoLayerEquations2D`.
  However, the basic shallow water equations are still part of Trixi.jl. We'll also be updating the TrixiShallowWater.jl documentation with instructions on how to use these relocated features in the future.


## Changes in the v0.6 lifecycle

#### Added
- AMR for hyperbolic-parabolic equations on 3D `P4estMesh`
- `flux_hllc` on non-cartesian meshes for `CompressibleEulerEquations{2,3}D`
- Different boundary conditions for quad/hex meshes in Abaqus format, even if not generated by HOHQMesh,
  can now be digested by Trixi in 2D and 3D.
- Subcell (positivity) limiting support for nonlinear variables in 2D for `TreeMesh`
- Added Lighthill-Whitham-Richards (LWR) traffic model


## Changes when updating to v0.6 from v0.5.x

#### Added
- AMR for hyperbolic-parabolic equations on 2D `P4estMesh`

#### Changed

- The wave speed estimates for `flux_hll`, `FluxHLL()` are now consistent across equations.
  In particular, the functions `min_max_speed_naive`, `min_max_speed_einfeldt` are now
  conceptually identical across equations.
  Users, who have been using `flux_hll` for MHD have now to use `flux_hlle` in order to use the
  Einfeldt wave speed estimate.
- Parabolic diffusion terms are now officially supported and not marked as experimental
  anymore.

#### Deprecated

#### Removed

- The neural network-based shock indicators have been migrated to a new repository
  [TrixiSmartShockFinder.jl](https://github.com/trixi-framework/TrixiSmartShockFinder.jl).
  To continue using the indicators, you will need to use both Trixi.jl and
  TrixiSmartShockFinder.jl, as explained in the latter packages' `README.md`.


## Changes in the v0.5 lifecycle

#### Added

- Experimental support for 3D parabolic diffusion terms has been added.
- Non-uniform `TreeMesh` available for hyperbolic-parabolic equations.
- Capability to set truly discontinuous initial conditions in 1D.
- Wetting and drying feature and examples for 1D and 2D shallow water equations
- Implementation of the polytropic Euler equations in 2D
- Implementation of the quasi-1D shallow water and compressible Euler equations
- Subcell (positivity and local min/max) limiting support for conservative variables
  in 2D for `TreeMesh`
- AMR for hyperbolic-parabolic equations on 2D/3D `TreeMesh`
- Added `GradientVariables` type parameter to `AbstractEquationsParabolic`

#### Changed

- The required Julia version is updated to v1.8 in Trixi.jl v0.5.13.

#### Deprecated

- The macro `@unpack` (re-exported originally from UnPack.jl) is deprecated and
  will be removed. Consider using Julia's standard destructuring syntax
  `(; a, b) = stuff` instead of `@unpack a, b = stuff`.
- The constructor `DGMultiMesh(dg; cells_per_dimension, kwargs...)` is deprecated
  and will be removed. The new constructor `DGMultiMesh(dg, cells_per_dimension; kwargs...)`
  does not have `cells_per_dimesion` as a keyword argument.

#### Removed

- Migrate neural network-based shock indicators to a new repository
  [TrixiSmartShockFinder.jl](https://github.com/trixi-framework/TrixiSmartShockFinder.jl).


## Changes when updating to v0.5 from v0.4.x

#### Added

#### Changed

- Compile-time boolean indicators have been changed from `Val{true}`/`Val{false}`
  to `Trixi.True`/`Trixi.False`. This affects user code only if new equations
  with nonconservative terms are created. Change
  `Trixi.has_nonconservative_terms(::YourEquations) = Val{true}()` to
  `Trixi.has_nonconservative_terms(::YourEquations) = Trixi.True()`.
- The (non-exported) DGSEM function `split_form_kernel!` has been renamed to `flux_differencing_kernel!`
- Trixi.jl updated its dependency [P4est.jl](https://github.com/trixi-framework/P4est.jl/)
  from v0.3 to v0.4. The new bindings of the C library `p4est` have been
  generated using Clang.jl instead of CBinding.jl v0.9. This affects only user
  code that is interacting directly with `p4est`, e.g., because custom refinement
  functions have been passed to `p4est`. Please consult the
  [NEWS.md of P4est.jl](https://github.com/trixi-framework/P4est.jl/blob/main/NEWS.md)
  for further information.

#### Deprecated

- The signature of the `DGMultiMesh` constructors has changed - the `dg::DGMulti`
  argument now comes first.
- The undocumented and unused
  `DGMultiMesh(triangulateIO, rd::RefElemData{2, Tri}, boundary_dict::Dict{Symbol, Int})`
  constructor was removed.

#### Removed

- Everything deprecated in Trixi.jl v0.4.x has been removed.


## Changes in the v0.4 lifecycle

#### Added

- Implementation of linearized Euler equations in 2D
- Experimental support for upwind finite difference summation by parts (FDSBP)
  has been added in Trixi.jl v0.4.55. The first implementation requires a `TreeMesh` and comes
  with several examples in the `examples_dir()` of Trixi.jl.
- Experimental support for 2D parabolic diffusion terms has been added.
  * `LaplaceDiffusion2D` and `CompressibleNavierStokesDiffusion2D` can be used to add
  diffusion to systems. `LaplaceDiffusion2D` can be used to add scalar diffusion to each
  equation of a system, while `CompressibleNavierStokesDiffusion2D` can be used to add
  Navier-Stokes diffusion to `CompressibleEulerEquations2D`.
  * Parabolic boundary conditions can be imposed as well. For `LaplaceDiffusion2D`, both
  `Dirichlet` and `Neumann` conditions are supported. For `CompressibleNavierStokesDiffusion2D`,
  viscous no-slip velocity boundary conditions are supported, along with adiabatic and isothermal
  temperature boundary conditions. See the boundary condition container
  `BoundaryConditionNavierStokesWall` and boundary condition types `NoSlip`, `Adiabatic`, and
  `Isothermal` for more information.
  * `CompressibleNavierStokesDiffusion2D` can utilize both primitive variables (which are not
  guaranteed to provably dissipate entropy) and entropy variables (which provably dissipate
  entropy at the semi-discrete level).
  * Please check the `examples` directory for further information about the supported setups.
    Further documentation will be added later.
- Numerical fluxes `flux_shima_etal_turbo` and `flux_ranocha_turbo` that are
  equivalent to their non-`_turbo` counterparts but may enable specialized
  methods making use of SIMD instructions to increase runtime efficiency
- Support for (periodic and non-periodic) SBP operators of
  [SummationByPartsOperators.jl](https://github.com/ranocha/SummationByPartsOperators.jl)
  as approximation type in `DGMulti` solvers
- Initial support for MPI-based parallel simulations using non-conforming meshes of type `P4estMesh`
  in 2D and 3D including adaptive mesh refinement

#### Removed

- The `VertexMappedMesh` type is removed in favor of the `DGMultiMesh` type.
  The `VertexMappedMesh` constructor is deprecated.

#### Changed

- The required Julia version is updated to v1.7.
- The isentropic vortex setups contained a bug that was fixed in Trixi.jl v0.4.54.
  Moreover, the setup was made a bit more challenging. See
  https://github.com/trixi-framework/Trixi.jl/issues/1269 for further
  information.

#### Deprecated

- The `DGMultiMesh` constructor which uses a `rd::RefElemData` argument is deprecated in
  favor of the constructor which uses a `dg::DGMulti` argument instead.

## Changes when updating to v0.4 from v0.3.x

#### Added

- Experimental support for artificial neural network-based indicators for shock capturing and
  adaptive mesh refinement ([#632])
- Experimental support for direct-hybrid aeroacoustics simulations ([#712])
- Implementation of shallow water equations in 2D
- Experimental support for interactive visualization with [Makie.jl](https://makie.juliaplots.org/)

#### Changed

- Implementation of acoustic perturbation equations now uses the conservative form, i.e. the
  perturbed pressure `p_prime` has been replaced with `p_prime_scaled = p_prime / c_mean^2`.
- Removed the experimental `BoundaryConditionWall` and instead directly compute slip wall boundary
  condition flux term using the function `boundary_condition_slip_wall`.
- Renamed `advectionvelocity` in `LinearScalarAdvectionEquation` to `advection_velocity`.
- The signature of indicators used for adaptive mesh refinement (AMR) and shock capturing
  changed to generalize them to curved meshes.

#### Deprecated

#### Removed

- Many initial/boundary conditions and source terms for typical setups were
  moved from `Trixi/src` to the example elixirs `Trixi/examples`. Thus, they
  are no longer available when `using Trixi`, e.g., the initial condition
  for the Kelvin Helmholtz instability.
- Features deprecated in v0.3 were removed.


## Changes in the v0.3 lifecycle

#### Added

- Support for automatic differentiation, e.g. `jacobian_ad_forward`
- In-situ visualization and post hoc visualization with Plots.jl
- New systems of equations
  - multicomponent compressible Euler and MHD equations
  - acoustic perturbation equations
  - Lattice-Boltzmann equations
- Composable `FluxPlusDissipation` and `FluxLaxFriedrichs()`, `FluxHLL()` with adaptable
  wave speed estimates were added in [#493]
- New structured, curvilinear, conforming mesh type `StructuredMesh`
- New unstructured, curvilinear, conforming mesh type `UnstructuredMesh2D` in 2D
- New unstructured, curvilinear, adaptive (non-conforming) mesh type `P4estMesh` in 2D and 3D
- Experimental support for finite difference (FD) summation-by-parts (SBP) methods via
  [SummationByPartsOperators.jl](https://github.com/ranocha/SummationByPartsOperators.jl)
- New support for modal DG and SBP-DG methods on triangular and tetrahedral meshes via [StartUpDG.jl](https://github.com/jlchan/StartUpDG.jl)

#### Changed

- `flux_lax_friedrichs(u_ll, u_rr, orientation, equations::LatticeBoltzmannEquations2D)` and
  `flux_lax_friedrichs(u_ll, u_rr, orientation, equations::LatticeBoltzmannEquations3D)`
  were actually using the logic of `flux_godunov`. Thus, they were renamed accordingly
  in [#493]. This is considered a bugfix
  (released in Trixi.jl v0.3.22).
- The required Julia version is updated to v1.6.

#### Deprecated

- `calcflux` → `flux` ([#463])
- `flux_upwind` → `flux_godunov`
- `flux_hindenlang` → `flux_hindenlang_gassner`
- Providing the keyword argument `solution_variables` of `SaveSolutionCallback`
  as `Symbol` is deprecated in favor of using functions like `cons2cons` and
  `cons2prim`
- `varnames_cons(equations)` → `varnames(cons2cons, equations)`
- `varnames_prim(equations)` → `varnames(cons2prim, equations)`
- The old interface for nonconservative terms is deprecated. In particular, passing
  only a single two-point numerical flux for nonconservative is deprecated. The new
  interface is described in a tutorial. Now, a tuple of two numerical fluxes of the
  form `(conservative_flux, nonconservative_flux)` needs to be passed for
  nonconservative equations, see [#657].

#### Removed<|MERGE_RESOLUTION|>--- conflicted
+++ resolved
@@ -10,20 +10,14 @@
 
 #### Changed
 
-<<<<<<< HEAD
+- The `polyester` preference got merged with the `native_threading` preference and the `Trixi.set_polyester!` 
+  function got renamed to `Trixi.set_threading_backend!` ([#2476]).
 - Default wave-speed estimate used within `flux_lax_friedrichs` changed from `max_abs_speed_naive` to
   `max_abs_speed` which is less diffusive.
   In v0.13, `flux_lax_friedrichs = FluxLaxFriedrichs(max_abs_speed = max_abs_speed)`
   instead of the previous default 
   `FluxLaxFriedrichs(max_abs_speed = max_abs_speed_naive)` ([#2458]).
 
-=======
-- The `polyester` preference got merged with the `native_threading` preference and the `Trixi.set_polyester!` function got renamed to `Trixi.set_threading_backend!` ([#2476]).
-
-#### Deprecated
-
-#### Removed
->>>>>>> c3cee00c
 
 ## Changes in the v0.12 lifecycle
 
