--- conflicted
+++ resolved
@@ -14,15 +14,10 @@
 - New systems of equations
   - multicomponent compressible Euler
   - acoustic perturbation equations
-<<<<<<< HEAD
-  - Lattice-Boltzmann equations 
-- New curved structured mesh type `CurvedMesh`
-=======
   - Lattice-Boltzmann equations
-- New structured mesh type `StructuredMesh`
 - Composable `FluxPlusDissipation` and `FluxLaxFriedrichs()`, `FluxHLL()` with adaptable
   wave speed estimates were added in [#493](https://github.com/trixi-framework/Trixi.jl/pull/493)
->>>>>>> 41bb8204
+- New curved structured mesh type `CurvedMesh`
 
 #### Changed
 
