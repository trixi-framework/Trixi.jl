# Changelog

Trixi.jl follows the interpretation of [semantic versioning (semver)](https://julialang.github.io/Pkg.jl/dev/compatibility/#Version-specifier-format-1)
used in the Julia ecosystem. Notable changes will be documented in this file
for human readability.


## Changes in the v0.3 lifecycle

#### Added

- Support for automatic differentiation, e.g. `jacobian_ad_forward`
- In-situ visualization and post hoc visualization with Plots.jl
- New systems of equations
  - multicomponent compressible Euler
  - acoustic perturbation equations
  - Lattice-Boltzmann equations
- Composable `FluxPlusDissipation` and `FluxLaxFriedrichs()`, `FluxHLL()` with adaptable
  wave speed estimates were added in [#493](https://github.com/trixi-framework/Trixi.jl/pull/493)
- New structured, curvilinear, conforming mesh type `CurvedMesh` (experimental)
- New unstructured, curvilinear, conforming mesh type `UnstructuredQuadMesh` in 2D (experimental)
<<<<<<< HEAD
- Experimental support for finite difference (FD) summation-by-parts (SBP)
  methods via
  [SummationByPartsOperators.jl](https://github.com/ranocha/SummationByPartsOperators.jl)
=======
- New unstructured, curvilinear, adaptive (non-conforming) mesh type `P4estMesh` in 2D (experimental)
>>>>>>> 7374f633

#### Changed

- `flux_lax_friedrichs(u_ll, u_rr, orientation, equations::LatticeBoltzmannEquations2D)` and
  `flux_lax_friedrichs(u_ll, u_rr, orientation, equations::LatticeBoltzmannEquations3D)`
  were actually using the logic of `flux_godunov`. Thus, they were renamed accordingly
  in [#493](https://github.com/trixi-framework/Trixi.jl/pull/493). This is considered a bugfix
  (released in Trixi v0.3.22).
- The required Julia version is updated to v1.6.

#### Deprecated

- `calcflux` → `flux` ([#463](https://github.com/trixi-framework/Trixi.jl/pull/463))
- `flux_upwind` → `flux_godunov`
- Providing the keyword argument `solution_variables` of `SaveSolutionCallback`
  as `Symbol` is deprecated in favor of using functions like `cons2cons` and
  `cons2prim`
- `varnames_cons(equations)` → `varnames(cons2cons, equations)`
- `varnames_prim(equations)` → `varnames(cons2prim, equations)`

#### Removed<|MERGE_RESOLUTION|>--- conflicted
+++ resolved
@@ -19,13 +19,9 @@
   wave speed estimates were added in [#493](https://github.com/trixi-framework/Trixi.jl/pull/493)
 - New structured, curvilinear, conforming mesh type `CurvedMesh` (experimental)
 - New unstructured, curvilinear, conforming mesh type `UnstructuredQuadMesh` in 2D (experimental)
-<<<<<<< HEAD
-- Experimental support for finite difference (FD) summation-by-parts (SBP)
-  methods via
+- New unstructured, curvilinear, adaptive (non-conforming) mesh type `P4estMesh` in 2D (experimental)
+- Experimental support for finite difference (FD) summation-by-parts (SBP) methods via
   [SummationByPartsOperators.jl](https://github.com/ranocha/SummationByPartsOperators.jl)
-=======
-- New unstructured, curvilinear, adaptive (non-conforming) mesh type `P4estMesh` in 2D (experimental)
->>>>>>> 7374f633
 
 #### Changed
 
