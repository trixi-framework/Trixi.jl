--- conflicted
+++ resolved
@@ -10,10 +10,6 @@
 
 - Experimental support for 3D parabolic diffusion terms has been added.
 - Non-uniform `TreeMesh` available for hyperbolic-parabolic equations.
-<<<<<<< HEAD
-- AMR with `TreeMesh` available for hyperbolic-parabolic equations.
-=======
->>>>>>> e755ef58
 - Capability to set truly discontinuous initial conditions in 1D.
 - Wetting and drying feature and examples for 1D and 2D shallow water equations
 
