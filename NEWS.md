# Changelog

Trixi.jl follows the interpretation of [semantic versioning (semver)](https://julialang.github.io/Pkg.jl/dev/compatibility/#Version-specifier-format-1)
used in the Julia ecosystem. Notable changes will be documented in this file
for human readability.

## Changes in the v0.5 lifecycle

#### Added

- Experimental support for 3D parabolic diffusion terms has been added.
- Non-uniform `TreeMesh` available for hyperbolic-parabolic equations.
- Capability to set truly discontinuous initial conditions in 1D.
- Wetting and drying feature and examples for 1D and 2D shallow water equations
<<<<<<< HEAD
- Implementation of the polytropic Euler equations in 2D
=======
- Subcell positivity limiting support for conservative variables in 2D for `TreeMesh`
>>>>>>> a64004d9

#### Changed

- The required Julia version is updated to v1.8 in Trixi.jl v0.5.13.

#### Deprecated

- The macro `@unpack` (re-exported originally from UnPack.jl) is deprecated and
  will be removed. Consider using Julia's standard destructuring syntax
  `(; a, b) = stuff` instead of `@unpack a, b = stuff`.
- The constructor `DGMultiMesh(dg; cells_per_dimension, kwargs...)` is deprecated
  and will be removed. The new constructor `DGMultiMesh(dg, cells_per_dimension; kwargs...)`
  does not have `cells_per_dimesion` as a keyword argument.

#### Removed


## Changes when updating to v0.5 from v0.4.x

#### Added

#### Changed

- Compile-time boolean indicators have been changed from `Val{true}`/`Val{false}`
  to `Trixi.True`/`Trixi.False`. This affects user code only if new equations
  with nonconservative terms are created. Change
  `Trixi.has_nonconservative_terms(::YourEquations) = Val{true}()` to
  `Trixi.has_nonconservative_terms(::YourEquations) = Trixi.True()`.
- The (non-exported) DGSEM function `split_form_kernel!` has been renamed to `flux_differencing_kernel!`
- Trixi.jl updated its dependency [P4est.jl](https://github.com/trixi-framework/P4est.jl/)
  from v0.3 to v0.4. The new bindings of the C library `p4est` have been
  generated using Clang.jl instead of CBinding.jl v0.9. This affects only user
  code that is interacting directly with `p4est`, e.g., because custom refinement
  functions have been passed to `p4est`. Please consult the
  [NEWS.md of P4est.jl](https://github.com/trixi-framework/P4est.jl/blob/main/NEWS.md)
  for further information.

#### Deprecated

- The signature of the `DGMultiMesh` constructors has changed - the `dg::DGMulti`
  argument now comes first.
- The undocumented and unused
  `DGMultiMesh(triangulateIO, rd::RefElemData{2, Tri}, boundary_dict::Dict{Symbol, Int})`
  constructor was removed.

#### Removed

- Everything deprecated in Trixi.jl v0.4.x has been removed.


## Changes in the v0.4 lifecycle

#### Added

- Implementation of linearized Euler equations in 2D
- Experimental support for upwind finite difference summation by parts (FDSBP)
  has been added in Trixi.jl v0.4.55. The first implementation requires a `TreeMesh` and comes
  with several examples in the `examples_dir()` of Trixi.jl.
- Experimental support for 2D parabolic diffusion terms has been added.
  * `LaplaceDiffusion2D` and `CompressibleNavierStokesDiffusion2D` can be used to add
  diffusion to systems. `LaplaceDiffusion2D` can be used to add scalar diffusion to each
  equation of a system, while `CompressibleNavierStokesDiffusion2D` can be used to add
  Navier-Stokes diffusion to `CompressibleEulerEquations2D`.
  * Parabolic boundary conditions can be imposed as well. For `LaplaceDiffusion2D`, both
  `Dirichlet` and `Neumann` conditions are supported. For `CompressibleNavierStokesDiffusion2D`,
  viscous no-slip velocity boundary conditions are supported, along with adiabatic and isothermal
  temperature boundary conditions. See the boundary condition container
  `BoundaryConditionNavierStokesWall` and boundary condition types `NoSlip`, `Adiabatic`, and
  `Isothermal` for more information.
  * `CompressibleNavierStokesDiffusion2D` can utilize both primitive variables (which are not
  guaranteed to provably dissipate entropy) and entropy variables (which provably dissipate
  entropy at the semi-discrete level).
  * Please check the `examples` directory for further information about the supported setups.
    Further documentation will be added later.
- Numerical fluxes `flux_shima_etal_turbo` and `flux_ranocha_turbo` that are
  equivalent to their non-`_turbo` counterparts but may enable specialized
  methods making use of SIMD instructions to increase runtime efficiency
- Support for (periodic and non-periodic) SBP operators of
  [SummationByPartsOperators.jl](https://github.com/ranocha/SummationByPartsOperators.jl)
  as approximation type in `DGMulti` solvers
- Initial support for MPI-based parallel simulations using non-conforming meshes of type `P4estMesh`
  in 2D and 3D including adaptive mesh refinement

#### Removed

- The `VertexMappedMesh` type is removed in favor of the `DGMultiMesh` type.
  The `VertexMappedMesh` constructor is deprecated.

#### Changed

- The required Julia version is updated to v1.7.
- The isentropic vortex setups contained a bug that was fixed in Trixi.jl v0.4.54.
  Moreover, the setup was made a bit more challenging. See
  https://github.com/trixi-framework/Trixi.jl/issues/1269 for further
  information.

#### Deprecated

- The `DGMultiMesh` constructor which uses a `rd::RefElemData` argument is deprecated in
  favor of the constructor which uses a `dg::DGMulti` argument instead.

## Changes when updating to v0.4 from v0.3.x

#### Added

- Experimental support for artificial neural network-based indicators for shock capturing and
  adaptive mesh refinement ([#632](https://github.com/trixi-framework/Trixi.jl/pull/632))
- Experimental support for direct-hybrid aeroacoustics simulations
  ([#712](https://github.com/trixi-framework/Trixi.jl/pull/712))
- Implementation of shallow water equations in 2D
- Experimental support for interactive visualization with [Makie.jl](https://makie.juliaplots.org/)

#### Changed

- Implementation of acoustic perturbation equations now uses the conservative form, i.e. the
  perturbed pressure `p_prime` has been replaced with `p_prime_scaled = p_prime / c_mean^2`.
- Removed the experimental `BoundaryConditionWall` and instead directly compute slip wall boundary
  condition flux term using the function `boundary_condition_slip_wall`.
- Renamed `advectionvelocity` in `LinearScalarAdvectionEquation` to `advection_velocity`.
- The signature of indicators used for adaptive mesh refinement (AMR) and shock capturing
  changed to generalize them to curved meshes.

#### Deprecated

#### Removed

- Many initial/boundary conditions and source terms for typical setups were
  moved from `Trixi/src` to the example elixirs `Trixi/examples`. Thus, they
  are no longer available when `using Trixi`, e.g., the initial condition
  for the Kelvin Helmholtz instability.
- Features deprecated in v0.3 were removed.


## Changes in the v0.3 lifecycle

#### Added

- Support for automatic differentiation, e.g. `jacobian_ad_forward`
- In-situ visualization and post hoc visualization with Plots.jl
- New systems of equations
  - multicomponent compressible Euler and MHD equations
  - acoustic perturbation equations
  - Lattice-Boltzmann equations
- Composable `FluxPlusDissipation` and `FluxLaxFriedrichs()`, `FluxHLL()` with adaptable
  wave speed estimates were added in [#493](https://github.com/trixi-framework/Trixi.jl/pull/493)
- New structured, curvilinear, conforming mesh type `StructuredMesh`
- New unstructured, curvilinear, conforming mesh type `UnstructuredMesh2D` in 2D
- New unstructured, curvilinear, adaptive (non-conforming) mesh type `P4estMesh` in 2D and 3D
- Experimental support for finite difference (FD) summation-by-parts (SBP) methods via
  [SummationByPartsOperators.jl](https://github.com/ranocha/SummationByPartsOperators.jl)
- New support for modal DG and SBP-DG methods on triangular and tetrahedral meshes via [StartUpDG.jl](https://github.com/jlchan/StartUpDG.jl)

#### Changed

- `flux_lax_friedrichs(u_ll, u_rr, orientation, equations::LatticeBoltzmannEquations2D)` and
  `flux_lax_friedrichs(u_ll, u_rr, orientation, equations::LatticeBoltzmannEquations3D)`
  were actually using the logic of `flux_godunov`. Thus, they were renamed accordingly
  in [#493](https://github.com/trixi-framework/Trixi.jl/pull/493). This is considered a bugfix
  (released in Trixi.jl v0.3.22).
- The required Julia version is updated to v1.6.

#### Deprecated

- `calcflux` → `flux` ([#463](https://github.com/trixi-framework/Trixi.jl/pull/463))
- `flux_upwind` → `flux_godunov`
- `flux_hindenlang` → `flux_hindenlang_gassner`
- Providing the keyword argument `solution_variables` of `SaveSolutionCallback`
  as `Symbol` is deprecated in favor of using functions like `cons2cons` and
  `cons2prim`
- `varnames_cons(equations)` → `varnames(cons2cons, equations)`
- `varnames_prim(equations)` → `varnames(cons2prim, equations)`
- The old interface for nonconservative terms is deprecated. In particular, passing
  only a single two-point numerical flux for nonconservative is deprecated. The new
  interface is described in a tutorial. Now, a tuple of two numerical fluxes of the
  form `(conservative_flux, nonconservative_flux)` needs to be passed for
  nonconservative equations, see [#657](https://github.com/trixi-framework/Trixi.jl/pull/657).

#### Removed<|MERGE_RESOLUTION|>--- conflicted
+++ resolved
@@ -12,11 +12,8 @@
 - Non-uniform `TreeMesh` available for hyperbolic-parabolic equations.
 - Capability to set truly discontinuous initial conditions in 1D.
 - Wetting and drying feature and examples for 1D and 2D shallow water equations
-<<<<<<< HEAD
 - Implementation of the polytropic Euler equations in 2D
-=======
 - Subcell positivity limiting support for conservative variables in 2D for `TreeMesh`
->>>>>>> a64004d9
 
 #### Changed
 
